// @ts-check

const fs = require('fs');
const http = require('http');
const url = require('url');

const dotenv = require('dotenv');
const express = require('express');
const { JSDOM } = require('jsdom');
const log = require('npmlog');
const pg = require('pg');
const dbUrlToConfig = require('pg-connection-string').parse;
const redis = require('redis');
const uuid = require('uuid');
const WebSocket = require('ws');

const environment = process.env.NODE_ENV || 'development';

dotenv.config({
  path: environment === 'production' ? '.env.production' : '.env',
});

log.level = process.env.LOG_LEVEL || 'verbose';

/**
 * @param {Object.<string, any>} defaultConfig
 * @param {string} redisUrl
 */
const redisUrlToClient = async (defaultConfig, redisUrl) => {
  const config = defaultConfig;

  let client;

  if (!redisUrl) {
    client = redis.createClient(config);
  } else if (redisUrl.startsWith('unix://')) {
    client = redis.createClient(Object.assign(config, {
      socket: {
        path: redisUrl.slice(7),
      },
    }));
  } else {
    client = redis.createClient(Object.assign(config, {
      url: redisUrl,
    }));
  }

  client.on('error', (err) => log.error('Redis Client Error!', err));
  await client.connect();

  return client;
};

/**
 * Attempts to safely parse a string as JSON, used when both receiving a message
 * from redis and when receiving a message from a client over a websocket
 * connection, this is why it accepts a `req` argument.
 * @param {string} json
 * @param {any?} req
 * @returns {Object.<string, any>|null}
 */
const parseJSON = (json, req) => {
  try {
    return JSON.parse(json);
  } catch (err) {
    /* FIXME: This logging isn't great, and should probably be done at the
     * call-site of parseJSON, not in the method, but this would require changing
     * the signature of parseJSON to return something akin to a Result type:
     * [Error|null, null|Object<string,any}], and then handling the error
     * scenarios.
     */
    if (req) {
      if (req.accountId) {
        log.warn(req.requestId, `Error parsing message from user ${req.accountId}: ${err}`);
      } else {
        log.silly(req.requestId, `Error parsing message from ${req.remoteAddress}: ${err}`);
      }
    } else {
      log.warn(`Error parsing message from redis: ${err}`);
    }
    return null;
  }
};

/**
 * @param {Object.<string, any>} env the `process.env` value to read configuration from
 * @returns {Object.<string, any>} the configuration for the PostgreSQL connection
 */
const pgConfigFromEnv = (env) => {
  const pgConfigs = {
    development: {
      user:     env.DB_USER || pg.defaults.user,
      password: env.DB_PASS || pg.defaults.password,
      database: env.DB_NAME || 'mastodon_development',
      host:     env.DB_HOST || pg.defaults.host,
      port:     env.DB_PORT || pg.defaults.port,
    },

    production: {
      user:     env.DB_USER || 'mastodon',
      password: env.DB_PASS || '',
      database: env.DB_NAME || 'mastodon_production',
      host:     env.DB_HOST || 'localhost',
      port:     env.DB_PORT || 5432,
    },
  };

  let baseConfig;

  if (env.DATABASE_URL) {
    baseConfig = dbUrlToConfig(env.DATABASE_URL);
  } else {
    baseConfig = pgConfigs[environment];

    if (env.DB_SSLMODE) {
      switch(env.DB_SSLMODE) {
      case 'disable':
      case '':
        baseConfig.ssl = false;
        break;
      case 'no-verify':
        baseConfig.ssl = { rejectUnauthorized: false };
        break;
      default:
        baseConfig.ssl = {};
        break;
      }
    }
  }

  return {
    ...baseConfig,
    max: env.DB_POOL || 10,
    connectionTimeoutMillis: 15000,
    application_name: '',
  };
};

/**
 * @param {Object.<string, any>} env the `process.env` value to read configuration from
 * @returns {Object.<string, any>} configuration for the Redis connection
 */
const redisConfigFromEnv = (env) => {
  const redisNamespace = env.REDIS_NAMESPACE || null;

  const redisParams = {
    socket: {
      host: env.REDIS_HOST || '127.0.0.1',
      port: env.REDIS_PORT || 6379,
    },
    database: env.REDIS_DB || 0,
    password: env.REDIS_PASSWORD || undefined,
  };

  if (redisNamespace) {
    redisParams.namespace = redisNamespace;
  }

  const redisPrefix = redisNamespace ? `${redisNamespace}:` : '';

  return {
    redisParams,
    redisPrefix,
    redisUrl: env.REDIS_URL,
  };
};

const startServer = async () => {
  const app = express();

  app.set('trust proxy', process.env.TRUSTED_PROXY_IP ? process.env.TRUSTED_PROXY_IP.split(/(?:\s*,\s*|\s+)/) : 'loopback,uniquelocal');

  const pgPool = new pg.Pool(pgConfigFromEnv(process.env));
  const server = http.createServer(app);

  const { redisParams, redisUrl, redisPrefix } = redisConfigFromEnv(process.env);

  /**
   * @type {Object.<string, Array.<function(Object<string, any>): void>>}
   */
  const subs = {};

  const redisSubscribeClient = await redisUrlToClient(redisParams, redisUrl);
  const redisClient = await redisUrlToClient(redisParams, redisUrl);

  /**
   * @param {string[]} channels
   * @returns {function(): void}
   */
  const subscriptionHeartbeat = channels => {
    const interval = 6 * 60;

    const tellSubscribed = () => {
      channels.forEach(channel => redisClient.set(`${redisPrefix}subscribed:${channel}`, '1', 'EX', interval * 3));
    };

    tellSubscribed();

    const heartbeat = setInterval(tellSubscribed, interval * 1000);

    return () => {
      clearInterval(heartbeat);
    };
  };

  /**
   * @param {string} message
   * @param {string} channel
   */
  const onRedisMessage = (message, channel) => {
    const callbacks = subs[channel];

    log.silly(`New message on channel ${channel}`);

    if (!callbacks) {
      return;
    }

    const json = parseJSON(message, null);
    if (!json) return;

    callbacks.forEach(callback => callback(json));
  };

  /**
   * @callback SubscriptionListener
   * @param {ReturnType<parseJSON>} json of the message
   * @returns void
   */

  /**
   * @param {string} channel
   * @param {SubscriptionListener} callback
   */
  const subscribe = (channel, callback) => {
    log.silly(`Adding listener for ${channel}`);

    subs[channel] = subs[channel] || [];

    if (subs[channel].length === 0) {
      log.verbose(`Subscribe ${channel}`);
      redisSubscribeClient.subscribe(channel, onRedisMessage);
    }

    subs[channel].push(callback);
  };

  /**
   * @param {string} channel
   * @param {SubscriptionListener} callback
   */
  const unsubscribe = (channel, callback) => {
    log.silly(`Removing listener for ${channel}`);

    if (!subs[channel]) {
      return;
    }

    subs[channel] = subs[channel].filter(item => item !== callback);

    if (subs[channel].length === 0) {
      log.verbose(`Unsubscribe ${channel}`);
      redisSubscribeClient.unsubscribe(channel);
      delete subs[channel];
    }
  };

  const FALSE_VALUES = [
    false,
    0,
    '0',
    'f',
    'F',
    'false',
    'FALSE',
    'off',
    'OFF',
  ];

  /**
   * @param {any} value
   * @returns {boolean}
   */
  const isTruthy = value =>
    value && !FALSE_VALUES.includes(value);

  /**
   * @param {any} req
   * @param {any} res
   * @param {function(Error=): void} next
   */
  const allowCrossDomain = (req, res, next) => {
    res.header('Access-Control-Allow-Origin', '*');
    res.header('Access-Control-Allow-Headers', 'Authorization, Accept, Cache-Control');
    res.header('Access-Control-Allow-Methods', 'GET, OPTIONS');

    next();
  };

  /**
   * @param {any} req
   * @param {any} res
   * @param {function(Error=): void} next
   */
  const setRequestId = (req, res, next) => {
    req.requestId = uuid.v4();
    res.header('X-Request-Id', req.requestId);

    next();
  };

  /**
   * @param {any} req
   * @param {any} res
   * @param {function(Error=): void} next
   */
  const setRemoteAddress = (req, res, next) => {
    req.remoteAddress = req.connection.remoteAddress;

    next();
  };

  /**
   * @param {any} req
   * @param {string[]} necessaryScopes
   * @returns {boolean}
   */
  const isInScope = (req, necessaryScopes) =>
    req.scopes.some(scope => necessaryScopes.includes(scope));

  /**
   * @param {string} token
   * @param {any} req
   * @returns {Promise.<void>}
   */
  const accountFromToken = (token, req) => new Promise((resolve, reject) => {
    pgPool.connect((err, client, done) => {
      if (err) {
        reject(err);
        return;
      }

      client.query('SELECT oauth_access_tokens.id, oauth_access_tokens.resource_owner_id, users.account_id, users.chosen_languages, oauth_access_tokens.scopes, devices.device_id FROM oauth_access_tokens INNER JOIN users ON oauth_access_tokens.resource_owner_id = users.id LEFT OUTER JOIN devices ON oauth_access_tokens.id = devices.access_token_id WHERE oauth_access_tokens.token = $1 AND oauth_access_tokens.revoked_at IS NULL LIMIT 1', [token], (err, result) => {
        done();

        if (err) {
          reject(err);
          return;
        }

        if (result.rows.length === 0) {
          err = new Error('Invalid access token');
          err.status = 401;

          reject(err);
          return;
        }

        req.accessTokenId = result.rows[0].id;
        req.scopes = result.rows[0].scopes.split(' ');
        req.accountId = result.rows[0].account_id;
        req.chosenLanguages = result.rows[0].chosen_languages;
        req.deviceId = result.rows[0].device_id;

        resolve();
      });
    });
  });

  /**
   * @param {any} req
   * @returns {Promise.<void>}
   */
  const accountFromRequest = (req) => new Promise((resolve, reject) => {
    const authorization = req.headers.authorization;
    const location      = url.parse(req.url, true);
    const accessToken   = location.query.access_token || req.headers['sec-websocket-protocol'];

    if (!authorization && !accessToken) {
      const err = new Error('Missing access token');
      err.status = 401;

      reject(err);
      return;
    }

    const token = authorization ? authorization.replace(/^Bearer /, '') : accessToken;

    resolve(accountFromToken(token, req));
  });

  /**
   * @param {any} req
   * @returns {string|undefined}
   */
  const channelNameFromPath = req => {
    const { path, query } = req;
    const onlyMedia = isTruthy(query.only_media);

    switch (path) {
    case '/api/v1/streaming/user':
      return 'user';
    case '/api/v1/streaming/user/notification':
      return 'user:notification';
    case '/api/v1/streaming/public':
      return onlyMedia ? 'public:media' : 'public';
    case '/api/v1/streaming/public/local':
      return onlyMedia ? 'public:local:media' : 'public:local';
    case '/api/v1/streaming/public/remote':
      return onlyMedia ? 'public:remote:media' : 'public:remote';
    case '/api/v1/streaming/hashtag':
      return 'hashtag';
    case '/api/v1/streaming/hashtag/local':
      return 'hashtag:local';
    case '/api/v1/streaming/direct':
      return 'direct';
    case '/api/v1/streaming/list':
      return 'list';
    default:
      return undefined;
    }
  };

  const PUBLIC_CHANNELS = [
    'public',
    'public:media',
    'public:local',
    'public:local:media',
    'public:remote',
    'public:remote:media',
    'hashtag',
    'hashtag:local',
  ];

  /**
   * @param {any} req
   * @param {string} channelName
   * @returns {Promise.<void>}
   */
  const checkScopes = (req, channelName) => new Promise((resolve, reject) => {
    log.silly(req.requestId, `Checking OAuth scopes for ${channelName}`);

    // When accessing public channels, no scopes are needed
    if (PUBLIC_CHANNELS.includes(channelName)) {
      resolve();
      return;
    }

    // The `read` scope has the highest priority, if the token has it
    // then it can access all streams
    const requiredScopes = ['read'];

    // When accessing specifically the notifications stream,
    // we need a read:notifications, while in all other cases,
    // we can allow access with read:statuses. Mind that the
    // user stream will not contain notifications unless
    // the token has either read or read:notifications scope
    // as well, this is handled separately.
    if (channelName === 'user:notification') {
      requiredScopes.push('read:notifications');
    } else {
      requiredScopes.push('read:statuses');
    }

    if (req.scopes && requiredScopes.some(requiredScope => req.scopes.includes(requiredScope))) {
      resolve();
      return;
    }

    const err = new Error('Access token does not cover required scopes');
    err.status = 401;

    reject(err);
  });

  /**
   * @param {any} info
   * @param {function(boolean, number, string): void} callback
   */
  const wsVerifyClient = (info, callback) => {
    // When verifying the websockets connection, we no longer pre-emptively
    // check OAuth scopes and drop the connection if they're missing. We only
    // drop the connection if access without token is not allowed by environment
    // variables. OAuth scope checks are moved to the point of subscription
    // to a specific stream.

    accountFromRequest(info.req).then(() => {
      callback(true, undefined, undefined);
    }).catch(err => {
      log.error(info.req.requestId, err.toString());
      callback(false, 401, 'Unauthorized');
    });
  };

  /**
   * @typedef SystemMessageHandlers
   * @property {function(): void} onKill
   */

  /**
   * @param {any} req
   * @param {SystemMessageHandlers} eventHandlers
   * @returns {function(object): void}
   */
  const createSystemMessageListener = (req, eventHandlers) => {
    return message => {
      const { event } = message;

      log.silly(req.requestId, `System message for ${req.accountId}: ${event}`);

      if (event === 'kill') {
        log.verbose(req.requestId, `Closing connection for ${req.accountId} due to expired access token`);
        eventHandlers.onKill();
      } else if (event === 'filters_changed') {
        log.verbose(req.requestId, `Invalidating filters cache for ${req.accountId}`);
        req.cachedFilters = null;
      }
    };
  };

  /**
   * @param {any} req
   * @param {any} res
   */
  const subscribeHttpToSystemChannel = (req, res) => {
    const accessTokenChannelId = `timeline:access_token:${req.accessTokenId}`;
    const systemChannelId = `timeline:system:${req.accountId}`;

    const listener = createSystemMessageListener(req, {

      onKill() {
        res.end();
      },

    });

    res.on('close', () => {
      unsubscribe(`${redisPrefix}${accessTokenChannelId}`, listener);
      unsubscribe(`${redisPrefix}${systemChannelId}`, listener);
    });

    subscribe(`${redisPrefix}${accessTokenChannelId}`, listener);
    subscribe(`${redisPrefix}${systemChannelId}`, listener);
  };

  /**
   * @param {any} req
   * @param {any} res
   * @param {function(Error=): void} next
   */
  const authenticationMiddleware = (req, res, next) => {
    if (req.method === 'OPTIONS') {
      next();
      return;
    }

    accountFromRequest(req).then(() => checkScopes(req, channelNameFromPath(req))).then(() => {
      subscribeHttpToSystemChannel(req, res);
    }).then(() => {
      next();
    }).catch(err => {
      next(err);
    });
  };

  /**
   * @param {Error} err
   * @param {any} req
   * @param {any} res
   * @param {function(Error=): void} next
   */
  const errorMiddleware = (err, req, res, next) => {
    log.error(req.requestId, err.toString());

    if (res.headersSent) {
      next(err);
      return;
    }

    res.writeHead(err.status || 500, { 'Content-Type': 'application/json' });
    res.end(JSON.stringify({ error: err.status ? err.toString() : 'An unexpected error occurred' }));
  };

  /**
   * @param {array} arr
   * @param {number=} shift
   * @returns {string}
   */
  const placeholders = (arr, shift = 0) => arr.map((_, i) => `$${i + 1 + shift}`).join(', ');

  /**
   * @param {string} listId
   * @param {any} req
   * @returns {Promise.<void>}
   */
  const authorizeListAccess = (listId, req) => new Promise((resolve, reject) => {
    const { accountId } = req;

    pgPool.connect((err, client, done) => {
      if (err) {
        reject();
        return;
      }

      client.query('SELECT id, account_id FROM lists WHERE id = $1 LIMIT 1', [listId], (err, result) => {
        done();

        if (err || result.rows.length === 0 || result.rows[0].account_id !== accountId) {
          reject();
          return;
        }

        resolve();
      });
    });
  });

  /**
   * @param {string[]} ids
   * @param {any} req
   * @param {function(string, string): void} output
   * @param {undefined | function(string[], SubscriptionListener): void} attachCloseHandler
   * @param {boolean=} needsFiltering
   * @returns {SubscriptionListener}
   */
  const streamFrom = (ids, req, output, attachCloseHandler, needsFiltering = false) => {
    const accountId = req.accountId || req.remoteAddress;

    log.verbose(req.requestId, `Starting stream from ${ids.join(', ')} for ${accountId}`);

    const transmit = (event, payload) => {
      // TODO: Replace "string"-based delete payloads with object payloads:
      const encodedPayload = typeof payload === 'object' ? JSON.stringify(payload) : payload;

      log.silly(req.requestId, `Transmitting for ${accountId}: ${event} ${encodedPayload}`);
      output(event, encodedPayload);
    };

    // The listener used to process each message off the redis subscription,
    // message here is an object with an `event` and `payload` property. Some
    // events also include a queued_at value, but this is being removed shortly.
    /** @type {SubscriptionListener} */
    const listener = message => {
      const { event, payload } = message;

      // Streaming only needs to apply filtering to some channels and only to
      // some events. This is because majority of the filtering happens on the
      // Ruby on Rails side when producing the event for streaming.
      //
      // The only events that require filtering from the streaming server are
      // `update` and `status.update`, all other events are transmitted to the
      // client as soon as they're received (pass-through).
      //
      // The channels that need filtering are determined in the function
      // `channelNameToIds` defined below:
      if (!needsFiltering || (event !== 'update' && event !== 'status.update')) {
        transmit(event, payload);
        return;
      }

      // The rest of the logic from here on in this function is to handle
      // filtering of statuses:

      // Filter based on language:
      if (Array.isArray(req.chosenLanguages) && payload.language !== null && req.chosenLanguages.indexOf(payload.language) === -1) {
        log.silly(req.requestId, `Message ${payload.id} filtered by language (${payload.language})`);
        return;
      }

      // When the account is not logged in, it is not necessary to confirm the block or mute
      if (!req.accountId) {
        transmit(event, payload);
        return;
      }

      // Filter based on domain blocks, blocks, mutes, or custom filters:
      const targetAccountIds = [payload.account.id].concat(payload.mentions.map(item => item.id));
      const accountDomain = payload.account.acct.split('@')[1];

      // TODO: Move this logic out of the message handling loop
      pgPool.connect((err, client, releasePgConnection) => {
        if (err) {
          log.error(err);
          return;
        }

        const queries = [
          client.query(`SELECT 1
                        FROM blocks
                        WHERE (account_id = $1 AND target_account_id IN (${placeholders(targetAccountIds, 2)}))
                           OR (account_id = $2 AND target_account_id = $1)
                        UNION
                        SELECT 1
                        FROM mutes
                        WHERE account_id = $1
                          AND target_account_id IN (${placeholders(targetAccountIds, 2)})`, [req.accountId, payload.account.id].concat(targetAccountIds)),
        ];

        if (accountDomain) {
          queries.push(client.query('SELECT 1 FROM account_domain_blocks WHERE account_id = $1 AND domain = $2', [req.accountId, accountDomain]));
        }

<<<<<<< HEAD
        if (!unpackedPayload.filtered && !req.cachedFilters) {
          queries.push(client.query('SELECT filter.id AS id, filter.phrase AS title, filter.context AS context, filter.expires_at AS expires_at, filter.action AS filter_action, keyword.keyword AS keyword, keyword.whole_word AS whole_word, filter.exclude_follows AS exclude_follows, filter.exclude_localusers AS exclude_localusers FROM custom_filter_keywords keyword JOIN custom_filters filter ON keyword.custom_filter_id = filter.id WHERE filter.account_id = $1 AND (filter.expires_at IS NULL OR filter.expires_at > NOW())', [req.accountId]));
        }
        if (!unpackedPayload.filtered) {
          queries.push(client.query(`SELECT accounts.domain AS domain
                                     FROM follows
                                     JOIN accounts ON follows.target_account_id = accounts.id
                                     WHERE (account_id = $1 AND target_account_id = $2)`, [req.accountId, unpackedPayload.account.id]));
=======
        if (!payload.filtered && !req.cachedFilters) {
          queries.push(client.query('SELECT filter.id AS id, filter.phrase AS title, filter.context AS context, filter.expires_at AS expires_at, filter.action AS filter_action, keyword.keyword AS keyword, keyword.whole_word AS whole_word FROM custom_filter_keywords keyword JOIN custom_filters filter ON keyword.custom_filter_id = filter.id WHERE filter.account_id = $1 AND (filter.expires_at IS NULL OR filter.expires_at > NOW())', [req.accountId]));
>>>>>>> fd284311
        }

        Promise.all(queries).then(values => {
          releasePgConnection();

          // Handling blocks & mutes and domain blocks: If one of those applies,
          // then we don't transmit the payload of the event to the client
          if (values[0].rows.length > 0 || (accountDomain && values[1].rows.length > 0)) {
            return;
          }

<<<<<<< HEAD
          const following = !unpackedPayload.filtered && values[values.length - 1].rows.length > 0;

          if (!unpackedPayload.filtered && !req.cachedFilters) {
=======
          // If the payload already contains the `filtered` property, it means
          // that filtering has been applied on the ruby on rails side, as
          // such, we don't need to construct or apply the filters in streaming:
          if (Object.prototype.hasOwnProperty.call(payload, "filtered")) {
            transmit(event, payload);
            return;
          }

          // Handling for constructing the custom filters and caching them on the request
          // TODO: Move this logic out of the message handling lifecycle
          if (!req.cachedFilters) {
>>>>>>> fd284311
            const filterRows = values[accountDomain ? 2 : 1].rows;

            req.cachedFilters = filterRows.reduce((cache, filter) => {
              if (cache[filter.id]) {
                cache[filter.id].keywords.push([filter.keyword, filter.whole_word]);
              } else {
<<<<<<< HEAD
                cache[row.id] = {
                  keywords: [[row.keyword, row.whole_word]],
                  expires_at: row.expires_at,
                  repr: {
                    id: row.id,
                    title: row.title,
                    context: row.context,
                    expires_at: row.expires_at,
                    filter_action: ['warn', 'hide'][row.filter_action],
                    excludeFollows: row.exclude_follows,
                    excludeLocalusers: row.exclude_localusers,
=======
                cache[filter.id] = {
                  keywords: [[filter.keyword, filter.whole_word]],
                  expires_at: filter.expires_at,
                  filter: {
                    id: filter.id,
                    title: filter.title,
                    context: filter.context,
                    expires_at: filter.expires_at,
                    // filter.filter_action is the value from the
                    // custom_filters.action database column, it is an integer
                    // representing a value in an enum defined by Ruby on Rails:
                    //
                    // enum { warn: 0, hide: 1 }
                    filter_action: ['warn', 'hide'][filter.filter_action],
>>>>>>> fd284311
                  },
                };
              }

              return cache;
            }, {});

            // Construct the regular expressions for the custom filters: This
            // needs to be done in a separate loop as the database returns one
            // filterRow per keyword, so we need all the keywords before
            // constructing the regular expression
            Object.keys(req.cachedFilters).forEach((key) => {
              req.cachedFilters[key].regexp = new RegExp(req.cachedFilters[key].keywords.map(([keyword, whole_word]) => {
                let expr = keyword.replace(/[.*+?^${}()|[\]\\]/g, '\\$&');

                if (whole_word) {
                  if (/^[\w]/.test(expr)) {
                    expr = `\\b${expr}`;
                  }

                  if (/[\w]$/.test(expr)) {
                    expr = `${expr}\\b`;
                  }
                }

                return expr;
              }).join('|'), 'i');
            });
          }

          // Apply cachedFilters against the payload, constructing a
          // `filter_results` array of FilterResult entities
          if (req.cachedFilters) {
            const status = payload;
            // TODO: Calculate searchableContent in Ruby on Rails:
            const searchableContent = ([status.spoiler_text || '', status.content].concat((status.poll && status.poll.options) ? status.poll.options.map(option => option.title) : [])).concat(status.media_attachments.map(att => att.description)).join('\n\n').replace(/<br\s*\/?>/g, '\n').replace(/<\/p><p>/g, '\n\n');
            const searchableTextContent = JSDOM.fragment(searchableContent).textContent;

            const now = new Date();
<<<<<<< HEAD
            payload.filtered = [];
            Object.values(req.cachedFilters).forEach((cachedFilter) => {
              if ((cachedFilter.expires_at === null || cachedFilter.expires_at > now) && (!cachedFilter.repr.excludeFollows || !following) && (!cachedFilter.repr.excludeLocalusers || accountDomain)) {
                const keyword_matches = searchIndex.match(cachedFilter.regexp);
                if (keyword_matches) {
                  payload.filtered.push({
                    filter: cachedFilter.repr,
                    keyword_matches,
                  });
                }
=======
            const filter_results = Object.values(req.cachedFilters).reduce((results, cachedFilter) => {
              // Check the filter hasn't expired before applying:
              if (cachedFilter.expires_at !== null && cachedFilter.expires_at < now) {
                return results;
              }

              // Just in-case JSDOM fails to find textContent in searchableContent
              if (!searchableTextContent) {
                return results;
>>>>>>> fd284311
              }

              const keyword_matches = searchableTextContent.match(cachedFilter.regexp);
              if (keyword_matches) {
                // results is an Array of FilterResult; status_matches is always
                // null as we only are only applying the keyword-based custom
                // filters, not the status-based custom filters.
                // https://docs.joinmastodon.org/entities/FilterResult/
                results.push({
                  filter: cachedFilter.filter,
                  keyword_matches,
                  status_matches: null
                });
              }

              return results;
            }, []);

            // Send the payload + the FilterResults as the `filtered` property
            // to the streaming connection. To reach this code, the `event` must
            // have been either `update` or `status.update`, meaning the
            // `payload` is a Status entity, which has a `filtered` property:
            //
            // filtered: https://docs.joinmastodon.org/entities/Status/#filtered
            transmit(event, {
              ...payload,
              filtered: filter_results
            });
          } else {
            transmit(event, payload);
          }
        }).catch(err => {
          log.error(err);
          releasePgConnection();
        });
      });
    };

    ids.forEach(id => {
      subscribe(`${redisPrefix}${id}`, listener);
    });

    if (typeof attachCloseHandler === 'function') {
      attachCloseHandler(ids.map(id => `${redisPrefix}${id}`), listener);
    }

    return listener;
  };

  /**
   * @param {any} req
   * @param {any} res
   * @returns {function(string, string): void}
   */
  const streamToHttp = (req, res) => {
    const accountId = req.accountId || req.remoteAddress;

    res.setHeader('Content-Type', 'text/event-stream');
    res.setHeader('Cache-Control', 'no-store');
    res.setHeader('Transfer-Encoding', 'chunked');

    res.write(':)\n');

    const heartbeat = setInterval(() => res.write(':thump\n'), 15000);

    req.on('close', () => {
      log.verbose(req.requestId, `Ending stream for ${accountId}`);
      clearInterval(heartbeat);
    });

    return (event, payload) => {
      res.write(`event: ${event}\n`);
      res.write(`data: ${payload}\n\n`);
    };
  };

  /**
   * @param {any} req
   * @param {function(): void} [closeHandler]
   * @returns {function(string[], SubscriptionListener): void}
   */

  const streamHttpEnd = (req, closeHandler = undefined) => (ids, listener) => {
    req.on('close', () => {
      ids.forEach(id => {
        unsubscribe(id, listener);
      });

      if (closeHandler) {
        closeHandler();
      }
    });
  };

  /**
   * @param {any} req
   * @param {any} ws
   * @param {string[]} streamName
   * @returns {function(string, string): void}
   */
  const streamToWs = (req, ws, streamName) => (event, payload) => {
    if (ws.readyState !== ws.OPEN) {
      log.error(req.requestId, 'Tried writing to closed socket');
      return;
    }

    ws.send(JSON.stringify({ stream: streamName, event, payload }), (err) => {
      if (err) {
        log.error(req.requestId, `Failed to send to websocket: ${err}`);
      }
    });
  };

  /**
   * @param {any} res
   */
  const httpNotFound = res => {
    res.writeHead(404, { 'Content-Type': 'application/json' });
    res.end(JSON.stringify({ error: 'Not found' }));
  };

  app.use(setRequestId);
  app.use(setRemoteAddress);
  app.use(allowCrossDomain);

  app.get('/api/v1/streaming/health', (req, res) => {
    res.writeHead(200, { 'Content-Type': 'text/plain' });
    res.end('OK');
  });

  app.get('/metrics', (req, res) => server.getConnections((err, count) => {
    res.writeHeader(200, { 'Content-Type': 'application/openmetrics-text; version=1.0.0; charset=utf-8' });
    res.write('# TYPE connected_clients gauge\n');
    res.write('# HELP connected_clients The number of clients connected to the streaming server\n');
    res.write(`connected_clients ${count}.0\n`);
    res.write('# TYPE connected_channels gauge\n');
    res.write('# HELP connected_channels The number of Redis channels the streaming server is subscribed to\n');
    res.write(`connected_channels ${Object.keys(subs).length}.0\n`);
    res.write('# TYPE pg_pool_total_connections gauge\n');
    res.write('# HELP pg_pool_total_connections The total number of clients existing within the pool\n');
    res.write(`pg_pool_total_connections ${pgPool.totalCount}.0\n`);
    res.write('# TYPE pg_pool_idle_connections gauge\n');
    res.write('# HELP pg_pool_idle_connections The number of clients which are not checked out but are currently idle in the pool\n');
    res.write(`pg_pool_idle_connections ${pgPool.idleCount}.0\n`);
    res.write('# TYPE pg_pool_waiting_queries gauge\n');
    res.write('# HELP pg_pool_waiting_queries The number of queued requests waiting on a client when all clients are checked out\n');
    res.write(`pg_pool_waiting_queries ${pgPool.waitingCount}.0\n`);
    res.write('# EOF\n');
    res.end();
  }));

  app.use(authenticationMiddleware);
  app.use(errorMiddleware);

  app.get('/api/v1/streaming/*', (req, res) => {
    channelNameToIds(req, channelNameFromPath(req), req.query).then(({ channelIds, options }) => {
      const onSend = streamToHttp(req, res);
      const onEnd = streamHttpEnd(req, subscriptionHeartbeat(channelIds));

      streamFrom(channelIds, req, onSend, onEnd, options.needsFiltering);
    }).catch(err => {
      log.verbose(req.requestId, 'Subscription error:', err.toString());
      httpNotFound(res);
    });
  });

  const wss = new WebSocket.Server({ server, verifyClient: wsVerifyClient });

  /**
   * @typedef StreamParams
   * @property {string} [tag]
   * @property {string} [list]
   * @property {string} [only_media]
   */

  /**
   * @param {any} req
   * @returns {string[]}
   */
  const channelsForUserStream = req => {
    const arr = [`timeline:${req.accountId}`];

    if (isInScope(req, ['crypto']) && req.deviceId) {
      arr.push(`timeline:${req.accountId}:${req.deviceId}`);
    }

    if (isInScope(req, ['read', 'read:notifications'])) {
      arr.push(`timeline:${req.accountId}:notifications`);
    }

    return arr;
  };

  /**
   * See app/lib/ascii_folder.rb for the canon definitions
   * of these constants
   */
  const NON_ASCII_CHARS        = 'ÀÁÂÃÄÅàáâãäåĀāĂăĄąÇçĆćĈĉĊċČčÐðĎďĐđÈÉÊËèéêëĒēĔĕĖėĘęĚěĜĝĞğĠġĢģĤĥĦħÌÍÎÏìíîïĨĩĪīĬĭĮįİıĴĵĶķĸĹĺĻļĽľĿŀŁłÑñŃńŅņŇňŉŊŋÒÓÔÕÖØòóôõöøŌōŎŏŐőŔŕŖŗŘřŚśŜŝŞşŠšſŢţŤťŦŧÙÚÛÜùúûüŨũŪūŬŭŮůŰűŲųŴŵÝýÿŶŷŸŹźŻżŽž';
  const EQUIVALENT_ASCII_CHARS = 'AAAAAAaaaaaaAaAaAaCcCcCcCcCcDdDdDdEEEEeeeeEeEeEeEeEeGgGgGgGgHhHhIIIIiiiiIiIiIiIiIiJjKkkLlLlLlLlLlNnNnNnNnnNnOOOOOOooooooOoOoOoRrRrRrSsSsSsSssTtTtTtUUUUuuuuUuUuUuUuUuUuWwYyyYyYZzZzZz';

  /**
   * @param {string} str
   * @returns {string}
   */
  const foldToASCII = str => {
    const regex = new RegExp(NON_ASCII_CHARS.split('').join('|'), 'g');

    return str.replace(regex, match => {
      const index = NON_ASCII_CHARS.indexOf(match);
      return EQUIVALENT_ASCII_CHARS[index];
    });
  };

  /**
   * @param {string} str
   * @returns {string}
   */
  const normalizeHashtag = str => {
    return foldToASCII(str.normalize('NFKC').toLowerCase()).replace(/[^\p{L}\p{N}_\u00b7\u200c]/gu, '');
  };

  /**
   * @param {any} req
   * @param {string} name
   * @param {StreamParams} params
   * @returns {Promise.<{ channelIds: string[], options: { needsFiltering: boolean } }>}
   */
  const channelNameToIds = (req, name, params) => new Promise((resolve, reject) => {
    switch (name) {
    case 'user':
      resolve({
        channelIds: channelsForUserStream(req),
        options: { needsFiltering: false },
      });

      break;
    case 'user:notification':
      resolve({
        channelIds: [`timeline:${req.accountId}:notifications`],
        options: { needsFiltering: false },
      });

      break;
    case 'public':
      resolve({
        channelIds: ['timeline:public'],
        options: { needsFiltering: true },
      });

      break;
    case 'public:local':
      resolve({
        channelIds: ['timeline:public:local'],
        options: { needsFiltering: true },
      });

      break;
    case 'public:remote':
      resolve({
        channelIds: ['timeline:public:remote'],
        options: { needsFiltering: true },
      });

      break;
    case 'public:media':
      resolve({
        channelIds: ['timeline:public:media'],
        options: { needsFiltering: true },
      });

      break;
    case 'public:local:media':
      resolve({
        channelIds: ['timeline:public:local:media'],
        options: { needsFiltering: true },
      });

      break;
    case 'public:remote:media':
      resolve({
        channelIds: ['timeline:public:remote:media'],
        options: { needsFiltering: true },
      });

      break;
    case 'direct':
      resolve({
        channelIds: [`timeline:direct:${req.accountId}`],
        options: { needsFiltering: false },
      });

      break;
    case 'hashtag':
      if (!params.tag || params.tag.length === 0) {
        reject('No tag for stream provided');
      } else {
        resolve({
          channelIds: [`timeline:hashtag:${normalizeHashtag(params.tag)}`],
          options: { needsFiltering: true },
        });
      }

      break;
    case 'hashtag:local':
      if (!params.tag || params.tag.length === 0) {
        reject('No tag for stream provided');
      } else {
        resolve({
          channelIds: [`timeline:hashtag:${normalizeHashtag(params.tag)}:local`],
          options: { needsFiltering: true },
        });
      }

      break;
    case 'list':
      authorizeListAccess(params.list, req).then(() => {
        resolve({
          channelIds: [`timeline:list:${params.list}`],
          options: { needsFiltering: false },
        });
      }).catch(() => {
        reject('Not authorized to stream this list');
      });

      break;
    default:
      reject('Unknown stream type');
    }
  });

  /**
   * @param {string} channelName
   * @param {StreamParams} params
   * @returns {string[]}
   */
  const streamNameFromChannelName = (channelName, params) => {
    if (channelName === 'list') {
      return [channelName, params.list];
    } else if (['hashtag', 'hashtag:local'].includes(channelName)) {
      return [channelName, params.tag];
    } else {
      return [channelName];
    }
  };

  /**
   * @typedef WebSocketSession
   * @property {any} socket
   * @property {any} request
   * @property {Object.<string, { listener: SubscriptionListener, stopHeartbeat: function(): void }>} subscriptions
   */

  /**
   * @param {WebSocketSession} session
   * @param {string} channelName
   * @param {StreamParams} params
   */
  const subscribeWebsocketToChannel = ({ socket, request, subscriptions }, channelName, params) =>
    checkScopes(request, channelName).then(() => channelNameToIds(request, channelName, params)).then(({
      channelIds,
      options,
    }) => {
      if (subscriptions[channelIds.join(';')]) {
        return;
      }

      const onSend = streamToWs(request, socket, streamNameFromChannelName(channelName, params));
      const stopHeartbeat = subscriptionHeartbeat(channelIds);
      const listener = streamFrom(channelIds, request, onSend, undefined, options.needsFiltering);

      subscriptions[channelIds.join(';')] = {
        listener,
        stopHeartbeat,
      };
    }).catch(err => {
      log.verbose(request.requestId, 'Subscription error:', err.toString());
      socket.send(JSON.stringify({ error: err.toString() }));
    });

  /**
   * @param {WebSocketSession} session
   * @param {string} channelName
   * @param {StreamParams} params
   */
  const unsubscribeWebsocketFromChannel = ({ socket, request, subscriptions }, channelName, params) =>
    channelNameToIds(request, channelName, params).then(({ channelIds }) => {
      log.verbose(request.requestId, `Ending stream from ${channelIds.join(', ')} for ${request.accountId}`);

      const subscription = subscriptions[channelIds.join(';')];

      if (!subscription) {
        return;
      }

      const { listener, stopHeartbeat } = subscription;

      channelIds.forEach(channelId => {
        unsubscribe(`${redisPrefix}${channelId}`, listener);
      });

      stopHeartbeat();

      delete subscriptions[channelIds.join(';')];
    }).catch(err => {
      log.verbose(request.requestId, 'Unsubscription error:', err);
      socket.send(JSON.stringify({ error: err.toString() }));
    });

  /**
   * @param {WebSocketSession} session
   */
  const subscribeWebsocketToSystemChannel = ({ socket, request, subscriptions }) => {
    const accessTokenChannelId = `timeline:access_token:${request.accessTokenId}`;
    const systemChannelId = `timeline:system:${request.accountId}`;

    const listener = createSystemMessageListener(request, {

      onKill() {
        socket.close();
      },

    });

    subscribe(`${redisPrefix}${accessTokenChannelId}`, listener);
    subscribe(`${redisPrefix}${systemChannelId}`, listener);

    subscriptions[accessTokenChannelId] = {
      listener,
      stopHeartbeat: () => {
      },
    };

    subscriptions[systemChannelId] = {
      listener,
      stopHeartbeat: () => {
      },
    };
  };

  /**
   * @param {string|string[]} arrayOrString
   * @returns {string}
   */
  const firstParam = arrayOrString => {
    if (Array.isArray(arrayOrString)) {
      return arrayOrString[0];
    } else {
      return arrayOrString;
    }
  };

  wss.on('connection', (ws, req) => {
    const location = url.parse(req.url, true);

    req.requestId = uuid.v4();
    req.remoteAddress = ws._socket.remoteAddress;

    ws.isAlive = true;

    ws.on('pong', () => {
      ws.isAlive = true;
    });

    /**
     * @type {WebSocketSession}
     */
    const session = {
      socket: ws,
      request: req,
      subscriptions: {},
    };

    const onEnd = () => {
      const keys = Object.keys(session.subscriptions);

      keys.forEach(channelIds => {
        const { listener, stopHeartbeat } = session.subscriptions[channelIds];

        channelIds.split(';').forEach(channelId => {
          unsubscribe(`${redisPrefix}${channelId}`, listener);
        });

        stopHeartbeat();
      });
    };

    ws.on('close', onEnd);
    ws.on('error', onEnd);

    ws.on('message', (data, isBinary) => {
      if (isBinary) {
        log.warn('socket', 'Received binary data, closing connection');
        ws.close(1003, 'The mastodon streaming server does not support binary messages');
        return;
      }
      const message = data.toString('utf8');

      const json = parseJSON(message, session.request);

      if (!json) return;

      const { type, stream, ...params } = json;

      if (type === 'subscribe') {
        subscribeWebsocketToChannel(session, firstParam(stream), params);
      } else if (type === 'unsubscribe') {
        unsubscribeWebsocketFromChannel(session, firstParam(stream), params);
      } else {
        // Unknown action type
      }
    });

    subscribeWebsocketToSystemChannel(session);

    if (location.query.stream) {
      subscribeWebsocketToChannel(session, firstParam(location.query.stream), location.query);
    }
  });

  setInterval(() => {
    wss.clients.forEach(ws => {
      if (ws.isAlive === false) {
        ws.terminate();
        return;
      }

      ws.isAlive = false;
      ws.ping('', false);
    });
  }, 30000);

  attachServerWithConfig(server, address => {
    log.warn(`Streaming API now listening on ${address}`);
  });

  const onExit = () => {
    server.close();
    process.exit(0);
  };

  const onError = (err) => {
    log.error(err);
    server.close();
    process.exit(0);
  };

  process.on('SIGINT', onExit);
  process.on('SIGTERM', onExit);
  process.on('exit', onExit);
  process.on('uncaughtException', onError);
};

/**
 * @param {any} server
 * @param {function(string): void} [onSuccess]
 */
const attachServerWithConfig = (server, onSuccess) => {
  if (process.env.SOCKET || process.env.PORT && isNaN(+process.env.PORT)) {
    server.listen(process.env.SOCKET || process.env.PORT, () => {
      if (onSuccess) {
        fs.chmodSync(server.address(), 0o666);
        onSuccess(server.address());
      }
    });
  } else {
    server.listen(+process.env.PORT || 4000, process.env.BIND || '127.0.0.1', () => {
      if (onSuccess) {
        onSuccess(`${server.address().address}:${server.address().port}`);
      }
    });
  }
};

startServer();<|MERGE_RESOLUTION|>--- conflicted
+++ resolved
@@ -700,19 +700,14 @@
           queries.push(client.query('SELECT 1 FROM account_domain_blocks WHERE account_id = $1 AND domain = $2', [req.accountId, accountDomain]));
         }
 
-<<<<<<< HEAD
-        if (!unpackedPayload.filtered && !req.cachedFilters) {
+        if (!payload.filtered && !req.cachedFilters) {
           queries.push(client.query('SELECT filter.id AS id, filter.phrase AS title, filter.context AS context, filter.expires_at AS expires_at, filter.action AS filter_action, keyword.keyword AS keyword, keyword.whole_word AS whole_word, filter.exclude_follows AS exclude_follows, filter.exclude_localusers AS exclude_localusers FROM custom_filter_keywords keyword JOIN custom_filters filter ON keyword.custom_filter_id = filter.id WHERE filter.account_id = $1 AND (filter.expires_at IS NULL OR filter.expires_at > NOW())', [req.accountId]));
         }
-        if (!unpackedPayload.filtered) {
+        if (!payload.filtered) {
           queries.push(client.query(`SELECT accounts.domain AS domain
                                      FROM follows
                                      JOIN accounts ON follows.target_account_id = accounts.id
-                                     WHERE (account_id = $1 AND target_account_id = $2)`, [req.accountId, unpackedPayload.account.id]));
-=======
-        if (!payload.filtered && !req.cachedFilters) {
-          queries.push(client.query('SELECT filter.id AS id, filter.phrase AS title, filter.context AS context, filter.expires_at AS expires_at, filter.action AS filter_action, keyword.keyword AS keyword, keyword.whole_word AS whole_word FROM custom_filter_keywords keyword JOIN custom_filters filter ON keyword.custom_filter_id = filter.id WHERE filter.account_id = $1 AND (filter.expires_at IS NULL OR filter.expires_at > NOW())', [req.accountId]));
->>>>>>> fd284311
+                                     WHERE (account_id = $1 AND target_account_id = $2)`, [req.accountId, payload.account.id]));
         }
 
         Promise.all(queries).then(values => {
@@ -724,11 +719,6 @@
             return;
           }
 
-<<<<<<< HEAD
-          const following = !unpackedPayload.filtered && values[values.length - 1].rows.length > 0;
-
-          if (!unpackedPayload.filtered && !req.cachedFilters) {
-=======
           // If the payload already contains the `filtered` property, it means
           // that filtering has been applied on the ruby on rails side, as
           // such, we don't need to construct or apply the filters in streaming:
@@ -737,29 +727,17 @@
             return;
           }
 
+          const following = values[values.length - 1].rows.length > 0;
+
           // Handling for constructing the custom filters and caching them on the request
           // TODO: Move this logic out of the message handling lifecycle
           if (!req.cachedFilters) {
->>>>>>> fd284311
             const filterRows = values[accountDomain ? 2 : 1].rows;
 
             req.cachedFilters = filterRows.reduce((cache, filter) => {
               if (cache[filter.id]) {
                 cache[filter.id].keywords.push([filter.keyword, filter.whole_word]);
               } else {
-<<<<<<< HEAD
-                cache[row.id] = {
-                  keywords: [[row.keyword, row.whole_word]],
-                  expires_at: row.expires_at,
-                  repr: {
-                    id: row.id,
-                    title: row.title,
-                    context: row.context,
-                    expires_at: row.expires_at,
-                    filter_action: ['warn', 'hide'][row.filter_action],
-                    excludeFollows: row.exclude_follows,
-                    excludeLocalusers: row.exclude_localusers,
-=======
                 cache[filter.id] = {
                   keywords: [[filter.keyword, filter.whole_word]],
                   expires_at: filter.expires_at,
@@ -774,7 +752,8 @@
                     //
                     // enum { warn: 0, hide: 1 }
                     filter_action: ['warn', 'hide'][filter.filter_action],
->>>>>>> fd284311
+                    excludeFollows: filter.exclude_follows,
+                    excludeLocalusers: filter.exclude_localusers,
                   },
                 };
               }
@@ -814,28 +793,23 @@
             const searchableTextContent = JSDOM.fragment(searchableContent).textContent;
 
             const now = new Date();
-<<<<<<< HEAD
-            payload.filtered = [];
-            Object.values(req.cachedFilters).forEach((cachedFilter) => {
-              if ((cachedFilter.expires_at === null || cachedFilter.expires_at > now) && (!cachedFilter.repr.excludeFollows || !following) && (!cachedFilter.repr.excludeLocalusers || accountDomain)) {
-                const keyword_matches = searchIndex.match(cachedFilter.regexp);
-                if (keyword_matches) {
-                  payload.filtered.push({
-                    filter: cachedFilter.repr,
-                    keyword_matches,
-                  });
-                }
-=======
             const filter_results = Object.values(req.cachedFilters).reduce((results, cachedFilter) => {
               // Check the filter hasn't expired before applying:
               if (cachedFilter.expires_at !== null && cachedFilter.expires_at < now) {
                 return results;
               }
 
+              if (cachedFilter.repr.excludeFollows && following) {
+                return results;
+              }
+
+              if (cachedFilter.repr.excludeLocalusers && !accountDomain) {
+                return results;
+              }
+
               // Just in-case JSDOM fails to find textContent in searchableContent
               if (!searchableTextContent) {
                 return results;
->>>>>>> fd284311
               }
 
               const keyword_matches = searchableTextContent.match(cachedFilter.regexp);
