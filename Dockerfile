--- conflicted
+++ resolved
@@ -1,12 +1,7 @@
 # syntax=docker/dockerfile:1.9
 
-<<<<<<< HEAD
-FROM ghcr.io/moritzheiber/ruby-jemalloc:3.2.3-slim as ruby
-FROM node:${NODE_VERSION} as build
-=======
 # This file is designed for production server deployment, not local development work
 # For a containerized local dev environment, see: https://github.com/mastodon/mastodon/blob/main/README.md#docker
->>>>>>> 428abf33
 
 # Please see https://docs.docker.com/engine/reference/builder for information about
 # the extended buildx capabilities used in this file.
