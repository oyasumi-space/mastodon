--- conflicted
+++ resolved
@@ -56,27 +56,7 @@
             private_comment: domain_block.private_comment,
             public_comment: domain_block.public_comment,
             obfuscate: domain_block.obfuscate,
-<<<<<<< HEAD
-          }
-        end
-      end
-
-      let(:expected_responde_with_kb_custom) do
-        domain_blocks.map do |domain_block|
-          {
-            id: domain_block.id.to_s,
-            domain: domain_block.domain,
-            digest: domain_block.domain_digest,
-            created_at: domain_block.created_at.strftime('%Y-%m-%dT%H:%M:%S.%LZ'),
-            severity: domain_block.severity.to_s,
-            reject_media: domain_block.reject_media,
-            reject_reports: domain_block.reject_reports,
-            private_comment: domain_block.private_comment,
-            public_comment: domain_block.public_comment,
-            obfuscate: domain_block.obfuscate,
-=======
             block_trends: domain_block.block_trends,
->>>>>>> 428abf33
             reject_favourite: domain_block.reject_favourite,
             reject_hashtag: domain_block.reject_hashtag,
             detect_invalid_subscription: domain_block.detect_invalid_subscription,
@@ -119,8 +99,6 @@
 
     let!(:domain_block) { Fabricate(:domain_block) }
 
-<<<<<<< HEAD
-=======
     let(:expected_response) do
       {
         id: domain_block.id.to_s,
@@ -144,7 +122,6 @@
       }
     end
 
->>>>>>> 428abf33
     it_behaves_like 'forbidden for wrong scope', 'write:statuses'
     it_behaves_like 'forbidden for wrong role', ''
     it_behaves_like 'forbidden for wrong role', 'Moderator'
@@ -153,34 +130,6 @@
       subject
 
       expect(response).to have_http_status(200)
-<<<<<<< HEAD
-    end
-
-    it 'returns the expected domain block content' do # rubocop:disable RSpec/ExampleLength
-      subject
-
-      expect(body_as_json).to eq(
-        {
-          id: domain_block.id.to_s,
-          domain: domain_block.domain,
-          digest: domain_block.domain_digest,
-          created_at: domain_block.created_at.strftime('%Y-%m-%dT%H:%M:%S.%LZ'),
-          severity: domain_block.severity.to_s,
-          reject_media: domain_block.reject_media,
-          reject_reports: domain_block.reject_reports,
-          private_comment: domain_block.private_comment,
-          public_comment: domain_block.public_comment,
-          obfuscate: domain_block.obfuscate,
-          reject_favourite: domain_block.reject_favourite,
-          reject_hashtag: domain_block.reject_hashtag,
-          detect_invalid_subscription: domain_block.detect_invalid_subscription,
-          reject_new_follow: domain_block.reject_new_follow,
-          reject_reply: domain_block.reject_reply,
-          reject_reply_exclude_followers: domain_block.reject_reply_exclude_followers,
-          reject_send_sensitive: domain_block.reject_send_sensitive,
-          reject_straight_follow: domain_block.reject_straight_follow,
-        }
-=======
       expect(response.content_type)
         .to start_with('application/json')
       expect(response.parsed_body).to match(
@@ -203,7 +152,6 @@
         reject_send_sensitive: domain_block.reject_send_sensitive,
         reject_straight_follow: domain_block.reject_straight_follow,
         reject_friend: domain_block.reject_friend
->>>>>>> 428abf33
       )
     end
 
@@ -233,16 +181,9 @@
       subject
 
       expect(response).to have_http_status(200)
-<<<<<<< HEAD
-
-      body = body_as_json
-
-      expect(body).to match a_hash_including(
-=======
       expect(response.content_type)
         .to start_with('application/json')
       expect(response.parsed_body).to match a_hash_including(
->>>>>>> 428abf33
         {
           domain: 'foo.bar.com',
           severity: 'silence',
@@ -276,48 +217,7 @@
       end
     end
 
-<<<<<<< HEAD
-    context 'when a looser domain block already exists on a higher level domain' do
-      let(:params) { { domain: 'foo.bar.com', severity: :suspend } }
-
-      before do
-        Fabricate(:domain_block, domain: 'bar.com', severity: :silence)
-      end
-
-      it 'creates a domain block with the expected domain name and severity', :aggregate_failures do
-        subject
-
-        body = body_as_json
-
-        expect(response).to have_http_status(200)
-        expect(body).to match a_hash_including(
-          {
-            domain: 'foo.bar.com',
-            severity: 'suspend',
-          }
-        )
-
-        expect(DomainBlock.find_by(domain: 'foo.bar.com')).to be_present
-      end
-    end
-
     context 'when a domain block already exists on the same domain' do
-      before do
-        Fabricate(:domain_block, domain: 'foo.bar.com', severity: :silence)
-      end
-
-      it 'returns existing domain block in error', :aggregate_failures do
-        subject
-
-        expect(response).to have_http_status(422)
-        expect(body_as_json[:existing_domain_block][:domain]).to eq('foo.bar.com')
-      end
-    end
-
-    context 'when a stricter domain block already exists on a higher level domain' do
-=======
-    context 'when a domain block already exists on the same domain' do
->>>>>>> 428abf33
       before do
         Fabricate(:domain_block, domain: 'foo.bar.com', severity: :silence)
       end
