--- conflicted
+++ resolved
@@ -66,6 +66,7 @@
           {
             id: domain_block.id.to_s,
             domain: domain_block.domain,
+            digest: domain_block.domain_digest,
             created_at: domain_block.created_at.strftime('%Y-%m-%dT%H:%M:%S.%LZ'),
             severity: domain_block.severity.to_s,
             reject_media: domain_block.reject_media,
@@ -110,28 +111,6 @@
 
     let!(:domain_block) { Fabricate(:domain_block) }
 
-    let(:expected_response) do
-      {
-        id: domain_block.id.to_s,
-        domain: domain_block.domain,
-        created_at: domain_block.created_at.strftime('%Y-%m-%dT%H:%M:%S.%LZ'),
-        severity: domain_block.severity.to_s,
-        reject_media: domain_block.reject_media,
-        reject_reports: domain_block.reject_reports,
-        private_comment: domain_block.private_comment,
-        public_comment: domain_block.public_comment,
-        obfuscate: domain_block.obfuscate,
-        reject_favourite: domain_block.reject_favourite,
-        reject_hashtag: domain_block.reject_hashtag,
-        detect_invalid_subscription: domain_block.detect_invalid_subscription,
-        reject_new_follow: domain_block.reject_new_follow,
-        reject_reply: domain_block.reject_reply,
-        reject_reply_exclude_followers: domain_block.reject_reply_exclude_followers,
-        reject_send_sensitive: domain_block.reject_send_sensitive,
-        reject_straight_follow: domain_block.reject_straight_follow,
-      }
-    end
-
     it_behaves_like 'forbidden for wrong scope', 'write:statuses'
     it_behaves_like 'forbidden for wrong role', ''
     it_behaves_like 'forbidden for wrong role', 'Moderator'
@@ -142,12 +121,9 @@
       expect(response).to have_http_status(200)
     end
 
-    it 'returns the expected domain block content' do
-      subject
-
-<<<<<<< HEAD
-      expect(body_as_json).to eq(expected_response)
-=======
+    it 'returns the expected domain block content' do # rubocop:disable RSpec/ExampleLength
+      subject
+
       expect(body_as_json).to eq(
         {
           id: domain_block.id.to_s,
@@ -160,9 +136,16 @@
           private_comment: domain_block.private_comment,
           public_comment: domain_block.public_comment,
           obfuscate: domain_block.obfuscate,
+          reject_favourite: domain_block.reject_favourite,
+          reject_hashtag: domain_block.reject_hashtag,
+          detect_invalid_subscription: domain_block.detect_invalid_subscription,
+          reject_new_follow: domain_block.reject_new_follow,
+          reject_reply: domain_block.reject_reply,
+          reject_reply_exclude_followers: domain_block.reject_reply_exclude_followers,
+          reject_send_sensitive: domain_block.reject_send_sensitive,
+          reject_straight_follow: domain_block.reject_straight_follow,
         }
       )
->>>>>>> c93aacaf
     end
 
     context 'when the requested domain block does not exist' do
