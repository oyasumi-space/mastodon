# frozen_string_literal: true

require 'rails_helper'

module TestEndpoints
  # Endpoints that do not include authorization-dependent results
  # and should be cacheable no matter what.
  ALWAYS_CACHED = %w(
    /.well-known/host-meta
    /.well-known/nodeinfo
    /nodeinfo/2.0
    /manifest
    /custom.css
    /actor
    /api/v1/instance/extended_description
    /api/v1/instance/rules
    /api/v1/instance/peers
    /api/v1/instance
    /api/v2/instance
  ).freeze

  # Endpoints that should be cachable when accessed anonymously but have a Vary
  # on Cookie to prevent logged-in users from getting values from logged-out cache.
  COOKIE_DEPENDENT_CACHABLE = %w(
    /
    /explore
    /public
    /about
    /privacy-policy
    /directory
    /@alice
    /@alice/110224538612341312
    /deck/home
  ).freeze

  # Endpoints that should be cachable when accessed anonymously but have a Vary
  # on Authorization to prevent logged-in users from getting values from logged-out cache.
  AUTHORIZATION_DEPENDENT_CACHABLE = %w(
    /api/v1/accounts/lookup?acct=alice
    /api/v1/statuses/110224538612341312
    /api/v1/statuses/110224538612341312/context
    /api/v1/polls/123456789
    /api/v1/trends/statuses
    /api/v1/directory
  ).freeze

  # Private status that should only be returned with to a valid signature from
  # a specific user.
  # Should never be cached.
  REQUIRE_SIGNATURE = %w(
    /users/alice/statuses/110224538643211312
  ).freeze

  # Pages only available to logged-in users.
  # Should never be cached.
  REQUIRE_LOGIN = %w(
    /settings/preferences/appearance
    /settings/profile
    /settings/featured_tags
    /settings/export
    /relationships
    /filters
    /statuses_cleanup
    /auth/edit
    /oauth/authorized_applications
    /admin/dashboard
  ).freeze

  # API endpoints only available to logged-in users.
  # Should never be cached.
  REQUIRE_TOKEN = %w(
    /api/v1/announcements
    /api/v1/timelines/home
    /api/v1/notifications
    /api/v1/bookmarks
    /api/v1/favourites
    /api/v1/follow_requests
    /api/v1/conversations
    /api/v1/statuses/110224538643211312
    /api/v1/statuses/110224538643211312/context
    /api/v1/lists
    /api/v2/filters
  ).freeze

  # Pages that are only shown to logged-out users, and should never get cached
  # because of CSRF protection.
  REQUIRE_LOGGED_OUT = %w(
    /invite/abcdef
    /auth/sign_in
    /auth/sign_up
    /auth/password/new
    /auth/confirmation/new
  ).freeze

  # Non-exhaustive list of endpoints that feature language-dependent results
  # and thus need to have a Vary on Accept-Language
  LANGUAGE_DEPENDENT = %w(
    /
    /explore
    /about
    /api/v1/trends/statuses
  ).freeze

  module AuthorizedFetch
    # Endpoints that require a signature with AUTHORIZED_FETCH and LIMITED_FEDERATION_MODE
    # and thus should not be cached in those modes.
    REQUIRE_SIGNATURE = %w(
      /users/alice
    ).freeze
  end

  module DisabledAnonymousAPI
    # Endpoints that require a signature with DISALLOW_UNAUTHENTICATED_API_ACCESS
    # and thus should not be cached in this mode.
    REQUIRE_TOKEN = %w(
      /api/v1/custom_emojis
    ).freeze
  end
end

RSpec.describe 'Caching behavior' do
  shared_examples 'cachable response' do |http_success: false|
    it 'does not set cookies or set public cache control', :aggregate_failures do
      expect(response.cookies).to be_empty

<<<<<<< HEAD
    it 'sets public cache control', :aggregate_failures do
=======
>>>>>>> 428abf33
      # expect(response.cache_control[:max_age]&.to_i).to be_positive
      expect(response.cache_control[:public]).to be_truthy
      expect(response.cache_control[:private]).to be_falsy
      expect(response.cache_control[:no_store]).to be_falsy
      expect(response.cache_control[:no_cache]).to be_falsy

      expect(response).to have_http_status(200) if http_success
    end
  end

  shared_examples 'non-cacheable response' do |http_success: false|
    it 'sets private cache control' do
      expect(response.cache_control[:private]).to be_truthy
      expect(response.cache_control[:no_store]).to be_truthy

      expect(response).to have_http_status(200) if http_success
    end
  end

  shared_examples 'non-cacheable error' do
    it 'does not return HTTP success and does not have cache headers', :aggregate_failures do
      expect(response).to_not have_http_status(200)
      expect(response.cache_control[:public]).to be_falsy
    end
  end

  shared_examples 'language-dependent' do
    it 'has a Vary on Accept-Language' do
      expect(response_vary_headers).to include('accept-language')
    end
  end

  # Enable CSRF protection like it is in production, as it can cause cookies
  # to be set and thus mess with cache.
  around do |example|
    old = ActionController::Base.allow_forgery_protection
    ActionController::Base.allow_forgery_protection = true

    example.run

    ActionController::Base.allow_forgery_protection = old
  end

  let(:alice) { Account.find_by(username: 'alice') }
  let(:user) { User.find_by(email: 'user@host.example') }
  let(:token) { Doorkeeper::AccessToken.find_by(resource_owner_id: user.id) }

  before_all do
    alice = Fabricate(:account, username: 'alice')
    user = Fabricate(:user, email: 'user@host.example', role: UserRole.find_by(name: 'Moderator'))
    status = Fabricate(:status, account: alice, id: 110_224_538_612_341_312)
    Fabricate(:status, account: alice, id: 110_224_538_643_211_312, visibility: :private)
    Fabricate(:invite, code: 'abcdef')
    Fabricate(:poll, status: status, account: alice, id: 123_456_789)
    Fabricate(:accessible_access_token, resource_owner_id: user.id, scopes: 'read')

    user.account.follow!(alice)
  end

  context 'when anonymously accessed' do
    describe '/users/alice' do
      it 'redirects with proper cache header', :aggregate_failures do
        get '/users/alice'

        expect(response).to redirect_to('/@alice')
<<<<<<< HEAD
        expect(response.headers['Vary']&.split(',')&.map { |x| x.strip.downcase }).to include('accept')
=======
        expect(response_vary_headers).to include('accept')
>>>>>>> 428abf33
      end
    end

    TestEndpoints::ALWAYS_CACHED.each do |endpoint|
      describe endpoint do
        before { get endpoint }

        it_behaves_like 'cachable response'
        it_behaves_like 'language-dependent' if TestEndpoints::LANGUAGE_DEPENDENT.include?(endpoint)
      end
    end

    TestEndpoints::COOKIE_DEPENDENT_CACHABLE.each do |endpoint|
      describe endpoint do
        before { get endpoint }

        it_behaves_like 'cachable response'

        it 'has a Vary on Cookie' do
          expect(response_vary_headers).to include('cookie')
        end

        it_behaves_like 'language-dependent' if TestEndpoints::LANGUAGE_DEPENDENT.include?(endpoint)
      end
    end

    TestEndpoints::AUTHORIZATION_DEPENDENT_CACHABLE.each do |endpoint|
      describe endpoint do
        before { get endpoint }

        it_behaves_like 'cachable response'

        it 'has a Vary on Authorization' do
          expect(response_vary_headers).to include('authorization')
        end

        it_behaves_like 'language-dependent' if TestEndpoints::LANGUAGE_DEPENDENT.include?(endpoint)
      end
    end

    TestEndpoints::REQUIRE_LOGGED_OUT.each do |endpoint|
      describe endpoint do
        before { get endpoint }

        it_behaves_like 'non-cacheable response'
      end
    end

    (TestEndpoints::REQUIRE_SIGNATURE + TestEndpoints::REQUIRE_LOGIN + TestEndpoints::REQUIRE_TOKEN).each do |endpoint|
      describe endpoint do
        before { get endpoint }

        it_behaves_like 'non-cacheable error'
      end
    end

    describe '/api/v1/instance/domain_blocks' do
      before do
        Setting.show_domain_blocks = show_domain_blocks
        get '/api/v1/instance/domain_blocks'
      end

      context 'when set to be publicly-available' do
        let(:show_domain_blocks) { 'all' }

        it_behaves_like 'cachable response'
      end

      context 'when allowed for local users only' do
        let(:show_domain_blocks) { 'users' }

        it_behaves_like 'non-cacheable error'
      end

      context 'when disabled' do
        let(:show_domain_blocks) { 'disabled' }

        it_behaves_like 'non-cacheable error'
      end
    end
  end

  context 'when logged in' do
    before do
      sign_in user, scope: :user

      # Unfortunately, devise's `sign_in` helper causes the `session` to be
      # loaded in the next request regardless of whether it's actually accessed
      # by the client code.
      #
      # So, we make an extra query to clear issue a session cookie instead.
      #
      # A less resource-intensive way to deal with that would be to generate the
      # session cookie manually, but this seems pretty involved.
      get '/'
    end

    TestEndpoints::ALWAYS_CACHED.each do |endpoint|
      describe endpoint do
        before { get endpoint }

        it_behaves_like 'cachable response'
        it_behaves_like 'language-dependent' if TestEndpoints::LANGUAGE_DEPENDENT.include?(endpoint)
      end
    end

    TestEndpoints::COOKIE_DEPENDENT_CACHABLE.each do |endpoint|
      describe endpoint do
        before { get endpoint }

        it_behaves_like 'non-cacheable response'

        it 'has a Vary on Cookie' do
          expect(response_vary_headers).to include('cookie')
        end
      end
    end

    TestEndpoints::REQUIRE_LOGIN.each do |endpoint|
      describe endpoint do
        before { get endpoint }

        it_behaves_like 'non-cacheable response', http_success: true
      end
    end

    TestEndpoints::REQUIRE_LOGGED_OUT.each do |endpoint|
      describe endpoint do
        before { get endpoint }

        it_behaves_like 'non-cacheable error'
      end
    end
  end

  context 'with an auth token' do
    TestEndpoints::ALWAYS_CACHED.each do |endpoint|
      describe endpoint do
        before do
          get endpoint, headers: { 'Authorization' => "Bearer #{token.token}" }
        end

        it_behaves_like 'cachable response'
        it_behaves_like 'language-dependent' if TestEndpoints::LANGUAGE_DEPENDENT.include?(endpoint)
      end
    end

    TestEndpoints::AUTHORIZATION_DEPENDENT_CACHABLE.each do |endpoint|
      describe endpoint do
        before do
          get endpoint, headers: { 'Authorization' => "Bearer #{token.token}" }
        end

        it_behaves_like 'non-cacheable response'

        it 'has a Vary on Authorization' do
          expect(response_vary_headers).to include('authorization')
        end
      end
    end

    (TestEndpoints::REQUIRE_LOGGED_OUT + TestEndpoints::REQUIRE_TOKEN).each do |endpoint|
      describe endpoint do
        before do
          get endpoint, headers: { 'Authorization' => "Bearer #{token.token}" }
        end

        it_behaves_like 'non-cacheable response', http_success: true
      end
    end

    describe '/api/v1/instance/domain_blocks' do
      before do
        Setting.show_domain_blocks = show_domain_blocks
        get '/api/v1/instance/domain_blocks', headers: { 'Authorization' => "Bearer #{token.token}" }
      end

      context 'when set to be publicly-available' do
        let(:show_domain_blocks) { 'all' }

        it_behaves_like 'cachable response'
      end

      context 'when allowed for local users only' do
        let(:show_domain_blocks) { 'users' }

        it_behaves_like 'non-cacheable response', http_success: true
      end

      context 'when disabled' do
        let(:show_domain_blocks) { 'disabled' }

        it_behaves_like 'non-cacheable error'
      end
    end
  end

  context 'with a Signature header' do
    let(:remote_actor)    { Fabricate(:account, domain: 'example.org', uri: 'https://example.org/remote', protocol: :activitypub) }
    let(:dummy_signature) { 'dummy-signature' }

    before do
      remote_actor.follow!(alice)
    end

    describe '/actor' do
      before do
        get '/actor', sign_with: remote_actor, headers: { 'Accept' => 'application/activity+json' }
      end

      it_behaves_like 'cachable response', http_success: true
    end

    TestEndpoints::REQUIRE_SIGNATURE.each do |endpoint|
      describe endpoint do
        before do
          get endpoint, sign_with: remote_actor, headers: { 'Accept' => 'application/activity+json' }
        end

        it_behaves_like 'non-cacheable response', http_success: true
      end
    end
  end

  context 'when enabling AUTHORIZED_FETCH mode' do
    around do |example|
      ClimateControl.modify AUTHORIZED_FETCH: 'true' do
        example.run
      end
    end

    context 'when not providing a Signature' do
      describe '/actor' do
        before do
          get '/actor', headers: { 'Accept' => 'application/activity+json' }
        end

        it_behaves_like 'cachable response', http_success: true
      end

      (TestEndpoints::REQUIRE_SIGNATURE + TestEndpoints::AuthorizedFetch::REQUIRE_SIGNATURE).each do |endpoint|
        describe endpoint do
          before do
            get endpoint, headers: { 'Accept' => 'application/activity+json' }
          end

          it_behaves_like 'non-cacheable error'
        end
      end
    end

    context 'when providing a Signature' do
      let(:remote_actor)    { Fabricate(:account, domain: 'example.org', uri: 'https://example.org/remote', protocol: :activitypub) }
      let(:dummy_signature) { 'dummy-signature' }

      before do
        remote_actor.follow!(alice)
      end

      describe '/actor' do
        before do
          get '/actor', sign_with: remote_actor, headers: { 'Accept' => 'application/activity+json' }
        end

        it_behaves_like 'cachable response', http_success: true
      end

      (TestEndpoints::REQUIRE_SIGNATURE + TestEndpoints::AuthorizedFetch::REQUIRE_SIGNATURE).each do |endpoint|
        describe endpoint do
          before do
            get endpoint, sign_with: remote_actor, headers: { 'Accept' => 'application/activity+json' }
          end

          it_behaves_like 'non-cacheable response', http_success: true
        end
      end
    end
  end

  context 'when enabling LIMITED_FEDERATION_MODE mode' do
    around do |example|
      ClimateControl.modify LIMITED_FEDERATION_MODE: 'true' do
        old_limited_federation_mode = Rails.configuration.x.limited_federation_mode
        Rails.configuration.x.limited_federation_mode = true

        example.run

        Rails.configuration.x.limited_federation_mode = old_limited_federation_mode
      end
    end

    context 'when not providing a Signature' do
      describe '/actor' do
        before do
          get '/actor', headers: { 'Accept' => 'application/activity+json' }
        end

        it_behaves_like 'cachable response', http_success: true
      end

      (TestEndpoints::REQUIRE_SIGNATURE + TestEndpoints::AuthorizedFetch::REQUIRE_SIGNATURE).each do |endpoint|
        describe endpoint do
          before do
            get endpoint, headers: { 'Accept' => 'application/activity+json' }
          end

          it_behaves_like 'non-cacheable error'
        end
      end
    end

    context 'when providing a Signature from an allowed domain' do
      let(:remote_actor)    { Fabricate(:account, domain: 'example.org', uri: 'https://example.org/remote', protocol: :activitypub) }
      let(:dummy_signature) { 'dummy-signature' }

      before do
        DomainAllow.create!(domain: remote_actor.domain)
        remote_actor.follow!(alice)
      end

      describe '/actor' do
        before do
          get '/actor', sign_with: remote_actor, headers: { 'Accept' => 'application/activity+json' }
        end

        it_behaves_like 'cachable response', http_success: true
      end

      (TestEndpoints::REQUIRE_SIGNATURE + TestEndpoints::AuthorizedFetch::REQUIRE_SIGNATURE).each do |endpoint|
        describe endpoint do
          before do
            get endpoint, sign_with: remote_actor, headers: { 'Accept' => 'application/activity+json' }
          end

          it_behaves_like 'non-cacheable response', http_success: true
        end
      end
    end

    context 'when providing a Signature from a non-allowed domain' do
      let(:remote_actor)    { Fabricate(:account, domain: 'example.org', uri: 'https://example.org/remote', protocol: :activitypub) }
      let(:dummy_signature) { 'dummy-signature' }

      describe '/actor' do
        before do
          get '/actor', sign_with: remote_actor, headers: { 'Accept' => 'application/activity+json' }
        end

        it_behaves_like 'cachable response', http_success: true
      end

      (TestEndpoints::REQUIRE_SIGNATURE + TestEndpoints::AuthorizedFetch::REQUIRE_SIGNATURE).each do |endpoint|
        describe endpoint do
          before do
            get endpoint, sign_with: remote_actor, headers: { 'Accept' => 'application/activity+json' }
          end

          it_behaves_like 'non-cacheable error'
        end
      end
    end
  end

  context 'when enabling DISALLOW_UNAUTHENTICATED_API_ACCESS' do
    around do |example|
      ClimateControl.modify DISALLOW_UNAUTHENTICATED_API_ACCESS: 'true' do
        example.run
      end
    end

    context 'when anonymously accessed' do
      TestEndpoints::ALWAYS_CACHED.each do |endpoint|
        describe endpoint do
          before { get endpoint }

          it_behaves_like 'cachable response'
          it_behaves_like 'language-dependent' if TestEndpoints::LANGUAGE_DEPENDENT.include?(endpoint)
        end
      end

      TestEndpoints::REQUIRE_LOGGED_OUT.each do |endpoint|
        describe endpoint do
          before { get endpoint }

          it_behaves_like 'non-cacheable response'
        end
      end

      (TestEndpoints::REQUIRE_TOKEN + TestEndpoints::AUTHORIZATION_DEPENDENT_CACHABLE + TestEndpoints::DisabledAnonymousAPI::REQUIRE_TOKEN).each do |endpoint|
        describe endpoint do
          before { get endpoint }

          it_behaves_like 'non-cacheable error'
        end
      end
    end

    context 'with an auth token' do
      TestEndpoints::ALWAYS_CACHED.each do |endpoint|
        describe endpoint do
          before do
            get endpoint, headers: { 'Authorization' => "Bearer #{token.token}" }
          end

          it_behaves_like 'cachable response'
          it_behaves_like 'language-dependent' if TestEndpoints::LANGUAGE_DEPENDENT.include?(endpoint)
        end
      end

      TestEndpoints::AUTHORIZATION_DEPENDENT_CACHABLE.each do |endpoint|
        describe endpoint do
          before do
            get endpoint, headers: { 'Authorization' => "Bearer #{token.token}" }
          end

          it_behaves_like 'non-cacheable response'

          it 'has a Vary on Authorization' do
            expect(response_vary_headers).to include('authorization')
          end
        end
      end

      (TestEndpoints::REQUIRE_LOGGED_OUT + TestEndpoints::REQUIRE_TOKEN + TestEndpoints::DisabledAnonymousAPI::REQUIRE_TOKEN).each do |endpoint|
        describe endpoint do
          before do
            get endpoint, headers: { 'Authorization' => "Bearer #{token.token}" }
          end

          it_behaves_like 'non-cacheable response', http_success: true
        end
      end
    end
  end

  private

  def response_vary_headers
    response.headers['Vary']&.split(',')&.map { |x| x.strip.downcase }
  end
end<|MERGE_RESOLUTION|>--- conflicted
+++ resolved
@@ -123,10 +123,6 @@
     it 'does not set cookies or set public cache control', :aggregate_failures do
       expect(response.cookies).to be_empty
 
-<<<<<<< HEAD
-    it 'sets public cache control', :aggregate_failures do
-=======
->>>>>>> 428abf33
       # expect(response.cache_control[:max_age]&.to_i).to be_positive
       expect(response.cache_control[:public]).to be_truthy
       expect(response.cache_control[:private]).to be_falsy
@@ -192,11 +188,7 @@
         get '/users/alice'
 
         expect(response).to redirect_to('/@alice')
-<<<<<<< HEAD
-        expect(response.headers['Vary']&.split(',')&.map { |x| x.strip.downcase }).to include('accept')
-=======
         expect(response_vary_headers).to include('accept')
->>>>>>> 428abf33
       end
     end
 
