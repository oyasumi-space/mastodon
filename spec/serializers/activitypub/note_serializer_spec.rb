--- conflicted
+++ resolved
@@ -18,15 +18,11 @@
   let!(:referred) { nil }
   let!(:referred2) { nil }
 
-<<<<<<< HEAD
-  before(:each) do
+  before do
     parent.references << referred if referred.present?
     parent.references << referred2 if referred2.present?
-    @serialization = ActiveModelSerializers::SerializableResource.new(parent, serializer: described_class, adapter: ActivityPub::Adapter)
   end
 
-=======
->>>>>>> 389a6cc4
   it 'has the expected shape' do
     expect(subject).to include({
       '@context' => include('https://www.w3.org/ns/activitystreams'),
