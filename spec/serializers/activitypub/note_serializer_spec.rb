--- conflicted
+++ resolved
@@ -5,30 +5,18 @@
 RSpec.describe ActivityPub::NoteSerializer do
   subject { serialized_record_json(parent, described_class, adapter: ActivityPub::Adapter) }
 
-<<<<<<< HEAD
-  let!(:account) { Fabricate(:account, searchability: :public) }
-  let!(:other) { Fabricate(:account) }
-  let!(:parent) { Fabricate(:status, account: account, visibility: :public, searchability: searchability, language: 'zh-TW') }
-=======
   let(:visibility) { :public }
   let(:searchability) { :public }
   let!(:account) { Fabricate(:account) }
   let!(:other) { Fabricate(:account) }
   let!(:parent) { Fabricate(:status, account: account, visibility: visibility, searchability: searchability, language: 'zh-TW') }
->>>>>>> 428abf33
   let!(:reply_by_account_first) { Fabricate(:status, account: account, thread: parent, visibility: :public) }
   let!(:reply_by_account_next) { Fabricate(:status, account: account, thread: parent, visibility: :public) }
   let!(:reply_by_other_first) { Fabricate(:status, account: other, thread: parent, visibility: :public) }
   let!(:reply_by_account_third) { Fabricate(:status, account: account, thread: parent, visibility: :public) }
   let!(:reply_by_account_visibility_direct) { Fabricate(:status, account: account, thread: parent, visibility: :direct) }
   let!(:referred) { nil }
-<<<<<<< HEAD
-  let!(:referred2) { nil }
-  let(:convert_to_quote) { false }
-  let(:searchability) { :public }
-=======
   let!(:quote) { nil }
->>>>>>> 428abf33
 
   before do
     parent.references << referred if referred.present?
@@ -69,8 +57,6 @@
     expect(subject['replies']['first']['items']).to_not include(reply_by_account_visibility_direct.uri)
   end
 
-<<<<<<< HEAD
-=======
   it 'send as public visibility' do
     expect(subject['to']).to include 'https://www.w3.org/ns/activitystreams#Public'
   end
@@ -95,7 +81,6 @@
     end
   end
 
->>>>>>> 428abf33
   context 'when direct searchability' do
     let(:searchability) { :direct }
 
@@ -104,11 +89,7 @@
     end
   end
 
-<<<<<<< HEAD
-  context 'when has quote but no_convert setting' do
-=======
   context 'when has a reference' do
->>>>>>> 428abf33
     let(:referred) { Fabricate(:status) }
 
     it 'has a references collection' do
