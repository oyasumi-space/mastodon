--- conflicted
+++ resolved
@@ -9,8 +9,6 @@
     stub_request(:get, 'https://example.com/.well-known/nodeinfo').to_return(status: 404)
   end
 
-<<<<<<< HEAD
-=======
   describe 'about blocking new remote account' do
     subject { described_class.new.call('alice', 'example.com', payload) }
 
@@ -111,7 +109,6 @@
     end
   end
 
->>>>>>> 428abf33
   context 'with searchability' do
     subject { described_class.new.call('alice', 'example.com', payload) }
 
@@ -181,14 +178,6 @@
 
       it 'searchability is direct' do
         expect(subject.searchability).to eq 'limited'
-      end
-    end
-
-    context 'when empty array' do
-      let(:searchable_by) { '' }
-
-      it 'searchability is direct' do
-        expect(subject.searchability).to eq 'direct'
       end
     end
 
@@ -279,8 +268,6 @@
     end
   end
 
-<<<<<<< HEAD
-=======
   context 'with subscription policy' do
     subject { described_class.new.call('alice', 'example.com', payload) }
 
@@ -346,7 +333,6 @@
     end
   end
 
->>>>>>> 428abf33
   context 'with property values, an avatar, and a profile header' do
     let(:payload) do
       {
@@ -372,8 +358,6 @@
             },
           ],
         },
-<<<<<<< HEAD
-=======
       }.with_indifferent_access
     end
 
@@ -418,45 +402,19 @@
           { type: 'PropertyValue', name: 'Pronouns', value: 'They/them' },
           { type: 'PropertyValue', name: 'Occupation', value: 'Unit test' },
         ],
->>>>>>> 428abf33
       }.with_indifferent_access
     end
 
     before do
       stub_request(:get, 'https://example.com/.well-known/nodeinfo').to_return(body: '{}')
-      stub_request(:get, 'https://foo.test/image.png').to_return(request_fixture('avatar.txt'))
-      stub_request(:get, 'https://foo.test/icon.png').to_return(request_fixture('avatar.txt'))
-    end
-
-    it 'parses property values, avatar and profile header as expected' do
+    end
+
+    it 'parses out of attachment' do
       account = subject.call('alice', 'example.com', payload)
-<<<<<<< HEAD
-
-      expect(account.fields)
-        .to be_an(Array)
-        .and have_attributes(size: 2)
-      expect(account.fields.first)
-        .to be_an(Account::Field)
-        .and have_attributes(
-          name: eq('Pronouns'),
-          value: eq('They/them')
-        )
-      expect(account.fields.last)
-        .to be_an(Account::Field)
-        .and have_attributes(
-          name: eq('Occupation'),
-          value: eq('Unit test')
-        )
-      expect(account).to have_attributes(
-        avatar_remote_url: 'https://foo.test/icon.png',
-        header_remote_url: 'https://foo.test/image.png'
-      )
-=======
       expect(account.settings).to be_a Hash
       expect(account.settings.size).to eq 2
       expect(account.settings['Pronouns']).to eq 'They/them'
       expect(account.settings['Occupation']).to eq 'Unit test'
->>>>>>> 428abf33
     end
   end
 
@@ -475,17 +433,6 @@
     end
 
     it 'creates account when ng word is not set' do
-<<<<<<< HEAD
-      Setting.ng_words = ['Amazon']
-      subject
-      expect(account.reload.display_name).to eq 'Ohagi'
-    end
-
-    it 'does not create account when ng word is set' do
-      Setting.ng_words = ['Ohagi']
-      subject
-      expect(account.reload.display_name).to_not eq 'Ohagi'
-=======
       Fabricate(:ng_word, keyword: 'Amazon', stranger: false)
       subject
       expect(account.reload.display_name).to eq 'Ohagi'
@@ -524,7 +471,6 @@
 
       expect(account.attribution_domains)
         .to match_array(%w(example.com))
->>>>>>> 428abf33
     end
   end
 
