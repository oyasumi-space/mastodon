# frozen_string_literal: true

require 'rails_helper'

RSpec.describe ActivityPub::ProcessAccountService, type: :service do
  subject { described_class.new }

<<<<<<< HEAD
  before do
    stub_request(:get, 'https://example.com/.well-known/nodeinfo').to_return(status: 404)
  end

  context 'with searchability' do
    subject { described_class.new.call('alice', 'example.com', payload) }

    let(:software) { 'mastodon' }
    let(:searchable_by) { 'https://www.w3.org/ns/activitystreams#Public' }
    let(:sender_bio) { '' }
    let(:indexable) { nil }
    let(:payload) do
      {
        id: 'https://foo.test',
        type: 'Actor',
        inbox: 'https://foo.test/inbox',
        followers: 'https://example.com/followers',
        searchableBy: searchable_by,
        indexable: indexable,
        summary: sender_bio,
      }.with_indifferent_access
    end

    before do
      Fabricate(:instance_info, domain: 'example.com', software: software)
      stub_request(:get, 'https://example.com/.well-known/nodeinfo').to_return(body: '{}')
      stub_request(:get, 'https://example.com/followers').to_return(body: '[]')
    end

    context 'when public' do
      it 'searchability is public' do
        expect(subject.searchability).to eq 'public'
      end
    end

    context 'when private' do
      let(:searchable_by) { 'https://example.com/followers' }

      it 'searchability is private' do
        expect(subject.searchability).to eq 'private'
      end
    end

    context 'when direct' do
      let(:searchable_by) { '' }

      it 'searchability is direct' do
        expect(subject.searchability).to eq 'direct'
      end
    end

    context 'when limited' do
      let(:searchable_by) { 'kmyblue:Limited' }

      it 'searchability is limited' do
        expect(subject.searchability).to eq 'limited'
      end
    end

    context 'when limited old spec' do
      let(:searchable_by) { 'as:Limited' }

      it 'searchability is limited' do
        expect(subject.searchability).to eq 'limited'
      end
    end

    context 'when default value' do
      let(:searchable_by) { nil }

      it 'searchability is direct' do
        expect(subject.searchability).to eq 'direct'
      end
    end

    context 'when misskey user' do
      let(:software) { 'misskey' }
      let(:searchable_by) { nil }

      it 'searchability is public' do
        expect(subject.searchability).to eq 'public'
      end

      context 'with true indexable' do
        let(:indexable) { true }

        it 'searchability is public' do
          expect(subject.searchability).to eq 'public'
        end
      end

      context 'with false indexable' do
        let(:indexable) { false }

        it 'searchability is limited' do
          expect(subject.searchability).to eq 'limited'
        end
      end

      context 'with no-indexable key' do
        let(:payload) do
          {
            id: 'https://foo.test',
            type: 'Actor',
            inbox: 'https://foo.test/inbox',
            followers: 'https://example.com/followers',
            searchableBy: searchable_by,
            summary: sender_bio,
          }.with_indifferent_access
        end

        it 'searchability is public' do
          expect(subject.searchability).to eq 'public'
        end
      end
    end

    context 'with bio' do
      let(:searchable_by) { nil }

      context 'with public' do
        let(:sender_bio) { '#searchable_by_all_users' }

        it 'searchability is public' do
          expect(subject.searchability).to eq 'public'
        end
      end

      context 'with private' do
        let(:sender_bio) { '#searchable_by_followers_only' }

        it 'searchability is private' do
          expect(subject.searchability).to eq 'private'
        end
      end

      context 'with direct' do
        let(:sender_bio) { '#searchable_by_reacted_users_only' }

        it 'searchability is direct' do
          expect(subject.searchability).to eq 'direct'
        end
      end

      context 'with limited' do
        let(:sender_bio) { '#searchable_by_nobody' }

        it 'searchability is limited' do
          expect(subject.searchability).to eq 'limited'
        end
      end
    end
  end

  context 'with property values' do
=======
  context 'with property values, an avatar, and a profile header' do
>>>>>>> bdb6650e
    let(:payload) do
      {
        id: 'https://foo.test',
        type: 'Actor',
        inbox: 'https://foo.test/inbox',
        attachment: [
          { type: 'PropertyValue', name: 'Pronouns', value: 'They/them' },
          { type: 'PropertyValue', name: 'Occupation', value: 'Unit test' },
          { type: 'PropertyValue', name: 'non-string', value: %w(foo bar) },
        ],
        image: {
          type: 'Image',
          mediaType: 'image/png',
          url: 'https://foo.test/image.png',
        },
        icon: {
          type: 'Image',
          url: [
            {
              mediaType: 'image/png',
              href: 'https://foo.test/icon.png',
            },
          ],
        },
      }.with_indifferent_access
    end

    before do
<<<<<<< HEAD
      stub_request(:get, 'https://example.com/.well-known/nodeinfo').to_return(body: '{}')
    end

    it 'parses out of attachment' do
=======
      stub_request(:get, 'https://foo.test/image.png').to_return(request_fixture('avatar.txt'))
      stub_request(:get, 'https://foo.test/icon.png').to_return(request_fixture('avatar.txt'))
    end

    it 'parses property values, avatar and profile header as expected' do
>>>>>>> bdb6650e
      account = subject.call('alice', 'example.com', payload)

      expect(account.fields)
        .to be_an(Array)
        .and have_attributes(size: 2)
      expect(account.fields.first)
        .to be_an(Account::Field)
        .and have_attributes(
          name: eq('Pronouns'),
          value: eq('They/them')
        )
      expect(account.fields.last)
        .to be_an(Account::Field)
        .and have_attributes(
          name: eq('Occupation'),
          value: eq('Unit test')
        )
      expect(account).to have_attributes(
        avatar_remote_url: 'https://foo.test/icon.png',
        header_remote_url: 'https://foo.test/image.png'
      )
    end
  end

  context 'when account is using note contains ng words' do
    subject { described_class.new.call(account.username, account.domain, payload) }

    let!(:account) { Fabricate(:account, username: 'alice', domain: 'example.com') }

    let(:payload) do
      {
        id: 'https://foo.test',
        type: 'Actor',
        inbox: 'https://foo.test/inbox',
        name: 'Ohagi',
      }.with_indifferent_access
    end

    it 'creates account when ng word is not set' do
      Setting.ng_words = ['Amazon']
      subject
      expect(account.reload.display_name).to eq 'Ohagi'
    end

    it 'does not create account when ng word is set' do
      Setting.ng_words = ['Ohagi']
      subject
      expect(account.reload.display_name).to_not eq 'Ohagi'
    end
  end

  context 'when account is not suspended' do
    subject { described_class.new.call('alice', 'example.com', payload) }

    let!(:account) { Fabricate(:account, username: 'alice', domain: 'example.com') }

    let(:payload) do
      {
        id: 'https://foo.test',
        type: 'Actor',
        inbox: 'https://foo.test/inbox',
        suspended: true,
      }.with_indifferent_access
    end

    before do
      allow(Admin::SuspensionWorker).to receive(:perform_async)
    end

    it 'suspends account remotely' do
      expect(subject.suspended?).to be true
      expect(subject.suspension_origin_remote?).to be true
    end

    it 'queues suspension worker' do
      subject
      expect(Admin::SuspensionWorker).to have_received(:perform_async)
    end
  end

  context 'when account is suspended' do
    subject { described_class.new.call('alice', 'example.com', payload) }

    let!(:account) { Fabricate(:account, username: 'alice', domain: 'example.com', display_name: '') }

    let(:payload) do
      {
        id: 'https://foo.test',
        type: 'Actor',
        inbox: 'https://foo.test/inbox',
        suspended: false,
        name: 'Hoge',
      }.with_indifferent_access
    end

    before do
      allow(Admin::UnsuspensionWorker).to receive(:perform_async)

      account.suspend!(origin: suspension_origin)
    end

    context 'when locally' do
      let(:suspension_origin) { :local }

      it 'does not unsuspend it' do
        expect(subject.suspended?).to be true
      end

      it 'does not update any attributes' do
        expect(subject.display_name).to_not eq 'Hoge'
      end
    end

    context 'when remotely' do
      let(:suspension_origin) { :remote }

      it 'unsuspends it' do
        expect(subject.suspended?).to be false
      end

      it 'queues unsuspension worker' do
        subject
        expect(Admin::UnsuspensionWorker).to have_received(:perform_async)
      end

      it 'updates attributes' do
        expect(subject.display_name).to eq 'Hoge'
      end
    end
  end

  context 'when discovering many subdomains in a short timeframe' do
    subject do
      8.times do |i|
        domain = "test#{i}.testdomain.com"
        json = {
          id: "https://#{domain}/users/1",
          type: 'Actor',
          inbox: "https://#{domain}/inbox",
        }.with_indifferent_access
        described_class.new.call('alice', domain, json)
      end
    end

    before do
      stub_const 'ActivityPub::ProcessAccountService::SUBDOMAINS_RATELIMIT', 5
      8.times do |i|
        stub_request(:get, "https://test#{i}.testdomain.com/.well-known/nodeinfo").to_return(body: '{}')
      end
    end

    it 'creates at least some accounts' do
      expect { subject }.to change { Account.remote.count }.by_at_least(2)
    end

    it 'creates no more account than the limit allows' do
      expect { subject }.to change { Account.remote.count }.by_at_most(5)
    end
  end

  context 'when Accounts referencing other accounts' do
    let(:payload) do
      {
        '@context': ['https://www.w3.org/ns/activitystreams'],
        id: 'https://foo.test/users/1',
        type: 'Person',
        inbox: 'https://foo.test/inbox',
        featured: 'https://foo.test/users/1/featured',
        preferredUsername: 'user1',
      }.with_indifferent_access
    end

    before do
      stub_const 'ActivityPub::ProcessAccountService::DISCOVERIES_PER_REQUEST', 5

      8.times do |i|
        actor_json = {
          '@context': ['https://www.w3.org/ns/activitystreams'],
          id: "https://foo.test/users/#{i}",
          type: 'Person',
          inbox: 'https://foo.test/inbox',
          featured: "https://foo.test/users/#{i}/featured",
          preferredUsername: "user#{i}",
        }.with_indifferent_access
        status_json = {
          '@context': ['https://www.w3.org/ns/activitystreams'],
          id: "https://foo.test/users/#{i}/status",
          attributedTo: "https://foo.test/users/#{i}",
          type: 'Note',
          content: "@user#{i + 1} test",
          tag: [
            {
              type: 'Mention',
              href: "https://foo.test/users/#{i + 1}",
              name: "@user#{i + 1}",
            },
          ],
          to: ['as:Public', "https://foo.test/users/#{i + 1}"],
        }.with_indifferent_access
        featured_json = {
          '@context': ['https://www.w3.org/ns/activitystreams'],
          id: "https://foo.test/users/#{i}/featured",
          type: 'OrderedCollection',
          totalItems: 1,
          orderedItems: [status_json],
        }.with_indifferent_access
        webfinger = {
          subject: "acct:user#{i}@foo.test",
          links: [{ rel: 'self', href: "https://foo.test/users/#{i}" }],
        }.with_indifferent_access
        stub_request(:get, "https://foo.test/users/#{i}").to_return(status: 200, body: actor_json.to_json, headers: { 'Content-Type': 'application/activity+json' })
        stub_request(:get, "https://foo.test/users/#{i}/featured").to_return(status: 200, body: featured_json.to_json, headers: { 'Content-Type': 'application/activity+json' })
        stub_request(:get, "https://foo.test/users/#{i}/status").to_return(status: 200, body: status_json.to_json, headers: { 'Content-Type': 'application/activity+json' })
        stub_request(:get, "https://foo.test/.well-known/webfinger?resource=acct:user#{i}@foo.test").to_return(body: webfinger.to_json, headers: { 'Content-Type': 'application/jrd+json' })
        stub_request(:get, 'https://foo.test/.well-known/nodeinfo').to_return(body: '{}')
      end
    end

    it 'creates at least some accounts' do
      expect { subject.call('user1', 'foo.test', payload) }.to change { Account.remote.count }.by_at_least(2)
    end

    it 'creates no more account than the limit allows' do
      expect { subject.call('user1', 'foo.test', payload) }.to change { Account.remote.count }.by_at_most(5)
    end
  end
end<|MERGE_RESOLUTION|>--- conflicted
+++ resolved
@@ -5,7 +5,6 @@
 RSpec.describe ActivityPub::ProcessAccountService, type: :service do
   subject { described_class.new }
 
-<<<<<<< HEAD
   before do
     stub_request(:get, 'https://example.com/.well-known/nodeinfo').to_return(status: 404)
   end
@@ -160,10 +159,7 @@
     end
   end
 
-  context 'with property values' do
-=======
   context 'with property values, an avatar, and a profile header' do
->>>>>>> bdb6650e
     let(:payload) do
       {
         id: 'https://foo.test',
@@ -192,18 +188,12 @@
     end
 
     before do
-<<<<<<< HEAD
       stub_request(:get, 'https://example.com/.well-known/nodeinfo').to_return(body: '{}')
-    end
-
-    it 'parses out of attachment' do
-=======
       stub_request(:get, 'https://foo.test/image.png').to_return(request_fixture('avatar.txt'))
       stub_request(:get, 'https://foo.test/icon.png').to_return(request_fixture('avatar.txt'))
     end
 
     it 'parses property values, avatar and profile header as expected' do
->>>>>>> bdb6650e
       account = subject.call('alice', 'example.com', payload)
 
       expect(account.fields)
