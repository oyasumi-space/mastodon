--- conflicted
+++ resolved
@@ -7,15 +7,10 @@
 
   let(:user) { Fabricate :user }
 
-<<<<<<< HEAD
   before do
     UserRole.everyone.update(permissions: UserRole::FLAGS[:invite_users])
-    host! 'localhost:3000' # TODO: Move into before for all system specs?
     sign_in user
   end
-=======
-  before { sign_in user }
->>>>>>> 6d5aa58f
 
   describe 'Viewing invites' do
     it 'Lists existing user invites' do
