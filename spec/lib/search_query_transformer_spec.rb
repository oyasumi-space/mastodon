--- conflicted
+++ resolved
@@ -2,13 +2,8 @@
 
 require 'rails_helper'
 
-<<<<<<< HEAD
-describe SearchQueryTransformer do
+RSpec.describe SearchQueryTransformer do
   subject { described_class.new.apply(parser, current_account: account, searchability: :public) }
-=======
-RSpec.describe SearchQueryTransformer do
-  subject { described_class.new.apply(parser, current_account: account) }
->>>>>>> 7efe0bde
 
   let(:account) { Fabricate(:account) }
   let(:parser) { SearchQueryParser.new.parse(query) }
