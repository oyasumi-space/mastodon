# frozen_string_literal: true

require 'rails_helper'

RSpec.describe StatusReachFinder do
  describe '#inboxes' do
    context 'with a local status' do
      subject { described_class.new(status) }

      let(:parent_status) { nil }
      let(:quoted_status) { nil }
      let(:visibility) { :public }
      let(:searchability) { :public }
      let(:alice) { Fabricate(:account, username: 'alice') }
      let(:status) { Fabricate(:status, account: alice, thread: parent_status, quote_of_id: quoted_status&.id, visibility: visibility, searchability: searchability) }

      context 'with a simple case' do
        let(:bob) { Fabricate(:account, username: 'bob', domain: 'foo.bar', protocol: :activitypub, inbox_url: 'https://foo.bar/inbox') }

        context 'with follower' do
          before do
            bob.follow!(alice)
          end

          it 'send status' do
            expect(subject.inboxes).to include 'https://foo.bar/inbox'
            expect(subject.inboxes_for_friend).to_not include 'https://foo.bar/inbox'
          end
        end

        context 'with non-follower' do
          it 'send status' do
            expect(subject.inboxes).to_not include 'https://foo.bar/inbox'
            expect(subject.inboxes_for_friend).to_not include 'https://foo.bar/inbox'
          end
        end
      end

      context 'when misskey case with unlisted post' do
        let(:bob) { Fabricate(:account, username: 'bob', domain: 'foo.bar', protocol: :activitypub, inbox_url: 'https://foo.bar/inbox') }
        let(:sender_software) { 'mastodon' }
        let(:visibility) { :unlisted }

        before do
          Fabricate(:instance_info, domain: 'foo.bar', software: sender_software)
          bob.follow!(alice)
        end

        context 'when mastodon' do
          it 'send status' do
            expect(subject.inboxes).to include 'https://foo.bar/inbox'
            expect(subject.inboxes_for_misskey).to_not include 'https://foo.bar/inbox'
          end
        end

        context 'when misskey with private searchability' do
          let(:sender_software) { 'misskey' }
          let(:searchability) { :private }

          it 'send status without setting' do
            expect(subject.inboxes).to include 'https://foo.bar/inbox'
            expect(subject.inboxes_for_misskey).to_not include 'https://foo.bar/inbox'
          end

          it 'send status with setting' do
            alice.user.settings.update(reject_unlisted_subscription: 'true')
            expect(subject.inboxes).to_not include 'https://foo.bar/inbox'
            expect(subject.inboxes_for_misskey).to include 'https://foo.bar/inbox'
          end
        end

        context 'when misskey with public_unlisted searchability' do
          let(:sender_software) { 'misskey' }
          let(:searchability) { :public_unlisted }

          it 'send status without setting' do
            expect(subject.inboxes).to include 'https://foo.bar/inbox'
            expect(subject.inboxes_for_misskey).to_not include 'https://foo.bar/inbox'
          end

          it 'send status with setting' do
            alice.user.settings.update(reject_unlisted_subscription: 'true')
            expect(subject.inboxes).to_not include 'https://foo.bar/inbox'
            expect(subject.inboxes_for_misskey).to include 'https://foo.bar/inbox'
          end
        end

        context 'when misskey with public searchability' do
          let(:sender_software) { 'misskey' }

          it 'send status with setting' do
            alice.user.settings.update(reject_unlisted_subscription: 'true')
            expect(subject.inboxes).to include 'https://foo.bar/inbox'
            expect(subject.inboxes_for_misskey).to_not include 'https://foo.bar/inbox'
          end
        end

        context 'when has distributable friend server' do
          let(:sender_software) { 'misskey' }
          let(:searchability) { :public }

          before { Fabricate(:friend_domain, domain: 'foo.bar', inbox_url: 'https://foo.bar/inbox', available: true, active_state: :accepted, pseudo_relay: true) }

          it 'send status without friend server' do
            expect(subject.inboxes).to_not include 'https://foo.bar/inbox'
            expect(subject.inboxes_for_misskey).to_not include 'https://foo.bar/inbox'
            expect(subject.inboxes_for_friend).to include 'https://foo.bar/inbox'
          end
        end
      end

      context 'when this server has a friend' do
        let(:bob) { Fabricate(:account, username: 'bob', domain: 'foo.bar', protocol: :activitypub, inbox_url: 'https://foo.bar/inbox') }

        context 'with follower' do
          before do
            Fabricate(:friend_domain, domain: 'foo.bar', inbox_url: 'https://foo.bar/inbox', active_state: :accepted)
            bob.follow!(alice)
          end

          it 'send status' do
            expect(subject.inboxes).to_not include 'https://foo.bar/inbox'
            expect(subject.inboxes_for_friend).to include 'https://foo.bar/inbox'
          end
        end

        context 'with follower but not local-distributable' do
          before do
            Fabricate(:friend_domain, domain: 'foo.bar', inbox_url: 'https://foo.bar/inbox', active_state: :accepted, delivery_local: false)
            bob.follow!(alice)
          end

          it 'send status' do
            expect(subject.inboxes).to include 'https://foo.bar/inbox'
            expect(subject.inboxes_for_friend).to_not include 'https://foo.bar/inbox'
          end
        end

        context 'with non-follower and non-relay' do
          before do
            Fabricate(:friend_domain, domain: 'foo.bar', inbox_url: 'https://foo.bar/inbox', active_state: :accepted)
          end

          it 'send status' do
            expect(subject.inboxes).to_not include 'https://foo.bar/inbox'
            expect(subject.inboxes_for_friend).to_not include 'https://foo.bar/inbox'
          end
        end

        context 'with pending' do
          before do
            Fabricate(:friend_domain, domain: 'foo.bar', inbox_url: 'https://foo.bar/inbox', active_state: :pending)
            bob.follow!(alice)
          end

          it 'send status' do
            expect(subject.inboxes).to include 'https://foo.bar/inbox'
            expect(subject.inboxes_for_friend).to_not include 'https://foo.bar/inbox'
          end
        end

        context 'with unidirection from them' do
          before do
            Fabricate(:friend_domain, domain: 'foo.bar', inbox_url: 'https://foo.bar/inbox', active_state: :idle, passive_state: :accepted)
            bob.follow!(alice)
          end

          it 'send status' do
            expect(subject.inboxes).to_not include 'https://foo.bar/inbox'
            expect(subject.inboxes_for_friend).to include 'https://foo.bar/inbox'
          end
        end

        context 'when unavailable' do
          before do
            Fabricate(:friend_domain, domain: 'foo.bar', inbox_url: 'https://foo.bar/inbox', active_state: :accepted, available: false)
            bob.follow!(alice)
          end

          it 'send status' do
            expect(subject.inboxes).to include 'https://foo.bar/inbox'
            expect(subject.inboxes_for_friend).to_not include 'https://foo.bar/inbox'
          end
        end

        context 'when distributable' do
          before do
            Fabricate(:friend_domain, domain: 'foo.bar', inbox_url: 'https://foo.bar/inbox', passive_state: :accepted, pseudo_relay: true)
          end

          it 'send status' do
            expect(subject.inboxes).to_not include 'https://foo.bar/inbox'
            expect(subject.inboxes_for_friend).to include 'https://foo.bar/inbox'
          end
        end

        context 'when distributable and following' do
          before do
            Fabricate(:friend_domain, domain: 'foo.bar', inbox_url: 'https://foo.bar/inbox', passive_state: :accepted, pseudo_relay: true)
            bob.follow!(alice)
          end

          it 'send status' do
            expect(subject.inboxes).to_not include 'https://foo.bar/inbox'
            expect(subject.inboxes_for_friend).to include 'https://foo.bar/inbox'
          end
        end

        context 'when distributable reverse' do
          before do
            Fabricate(:friend_domain, domain: 'foo.bar', inbox_url: 'https://foo.bar/inbox', active_state: :accepted, pseudo_relay: true)
          end

          it 'send status' do
            expect(subject.inboxes).to_not include 'https://foo.bar/inbox'
            expect(subject.inboxes_for_friend).to include 'https://foo.bar/inbox'
          end
        end

        context 'when distributable but not local distributable' do
          before do
            Fabricate(:friend_domain, domain: 'foo.bar', inbox_url: 'https://foo.bar/inbox', passive_state: :accepted, pseudo_relay: true, delivery_local: false)
          end

          it 'send status' do
            expect(subject.inboxes).to include 'https://foo.bar/inbox'
            expect(subject.inboxes_for_friend).to_not include 'https://foo.bar/inbox'
          end
        end

        context 'when distributable and following but not local distributable' do
          before do
            Fabricate(:friend_domain, domain: 'foo.bar', passive_state: :accepted, pseudo_relay: true, delivery_local: false)
            bob.follow!(alice)
          end

          it 'send status' do
            expect(subject.inboxes).to include 'https://foo.bar/inbox'
            expect(subject.inboxes_for_friend).to_not include 'https://foo.bar/inbox'
          end
        end

        context 'when distributable but domain blocked by account' do
          before do
            Fabricate(:account_domain_block, account: alice, domain: 'foo.bar')
            Fabricate(:friend_domain, domain: 'foo.bar', inbox_url: 'https://foo.bar/inbox', passive_state: :accepted, pseudo_relay: true)
          end

          it 'send status' do
            expect(subject.inboxes).to_not include 'https://foo.bar/inbox'
            expect(subject.inboxes_for_friend).to_not include 'https://foo.bar/inbox'
          end
        end
      end

      context 'when it contains distributable friend server' do
        before do
          Fabricate(:friend_domain, domain: 'foo.bar', inbox_url: 'https://foo.bar/inbox', passive_state: :accepted, pseudo_relay: true)
        end

        it 'includes the inbox of the mentioned account' do
          expect(subject.inboxes).to_not include 'https://foo.bar/inbox'
          expect(subject.inboxes_for_misskey).to_not include 'https://foo.bar/inbox'
          expect(subject.inboxes_for_friend).to include 'https://foo.bar/inbox'
        end
      end

      context 'when it contains mentions of remote accounts' do
        let(:bob) { Fabricate(:account, username: 'bob', domain: 'foo.bar', protocol: :activitypub, inbox_url: 'https://foo.bar/inbox') }

        before do
          status.mentions.create!(account: bob)
        end

        it 'includes the inbox of the mentioned account' do
          expect(subject.inboxes).to include 'https://foo.bar/inbox'
        end
      end

      context 'when it has been reblogged by a remote account' do
        let(:bob) { Fabricate(:account, username: 'bob', domain: 'foo.bar', protocol: :activitypub, inbox_url: 'https://foo.bar/inbox') }

        before do
          bob.statuses.create!(reblog: status)
        end

        it 'includes the inbox of the reblogger' do
          expect(subject.inboxes).to include 'https://foo.bar/inbox'
        end

        context 'when status is not public' do
          let(:visibility) { :private }

          it 'does not include the inbox of the reblogger' do
            expect(subject.inboxes).to_not include 'https://foo.bar/inbox'
          end
        end
      end

      context 'when it has been favourited by a remote account' do
        let(:bob) { Fabricate(:account, username: 'bob', domain: 'foo.bar', protocol: :activitypub, inbox_url: 'https://foo.bar/inbox') }

        before do
          bob.favourites.create!(status: status)
        end

        it 'includes the inbox of the favouriter' do
          expect(subject.inboxes).to include 'https://foo.bar/inbox'
        end

        context 'when status is not public' do
          let(:visibility) { :private }

          it 'does not include the inbox of the favouriter' do
            expect(subject.inboxes).to_not include 'https://foo.bar/inbox'
          end
        end
      end

      context 'when it has been replied to by a remote account' do
        let(:bob) { Fabricate(:account, username: 'bob', domain: 'foo.bar', protocol: :activitypub, inbox_url: 'https://foo.bar/inbox') }

        before do
          bob.statuses.create!(thread: status, text: 'Hoge')
        end

        it 'includes the inbox of the replier' do
          expect(subject.inboxes).to include 'https://foo.bar/inbox'
        end

        context 'when status is not public' do
          let(:visibility) { :private }

          it 'does not include the inbox of the replier' do
            expect(subject.inboxes).to_not include 'https://foo.bar/inbox'
          end
        end
      end

      context 'when it is a reply to a remote account' do
        let(:bob) { Fabricate(:account, username: 'bob', domain: 'foo.bar', protocol: :activitypub, inbox_url: 'https://foo.bar/inbox') }
        let(:parent_status) { Fabricate(:status, account: bob) }

        it 'includes the inbox of the replied-to account' do
          expect(subject.inboxes).to include 'https://foo.bar/inbox'
        end

        context 'when status is not public and replied-to account is not mentioned' do
          let(:visibility) { :private }

          it 'does not include the inbox of the replied-to account' do
            expect(subject.inboxes).to_not include 'https://foo.bar/inbox'
          end
        end
      end

      context 'when it is a quote to a remote account' do
        let(:bob) { Fabricate(:account, username: 'bob', domain: 'foo.bar', protocol: :activitypub, inbox_url: 'https://foo.bar/inbox') }
        let(:quoted_status) { Fabricate(:status, account: bob) }

        it 'includes the inbox of the quoted-to account' do
          expect(subject.inboxes).to include 'https://foo.bar/inbox'
        end
      end
    end

    context 'with extended domain block' do
      subject do
        described_class.new(status)
      end

      before do
        bob.follow!(alice)
        tom.follow!(alice)
        Fabricate(:domain_block, domain: 'example.com', severity: 'noop', **properties)
      end

      let(:properties) { {} }
      let(:visibility) { :public }
      let(:searchability) { :public }
      let(:dissubscribable) { false }
      let(:sensitive) { false }
      let(:status) { Fabricate(:status, account: alice, visibility: visibility, searchability: searchability, sensitive: sensitive) }
      let(:alice) { Fabricate(:account, username: 'alice', master_settings: { subscription_policy: dissubscribable ? 'block' : 'allow' }) }
      let(:bob) { Fabricate(:account, username: 'bob', domain: 'example.com', protocol: :activitypub, uri: 'https://example.com/', inbox_url: 'https://example.com/inbox') }
      let(:tom) { Fabricate(:account, username: 'tom', domain: 'tom.com', protocol: :activitypub, uri: 'https://tom.com/', inbox_url: 'https://tom.com/inbox') }

      context 'when reject_send_sensitive' do
        let(:properties) { { reject_send_sensitive: true } }
<<<<<<< HEAD
        let(:spoiler_text) { 'CW' }
=======
        let(:sensitive) { true }
>>>>>>> 428abf33

        it 'does not include the inbox of blocked domain' do
          expect(subject.inboxes).to_not include 'https://example.com/inbox'
          expect(subject.inboxes).to include 'https://tom.com/inbox'
        end
      end
<<<<<<< HEAD
=======
    end
  end

  describe '#inboxes_for_friend and distributables' do
    subject { described_class.new(status).inboxes_for_friend }

    let(:visibility) { :public }
    let(:searchability) { :public }
    let(:alice) { Fabricate(:account, username: 'alice') }
    let(:status) { Fabricate(:status, account: alice, visibility: visibility, searchability: searchability) }

    context 'when a simple case' do
      before do
        Fabricate(:friend_domain, domain: 'abc.com', inbox_url: 'https://abc.com/inbox', active_state: :accepted, passive_state: :accepted, pseudo_relay: true, available: true)
        Fabricate(:friend_domain, domain: 'def.com', inbox_url: 'https://def.com/inbox', active_state: :accepted, passive_state: :accepted, pseudo_relay: true, available: true)
        Fabricate(:friend_domain, domain: 'ghi.com', inbox_url: 'https://ghi.com/inbox', active_state: :accepted, passive_state: :accepted, pseudo_relay: true, available: false)
        Fabricate(:friend_domain, domain: 'jkl.com', inbox_url: 'https://jkl.com/inbox', active_state: :accepted, passive_state: :accepted, pseudo_relay: false, available: true)
        Fabricate(:friend_domain, domain: 'mno.com', inbox_url: 'https://mno.com/inbox', active_state: :accepted, passive_state: :idle, pseudo_relay: true, available: true)
        Fabricate(:friend_domain, domain: 'pqr.com', inbox_url: 'https://pqr.com/inbox', active_state: :accepted, passive_state: :accepted, pseudo_relay: true, available: true)
        Fabricate(:unavailable_domain, domain: 'pqr.com')
        Fabricate(:friend_domain, domain: 'stu.com', inbox_url: 'https://stu.com/inbox', active_state: :idle, passive_state: :accepted, pseudo_relay: true, available: true)
        Fabricate(:friend_domain, domain: 'vwx.com', inbox_url: 'https://vwx.com/inbox', active_state: :idle, passive_state: :accepted, pseudo_relay: true, available: true, delivery_local: false)
      end

      it 'returns friend servers' do
        expect(subject).to include 'https://abc.com/inbox'
        expect(subject).to include 'https://def.com/inbox'
      end

      it 'not contains unavailable friends' do
        expect(subject).to_not include 'https://ghi.com/inbox'
      end

      it 'not contains no-relay friends' do
        expect(subject).to_not include 'https://jkl.com/inbox'
      end

      it 'contains no-mutual friends' do
        expect(subject).to include 'https://mno.com/inbox'
        expect(subject).to include 'https://stu.com/inbox'
      end

      it 'not contains un local distable' do
        expect(subject).to_not include 'https://vwx.com/inbox'
      end

      it 'not contains unavailable domain friends' do
        expect(subject).to_not include 'https://pqr.com/inbox'
      end

      context 'when public visibility' do
        let(:visibility) { :public }
        let(:searchability) { :direct }

        it 'returns friend servers' do
          expect(subject).to_not eq []
        end
      end

      context 'when public_unlsited visibility' do
        let(:visibility) { :public_unlisted }
        let(:searchability) { :direct }

        it 'returns friend servers' do
          expect(subject).to_not eq []
        end
      end

      context 'when unlsited visibility with public searchability' do
        let(:visibility) { :unlisted }
        let(:searchability) { :public }

        it 'returns friend servers' do
          expect(subject).to_not eq []
        end
      end

      context 'when unlsited visibility with public_unlisted searchability' do
        let(:visibility) { :unlisted }
        let(:searchability) { :public_unlisted }

        it 'returns friend servers' do
          expect(subject).to_not eq []
        end
      end

      context 'when unlsited visibility with private searchability' do
        let(:visibility) { :unlisted }
        let(:searchability) { :private }

        it 'returns empty servers' do
          expect(subject).to eq []
        end
      end

      context 'when private visibility' do
        let(:visibility) { :private }

        it 'returns friend servers' do
          expect(subject).to eq []
        end
      end
>>>>>>> 428abf33
    end
  end
end<|MERGE_RESOLUTION|>--- conflicted
+++ resolved
@@ -387,19 +387,13 @@
 
       context 'when reject_send_sensitive' do
         let(:properties) { { reject_send_sensitive: true } }
-<<<<<<< HEAD
-        let(:spoiler_text) { 'CW' }
-=======
         let(:sensitive) { true }
->>>>>>> 428abf33
 
         it 'does not include the inbox of blocked domain' do
           expect(subject.inboxes).to_not include 'https://example.com/inbox'
           expect(subject.inboxes).to include 'https://tom.com/inbox'
         end
       end
-<<<<<<< HEAD
-=======
     end
   end
 
@@ -502,7 +496,6 @@
           expect(subject).to eq []
         end
       end
->>>>>>> 428abf33
     end
   end
 end