{
  "name": "@mastodon/mastodon",
  "license": "AGPL-3.0-or-later",
  "packageManager": "yarn@4.5.0",
  "engines": {
    "node": ">=18"
  },
  "workspaces": [
    ".",
    "streaming"
  ],
  "scripts": {
    "build:development": "cross-env RAILS_ENV=development NODE_ENV=development ./bin/webpack",
    "build:production": "cross-env RAILS_ENV=production NODE_ENV=production ./bin/webpack",
    "clean:all": "yarn clean:kbdraft & yarn clean:kbtopic & yarn clean:upstream",
    "clean:kbdraft": "git branch | grep kb-draft- | xargs git branch -d",
    "clean:kbtopic": "git branch | grep kbtopic- | xargs git branch -d",
    "clean:upstream": "git branch | grep upstream- | xargs git branch -d",
    "fix:js": "eslint . --ext=.js,.jsx,.ts,.tsx --cache --report-unused-disable-directives --fix",
    "fix:css": "stylelint --fix \"**/*.{css,scss}\"",
    "fix": "yarn fix:js && yarn fix:css",
    "format": "prettier --write --log-level warn .",
    "format:check": "prettier --check --ignore-unknown .",
    "i18n:extract": "formatjs extract 'app/javascript/**/*.{js,jsx,ts,tsx}' --ignore '**/*.d.ts' --out-file app/javascript/mastodon/locales/en.json --format config/formatjs-formatter.js",
    "jest": "cross-env NODE_ENV=test jest",
    "lint:js": "eslint . --ext=.js,.jsx,.ts,.tsx --cache --report-unused-disable-directives",
    "lint:css": "stylelint \"**/*.{css,scss}\"",
    "lint": "yarn lint:js && yarn lint:css",
    "postversion": "git push --tags",
    "postinstall": "test -d node_modules/husky && husky || echo \"husky is not installed\"",
    "start": "node ./streaming/index.js",
    "test": "yarn lint && yarn run typecheck && yarn jest",
    "typecheck": "tsc --noEmit"
  },
  "repository": {
    "type": "git",
    "url": "https://github.com/mastodon/mastodon.git"
  },
  "private": true,
  "dependencies": {
    "@babel/core": "^7.22.1",
    "@babel/plugin-transform-nullish-coalescing-operator": "^7.22.3",
    "@babel/plugin-transform-react-inline-elements": "^7.21.0",
    "@babel/plugin-transform-runtime": "^7.22.4",
    "@babel/preset-env": "^7.22.4",
    "@babel/preset-react": "^7.22.3",
    "@babel/preset-typescript": "^7.21.5",
    "@babel/runtime": "^7.23.7",
    "@dnd-kit/core": "^6.1.0",
    "@dnd-kit/sortable": "^8.0.0",
    "@dnd-kit/utilities": "^3.2.2",
    "@formatjs/intl-pluralrules": "^5.2.2",
    "@gamestdio/websocket": "^0.3.2",
    "@github/webauthn-json": "^2.1.1",
    "@hello-pangea/dnd": "^17.0.0",
    "@rails/ujs": "7.1.400",
    "@reduxjs/toolkit": "^2.0.1",
    "@svgr/webpack": "^5.5.0",
    "arrow-key-navigation": "^1.2.0",
    "async-mutex": "^0.5.0",
    "axios": "^1.4.0",
    "babel-loader": "^8.3.0",
    "babel-plugin-formatjs": "^10.5.1",
    "babel-plugin-lodash": "patch:babel-plugin-lodash@npm%3A3.3.4#~/.yarn/patches/babel-plugin-lodash-npm-3.3.4-c7161075b6.patch",
    "babel-plugin-preval": "^5.1.0",
    "babel-plugin-transform-react-remove-prop-types": "^0.4.24",
    "blurhash": "^2.0.5",
    "circular-dependency-plugin": "^5.2.2",
    "classnames": "^2.3.2",
    "cocoon-js-vanilla": "^1.3.0",
    "color-blend": "^4.0.0",
    "compression-webpack-plugin": "^6.1.2",
    "core-js": "^3.30.2",
    "cross-env": "^7.0.3",
    "css-loader": "^5.2.7",
    "cssnano": "^7.0.0",
    "detect-passive-events": "^2.0.3",
    "emoji-mart": "npm:emoji-mart-lazyload@latest",
    "escape-html": "^1.0.3",
    "file-loader": "^6.2.0",
    "fuzzysort": "^3.0.0",
    "glob": "^10.2.6",
    "history": "^4.10.1",
    "hoist-non-react-statics": "^3.3.2",
    "http-link-header": "^1.1.1",
    "immutable": "^4.3.0",
    "imports-loader": "^1.2.0",
    "intl-messageformat": "^10.3.5",
    "js-yaml": "^4.1.0",
    "lodash": "^4.17.21",
    "mark-loader": "^0.1.6",
    "marky": "^1.2.5",
    "mini-css-extract-plugin": "^1.6.2",
    "path-complete-extname": "^1.0.0",
    "postcss": "^8.4.24",
    "postcss-loader": "^4.3.0",
    "postcss-preset-env": "^10.0.0",
    "prop-types": "^15.8.1",
    "punycode": "^2.3.0",
    "react": "^18.2.0",
    "react-dom": "^18.2.0",
    "react-helmet": "^6.1.0",
    "react-hotkeys": "^1.1.4",
    "react-immutable-proptypes": "^2.2.0",
    "react-immutable-pure-component": "^2.2.2",
    "react-intl": "^6.4.2",
    "react-motion": "^0.5.2",
    "react-notification": "^6.8.5",
    "react-overlays": "^5.2.1",
    "react-redux": "^9.0.4",
    "react-redux-loading-bar": "^5.0.8",
    "react-router": "^5.3.4",
    "react-router-dom": "^5.3.4",
    "react-router-scroll-4": "^1.0.0-beta.1",
    "react-select": "^5.7.3",
    "react-sparklines": "^1.7.0",
    "react-swipeable-views": "^0.14.0",
    "react-textarea-autosize": "^8.4.1",
    "react-toggle": "^4.1.3",
    "redux-immutable": "^4.0.0",
    "regenerator-runtime": "^0.14.0",
    "requestidlecallback": "^0.3.0",
    "sass": "^1.62.1",
    "sass-loader": "^10.2.0",
    "stacktrace-js": "^2.0.2",
    "stringz": "^2.1.0",
    "substring-trie": "^1.0.2",
    "terser-webpack-plugin": "^4.2.3",
    "tesseract.js": "^2.1.5",
    "tiny-queue": "^0.2.1",
    "twitter-text": "3.1.0",
    "use-debounce": "^10.0.0",
    "webpack": "^4.47.0",
    "webpack-assets-manifest": "^4.0.6",
    "webpack-bundle-analyzer": "^4.8.0",
    "webpack-cli": "^3.3.12",
    "webpack-merge": "^6.0.0",
    "wicg-inert": "^3.1.2",
    "workbox-expiration": "^7.0.0",
    "workbox-precaching": "^7.0.0",
    "workbox-routing": "^7.0.0",
    "workbox-strategies": "^7.0.0",
    "workbox-webpack-plugin": "^7.0.0",
    "workbox-window": "^7.0.0"
  },
  "devDependencies": {
    "@formatjs/cli": "^6.1.1",
    "@testing-library/dom": "^10.2.0",
    "@testing-library/jest-dom": "^6.0.0",
    "@testing-library/react": "^16.0.0",
    "@types/babel__core": "^7.20.1",
    "@types/emoji-mart": "^3.0.9",
    "@types/escape-html": "^1.0.2",
    "@types/hoist-non-react-statics": "^3.3.1",
    "@types/http-link-header": "^1.0.3",
    "@types/intl": "^1.2.0",
    "@types/jest": "^29.5.2",
    "@types/js-yaml": "^4.0.5",
    "@types/lodash": "^4.14.195",
    "@types/object-assign": "^4.0.30",
    "@types/prop-types": "^15.7.5",
    "@types/punycode": "^2.1.0",
    "@types/rails__ujs": "^6.0.4",
    "@types/react": "^18.2.7",
    "@types/react-dom": "^18.2.4",
    "@types/react-helmet": "^6.1.6",
    "@types/react-immutable-proptypes": "^2.1.0",
    "@types/react-motion": "^0.0.40",
    "@types/react-router": "^5.1.20",
    "@types/react-router-dom": "^5.3.3",
    "@types/react-sparklines": "^1.7.2",
    "@types/react-swipeable-views": "^0.13.1",
    "@types/react-test-renderer": "^18.0.0",
    "@types/react-toggle": "^4.0.3",
    "@types/redux-immutable": "^4.0.3",
    "@types/requestidlecallback": "^0.3.5",
    "@types/webpack": "^4.41.33",
    "@types/webpack-env": "^1.18.4",
    "@typescript-eslint/eslint-plugin": "^8.0.0",
    "@typescript-eslint/parser": "^8.0.0",
    "babel-jest": "^29.5.0",
    "eslint": "^8.41.0",
    "eslint-define-config": "^2.0.0",
    "eslint-import-resolver-typescript": "^3.5.5",
    "eslint-plugin-formatjs": "^4.10.1",
    "eslint-plugin-import": "~2.30.0",
    "eslint-plugin-jsdoc": "^50.0.0",
    "eslint-plugin-jsx-a11y": "~6.10.0",
    "eslint-plugin-promise": "~7.1.0",
    "eslint-plugin-react": "^7.33.2",
    "eslint-plugin-react-hooks": "^4.6.0",
    "husky": "^9.0.11",
    "jest": "^29.5.0",
    "jest-environment-jsdom": "^29.5.0",
    "lint-staged": "^15.0.0",
    "prettier": "^3.3.3",
    "react-test-renderer": "^18.2.0",
    "stylelint": "^16.0.2",
    "stylelint-config-prettier-scss": "^1.0.0",
    "stylelint-config-standard-scss": "^13.0.0",
    "typescript": "^5.0.4",
    "webpack-dev-server": "^3.11.3"
  },
  "resolutions": {
    "kind-of": "^6.0.3",
    "webpack/terser-webpack-plugin": "^4.2.3"
  },
<<<<<<< HEAD
  "optionalDependencies": {
    "bufferutil": "^4.0.7",
    "utf-8-validate": "^6.0.3"
  },
  "lint-staged": {
    "*": "prettier --ignore-unknown --write",
    "Capfile|Gemfile|*.{rb,ruby,ru,rake}": "bundle exec rubocop --force-exclusion -a",
    "*.{haml}": "bundle exec haml-lint",
    "*.{js,jsx,ts,tsx}": "eslint --fix",
    "*.{css,scss}": "stylelint --fix"
  },
  "packageManager": "yarn@1.22.22"
=======
  "peerDependenciesMeta": {
    "react": {
      "optional": true
    },
    "react-dom": {
      "optional": true
    },
    "react-router-dom": {
      "optional": true
    }
  }
>>>>>>> 428abf33
}<|MERGE_RESOLUTION|>--- conflicted
+++ resolved
@@ -205,20 +205,6 @@
     "kind-of": "^6.0.3",
     "webpack/terser-webpack-plugin": "^4.2.3"
   },
-<<<<<<< HEAD
-  "optionalDependencies": {
-    "bufferutil": "^4.0.7",
-    "utf-8-validate": "^6.0.3"
-  },
-  "lint-staged": {
-    "*": "prettier --ignore-unknown --write",
-    "Capfile|Gemfile|*.{rb,ruby,ru,rake}": "bundle exec rubocop --force-exclusion -a",
-    "*.{haml}": "bundle exec haml-lint",
-    "*.{js,jsx,ts,tsx}": "eslint --fix",
-    "*.{css,scss}": "stylelint --fix"
-  },
-  "packageManager": "yarn@1.22.22"
-=======
   "peerDependenciesMeta": {
     "react": {
       "optional": true
@@ -230,5 +216,4 @@
       "optional": true
     }
   }
->>>>>>> 428abf33
 }