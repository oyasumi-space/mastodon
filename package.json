{
  "name": "@mastodon/mastodon",
  "license": "AGPL-3.0-or-later",
  "engines": {
    "node": ">=18"
  },
  "workspaces": [
    "."
  ],
  "scripts": {
    "build:development": "cross-env RAILS_ENV=development NODE_ENV=development ./bin/webpack",
    "build:production": "cross-env RAILS_ENV=production NODE_ENV=production ./bin/webpack",
    "clean:all": "yarn clean:kbdraft & yarn clean:kbtopic & yarn clean:upstream",
    "clean:kbdraft": "git branch | grep kb-draft- | xargs git branch -d",
    "clean:kbtopic": "git branch | grep kbtopic- | xargs git branch -d",
    "clean:upstream": "git branch | grep upstream- | xargs git branch -d",
    "fix:js": "yarn lint:js --fix",
    "fix:json": "prettier --write \"**/*.{json,json5}\"",
    "fix:md": "prettier --write \"**/*.md\"",
    "fix:sass": "stylelint --fix \"**/*.{css,scss}\" && prettier --write \"**/*.{css,scss}\"",
    "fix:yml": "prettier --write \"**/*.{yaml,yml}\"",
    "fix": "yarn fix:js && yarn fix:json && yarn fix:sass && yarn fix:yml",
    "i18n:extract": "formatjs extract 'app/javascript/**/*.{js,jsx,ts,tsx}' '--ignore=**/*.d.ts' --out-file app/javascript/mastodon/locales/en.json --format config/formatjs-formatter.js",
    "jest": "cross-env NODE_ENV=test jest",
    "lint:js": "eslint . --ext=.js,.jsx,.ts,.tsx --cache --report-unused-disable-directives",
    "lint:json": "prettier --check \"**/*.{json,json5}\"",
    "lint:md": "prettier --check \"**/*.md\"",
    "lint:sass": "stylelint \"**/*.{css,scss}\" && prettier --check \"**/*.{css,scss}\"",
    "lint:yml": "prettier --check \"**/*.{yaml,yml}\"",
    "lint": "yarn lint:js && yarn lint:json && yarn lint:sass && yarn lint:yml",
    "postversion": "git push --tags",
    "prepare": "husky install",
    "start": "node ./streaming/index.js",
    "test": "yarn lint && yarn run typecheck && yarn jest",
    "typecheck": "tsc --noEmit"
  },
  "repository": {
    "type": "git",
    "url": "https://github.com/mastodon/mastodon.git"
  },
  "private": true,
  "dependencies": {
    "@babel/core": "^7.22.1",
    "@babel/plugin-transform-nullish-coalescing-operator": "^7.22.3",
    "@babel/plugin-transform-react-inline-elements": "^7.21.0",
    "@babel/plugin-transform-runtime": "^7.22.4",
    "@babel/preset-env": "^7.22.4",
    "@babel/preset-react": "^7.22.3",
    "@babel/preset-typescript": "^7.21.5",
    "@babel/runtime": "^7.22.3",
    "@formatjs/intl-pluralrules": "^5.2.2",
    "@gamestdio/websocket": "^0.3.2",
    "@github/webauthn-json": "^2.1.1",
<<<<<<< HEAD
    "@hello-pangea/dnd": "^16.3.0",
    "@material-symbols/svg-600": "^0.13.1",
=======
    "@material-symbols/svg-600": "^0.14.0",
>>>>>>> 9dc3ce87
    "@rails/ujs": "^7.1.1",
    "@reduxjs/toolkit": "^1.9.5",
    "@svgr/webpack": "^5.5.0",
    "arrow-key-navigation": "^1.2.0",
    "async-mutex": "^0.4.0",
    "autoprefixer": "^10.4.14",
    "axios": "^1.4.0",
    "babel-loader": "^8.3.0",
    "babel-plugin-formatjs": "^10.5.1",
    "babel-plugin-lodash": "patch:babel-plugin-lodash@npm%3A3.3.4#~/.yarn/patches/babel-plugin-lodash-npm-3.3.4-c7161075b6.patch",
    "babel-plugin-preval": "^5.1.0",
    "babel-plugin-transform-react-remove-prop-types": "^0.4.24",
    "blurhash": "^2.0.5",
    "circular-dependency-plugin": "^5.2.2",
    "classnames": "^2.3.2",
    "cocoon-js-vanilla": "^1.3.0",
    "color-blend": "^4.0.0",
    "compression-webpack-plugin": "patch:compression-webpack-plugin@npm%3A6.1.1#~/.yarn/patches/compression-webpack-plugin-npm-6.1.1-3a2a65987e.patch",
    "core-js": "^3.30.2",
    "cross-env": "^7.0.3",
    "css-loader": "^5.2.7",
    "cssnano": "^6.0.1",
    "detect-passive-events": "^2.0.3",
    "dotenv": "^16.0.3",
    "emoji-mart": "npm:emoji-mart-lazyload@latest",
    "escape-html": "^1.0.3",
    "express": "^4.18.2",
    "file-loader": "^6.2.0",
    "font-awesome": "^4.7.0",
    "fuzzysort": "^2.0.4",
    "glob": "^10.2.6",
    "history": "^4.10.1",
    "hoist-non-react-statics": "^3.3.2",
    "http-link-header": "^1.1.1",
    "immutable": "^4.3.0",
    "imports-loader": "^1.2.0",
    "intl-messageformat": "^10.3.5",
    "ioredis": "^5.3.2",
    "js-yaml": "^4.1.0",
    "jsdom": "^22.1.0",
    "lodash": "^4.17.21",
    "mark-loader": "^0.1.6",
    "marky": "^1.2.5",
    "mini-css-extract-plugin": "^1.6.2",
    "mkdirp": "^3.0.1",
    "npmlog": "^7.0.1",
    "path-complete-extname": "^1.0.0",
    "pg": "^8.5.0",
    "pg-connection-string": "^2.6.0",
    "postcss": "^8.4.24",
    "postcss-loader": "^4.3.0",
    "prom-client": "^15.0.0",
    "prop-types": "^15.8.1",
    "punycode": "^2.3.0",
    "react": "^18.2.0",
    "react-dom": "^18.2.0",
    "react-helmet": "^6.1.0",
    "react-hotkeys": "^1.1.4",
    "react-immutable-proptypes": "^2.2.0",
    "react-immutable-pure-component": "^2.2.2",
    "react-intl": "^6.4.2",
    "react-motion": "^0.5.2",
    "react-notification": "^6.8.5",
    "react-overlays": "^5.2.1",
    "react-redux": "^8.0.4",
    "react-redux-loading-bar": "^5.0.4",
    "react-router": "^5.3.4",
    "react-router-dom": "^5.3.4",
    "react-router-scroll-4": "^1.0.0-beta.1",
    "react-select": "^5.7.3",
    "react-sparklines": "^1.7.0",
    "react-swipeable-views": "^0.14.0",
    "react-textarea-autosize": "^8.4.1",
    "react-toggle": "^4.1.3",
    "redux": "^4.2.1",
    "redux-immutable": "^4.0.0",
    "redux-thunk": "^2.4.2",
    "regenerator-runtime": "^0.14.0",
    "requestidlecallback": "^0.3.0",
    "reselect": "^4.1.8",
    "rimraf": "^5.0.1",
    "sass": "^1.62.1",
    "sass-loader": "^10.2.0",
    "stacktrace-js": "^2.0.2",
    "stringz": "^2.1.0",
    "substring-trie": "^1.0.2",
    "terser-webpack-plugin": "^4.2.3",
    "tesseract.js": "^2.1.5",
    "tiny-queue": "^0.2.1",
    "twitter-text": "3.1.0",
    "uuid": "^9.0.0",
    "webpack": "^4.47.0",
    "webpack-assets-manifest": "^4.0.6",
    "webpack-bundle-analyzer": "^4.8.0",
    "webpack-cli": "^3.3.12",
    "webpack-merge": "^5.9.0",
    "wicg-inert": "^3.1.2",
    "workbox-expiration": "^7.0.0",
    "workbox-precaching": "^7.0.0",
    "workbox-routing": "^7.0.0",
    "workbox-strategies": "^7.0.0",
    "workbox-webpack-plugin": "^7.0.0",
    "workbox-window": "^7.0.0",
    "ws": "^8.12.1"
  },
  "devDependencies": {
    "@formatjs/cli": "^6.1.1",
    "@testing-library/jest-dom": "^6.0.0",
    "@testing-library/react": "^14.0.0",
    "@types/babel__core": "^7.20.1",
    "@types/emoji-mart": "^3.0.9",
    "@types/escape-html": "^1.0.2",
    "@types/express": "^4.17.17",
    "@types/hoist-non-react-statics": "^3.3.1",
    "@types/http-link-header": "^1.0.3",
    "@types/intl": "^1.2.0",
    "@types/jest": "^29.5.2",
    "@types/js-yaml": "^4.0.5",
    "@types/lodash": "^4.14.195",
    "@types/npmlog": "^4.1.4",
    "@types/object-assign": "^4.0.30",
    "@types/pg": "^8.6.6",
    "@types/prop-types": "^15.7.5",
    "@types/punycode": "^2.1.0",
    "@types/react": "^18.2.7",
    "@types/react-dom": "^18.2.4",
    "@types/react-helmet": "^6.1.6",
    "@types/react-immutable-proptypes": "^2.1.0",
    "@types/react-motion": "^0.0.36",
    "@types/react-overlays": "^3.1.0",
    "@types/react-router": "^5.1.20",
    "@types/react-router-dom": "^5.3.3",
    "@types/react-select": "^5.0.1",
    "@types/react-sparklines": "^1.7.2",
    "@types/react-swipeable-views": "^0.13.1",
    "@types/react-test-renderer": "^18.0.0",
    "@types/react-textarea-autosize": "^8.0.0",
    "@types/react-toggle": "^4.0.3",
    "@types/redux-immutable": "^4.0.3",
    "@types/requestidlecallback": "^0.3.5",
    "@types/uuid": "^9.0.0",
    "@types/webpack": "^4.41.33",
    "@types/yargs": "^17.0.24",
    "@typescript-eslint/eslint-plugin": "^6.0.0",
    "@typescript-eslint/parser": "^6.0.0",
    "babel-jest": "^29.5.0",
    "eslint": "^8.41.0",
    "eslint-config-prettier": "^9.0.0",
    "eslint-import-resolver-typescript": "^3.5.5",
    "eslint-plugin-formatjs": "^4.10.1",
    "eslint-plugin-import": "~2.29.0",
    "eslint-plugin-jsdoc": "^46.1.0",
    "eslint-plugin-jsx-a11y": "~6.7.1",
    "eslint-plugin-prettier": "^5.0.0",
    "eslint-plugin-promise": "~6.1.1",
    "eslint-plugin-react": "~7.33.0",
    "eslint-plugin-react-hooks": "^4.6.0",
    "husky": "^8.0.3",
    "jest": "^29.5.0",
    "jest-environment-jsdom": "^29.5.0",
    "lint-staged": "^15.0.0",
    "prettier": "^3.0.0",
    "react-test-renderer": "^18.2.0",
    "stylelint": "^15.10.1",
    "stylelint-config-standard-scss": "^11.0.0",
    "typescript": "^5.0.4",
    "webpack-dev-server": "^3.11.3",
    "yargs": "^17.7.2"
  },
  "resolutions": {
    "kind-of": "^6.0.3",
    "webpack/terser-webpack-plugin": "^4.2.3"
  },
  "peerDependenciesMeta": {
    "react": {
      "optional": true
    },
    "react-dom": {
      "optional": true
    },
    "react-router-dom": {
      "optional": true
    }
  },
  "optionalDependencies": {
    "bufferutil": "^4.0.7",
    "utf-8-validate": "^6.0.3"
  },
  "lint-staged": {
    "*": "prettier --ignore-unknown --write",
    "Capfile|Gemfile|*.{rb,ruby,ru,rake}": "bundle exec rubocop --force-exclusion -a",
    "*.{haml}": "bundle exec haml-lint",
    "*.{js,jsx,ts,tsx}": "eslint --fix",
    "*.{css,scss}": "stylelint --fix"
  },
  "packageManager": "yarn@4.0.1"
}<|MERGE_RESOLUTION|>--- conflicted
+++ resolved
@@ -51,12 +51,8 @@
     "@formatjs/intl-pluralrules": "^5.2.2",
     "@gamestdio/websocket": "^0.3.2",
     "@github/webauthn-json": "^2.1.1",
-<<<<<<< HEAD
     "@hello-pangea/dnd": "^16.3.0",
-    "@material-symbols/svg-600": "^0.13.1",
-=======
     "@material-symbols/svg-600": "^0.14.0",
->>>>>>> 9dc3ce87
     "@rails/ujs": "^7.1.1",
     "@reduxjs/toolkit": "^1.9.5",
     "@svgr/webpack": "^5.5.0",
