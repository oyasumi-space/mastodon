--- conflicted
+++ resolved
@@ -4,11 +4,7 @@
   PINNABLE_VISIBILITIES = %w(public public_unlisted unlisted login private).freeze
 
   attr_reader :reblogs_map, :favourites_map, :mutes_map, :pins_map,
-<<<<<<< HEAD
-              :bookmarks_map, :filters_map, :emoji_reactions_map
-=======
-              :bookmarks_map, :filters_map, :attributes_map
->>>>>>> 42698b4c
+              :bookmarks_map, :filters_map, :emoji_reactions_map, :attributes_map
 
   def initialize(statuses, current_account_id = nil, **options)
     @current_account_id = current_account_id
@@ -27,23 +23,14 @@
       conversation_ids    = statuses.filter_map(&:conversation_id).uniq
       pinnable_status_ids = statuses.map(&:proper).filter_map { |s| s.id if s.account_id == current_account_id && PINNABLE_VISIBILITIES.include?(s.visibility) }
 
-<<<<<<< HEAD
-      @filters_map         = build_filters_map(statuses, current_account_id).merge(options[:filters_map] || {})
-      @reblogs_map         = Status.reblogs_map(status_ids, current_account_id).merge(options[:reblogs_map] || {})
-      @favourites_map      = Status.favourites_map(status_ids, current_account_id).merge(options[:favourites_map] || {})
-      @bookmarks_map       = Status.bookmarks_map(status_ids, current_account_id).merge(options[:bookmarks_map] || {})
-      @mutes_map           = Status.mutes_map(conversation_ids, current_account_id).merge(options[:mutes_map] || {})
-      @pins_map            = Status.pins_map(pinnable_status_ids, current_account_id).merge(options[:pins_map] || {})
-      @emoji_reactions_map = Status.emoji_reactions_map(status_ids, current_account_id).merge(options[:emoji_reactions_map] || {})
-=======
       @filters_map     = build_filters_map(statuses, current_account_id).merge(options[:filters_map] || {})
       @reblogs_map     = Status.reblogs_map(status_ids, current_account_id).merge(options[:reblogs_map] || {})
       @favourites_map  = Status.favourites_map(status_ids, current_account_id).merge(options[:favourites_map] || {})
       @bookmarks_map   = Status.bookmarks_map(status_ids, current_account_id).merge(options[:bookmarks_map] || {})
       @mutes_map       = Status.mutes_map(conversation_ids, current_account_id).merge(options[:mutes_map] || {})
       @pins_map        = Status.pins_map(pinnable_status_ids, current_account_id).merge(options[:pins_map] || {})
+      @emoji_reactions_map = Status.emoji_reactions_map(status_ids, current_account_id).merge(options[:emoji_reactions_map] || {})
       @attributes_map  = options[:attributes_map] || {}
->>>>>>> 42698b4c
     end
   end
 
