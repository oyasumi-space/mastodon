# frozen_string_literal: true

module ApplicationExtension
  extend ActiveSupport::Concern

  included do
    include Redisable

    has_many :created_users, class_name: 'User', foreign_key: 'created_by_application_id', inverse_of: :created_by_application

    validates :name, length: { maximum: 60 }
    validates :website, url: true, length: { maximum: 2_000 }, if: :website?
    validates :redirect_uri, length: { maximum: 2_000 }

    # The relationship used between Applications and AccessTokens is using
    # dependent: delete_all, which means the ActiveRecord callback in
    # AccessTokenExtension is not run, so instead we manually announce to
    # streaming that these tokens are being deleted.
    before_destroy :close_streaming_sessions, prepend: true
  end

  def confirmation_redirect_uri
    redirect_uri.lines.first.strip
  end

<<<<<<< HEAD
=======
  def redirect_uris
    # Doorkeeper stores the redirect_uri value as a newline delimeted list in
    # the database:
    redirect_uri.split
  end

>>>>>>> 428abf33
  def close_streaming_sessions(resource_owner = nil)
    # TODO: #28793 Combine into a single topic
    payload = Oj.dump(event: :kill)
    scope = access_tokens
    scope = scope.where(resource_owner_id: resource_owner.id) unless resource_owner.nil?
    scope.in_batches do |tokens|
      redis.pipelined do |pipeline|
        tokens.ids.each do |id|
          pipeline.publish("timeline:access_token:#{id}", payload)
        end
      end
    end
  end
end<|MERGE_RESOLUTION|>--- conflicted
+++ resolved
@@ -23,15 +23,12 @@
     redirect_uri.lines.first.strip
   end
 
-<<<<<<< HEAD
-=======
   def redirect_uris
     # Doorkeeper stores the redirect_uri value as a newline delimeted list in
     # the database:
     redirect_uri.split
   end
 
->>>>>>> 428abf33
   def close_streaming_sessions(resource_owner = nil)
     # TODO: #28793 Combine into a single topic
     payload = Oj.dump(event: :kill)
