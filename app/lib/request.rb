# frozen_string_literal: true

require 'ipaddr'
require 'socket'
require 'resolv'

# Use our own timeout class to avoid using HTTP.rb's timeout block
# around the Socket#open method, since we use our own timeout blocks inside
# that method
#
# Also changes how the read timeout behaves so that it is cumulative (closer
# to HTTP::Timeout::Global, but still having distinct timeouts for other
# operation types)
class PerOperationWithDeadline < HTTP::Timeout::PerOperation
  READ_DEADLINE = 30

  def initialize(*args)
    super

    @read_deadline = options.fetch(:read_deadline, READ_DEADLINE)
  end

  def connect(socket_class, host, port, nodelay = false)
    @socket = socket_class.open(host, port)
    @socket.setsockopt(Socket::IPPROTO_TCP, Socket::TCP_NODELAY, 1) if nodelay
  end

  # Reset deadline when the connection is re-used for different requests
  def reset_counter
    @deadline = nil
  end

  # Read data from the socket
  def readpartial(size, buffer = nil)
    @deadline ||= Process.clock_gettime(Process::CLOCK_MONOTONIC) + @read_deadline

    timeout = false
    loop do
      result = @socket.read_nonblock(size, buffer, exception: false)

      return :eof if result.nil?

      remaining_time = @deadline - Process.clock_gettime(Process::CLOCK_MONOTONIC)
      raise HTTP::TimeoutError, "Read timed out after #{@read_timeout} seconds" if timeout
      raise HTTP::TimeoutError, "Read timed out after a total of #{@read_deadline} seconds" if remaining_time <= 0
      return result if result != :wait_readable

      # marking the socket for timeout. Why is this not being raised immediately?
      # it seems there is some race-condition on the network level between calling
      # #read_nonblock and #wait_readable, in which #read_nonblock signalizes waiting
      # for reads, and when waiting for x seconds, it returns nil suddenly without completing
      # the x seconds. In a normal case this would be a timeout on wait/read, but it can
      # also mean that the socket has been closed by the server. Therefore we "mark" the
      # socket for timeout and try to read more bytes. If it returns :eof, it's all good, no
      # timeout. Else, the first timeout was a proper timeout.
      # This hack has to be done because io/wait#wait_readable doesn't provide a value for when
      # the socket is closed by the server, and HTTP::Parser doesn't provide the limit for the chunks.
      timeout = true unless @socket.to_io.wait_readable([remaining_time, @read_timeout].min)
    end
  end
end

class Request
  REQUEST_TARGET = '(request-target)'

  # We enforce a 5s timeout on DNS resolving, 5s timeout on socket opening
  # and 5s timeout on the TLS handshake, meaning the worst case should take
  # about 15s in total
  TIMEOUT = { connect_timeout: 5, read_timeout: 10, write_timeout: 10, read_deadline: 30 }.freeze

  include RoutingHelper

  def initialize(verb, url, **options)
    raise ArgumentError if url.blank?

    @verb        = verb
    @url         = Addressable::URI.parse(url).normalize
    @http_client = options.delete(:http_client)
    @allow_local = options.delete(:allow_local)
<<<<<<< HEAD
    @full_path   = options.delete(:with_query_string)
=======
    @full_path   = !options.delete(:omit_query_string)
>>>>>>> 428abf33
    @options     = options.merge(socket_class: use_proxy? || @allow_local ? ProxySocket : Socket)
    @options     = @options.merge(timeout_class: PerOperationWithDeadline, timeout_options: TIMEOUT)
    @options     = @options.merge(proxy_url) if use_proxy?
    @headers     = {}

    raise Mastodon::HostValidationError, 'Instance does not support hidden service connections' if block_hidden_service?

    set_common_headers!
    set_digest! if options.key?(:body)
  end

  def on_behalf_of(actor, sign_with: nil)
    raise ArgumentError, 'actor must not be nil' if actor.nil?

    @actor         = actor
    @keypair       = sign_with.present? ? OpenSSL::PKey::RSA.new(sign_with) : @actor.keypair

    self
  end

  def add_headers(new_headers)
    @headers.merge!(new_headers)
    self
  end

  def perform
    begin
      response = http_client.request(@verb, @url.to_s, @options.merge(headers: headers))
    rescue => e
      raise e.class, "#{e.message} on #{@url}", e.backtrace[0]
    end

    begin
      # If we are using a persistent connection, we have to
      # read every response to be able to move forward at all.
      # However, simply calling #to_s or #flush may not be safe,
      # as the response body, if malicious, could be too big
      # for our memory. So we use the #body_with_limit method
      response.body_with_limit if http_client.persistent?

      yield response if block_given?
    ensure
      http_client.close unless http_client.persistent?
    end
  end

  def headers
    (@actor ? @headers.merge('Signature' => signature) : @headers).without(REQUEST_TARGET)
  end

  class << self
    def valid_url?(url)
      begin
        parsed_url = Addressable::URI.parse(url)
      rescue Addressable::URI::InvalidURIError
        return false
      end

      %w(http https).include?(parsed_url.scheme) && parsed_url.host.present?
    end

    def http_client
      HTTP.use(:auto_inflate).follow(max_hops: 3)
    end
  end

  private

  def set_common_headers!
    @headers[REQUEST_TARGET]    = request_target
    @headers['User-Agent']      = Mastodon::Version.user_agent
    @headers['Host']            = @url.host
    @headers['Date']            = Time.now.utc.httpdate
    @headers['Accept-Encoding'] = 'gzip' if @verb != :head
  end

  def set_digest!
    @headers['Digest'] = "SHA-256=#{Digest::SHA256.base64digest(@options[:body])}"
  end

  def request_target
    if @url.query.nil? || !@full_path
      "#{@verb} #{@url.path}"
    else
      "#{@verb} #{@url.path}?#{@url.query}"
    end
  end

  def signature
    algorithm = 'rsa-sha256'
    signature = Base64.strict_encode64(@keypair.sign(OpenSSL::Digest.new('SHA256'), signed_string))

    "keyId=\"#{key_id}\",algorithm=\"#{algorithm}\",headers=\"#{signed_headers.keys.join(' ').downcase}\",signature=\"#{signature}\""
  end

  def signed_string
    signed_headers.map { |key, value| "#{key.downcase}: #{value}" }.join("\n")
  end

  def signed_headers
    @headers.without('User-Agent', 'Accept-Encoding')
  end

  def key_id
    ActivityPub::TagManager.instance.key_uri_for(@actor)
  end

  def http_client
    @http_client ||= Request.http_client
  end

  def use_proxy?
    proxy_url.present?
  end

  def proxy_url
    if hidden_service? && Rails.configuration.x.http_client_hidden_proxy.present?
      Rails.configuration.x.http_client_hidden_proxy
    else
      Rails.configuration.x.http_client_proxy
    end
  end

  def block_hidden_service?
    !Rails.configuration.x.access_to_hidden_service && hidden_service?
  end

  def hidden_service?
    /\.(onion|i2p)$/.match?(@url.host)
  end

  module ClientLimit
    def truncated_body(limit = 1.megabyte)
      if charset.nil?
        encoding = Encoding::BINARY
      else
        begin
          encoding = Encoding.find(charset)
        rescue ArgumentError
          encoding = Encoding::BINARY
        end
      end

      contents = String.new(encoding: encoding)

      while (chunk = readpartial)
        contents << chunk
        chunk.clear

        break if contents.bytesize > limit
      end

      contents
    end

    def body_with_limit(limit = 1.megabyte)
      require_limit_not_exceeded!(limit)

      contents = truncated_body(limit)
      raise Mastodon::LengthValidationError, "Body size exceeds limit of #{limit}" if contents.bytesize > limit

      contents
    end

    def require_limit_not_exceeded!(limit)
      raise Mastodon::LengthValidationError, "Content-Length #{content_length} exceeds limit of #{limit}" if content_length.present? && content_length > limit
    end
  end

  if ::HTTP::Response.methods.include?(:body_with_limit) && !Rails.env.production?
    abort 'HTTP::Response#body_with_limit is already defined, the monkey patch will not be applied'
  else
    class ::HTTP::Response
      include Request::ClientLimit
    end
  end

  class Socket < TCPSocket
    class << self
      def open(host, *args)
        outer_e = nil
        port    = args.first

        addresses = []
        begin
          addresses = [IPAddr.new(host)]
        rescue IPAddr::InvalidAddressError
          Resolv::DNS.open do |dns|
            dns.timeouts = 5
            addresses = dns.getaddresses(host)
            addresses = addresses.filter { |addr| addr.is_a?(Resolv::IPv6) }.take(2) + addresses.filter { |addr| !addr.is_a?(Resolv::IPv6) }.take(2)
          end
        end

        socks = []
        addr_by_socket = {}

        addresses.each do |address|
          check_private_address(address, host)

          sock     = ::Socket.new(address.is_a?(Resolv::IPv6) ? ::Socket::AF_INET6 : ::Socket::AF_INET, ::Socket::SOCK_STREAM, 0)
          sockaddr = ::Socket.pack_sockaddr_in(port, address.to_s)

          sock.setsockopt(::Socket::IPPROTO_TCP, ::Socket::TCP_NODELAY, 1)

          sock.connect_nonblock(sockaddr)

          # If that hasn't raised an exception, we somehow managed to connect
          # immediately, close pending sockets and return immediately
          socks.each(&:close)
          return sock
        rescue IO::WaitWritable
          socks << sock
          addr_by_socket[sock] = sockaddr
        rescue => e
          outer_e = e
        end

        until socks.empty?
          _, available_socks, = IO.select(nil, socks, nil, Request::TIMEOUT[:connect_timeout])

          if available_socks.nil?
            socks.each(&:close)
            raise HTTP::TimeoutError, "Connect timed out after #{Request::TIMEOUT[:connect_timeout]} seconds"
          end

          available_socks.each do |sock|
            socks.delete(sock)

            begin
              sock.connect_nonblock(addr_by_socket[sock])
            rescue Errno::EISCONN
              # Do nothing
            rescue => e
              sock.close
              outer_e = e
              next
            end

            socks.each(&:close)
            return sock
          end
        end

        if outer_e
          raise outer_e
        else
          raise SocketError, "No address for #{host}"
        end
      end

      alias new open

      def check_private_address(address, host)
        addr = IPAddr.new(address.to_s)

        return if Rails.env.development? || private_address_exceptions.any? { |range| range.include?(addr) }

        raise Mastodon::PrivateNetworkAddressError, host if PrivateAddressCheck.private_address?(addr)
      end

      def private_address_exceptions
        @private_address_exceptions = (ENV['ALLOWED_PRIVATE_ADDRESSES'] || '').split(/(?:\s*,\s*|\s+)/).map { |addr| IPAddr.new(addr) }
      end
    end
  end

  class ProxySocket < Socket
    class << self
      def check_private_address(_address, _host)
        # Accept connections to private addresses as HTTP proxies will usually
        # be on local addresses
        nil
      end
    end
  end

  private_constant :ClientLimit, :Socket, :ProxySocket
end<|MERGE_RESOLUTION|>--- conflicted
+++ resolved
@@ -77,11 +77,7 @@
     @url         = Addressable::URI.parse(url).normalize
     @http_client = options.delete(:http_client)
     @allow_local = options.delete(:allow_local)
-<<<<<<< HEAD
-    @full_path   = options.delete(:with_query_string)
-=======
     @full_path   = !options.delete(:omit_query_string)
->>>>>>> 428abf33
     @options     = options.merge(socket_class: use_proxy? || @allow_local ? ProxySocket : Socket)
     @options     = @options.merge(timeout_class: PerOperationWithDeadline, timeout_options: TIMEOUT)
     @options     = @options.merge(proxy_url) if use_proxy?
