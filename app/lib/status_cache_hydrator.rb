# frozen_string_literal: true

class StatusCacheHydrator
  def initialize(status)
    @status = status
  end

  def hydrate(account_id)
    account = Account.find(account_id)

    # The cache of the serialized hash is generated by the fan-out-on-write service
    payload = Rails.cache.fetch("fan-out/#{@status.id}") { InlineRenderer.render(@status, nil, :status) }

    # If we're delivering to the author who disabled the display of the application used to create the
    # status, we need to hydrate the application, since it was not rendered for the basic payload
    payload[:application] = payload_application if payload[:application].nil? && @status.account_id == account_id

    # We take advantage of the fact that some relationships can only occur with an original status, not
    # the reblog that wraps it, so we can assume that some values are always false
    if payload[:reblog]
      hydrate_reblog_payload(payload, account_id)
    else
      hydrate_non_reblog_payload(payload, account_id)
    end
  end

  private

  def hydrate_non_reblog_payload(empty_payload, account_id)
    empty_payload.tap do |payload|
      payload[:favourited] = Favourite.where(account_id: account_id, status_id: @status.id).exists?
      payload[:reblogged]  = Status.where(account_id: account_id, reblog_of_id: @status.id).exists?
      payload[:muted]      = ConversationMute.where(account_id: account_id, conversation_id: @status.conversation_id).exists?
      payload[:bookmarked] = Bookmark.where(account_id: account_id, status_id: @status.id).exists?
      payload[:pinned]     = StatusPin.where(account_id: account_id, status_id: @status.id).exists? if @status.account_id == account_id
      payload[:filtered]   = mapped_applied_custom_filter(account_id, @status)

      if payload[:poll]
        payload[:poll][:voted] = @status.account_id == account_id
        payload[:poll][:own_votes] = []
      end
    end
  end

  def hydrate_reblog_payload(empty_payload, account_id)
    empty_payload.tap do |payload|
      payload[:muted]      = false
      payload[:bookmarked] = false
      payload[:pinned]     = false if @status.account_id == account_id
<<<<<<< HEAD
      payload[:filtered]   = CustomFilter
                             .apply_cached_filters(CustomFilter.cached_filters_for(account_id), @status.reblog, following?(account_id))
                             .map { |filter| serialized_filter(filter) }
=======
      payload[:filtered]   = mapped_applied_custom_filter(account_id, @status.reblog)
>>>>>>> 7840c6b7

      # If the reblogged status is being delivered to the author who disabled the display of the application
      # used to create the status, we need to hydrate it here too
      payload[:reblog][:application] = payload_reblog_application if payload[:reblog][:application].nil? && @status.reblog.account_id == account_id

      payload[:reblog][:favourited] = Favourite.where(account_id: account_id, status_id: @status.reblog_of_id).exists?
      payload[:reblog][:reblogged]  = Status.where(account_id: account_id, reblog_of_id: @status.reblog_of_id).exists?
      payload[:reblog][:muted]      = ConversationMute.where(account_id: account_id, conversation_id: @status.reblog.conversation_id).exists?
      payload[:reblog][:bookmarked] = Bookmark.where(account_id: account_id, status_id: @status.reblog_of_id).exists?
      payload[:reblog][:pinned]     = StatusPin.where(account_id: account_id, status_id: @status.reblog_of_id).exists? if @status.reblog.account_id == account_id
      payload[:reblog][:filtered]   = payload[:filtered]
      payload[:reblog][:emoji_reactions] = @status.reblog.emoji_reactions_grouped_by_name(account)

      if payload[:reblog][:poll]
        if @status.reblog.account_id == account_id
          payload[:reblog][:poll][:voted] = true
          payload[:reblog][:poll][:own_votes] = []
        else
          own_votes = PollVote.where(poll_id: @status.reblog.poll_id, account_id: account_id).pluck(:choice)
          payload[:reblog][:poll][:voted] = !own_votes.empty?
          payload[:reblog][:poll][:own_votes] = own_votes
        end
      end

      payload[:favourited] = payload[:reblog][:favourited]
      payload[:reblogged]  = payload[:reblog][:reblogged]
<<<<<<< HEAD
    else
      payload[:favourited] = Favourite.where(account_id: account_id, status_id: @status.id).exists?
      payload[:reblogged]  = Status.where(account_id: account_id, reblog_of_id: @status.id).exists?
      payload[:muted]      = ConversationMute.where(account_id: account_id, conversation_id: @status.conversation_id).exists?
      payload[:bookmarked] = Bookmark.where(account_id: account_id, status_id: @status.id).exists?
      payload[:pinned]     = StatusPin.where(account_id: account_id, status_id: @status.id).exists? if @status.account_id == account_id
      payload[:filtered]   = CustomFilter
                             .apply_cached_filters(CustomFilter.cached_filters_for(account_id), @status, following?(account_id))
                             .map { |filter| serialized_filter(filter) }
      payload[:emoji_reactions] = @status.emoji_reactions_grouped_by_name(account)

      if payload[:poll]
        payload[:poll][:voted] = @status.account_id == account_id
        payload[:poll][:own_votes] = []
      end
=======
>>>>>>> 7840c6b7
    end
  end

  def mapped_applied_custom_filter(account_id, status)
    CustomFilter
      .apply_cached_filters(CustomFilter.cached_filters_for(account_id), status)
      .map { |filter| serialized_filter(filter) }
  end

  def following?(account_id)
    Follow.exists?(account_id: account_id, target_account_id: @status.account_id)
  end

  def serialized_filter(filter)
    ActiveModelSerializers::SerializableResource.new(
      filter,
      serializer: REST::FilterResultSerializer
    ).as_json
  end

  def payload_application
    @status.application.present? ? serialized_status_application_json : nil
  end

  def serialized_status_application_json
    ActiveModelSerializers::SerializableResource.new(
      @status.application,
      serializer: REST::StatusSerializer::ApplicationSerializer
    ).as_json
  end

  def payload_reblog_application
    @status.reblog.application.present? ? serialized_status_reblog_application_json : nil
  end

  def serialized_status_reblog_application_json
    ActiveModelSerializers::SerializableResource.new(
      @status.reblog.application,
      serializer: REST::StatusSerializer::ApplicationSerializer
    ).as_json
  end
end<|MERGE_RESOLUTION|>--- conflicted
+++ resolved
@@ -20,13 +20,13 @@
     if payload[:reblog]
       hydrate_reblog_payload(payload, account_id)
     else
-      hydrate_non_reblog_payload(payload, account_id)
+      hydrate_non_reblog_payload(payload, account_id, account)
     end
   end
 
   private
 
-  def hydrate_non_reblog_payload(empty_payload, account_id)
+  def hydrate_non_reblog_payload(empty_payload, account_id, account)
     empty_payload.tap do |payload|
       payload[:favourited] = Favourite.where(account_id: account_id, status_id: @status.id).exists?
       payload[:reblogged]  = Status.where(account_id: account_id, reblog_of_id: @status.id).exists?
@@ -34,6 +34,7 @@
       payload[:bookmarked] = Bookmark.where(account_id: account_id, status_id: @status.id).exists?
       payload[:pinned]     = StatusPin.where(account_id: account_id, status_id: @status.id).exists? if @status.account_id == account_id
       payload[:filtered]   = mapped_applied_custom_filter(account_id, @status)
+      payload[:emoji_reactions] = @status.emoji_reactions_grouped_by_name(account)
 
       if payload[:poll]
         payload[:poll][:voted] = @status.account_id == account_id
@@ -47,13 +48,7 @@
       payload[:muted]      = false
       payload[:bookmarked] = false
       payload[:pinned]     = false if @status.account_id == account_id
-<<<<<<< HEAD
-      payload[:filtered]   = CustomFilter
-                             .apply_cached_filters(CustomFilter.cached_filters_for(account_id), @status.reblog, following?(account_id))
-                             .map { |filter| serialized_filter(filter) }
-=======
       payload[:filtered]   = mapped_applied_custom_filter(account_id, @status.reblog)
->>>>>>> 7840c6b7
 
       # If the reblogged status is being delivered to the author who disabled the display of the application
       # used to create the status, we need to hydrate it here too
@@ -80,30 +75,12 @@
 
       payload[:favourited] = payload[:reblog][:favourited]
       payload[:reblogged]  = payload[:reblog][:reblogged]
-<<<<<<< HEAD
-    else
-      payload[:favourited] = Favourite.where(account_id: account_id, status_id: @status.id).exists?
-      payload[:reblogged]  = Status.where(account_id: account_id, reblog_of_id: @status.id).exists?
-      payload[:muted]      = ConversationMute.where(account_id: account_id, conversation_id: @status.conversation_id).exists?
-      payload[:bookmarked] = Bookmark.where(account_id: account_id, status_id: @status.id).exists?
-      payload[:pinned]     = StatusPin.where(account_id: account_id, status_id: @status.id).exists? if @status.account_id == account_id
-      payload[:filtered]   = CustomFilter
-                             .apply_cached_filters(CustomFilter.cached_filters_for(account_id), @status, following?(account_id))
-                             .map { |filter| serialized_filter(filter) }
-      payload[:emoji_reactions] = @status.emoji_reactions_grouped_by_name(account)
-
-      if payload[:poll]
-        payload[:poll][:voted] = @status.account_id == account_id
-        payload[:poll][:own_votes] = []
-      end
-=======
->>>>>>> 7840c6b7
     end
   end
 
   def mapped_applied_custom_filter(account_id, status)
     CustomFilter
-      .apply_cached_filters(CustomFilter.cached_filters_for(account_id), status)
+      .apply_cached_filters(CustomFilter.cached_filters_for(account_id), status, following?(account_id))
       .map { |filter| serialized_filter(filter) }
   end
 
