--- conflicted
+++ resolved
@@ -44,13 +44,9 @@
   private
 
   def initial_scope
-<<<<<<< HEAD
-    if suspended? || blocked?
-=======
     return Status.none if account.unavailable?
 
     if blocked?
->>>>>>> 428abf33
       Status.none
     elsif anonymous?
       account.statuses.distributable_visibility_for_anonymous
@@ -165,19 +161,7 @@
 
   def misskey_software?
     return false if @account.nil? || @account.local?
-<<<<<<< HEAD
-    return false if instance_info.nil?
-
-    %w(misskey cherrypick).include?(instance_info.software)
-  end
-
-  def instance_info
-    return @instance_info if defined?(@instance_info)
-
-    @instance_info = InstanceInfo.find_by(domain: @account.domain)
-=======
 
     InstanceInfo.invalid_subscription_software?(@account.domain)
->>>>>>> 428abf33
   end
 end