# frozen_string_literal: true

class StatusReachFinder
  # @param [Status] status
  # @param [Hash] options
  # @option options [Boolean] :unsafe
  def initialize(status, options = {})
    @status  = status
    @options = options
  end

  def inboxes
    (reached_account_inboxes + followers_inboxes + relay_inboxes + nolocal_friend_inboxes).uniq
  end

  def inboxes_for_misskey
    if banned_domains_for_misskey.empty?
      []
    else
      (reached_account_inboxes_for_misskey + followers_inboxes_for_misskey).uniq
    end
  end

<<<<<<< HEAD
=======
  def inboxes_for_friend
    (reached_account_inboxes_for_friend + followers_inboxes_for_friend + friend_inboxes).uniq
  end

>>>>>>> 428abf33
  def inboxes_for_limited
    DeliveryFailureTracker.without_unavailable(
      @status.mentioned_accounts.where.not(domain: nil).pluck(:inbox_url).compact.uniq
    )
  end

<<<<<<< HEAD
  private

  def reached_account_inboxes
    Account.where(id: reached_account_ids).where.not(domain: banned_domains).inboxes
  end

  def reached_account_inboxes_for_misskey
    Account.where(id: reached_account_ids).where(domain: banned_domains_for_misskey).inboxes
=======
  def inboxes_diff_for_sending_domain_block
    (reached_account_inboxes_for_sending_domain_block + followers_inboxes_for_sending_domain_block).uniq
  end

  def all_inboxes
    (inboxes + inboxes_for_misskey + inboxes_for_friend).uniq
  end

  private

  def reached_account_inboxes
    reject_domains = @status.limited_visibility? ? banned_domains : banned_domains + friend_domains
    Account.where(id: reached_account_ids).where.not(domain: reject_domains).inboxes
  end

  def reached_account_inboxes_for_misskey
    Account.where(id: reached_account_ids, domain: banned_domains_for_misskey - friend_domains).inboxes
  end

  def reached_account_inboxes_for_friend
    Account.where(id: reached_account_ids, domain: friend_domains).inboxes
  end

  def reached_account_inboxes_for_sending_domain_block
    Account.where(id: reached_account_ids, domain: banned_domains_of_status(@status)).inboxes
>>>>>>> 428abf33
  end

  def reached_account_ids
    # When the status is a reblog, there are no interactions with it
    # directly, we assume all interactions are with the original one

    if @status.reblog?
      [reblog_of_account_id]
    elsif @status.limited_visibility?
      [mentioned_account_ids]
    else
      [
        replied_to_account_id,
        reblog_of_account_id,
        mentioned_account_ids,
        reblogs_account_ids,
        favourites_account_ids,
        replies_account_ids,
<<<<<<< HEAD
=======
        quoted_account_id,
>>>>>>> 428abf33
      ].tap do |arr|
        arr.flatten!
        arr.compact!
        arr.uniq!
      end
    end
  end

  def replied_to_account_id
    @status.in_reply_to_account_id if distributable?
  end

  def reblog_of_account_id
    @status.reblog.account_id if @status.reblog?
  end

  def mentioned_account_ids
    @status.mentions.pluck(:account_id)
  end

  # Beware: Reblogs can be created without the author having had access to the status
  def reblogs_account_ids
    @status.reblogs.rewhere(deleted_at: [nil, @status.deleted_at]).pluck(:account_id) if distributable? || unsafe?
  end

  # Beware: Favourites can be created without the author having had access to the status
  def favourites_account_ids
    @status.favourites.pluck(:account_id) if distributable? || unsafe?
  end

  # Beware: Replies can be created without the author having had access to the status
  def replies_account_ids
    @status.replies.pluck(:account_id) if distributable? || unsafe?
  end

  def quoted_account_id
    @status.quote.account_id if @status.quote?
  end

  def followers_inboxes
    if @status.in_reply_to_local_account? && distributable?
      @status.account.followers.or(@status.thread.account.followers.not_domain_blocked_by_account(@status.account)).where.not(domain: banned_domains + friend_domains).inboxes
    elsif @status.direct_visibility? || @status.limited_visibility?
      []
    else
      @status.account.followers.where.not(domain: banned_domains + friend_domains).inboxes
    end
  end

  def followers_inboxes_for_misskey
    if @status.in_reply_to_local_account? && distributable?
      @status.account.followers.or(@status.thread.account.followers.not_domain_blocked_by_account(@status.account)).where(domain: banned_domains_for_misskey - friend_domains).inboxes
    elsif @status.direct_visibility? || @status.limited_visibility?
      []
    else
      @status.account.followers.where(domain: banned_domains_for_misskey - friend_domains).inboxes
    end
  end

  def followers_inboxes_for_friend
    if @status.in_reply_to_local_account? && distributable?
      @status.account.followers.or(@status.thread.account.followers.not_domain_blocked_by_account(@status.account)).where(domain: friend_domains).inboxes
    elsif @status.direct_visibility? || @status.limited_visibility?
      []
    else
      @status.account.followers.where(domain: friend_domains).inboxes
    end
  end

  def followers_inboxes_for_sending_domain_block
    @status.account.followers.where(domain: banned_domains_of_status(@status)).inboxes
  end

  def relay_inboxes
    if @status.public_visibility?
      Relay.enabled.pluck(:inbox_url)
    else
      []
    end
  end

  def friend_inboxes
    if @status.distributable_friend?
      DeliveryFailureTracker.without_unavailable(FriendDomain.distributables.where(delivery_local: true).where.not(domain: AccountDomainBlock.where(account: @status.account).select(:domain)).pluck(:inbox_url))
    else
      []
    end
  end

  def nolocal_friend_inboxes
    if @status.public_visibility?
      DeliveryFailureTracker.without_unavailable(FriendDomain.distributables.where(delivery_local: false).where.not(domain: AccountDomainBlock.where(account: @status.account).select(:domain)).pluck(:inbox_url))
    else
      []
    end
  end

  def distributable?
    @status.public_visibility? || @status.unlisted_visibility? || @status.public_unlisted_visibility?
  end

  def unsafe?
    @options[:unsafe]
  end

  def friend_domains
    return @friend_domains if defined?(@friend_domains)

    @friend_domains = FriendDomain.deliver_locals.pluck(:domain)
    @friend_domains -= UnavailableDomain.where(domain: @friend_domains).pluck(:domain)
  end

  def banned_domains
    return @banned_domains if @banned_domains

    domains = banned_domains_of_status(@status)
    domains += banned_domains_of_status(@status.reblog) if @status.reblog? && @status.reblog.local?
    @banned_domains = domains.uniq + banned_domains_for_misskey
  end

  def banned_domains_of_status(status)
<<<<<<< HEAD
    if status.account.user&.setting_send_without_domain_blocks
      []
    else
      blocks = DomainBlock.where(domain: nil)
      blocks = blocks.or(DomainBlock.where(reject_send_sensitive: true)) if (status.with_media? && status.sensitive) || status.spoiler_text?
      blocks.pluck(:domain).uniq
    end
=======
    return [] unless status.sending_sensitive?
    return @banned_domains_of_status if defined?(@banned_domains_of_status) && status.id == @status.id

    blocks = DomainBlock.where(domain: nil)
    blocks = blocks.or(DomainBlock.where(reject_send_sensitive: true)) if status.sending_sensitive?
    domains = blocks.pluck(:domain).uniq

    @banned_domains_of_status = domains if status.id == @status.id
    domains
>>>>>>> 428abf33
  end

  def banned_domains_for_misskey
    return @banned_domains_for_misskey if defined?(@banned_domains_for_misskey)

    return @banned_domains_for_misskey = [] unless @status.sending_maybe_compromised_privacy? || (@status.reblog? && @status.reblog.sending_maybe_compromised_privacy?)

    domains = banned_domains_for_misskey_of_status(@status)
    domains += banned_domains_for_misskey_of_status(@status.reblog) if @status.reblog? && @status.reblog.local?
    @banned_domains_for_misskey = domains.uniq
  end

  def banned_domains_for_misskey_of_status(status)
    return [] if status.public_searchability?

    from_info = InstanceInfo.where(software: InstanceInfo::INVALID_SUBSCRIPTION_SOFTWARES).pluck(:domain)
    from_domain_block = DomainBlock.where(detect_invalid_subscription: true).pluck(:domain)
    (from_info + from_domain_block).uniq
  end
end<|MERGE_RESOLUTION|>--- conflicted
+++ resolved
@@ -21,29 +21,16 @@
     end
   end
 
-<<<<<<< HEAD
-=======
   def inboxes_for_friend
     (reached_account_inboxes_for_friend + followers_inboxes_for_friend + friend_inboxes).uniq
   end
 
->>>>>>> 428abf33
   def inboxes_for_limited
     DeliveryFailureTracker.without_unavailable(
       @status.mentioned_accounts.where.not(domain: nil).pluck(:inbox_url).compact.uniq
     )
   end
 
-<<<<<<< HEAD
-  private
-
-  def reached_account_inboxes
-    Account.where(id: reached_account_ids).where.not(domain: banned_domains).inboxes
-  end
-
-  def reached_account_inboxes_for_misskey
-    Account.where(id: reached_account_ids).where(domain: banned_domains_for_misskey).inboxes
-=======
   def inboxes_diff_for_sending_domain_block
     (reached_account_inboxes_for_sending_domain_block + followers_inboxes_for_sending_domain_block).uniq
   end
@@ -69,7 +56,6 @@
 
   def reached_account_inboxes_for_sending_domain_block
     Account.where(id: reached_account_ids, domain: banned_domains_of_status(@status)).inboxes
->>>>>>> 428abf33
   end
 
   def reached_account_ids
@@ -88,10 +74,7 @@
         reblogs_account_ids,
         favourites_account_ids,
         replies_account_ids,
-<<<<<<< HEAD
-=======
         quoted_account_id,
->>>>>>> 428abf33
       ].tap do |arr|
         arr.flatten!
         arr.compact!
@@ -213,15 +196,6 @@
   end
 
   def banned_domains_of_status(status)
-<<<<<<< HEAD
-    if status.account.user&.setting_send_without_domain_blocks
-      []
-    else
-      blocks = DomainBlock.where(domain: nil)
-      blocks = blocks.or(DomainBlock.where(reject_send_sensitive: true)) if (status.with_media? && status.sensitive) || status.spoiler_text?
-      blocks.pluck(:domain).uniq
-    end
-=======
     return [] unless status.sending_sensitive?
     return @banned_domains_of_status if defined?(@banned_domains_of_status) && status.id == @status.id
 
@@ -231,7 +205,6 @@
 
     @banned_domains_of_status = domains if status.id == @status.id
     domains
->>>>>>> 428abf33
   end
 
   def banned_domains_for_misskey
