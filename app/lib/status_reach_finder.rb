# frozen_string_literal: true

class StatusReachFinder
  # @param [Status] status
  # @param [Hash] options
  # @option options [Boolean] :unsafe
  def initialize(status, options = {})
    @status  = status
    @options = options
  end

  def inboxes
    (reached_account_inboxes + followers_inboxes + relay_inboxes).uniq
  end

  def inboxes_for_misskey
    (reached_account_inboxes_for_misskey + followers_inboxes_for_misskey).uniq
  end

  private

  def reached_account_inboxes
    # When the status is a reblog, there are no interactions with it
    # directly, we assume all interactions are with the original one

    if @status.reblog?
      []
    else
      Account.where(id: reached_account_ids).where.not(domain: banned_domains).inboxes
    end
  end

  def reached_account_inboxes_for_misskey
    if @status.reblog?
      []
    else
      Account.where(id: reached_account_ids).where(domain: banned_domains_for_misskey).inboxes
    end
  end

  def reached_account_ids
    [
      replied_to_account_id,
      reblog_of_account_id,
      mentioned_account_ids,
      reblogs_account_ids,
      favourites_account_ids,
      replies_account_ids,
    ].tap do |arr|
      arr.flatten!
      arr.compact!
      arr.uniq!
    end
  end

  def replied_to_account_id
    @status.in_reply_to_account_id if distributable?
  end

  def reblog_of_account_id
    @status.reblog.account_id if @status.reblog?
  end

  def mentioned_account_ids
    @status.mentions.pluck(:account_id)
  end

  # Beware: Reblogs can be created without the author having had access to the status
  def reblogs_account_ids
    @status.reblogs.rewhere(deleted_at: [nil, @status.deleted_at]).pluck(:account_id) if distributable? || unsafe?
  end

  # Beware: Favourites can be created without the author having had access to the status
  def favourites_account_ids
    @status.favourites.pluck(:account_id) if distributable? || unsafe?
  end

  # Beware: Replies can be created without the author having had access to the status
  def replies_account_ids
    @status.replies.pluck(:account_id) if distributable? || unsafe?
  end

  def followers_inboxes
    if @status.in_reply_to_local_account? && distributable?
      @status.account.followers.or(@status.thread.account.followers.not_domain_blocked_by_account(@status.account)).where.not(domain: banned_domains).inboxes
    elsif @status.direct_visibility? || @status.limited_visibility?
      []
    else
      @status.account.followers.where.not(domain: banned_domains).inboxes
    end
  end

  def followers_inboxes_for_misskey
    if @status.in_reply_to_local_account? && distributable?
      @status.account.followers.or(@status.thread.account.followers.not_domain_blocked_by_account(@status.account)).where(domain: banned_domains_for_misskey).inboxes
    elsif @status.direct_visibility? || @status.limited_visibility?
      []
    else
      @status.account.followers.where(domain: banned_domains_for_misskey).inboxes
    end
  end

  def relay_inboxes
    if @status.public_visibility?
      Relay.enabled.pluck(:inbox_url)
    else
      []
    end
  end

  def distributable?
    @status.public_visibility? || @status.unlisted_visibility? || @status.public_unlisted_visibility?
  end

  def unsafe?
    @options[:unsafe]
  end

  def banned_domains
    return @banned_domains if @banned_domains
<<<<<<< HEAD
    blocks = DomainBlock.where(domain: nil)
    blocks = blocks.or(DomainBlock.where(reject_send_not_public_searchability: true)) if @status.compute_searchability != 'public'
    blocks = blocks.or(DomainBlock.where(reject_send_unlisted_dissubscribable: true)) if @status.unlisted_visibility? && @status.account.dissubscribable
    blocks = blocks.or(DomainBlock.where(reject_send_public_unlisted: true)) if @status.public_unlisted_visibility?
    blocks = blocks.or(DomainBlock.where(reject_send_dissubscribable: true)) if @status.account.dissubscribable
    blocks = blocks.or(DomainBlock.where(reject_send_media: true)) if @status.with_media?
    blocks = blocks.or(DomainBlock.where(reject_send_sensitive: true)) if (@status.with_media? && @status.sensitive) || @status.spoiler_text
    return @banned_domains = blocks.pluck(:domain).uniq
=======

    domains = banned_domains_of_status(@status)
    domains = domains + banned_domains_of_status(@status.reblog) if @status.reblog? && @status.reblog.local?
    return @banned_domains = domains.uniq
  end

  def banned_domains_of_status(status)
    blocks = DomainBlock.where(domain: nil)
    unless status.account.user&.setting_send_without_domain_blocks
      blocks = blocks.or(DomainBlock.where(reject_send_not_public_searchability: true)) if status.compute_searchability != 'public'
      blocks = blocks.or(DomainBlock.where(reject_send_public_unlisted: true)) if status.public_unlisted_visibility?
      blocks = blocks.or(DomainBlock.where(reject_send_dissubscribable: true)) if status.account.dissubscribable
      blocks = blocks.or(DomainBlock.where(reject_send_media: true)) if status.with_media?
      blocks = blocks.or(DomainBlock.where(reject_send_sensitive: true)) if (status.with_media? && status.sensitive) || status.spoiler_text?
    end
    blocks = blocks.or(DomainBlock.where(detect_invalid_subscription: true)) if status.public_unlisted_visibility? && status.account.user&.setting_reject_public_unlisted_subscription
    blocks = blocks.or(DomainBlock.where(detect_invalid_subscription: true)) if status.unlisted_visibility? && status.account.user&.setting_reject_unlisted_subscription
    blocks.pluck(:domain).uniq
  end

  def banned_domains_for_misskey
    return @banned_domains_for_misskey if @banned_domains_for_misskey

    domains = banned_domains_for_misskey_of_status(@status)
    domains = domains + banned_domains_for_misskey_of_status(@status.reblog) if @status.reblog? && @status.reblog.local?
    return @banned_domains_for_misskey = domains.uniq
  end

  def banned_domains_for_misskey_of_status(status)
    blocks = DomainBlock.where(domain: nil)
    blocks = blocks.or(DomainBlock.where(detect_invalid_subscription: true)) if status.public_unlisted_visibility? && status.account.user&.setting_reject_public_unlisted_subscription
    blocks = blocks.or(DomainBlock.where(detect_invalid_subscription: true)) if status.unlisted_visibility? && status.account.user&.setting_reject_unlisted_subscription
    blocks.pluck(:domain).uniq
>>>>>>> 560ac47e
  end
end<|MERGE_RESOLUTION|>--- conflicted
+++ resolved
@@ -118,16 +118,6 @@
 
   def banned_domains
     return @banned_domains if @banned_domains
-<<<<<<< HEAD
-    blocks = DomainBlock.where(domain: nil)
-    blocks = blocks.or(DomainBlock.where(reject_send_not_public_searchability: true)) if @status.compute_searchability != 'public'
-    blocks = blocks.or(DomainBlock.where(reject_send_unlisted_dissubscribable: true)) if @status.unlisted_visibility? && @status.account.dissubscribable
-    blocks = blocks.or(DomainBlock.where(reject_send_public_unlisted: true)) if @status.public_unlisted_visibility?
-    blocks = blocks.or(DomainBlock.where(reject_send_dissubscribable: true)) if @status.account.dissubscribable
-    blocks = blocks.or(DomainBlock.where(reject_send_media: true)) if @status.with_media?
-    blocks = blocks.or(DomainBlock.where(reject_send_sensitive: true)) if (@status.with_media? && @status.sensitive) || @status.spoiler_text
-    return @banned_domains = blocks.pluck(:domain).uniq
-=======
 
     domains = banned_domains_of_status(@status)
     domains = domains + banned_domains_of_status(@status.reblog) if @status.reblog? && @status.reblog.local?
@@ -161,6 +151,5 @@
     blocks = blocks.or(DomainBlock.where(detect_invalid_subscription: true)) if status.public_unlisted_visibility? && status.account.user&.setting_reject_public_unlisted_subscription
     blocks = blocks.or(DomainBlock.where(detect_invalid_subscription: true)) if status.unlisted_visibility? && status.account.user&.setting_reject_unlisted_subscription
     blocks.pluck(:domain).uniq
->>>>>>> 560ac47e
   end
 end