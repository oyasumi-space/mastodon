# frozen_string_literal: true

class SearchQueryTransformer < Parslet::Transform
  SUPPORTED_PREFIXES = %w(
    has
    is
    language
    from
    before
    after
    during
  ).freeze

  class Query
    attr_reader :must_not_clauses, :must_clauses, :filter_clauses

    def initialize(clauses)
      grouped = clauses.compact.chunk(&:operator).to_h
      @must_not_clauses = grouped.fetch(:must_not, [])
      @must_clauses = grouped.fetch(:must, [])
      @filter_clauses = grouped.fetch(:filter, [])
    end

    def apply(search)
      must_clauses.each { |clause| search = search.query.must(clause.to_query) }
      must_not_clauses.each { |clause| search = search.query.must_not(clause.to_query) }
      filter_clauses.each { |clause| search = search.filter(**clause.to_query) }
      search.query.minimum_should_match(1)
    end
<<<<<<< HEAD

    private

    def clause_to_query(clause)
      case clause
      when TermClause
        { match_phrase: { text: { query: clause.term } } }
      when PhraseClause
        { match_phrase: { text: { query: clause.phrase } } }
      else
        raise "Unexpected clause type: #{clause}"
      end
    end

    def clause_to_filter(clause)
      case clause
      when PrefixClause
        if clause.negated?
          { bool: { must_not: { clause.type => { clause.filter => clause.term } } } }
        else
          { clause.type => { clause.filter => clause.term } }
        end
      else
        raise "Unexpected clause type: #{clause}"
      end
    end
=======
>>>>>>> bb0edb17
  end

  class Operator
    class << self
      def symbol(str)
        case str
        when '+', nil
          :must
        when '-'
          :must_not
        else
          raise "Unknown operator: #{str}"
        end
      end
    end
  end

  class TermClause
    attr_reader :operator, :term

    def initialize(operator, term)
      @operator = Operator.symbol(operator)
      @term = term
    end

    def to_query
      { multi_match: { type: 'most_fields', query: @term, fields: ['text', 'text.stemmed'], operator: 'and' } }
    end
  end

  class PhraseClause
    attr_reader :operator, :phrase

    def initialize(operator, phrase)
      @operator = Operator.symbol(operator)
      @phrase = phrase
    end

    def to_query
      { match_phrase: { text: { query: @phrase } } }
    end
  end

  class PrefixClause
    attr_reader :operator, :prefix, :term

    def initialize(prefix, operator, term, options = {})
      @prefix = prefix
      @negated = operator == '-'
      @options = options
      @operator = :filter

      case prefix
      when 'has', 'is'
        @filter = :properties
        @type = :term
        @term = term
      when 'language'
        @filter = :language
        @type = :term
        @term = language_code_from_term(term)
      when 'from'
        @filter = :account_id
        @type = :term
        @term = account_id_from_term(term)
      when 'domain'
        @filter = :domain
        @type = :term
        @term = domain_from_term(term)
      when 'before'
        @filter = :created_at
        @type = :range
        @term = { lt: term, time_zone: @options[:current_account]&.user_time_zone || 'UTC' }
      when 'after'
        @filter = :created_at
        @type = :range
        @term = { gt: term, time_zone: @options[:current_account]&.user_time_zone || 'UTC' }
      when 'during'
        @filter = :created_at
        @type = :range
        @term = { gte: term, lte: term, time_zone: @options[:current_account]&.user_time_zone || 'UTC' }
      else
        raise "Unknown prefix: #{prefix}"
      end
    end

    def to_query
      if @negated
        { bool: { must_not: { @type => { @filter => @term } } } }
      else
        { @type => { @filter => @term } }
      end
    end

    private

    def account_id_from_term(term)
      return @options[:current_account]&.id || -1 if term == 'me'

      username, domain = term.gsub(/\A@/, '').split('@')
      domain = nil if TagManager.instance.local_domain?(domain)
      account = Account.find_remote(username, domain)

      # If the account is not found, we want to return empty results, so return
      # an ID that does not exist
      account&.id || -1
    end

<<<<<<< HEAD
    def domain_from_term(term)
      return '' if %w(local me).include?(term)
=======
    def language_code_from_term(term)
      language_code = term

      return language_code if LanguagesHelper::SUPPORTED_LOCALES.key?(language_code.to_sym)

      language_code = term.downcase

      return language_code if LanguagesHelper::SUPPORTED_LOCALES.key?(language_code.to_sym)

      language_code = term.split(/[_-]/).first.downcase

      return language_code if LanguagesHelper::SUPPORTED_LOCALES.key?(language_code.to_sym)
>>>>>>> bb0edb17

      term
    end
  end

  rule(clause: subtree(:clause)) do
    prefix   = clause[:prefix][:term].to_s if clause[:prefix]
    operator = clause[:operator]&.to_s

    if clause[:prefix] && SUPPORTED_PREFIXES.include?(prefix)
      PrefixClause.new(prefix, operator, clause[:term].to_s, current_account: current_account)
    elsif clause[:prefix]
      TermClause.new(operator, "#{prefix} #{clause[:term]}")
    elsif clause[:term]
      TermClause.new(operator, clause[:term].to_s)
    elsif clause[:shortcode]
      TermClause.new(operator, ":#{clause[:term]}:")
    elsif clause[:phrase]
      PhraseClause.new(operator, clause[:phrase].is_a?(Array) ? clause[:phrase].map { |p| p[:term].to_s }.join(' ') : clause[:phrase].to_s)
    else
      raise "Unexpected clause type: #{clause}"
    end
  end

  rule(junk: subtree(:junk)) do
    nil
  end

  rule(query: sequence(:clauses)) do
    Query.new(clauses)
  end
end<|MERGE_RESOLUTION|>--- conflicted
+++ resolved
@@ -27,35 +27,6 @@
       filter_clauses.each { |clause| search = search.filter(**clause.to_query) }
       search.query.minimum_should_match(1)
     end
-<<<<<<< HEAD
-
-    private
-
-    def clause_to_query(clause)
-      case clause
-      when TermClause
-        { match_phrase: { text: { query: clause.term } } }
-      when PhraseClause
-        { match_phrase: { text: { query: clause.phrase } } }
-      else
-        raise "Unexpected clause type: #{clause}"
-      end
-    end
-
-    def clause_to_filter(clause)
-      case clause
-      when PrefixClause
-        if clause.negated?
-          { bool: { must_not: { clause.type => { clause.filter => clause.term } } } }
-        else
-          { clause.type => { clause.filter => clause.term } }
-        end
-      else
-        raise "Unexpected clause type: #{clause}"
-      end
-    end
-=======
->>>>>>> bb0edb17
   end
 
   class Operator
@@ -82,7 +53,8 @@
     end
 
     def to_query
-      { multi_match: { type: 'most_fields', query: @term, fields: ['text', 'text.stemmed'], operator: 'and' } }
+      # { multi_match: { type: 'most_fields', query: @term, fields: ['text', 'text.stemmed'], operator: 'and' } }
+      { match_phrase: { text: { query: @phrase } } }
     end
   end
 
@@ -164,10 +136,12 @@
       account&.id || -1
     end
 
-<<<<<<< HEAD
     def domain_from_term(term)
       return '' if %w(local me).include?(term)
-=======
+
+      term
+    end
+
     def language_code_from_term(term)
       language_code = term
 
@@ -180,7 +154,6 @@
       language_code = term.split(/[_-]/).first.downcase
 
       return language_code if LanguagesHelper::SUPPORTED_LOCALES.key?(language_code.to_sym)
->>>>>>> bb0edb17
 
       term
     end
