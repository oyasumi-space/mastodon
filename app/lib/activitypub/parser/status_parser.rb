# frozen_string_literal: true

class ActivityPub::Parser::StatusParser
  include JsonLdHelper

  NORMALIZED_LOCALE_NAMES = LanguagesHelper::SUPPORTED_LOCALES.keys.index_by(&:downcase).freeze

  # @param [Hash] json
  # @param [Hash] options
  # @option options [String] :followers_collection
  # @option options [Hash]   :object
  def initialize(json, **options)
    @json    = json
    @object  = options[:object] || json['object'] || json
    @options = options
    @account = options[:account]
    @friend  = options[:friend_domain]
  end

  def uri
    id = @object['id']

    if id&.start_with?('bear:')
      Addressable::URI.parse(id).query_values['u']
    else
      id
    end
  rescue Addressable::URI::InvalidURIError
    id
  end

  def url
    url_to_href(@object['url'], 'text/html') if @object['url'].present?
  end

  def text
    if @object['content'].present?
      @object['content']
    elsif content_language_map?
      @object['contentMap'].values.first
    end
  end

  def spoiler_text
    if @object['summary'].present?
      @object['summary']
    elsif summary_language_map?
      @object['summaryMap'].values.first
    end
  end

  def title
    if @object['name'].present?
      @object['name']
    elsif name_language_map?
      @object['nameMap'].values.first
    end
  end

  def created_at
    datetime = @object['published']&.to_datetime
    datetime if datetime.present? && (0..9999).cover?(datetime.year)
  rescue ArgumentError
    nil
  end

  def edited_at
    @object['updated']&.to_datetime
  rescue ArgumentError
    nil
  end

  def reply
    @object['inReplyTo'].present?
  end

  def sensitive
    @object['sensitive']
  end

  def visibility
    if audience_to.any? { |to| ActivityPub::TagManager.instance.public_collection?(to) }
      :public
    elsif audience_to.include?('kmyblue:LocalPublic') && @friend
      :public_unlisted
    elsif audience_cc.any? { |cc| ActivityPub::TagManager.instance.public_collection?(cc) }
      :unlisted
    elsif audience_to.include?('kmyblue:LoginOnly') || audience_to.include?('as:LoginOnly') || audience_to.include?('LoginUser')
      :login
    elsif audience_to.include?(@options[:followers_collection])
      :private
    else
      :direct
    end
  end

  def distributable_visibility?
    %i(public public_unlisted unlisted login).include?(visibility)
  end

  def searchability
    from_audience = searchability_from_audience
    return from_audience if from_audience
    return nil if default_searchability_from_bio?

    searchability_from_bio || (invalid_subscription_software? ? misskey_searchability : nil)
  end

  def limited_scope
    case @object['limitedScope']
    when 'Mutual'
      :mutual
    when 'Circle'
      :circle
    when 'Reply'
      :reply
    else
      :none
    end
  end

  def language
<<<<<<< HEAD
    lang = raw_language_code
=======
    lang = raw_language_code || (no_language_flag_software? ? 'ja' : nil)
>>>>>>> 428abf33
    lang.presence && NORMALIZED_LOCALE_NAMES.fetch(lang.downcase.to_sym, lang)
  end

  private

  def raw_language_code
    if content_language_map?
      @object['contentMap'].keys.first
    elsif name_language_map?
      @object['nameMap'].keys.first
    elsif summary_language_map?
      @object['summaryMap'].keys.first
    end
  end

  def audience_to
    as_array(@object['to'] || @json['to']).map { |x| value_or_id(x) }
  end

  def audience_cc
    as_array(@object['cc'] || @json['cc']).map { |x| value_or_id(x) }
  end

  def audience_searchable_by
    return nil if @object['searchableBy'].nil?

    @audience_searchable_by = as_array(@object['searchableBy']).map { |x| value_or_id(x) }.compact_blank
  end

  def summary_language_map?
    @object['summaryMap'].is_a?(Hash) && !@object['summaryMap'].empty?
  end

  def content_language_map?
    @object['contentMap'].is_a?(Hash) && !@object['contentMap'].empty?
  end

  def name_language_map?
    @object['nameMap'].is_a?(Hash) && !@object['nameMap'].empty?
  end

  def no_language_flag_software?
    InstanceInfo.no_language_flag_software?(@account.domain)
  end

  def invalid_subscription_software?
    InstanceInfo.invalid_subscription_software?(@account.domain)
  end

  def misskey_searchability
    %i(public unlisted).include?(visibility) ? :public : :limited
  end

  SCAN_SEARCHABILITY_RE = /\[searchability:(public|followers|reactors|private)\]/
  SCAN_SEARCHABILITY_FEDIBIRD_RE = /searchable_by_(all_users|followers_only|reacted_users_only|nobody)/

  def default_searchability_from_bio?
    note = @account.note
    return false if note.blank?

    note.include?('searchable_by_default_range')
  end

  def searchability_from_bio
    note = @account.note
    return nil if note.blank?

    searchability_bio = note.scan(SCAN_SEARCHABILITY_FEDIBIRD_RE).first || note.scan(SCAN_SEARCHABILITY_RE).first
    return nil unless searchability_bio

    searchability = searchability_bio[0]
    return nil if searchability.nil?

    searchability = :public  if %w(public all_users).include?(searchability)
    searchability = :private if %w(followers followers_only).include?(searchability)
    searchability = :direct  if %w(reactors reacted_users_only).include?(searchability)
    searchability = :limited if %w(private nobody).include?(searchability)

    searchability
  end

  def searchability_from_audience
    return nil if audience_searchable_by.blank?
    return :limited if audience_searchable_by.include?('kmyblue:Limited') || audience_searchable_by.include?('as:Limited')

    if audience_searchable_by.any? { |uri| ActivityPub::TagManager.instance.public_collection?(uri) }
      :public
    elsif audience_searchable_by.include?('kmyblue:LocalPublic') && @friend
      :public_unlisted
    elsif audience_searchable_by.include?(@account.followers_url)
      :private
    elsif audience_searchable_by.include?(@account.uri) || audience_searchable_by.include?(@account.url)
      :direct
    else
      :limited
    end
  end
end<|MERGE_RESOLUTION|>--- conflicted
+++ resolved
@@ -120,11 +120,7 @@
   end
 
   def language
-<<<<<<< HEAD
-    lang = raw_language_code
-=======
     lang = raw_language_code || (no_language_flag_software? ? 'ja' : nil)
->>>>>>> 428abf33
     lang.presence && NORMALIZED_LOCALE_NAMES.fetch(lang.downcase.to_sym, lang)
   end
 
