# frozen_string_literal: true

class FanOutOnWriteService < BaseService
  include Redisable
  include DtlHelper

  # Push a status into home and mentions feeds
  # @param [Status] status
  # @param [Hash] options
  # @option options [Boolean] update
  # @option options [Array<Integer>] silenced_account_ids
  # @option options [Boolean] skip_notifications
  def call(status, options = {})
    @status    = status
    @account   = status.account
    @options   = options

    check_race_condition!
    warm_payload_cache!

    fan_out_to_local_recipients!
    if broadcastable?
      fan_out_to_public_recipients!
      fan_out_to_public_streams!
    elsif broadcastable_unlisted_public?
      fan_out_to_unlisted_public_streams!
    end
  end

  private

  def check_race_condition!
    # I don't know why but at some point we had an issue where
    # this service was being executed with status objects
    # that had a null visibility - which should not be possible
    # since the column in the database is not nullable.
    #
    # This check re-queues the service to be run at a later time
    # with the full object, if something like it occurs

    raise Mastodon::RaceConditionError if @status.visibility.nil?
  end

  def fan_out_to_local_recipients!
    deliver_to_self!

    unless @options[:skip_notifications]
      notify_mentioned_accounts!
<<<<<<< HEAD
=======
      notify_for_conversation! if @status.limited_visibility?
>>>>>>> 428abf33
      notify_about_update! if update?
    end

    case @status.visibility.to_sym
    when :public, :unlisted, :public_unlisted, :login, :private
      deliver_to_all_followers!
      deliver_to_lists!
      deliver_to_antennas!
      deliver_to_stl_antennas! if Setting.enable_local_timeline
      deliver_to_ltl_antennas! if Setting.enable_local_timeline
    when :limited
      deliver_to_lists_mentioned_accounts_only!
      deliver_to_antennas!
      deliver_to_stl_antennas! if Setting.enable_local_timeline
      deliver_to_mentioned_followers!
    else
      deliver_to_mentioned_followers!
      deliver_to_conversation!
    end
  end

  def fan_out_to_public_recipients!
    deliver_to_hashtag_followers!
  end

  def fan_out_to_public_streams!
    broadcast_to_hashtag_streams!
    broadcast_to_public_streams!
  end

  def fan_out_to_unlisted_public_streams!
    broadcast_to_hashtag_streams!
    deliver_to_hashtag_followers!
  end

  def deliver_to_self!
    FeedManager.instance.push_to_home(@account, @status, update: update?) if @account.local?
  end

  def notify_mentioned_accounts!
    @status.active_mentions.where.not(id: @options[:silenced_account_ids] || []).joins(:account).merge(Account.local).select(:id, :account_id).reorder(nil).find_in_batches do |mentions|
      LocalNotificationWorker.push_bulk(mentions) do |mention|
        [mention.account_id, mention.id, 'Mention', 'mention']
      end

      next unless update?

      # This may result in duplicate update payloads, but this ensures clients
      # are aware of edits to posts only appearing in mention notifications
      # (e.g. private mentions or mentions by people they do not follow)
      PushUpdateWorker.push_bulk(mentions.filter { |mention| subscribed_to_streaming_api?(mention.account_id) }) do |mention|
        [mention.account_id, @status.id, "timeline:#{mention.account_id}:notifications", { 'update' => true }]
      end
    end
  end

  def notify_for_conversation!
    return if @status.conversation.nil?

    account_ids = @status.conversation.statuses.pluck(:account_id).uniq.reject { |account_id| account_id == @status.account_id }
    @status.silent_mentions.where(account_id: account_ids).joins(:account).merge(Account.local).select(:id, :account_id).reorder(nil).find_in_batches do |mentions|
      LocalNotificationWorker.push_bulk(mentions) do |mention|
        [mention.account_id, mention.id, 'Mention', 'mention']
      end
    end
  end

  def notify_about_update!
    @status.reblogged_by_accounts.or(@status.quoted_by_accounts).merge(Account.local).select(:id).reorder(nil).find_in_batches do |accounts|
      LocalNotificationWorker.push_bulk(accounts) do |account|
        [account.id, @status.id, 'Status', 'update']
      end
    end
  end

  def deliver_to_all_followers!
    @account.followers_for_local_distribution.select(:id).reorder(nil).find_in_batches do |followers|
      FeedInsertWorker.push_bulk(followers) do |follower|
        [@status.id, follower.id, 'home', { 'update' => update? }]
      end
    end
  end

  def deliver_to_hashtag_followers!
    TagFollow.where(tag_id: @status.tags.map(&:id)).select(:id, :account_id).reorder(nil).find_in_batches do |follows|
      FeedInsertWorker.push_bulk(follows) do |follow|
        [@status.id, follow.account_id, 'tags', { 'update' => update? }]
      end
    end
  end

  def deliver_to_lists!
    @account.lists_for_local_distribution.select(:id).reorder(nil).find_in_batches do |lists|
      FeedInsertWorker.push_bulk(lists) do |list|
        [@status.id, list.id, 'list', { 'update' => update? }]
      end
    end
  end

  def deliver_to_lists_mentioned_accounts_only!
    mentioned_account_ids = @status.mentions.pluck(:account_id)
    @account.lists_for_local_distribution.where(account_id: mentioned_account_ids).select(:id).reorder(nil).find_in_batches do |lists|
      FeedInsertWorker.push_bulk(lists) do |list|
        [@status.id, list.id, 'list', { 'update' => update? }]
      end
    end
  end

  def deliver_to_stl_antennas!
    DeliveryAntennaService.new.call(@status, @options[:update], mode: :stl)
  end

  def deliver_to_ltl_antennas!
    DeliveryAntennaService.new.call(@status, @options[:update], mode: :ltl)
  end

  def deliver_to_antennas!
    DeliveryAntennaService.new.call(@status, @options[:update], mode: :home)
  end

  def deliver_to_mentioned_followers!
    @status.mentions.joins(:account).merge(@account.followers_for_local_distribution).select(:id, :account_id).reorder(nil).find_in_batches do |mentions|
      FeedInsertWorker.push_bulk(mentions) do |mention|
        [@status.id, mention.account_id, 'home', { 'update' => update? }]
      end
    end
  end

  def broadcast_to_hashtag_streams!
    @status.tags.map(&:name).each do |hashtag|
      redis.publish("timeline:hashtag:#{hashtag.mb_chars.downcase}", anonymous_payload)
      redis.publish("timeline:hashtag:#{hashtag.mb_chars.downcase}:local", anonymous_payload) if @status.local? && Setting.enable_local_timeline
    end
  end

  def broadcast_to_public_streams!
    return if @status.reply? && @status.in_reply_to_account_id != @account.id

    redis.publish('timeline:public', anonymous_payload)
    redis.publish('timeline:public:remote', anonymous_payload) unless @status.local?
    redis.publish('timeline:public:local', anonymous_payload) if @status.local? && Setting.enable_local_timeline

    if @status.with_media?
      redis.publish('timeline:public:media', anonymous_payload)
      redis.publish('timeline:public:remote:media', anonymous_payload) unless @status.local?
      redis.publish('timeline:public:local:media', anonymous_payload) if @status.local? && Setting.enable_local_timeline
    end
  end

  def deliver_to_conversation!
    AccountConversation.add_status(@account, @status) unless update?
  end

  def warm_payload_cache!
    Rails.cache.write("fan-out/#{@status.id}", rendered_status)
  end

  def anonymous_payload
    @anonymous_payload ||= Oj.dump(
      event: update? ? :'status.update' : :update,
      payload: rendered_status
    )
  end

  def rendered_status
    @rendered_status ||= InlineRenderer.render(@status, nil, :status_internal)
  end

  def update?
    @options[:update]
  end

  def broadcastable?
    (@status.public_visibility? || @status.public_unlisted_visibility? || @status.login_visibility?) && !@status.reblog? && !@account.silenced?
  end

  def broadcastable_unlisted_public?
    @status.unlisted_visibility? && @status.compute_searchability == 'public' && !@status.reblog? && !@account.silenced?
  end

  def subscribed_to_streaming_api?(account_id)
    redis.exists?("subscribed:timeline:#{account_id}") || redis.exists?("subscribed:timeline:#{account_id}:notifications")
  end
end<|MERGE_RESOLUTION|>--- conflicted
+++ resolved
@@ -46,10 +46,7 @@
 
     unless @options[:skip_notifications]
       notify_mentioned_accounts!
-<<<<<<< HEAD
-=======
       notify_for_conversation! if @status.limited_visibility?
->>>>>>> 428abf33
       notify_about_update! if update?
     end
 
