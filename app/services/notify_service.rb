--- conflicted
+++ resolved
@@ -8,11 +8,9 @@
     admin.sign_up
     update
     poll
-<<<<<<< HEAD
     emoji_reaction
-=======
     status
->>>>>>> 20ac5be1
+    warning
   ).freeze
 
   def call(recipient, type, activity)
