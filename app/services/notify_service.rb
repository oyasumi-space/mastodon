--- conflicted
+++ resolved
@@ -240,11 +240,7 @@
   private
 
   def notification_group_key
-<<<<<<< HEAD
-    return nil if @notification.filtered || %i(favourite emoji_reaction reblog).exclude?(@notification.type)
-=======
     return nil if @notification.filtered || Notification::GROUPABLE_NOTIFICATION_TYPES.exclude?(@notification.type)
->>>>>>> ad0a28a8
 
     type_prefix = "#{@notification.type}-#{@notification.target_status.id}"
     redis_key   = "notif-group/#{@recipient.id}/#{type_prefix}"
