# frozen_string_literal: true

class ReportService < BaseService
  include Payloadable

  def call(source_account, target_account, options = {})
    @source_account = source_account
    @target_account = target_account
    @status_ids     = options.delete(:status_ids).presence || []
    @comment        = options.delete(:comment).presence || ''
    @category       = options[:rule_ids].present? ? 'violation' : (options.delete(:category).presence || 'other')
    @rule_ids       = options.delete(:rule_ids).presence
    @options        = options

    raise ActiveRecord::RecordNotFound if @target_account.unavailable?

    create_report!
    notify_staff!

    if forward?
      forward_to_origin!
      forward_to_replied_to!
    end

    @report
  end

  private

  def create_report!
    @report = @source_account.reports.create!(
      target_account: @target_account,
      status_ids: reported_status_ids,
      comment: @comment,
      uri: @options[:uri],
      forwarded: forward_to_origin?,
      category: @category,
      rule_ids: @rule_ids
    )
  end

  def notify_staff!
    return if @report.unresolved_siblings?

    User.those_who_can(:manage_reports).includes(:account).find_each do |u|
      LocalNotificationWorker.perform_async(u.account_id, @report.id, 'Report', 'admin.report')
      AdminMailer.with(recipient: u.account).new_report(@report).deliver_later if u.allows_report_emails?
    end
  end

  def forward_to_origin!
    return unless forward_to_origin?

    # Send report to the server where the account originates from
    ActivityPub::DeliveryWorker.perform_async(payload, some_local_account.id, @target_account.inbox_url)
  end

  def forward_to_replied_to!
    # Send report to servers to which the account was replying to, so they also have a chance to act
    inbox_urls = Account.remote.where(domain: forward_to_domains).where(id: Status.where(id: reported_status_ids).where.not(in_reply_to_account_id: nil).select(:in_reply_to_account_id)).inboxes - [@target_account.inbox_url, @target_account.shared_inbox_url]

    inbox_urls.each do |inbox_url|
      ActivityPub::DeliveryWorker.perform_async(payload, some_local_account.id, inbox_url)
    end
  end

  def forward?
    !@target_account.local? && ActiveModel::Type::Boolean.new.cast(@options[:forward])
  end

  def forward_to_origin?
    forward? && forward_to_domains.include?(@target_account.domain)
  end

  def forward_to_domains
    @forward_to_domains ||= (@options[:forward_to_domains] || [@target_account.domain]).filter_map { |domain| TagManager.instance.normalize_domain(domain&.strip) }.uniq
  end

  def reported_status_ids
    return AccountStatusesFilter.new(@target_account, @source_account).results.with_discarded.find(Array(@status_ids)).pluck(:id) if @source_account.local?

    # If the account making reports is remote, it is likely anonymized so we have to relax the requirements for attaching statuses.
    domain = @source_account.domain.to_s.downcase
<<<<<<< HEAD
    has_followers = @target_account.followers.where(Account.arel_table[:domain].lower.eq(domain)).exists?
    visibility = has_followers ? %i(public unlisted public_unlisted login private) : %i(public unlisted public_unlisted)
=======
    has_followers = @target_account.followers.with_domain(domain).exists?
    visibility = has_followers ? %i(public unlisted private) : %i(public unlisted)
>>>>>>> 7f808ff6
    scope = @target_account.statuses.with_discarded
    scope.merge!(scope.where(visibility: visibility).or(scope.where('EXISTS (SELECT 1 FROM mentions m JOIN accounts a ON m.account_id = a.id WHERE lower(a.domain) = ?)', domain)))
    # Allow missing posts to not drop reports that include e.g. a deleted post
    scope.where(id: Array(@status_ids)).pluck(:id)
  end

  def payload
    Oj.dump(serialize_payload(@report, ActivityPub::FlagSerializer, account: some_local_account))
  end

  def some_local_account
    @some_local_account ||= Account.representative
  end
end<|MERGE_RESOLUTION|>--- conflicted
+++ resolved
@@ -81,13 +81,8 @@
 
     # If the account making reports is remote, it is likely anonymized so we have to relax the requirements for attaching statuses.
     domain = @source_account.domain.to_s.downcase
-<<<<<<< HEAD
-    has_followers = @target_account.followers.where(Account.arel_table[:domain].lower.eq(domain)).exists?
+    has_followers = @target_account.followers.with_domain(domain).exists?
     visibility = has_followers ? %i(public unlisted public_unlisted login private) : %i(public unlisted public_unlisted)
-=======
-    has_followers = @target_account.followers.with_domain(domain).exists?
-    visibility = has_followers ? %i(public unlisted private) : %i(public unlisted)
->>>>>>> 7f808ff6
     scope = @target_account.statuses.with_discarded
     scope.merge!(scope.where(visibility: visibility).or(scope.where('EXISTS (SELECT 1 FROM mentions m JOIN accounts a ON m.account_id = a.id WHERE lower(a.domain) = ?)', domain)))
     # Allow missing posts to not drop reports that include e.g. a deleted post
