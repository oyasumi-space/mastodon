--- conflicted
+++ resolved
@@ -32,13 +32,8 @@
       add_comma = true
 
       file.write(statuses.map do |status|
-<<<<<<< HEAD
         item = serialize_payload(ActivityPub::ActivityPresenter.from_status(status, use_bearcap: false), ActivityPub::ActivitySerializer)
-        item.delete('@context')
-=======
-        item = serialize_payload(ActivityPub::ActivityPresenter.from_status(status), ActivityPub::ActivitySerializer)
         item.delete(:@context)
->>>>>>> a02ff33f
 
         unless item[:type] == 'Announce' || item[:object][:attachment].blank?
           item[:object][:attachment].each do |attachment|
