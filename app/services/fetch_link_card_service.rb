--- conflicted
+++ resolved
@@ -16,18 +16,11 @@
     )
   }iox
 
-  # URL size limit to safely store in PosgreSQL's unique indexes
-  BYTESIZE_LIMIT = 2692
-
   def call(status)
     @status       = status
     @original_url = parse_urls
 
-<<<<<<< HEAD
-    return if @original_url.nil? || @status.preview_cards.any?
-=======
     return if @original_url.nil? || @status.with_preview_card?
->>>>>>> 428abf33
 
     @url = @original_url.to_s
 
@@ -119,12 +112,8 @@
 
   def bad_url?(uri)
     # Avoid local instance URLs and invalid URLs
-<<<<<<< HEAD
-    uri.host.blank? || TagManager.instance.local_url?(uri.to_s) || !%w(http https).include?(uri.scheme) || uri.to_s.bytesize > BYTESIZE_LIMIT
-=======
     uri.host.blank? || TagManager.instance.local_url?(uri.to_s) || !%w(http https).include?(uri.scheme) ||
       referenced_urls.include?(uri.to_s) || Setting.stop_link_preview_domains&.include?(uri.host)
->>>>>>> 428abf33
   end
 
   def mention_link?(anchor)
