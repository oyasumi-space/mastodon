# frozen_string_literal: true

class FetchLinkCardService < BaseService
  include Redisable
  include Lockable
  include FormattingHelper

  URL_PATTERN = %r{
    (#{Twitter::TwitterText::Regex[:valid_url_preceding_chars]})                                                                #   $1 preceding chars
    (                                                                                                                           #   $2 URL
      (https?://)                                                                                                               #   $3 Protocol (required)
      (#{Twitter::TwitterText::Regex[:valid_domain]})                                                                           #   $4 Domain(s)
      (?::(#{Twitter::TwitterText::Regex[:valid_port_number]}))?                                                                #   $5 Port number (optional)
      (/#{Twitter::TwitterText::Regex[:valid_url_path]}*)?                                                                      #   $6 URL Path and anchor
      (\?#{Twitter::TwitterText::Regex[:valid_url_query_chars]}*#{Twitter::TwitterText::Regex[:valid_url_query_ending_chars]})? #   $7 Query String
    )
  }iox

  def call(status)
    @status       = status
    @original_url = parse_urls

<<<<<<< HEAD
    return if @original_url.nil? || @status.preview_cards.any? || !@status.account.link_preview?
=======
    return if @original_url.nil? || @status.with_preview_card?
>>>>>>> b7807f3d

    @url = @original_url.to_s

    with_redis_lock("fetch:#{@original_url}") do
      @card = PreviewCard.find_by(url: @url)
      process_url if @card.nil? || @card.updated_at <= 2.weeks.ago || @card.missing_image?
    end

    attach_card if @card&.persisted?
  rescue HTTP::Error, OpenSSL::SSL::SSLError, Addressable::URI::InvalidURIError, Mastodon::HostValidationError, Mastodon::LengthValidationError => e
    Rails.logger.debug { "Error fetching link #{@original_url}: #{e}" }
    nil
  end

  private

  def process_url
    @card ||= PreviewCard.new(url: @url)

    attempt_oembed || attempt_opengraph
  end

  def html
    return @html if defined?(@html)

    @html = Request.new(:get, @url).add_headers('Accept' => 'text/html', 'User-Agent' => "#{Mastodon::Version.user_agent} Bot").perform do |res|
      next unless res.code == 200 && res.mime_type == 'text/html'

      # We follow redirects, and ideally we want to save the preview card for
      # the destination URL and not any link shortener in-between, so here
      # we set the URL to the one of the last response in the redirect chain
      @url  = res.request.uri.to_s
      @card = PreviewCard.find_or_initialize_by(url: @url) if @card.url != @url

      @html_charset = res.charset

      res.body_with_limit
    end
  end

  def attach_card
    with_redis_lock("attach_card:#{@status.id}") do
      return if @status.with_preview_card?

      PreviewCardsStatus.create(status: @status, preview_card: @card, url: @original_url)
      Rails.cache.delete(@status)
      Trends.links.register(@status)
    end
  end

  def parse_urls
    urls = if @status.local?
             @status.text.scan(URL_PATTERN).map { |array| Addressable::URI.parse(array[1]).normalize }
           else
             document = Nokogiri::HTML(@status.text)
             links = document.css('a')

             links.filter_map { |a| Addressable::URI.parse(a['href']) unless skip_link?(a) }.filter_map(&:normalize)
           end

    exclude_urls = referenced_urls
    urls = urls.filter { |url| exclude_urls.exclude?(url.to_s) }

    urls.reject { |uri| bad_url?(uri) }.first
  end

  def referenced_urls
    unless @status.local?
      document = Nokogiri::HTML(@status.text)
      document.search('a[href^="http://"]', 'a[href^="https://"]').each do |link|
        link.replace(link['href']) if link['href']
      end

      return PlainTextFormatter.new(document.to_s, false).to_s.scan(ProcessReferencesService::REFURL_EXP).pluck(3).uniq
    end

    extract_status_plain_text(@status).scan(ProcessReferencesService::REFURL_EXP).pluck(3).uniq
  end

  def bad_url?(uri)
    # Avoid local instance URLs and invalid URLs
    uri.host.blank? || TagManager.instance.local_url?(uri.to_s) || !%w(http https).include?(uri.scheme)
  end

  def mention_link?(anchor)
    @status.mentions.any? do |mention|
      anchor['href'] == ActivityPub::TagManager.instance.url_for(mention.account)
    end
  end

  def skip_link?(anchor)
    # Avoid links for hashtags and mentions (microformats)
    anchor['rel']&.include?('tag') || anchor['class']&.match?(/u-url|h-card/) || mention_link?(anchor)
  end

  def attempt_oembed
    service         = FetchOEmbedService.new
    url_domain      = Addressable::URI.parse(@url).normalized_host
    cached_endpoint = Rails.cache.read("oembed_endpoint:#{url_domain}")

    embed   = service.call(@url, cached_endpoint: cached_endpoint) unless cached_endpoint.nil?
    embed ||= service.call(@url, html: html) unless html.nil?

    return false if embed.nil?

    url = Addressable::URI.parse(service.endpoint_url)

    @card.type          = embed[:type]
    @card.title         = embed[:title]         || ''
    @card.author_name   = embed[:author_name]   || ''
    @card.author_url    = embed[:author_url].present? ? (url + embed[:author_url]).to_s : ''
    @card.provider_name = embed[:provider_name] || ''
    @card.provider_url  = embed[:provider_url].present? ? (url + embed[:provider_url]).to_s : ''
    @card.width         = 0
    @card.height        = 0

    case @card.type
    when 'link'
      @card.image_remote_url = (url + embed[:thumbnail_url]).to_s if embed[:thumbnail_url].present?
    when 'photo'
      return false if embed[:url].blank?

      @card.embed_url        = (url + embed[:url]).to_s
      @card.image_remote_url = (url + embed[:url]).to_s
      @card.width            = embed[:width].presence  || 0
      @card.height           = embed[:height].presence || 0
    when 'video'
      @card.width            = embed[:width].presence  || 0
      @card.height           = embed[:height].presence || 0
      @card.html             = Sanitize.fragment(embed[:html], Sanitize::Config::MASTODON_OEMBED)
      @card.image_remote_url = (url + embed[:thumbnail_url]).to_s if embed[:thumbnail_url].present?
    when 'rich'
      # Most providers rely on <script> tags, which is a no-no
      return false
    end

    @card.save_with_optional_image!
  end

  def attempt_opengraph
    return if html.nil?

    link_details_extractor = LinkDetailsExtractor.new(@url, @html, @html_charset)

    @card = PreviewCard.find_or_initialize_by(url: link_details_extractor.canonical_url) if link_details_extractor.canonical_url != @card.url
    @card.assign_attributes(link_details_extractor.to_preview_card_attributes)
    @card.save_with_optional_image! unless @card.title.blank? && @card.html.blank?
  end
end<|MERGE_RESOLUTION|>--- conflicted
+++ resolved
@@ -20,11 +20,7 @@
     @status       = status
     @original_url = parse_urls
 
-<<<<<<< HEAD
-    return if @original_url.nil? || @status.preview_cards.any? || !@status.account.link_preview?
-=======
-    return if @original_url.nil? || @status.with_preview_card?
->>>>>>> b7807f3d
+    return if @original_url.nil? || @status.with_preview_card? || !@status.account.link_preview?
 
     @url = @original_url.to_s
 
