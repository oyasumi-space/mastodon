# frozen_string_literal: true

class StatusesSearchService < BaseService
  def call(query, account = nil, options = {})
    @query   = query&.strip
    @account = account
    @options = options
    @limit   = options[:limit].to_i
    @offset  = options[:offset].to_i
    @searchability = options[:searchability]&.to_sym

    status_search_results
  end

  private

  def status_search_results
<<<<<<< HEAD
    definition_should = [
      publicly_searchable,
      non_publicly_searchable,
      searchability_limited,
    ]
    definition_should << searchability_public if %i(public).include?(@searchability)
    definition_should << searchability_private if %i(public private).include?(@searchability)

    definition = parsed_query.apply(
      Chewy::Search::Request.new(StatusesIndex, PublicStatusesIndex).filter(
        bool: {
          should: definition_should,
          minimum_should_match: 1,
        }
      )
    )

    results             = definition.collapse(field: :id).order(id: { order: :desc }).limit(@limit).offset(@offset).objects.compact
=======
    request             = parsed_query.request
    results             = request.collapse(field: :id).order(id: { order: :desc }).limit(@limit).offset(@offset).objects.compact
>>>>>>> 9d290c23
    account_ids         = results.map(&:account_id)
    account_domains     = results.map(&:account_domain)
    preloaded_relations = @account.relations_map(account_ids, account_domains)

    results.reject { |status| StatusFilter.new(status, @account, preloaded_relations).filtered? }
  rescue Faraday::ConnectionFailed, Parslet::ParseFailed
    []
  end

<<<<<<< HEAD
  def publicly_searchable
    {
      term: { _index: PublicStatusesIndex.index_name },
    }
  end

  def non_publicly_searchable
    {
      bool: {
        must: [
          {
            term: { _index: StatusesIndex.index_name },
          },
          {
            exists: {
              field: 'searchability',
            },
          },
          {
            term: { searchable_by: @account.id },
          },
        ],
        must_not: [
          {
            term: { searchability: 'limited' },
          },
        ],
      },
    }
  end

  def searchability_public
    {
      bool: {
        must: [
          {
            exists: {
              field: 'searchability',
            },
          },
          {
            term: { searchability: 'public' },
          },
        ],
      },
    }
  end

  def searchability_private
    {
      bool: {
        must: [
          {
            exists: {
              field: 'searchability',
            },
          },
          {
            term: { searchability: 'private' },
          },
          {
            terms: { account_id: following_account_ids },
          },
        ],
      },
    }
  end

  def searchability_limited
    {
      bool: {
        must: [
          {
            exists: {
              field: 'searchability',
            },
          },
          {
            term: { searchability: 'limited' },
          },
          {
            term: { account_id: @account.id },
          },
        ],
      },
    }
  end

  def following_account_ids
    return @following_account_ids if defined?(@following_account_ids)

    account_exists_sql     = Account.where('accounts.id = follows.target_account_id').where(searchability: %w(public private)).reorder(nil).select(1).to_sql
    status_exists_sql      = Status.where('statuses.account_id = follows.target_account_id').where(reblog_of_id: nil).where(searchability: %w(public private)).reorder(nil).select(1).to_sql
    following_accounts     = Follow.where(account_id: @account.id).merge(Account.where("EXISTS (#{account_exists_sql})").or(Account.where("EXISTS (#{status_exists_sql})")))
    @following_account_ids = following_accounts.pluck(:target_account_id)
  end

=======
>>>>>>> 9d290c23
  def parsed_query
    SearchQueryTransformer.new.apply(SearchQueryParser.new.parse(@query), current_account: @account)
  end
end<|MERGE_RESOLUTION|>--- conflicted
+++ resolved
@@ -15,29 +15,8 @@
   private
 
   def status_search_results
-<<<<<<< HEAD
-    definition_should = [
-      publicly_searchable,
-      non_publicly_searchable,
-      searchability_limited,
-    ]
-    definition_should << searchability_public if %i(public).include?(@searchability)
-    definition_should << searchability_private if %i(public private).include?(@searchability)
-
-    definition = parsed_query.apply(
-      Chewy::Search::Request.new(StatusesIndex, PublicStatusesIndex).filter(
-        bool: {
-          should: definition_should,
-          minimum_should_match: 1,
-        }
-      )
-    )
-
-    results             = definition.collapse(field: :id).order(id: { order: :desc }).limit(@limit).offset(@offset).objects.compact
-=======
     request             = parsed_query.request
     results             = request.collapse(field: :id).order(id: { order: :desc }).limit(@limit).offset(@offset).objects.compact
->>>>>>> 9d290c23
     account_ids         = results.map(&:account_id)
     account_domains     = results.map(&:account_domain)
     preloaded_relations = @account.relations_map(account_ids, account_domains)
@@ -45,95 +24,6 @@
     results.reject { |status| StatusFilter.new(status, @account, preloaded_relations).filtered? }
   rescue Faraday::ConnectionFailed, Parslet::ParseFailed
     []
-  end
-
-<<<<<<< HEAD
-  def publicly_searchable
-    {
-      term: { _index: PublicStatusesIndex.index_name },
-    }
-  end
-
-  def non_publicly_searchable
-    {
-      bool: {
-        must: [
-          {
-            term: { _index: StatusesIndex.index_name },
-          },
-          {
-            exists: {
-              field: 'searchability',
-            },
-          },
-          {
-            term: { searchable_by: @account.id },
-          },
-        ],
-        must_not: [
-          {
-            term: { searchability: 'limited' },
-          },
-        ],
-      },
-    }
-  end
-
-  def searchability_public
-    {
-      bool: {
-        must: [
-          {
-            exists: {
-              field: 'searchability',
-            },
-          },
-          {
-            term: { searchability: 'public' },
-          },
-        ],
-      },
-    }
-  end
-
-  def searchability_private
-    {
-      bool: {
-        must: [
-          {
-            exists: {
-              field: 'searchability',
-            },
-          },
-          {
-            term: { searchability: 'private' },
-          },
-          {
-            terms: { account_id: following_account_ids },
-          },
-        ],
-      },
-    }
-  end
-
-  def searchability_limited
-    {
-      bool: {
-        must: [
-          {
-            exists: {
-              field: 'searchability',
-            },
-          },
-          {
-            term: { searchability: 'limited' },
-          },
-          {
-            term: { account_id: @account.id },
-          },
-        ],
-      },
-    }
   end
 
   def following_account_ids
@@ -145,9 +35,7 @@
     @following_account_ids = following_accounts.pluck(:target_account_id)
   end
 
-=======
->>>>>>> 9d290c23
   def parsed_query
-    SearchQueryTransformer.new.apply(SearchQueryParser.new.parse(@query), current_account: @account)
+    SearchQueryTransformer.new.apply(SearchQueryParser.new.parse(@query), current_account: @account, searchability: @searchability)
   end
 end