--- conflicted
+++ resolved
@@ -148,12 +148,8 @@
   def valid_account?
     display_name = @json['name'] || ''
     note = @json['summary'] || ''
-<<<<<<< HEAD
-    !Admin::NgWord.reject?(display_name) && !Admin::NgWord.reject?(note)
-=======
     !Admin::NgWord.reject?(display_name, uri: @uri, target_type: :account_name) &&
       !Admin::NgWord.reject?(note, uri: @uri, target_type: :account_note)
->>>>>>> 428abf33
   end
 
   def set_fetchable_key!
