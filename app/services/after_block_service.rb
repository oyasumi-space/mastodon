--- conflicted
+++ resolved
@@ -7,11 +7,8 @@
 
     clear_home_feed!
     clear_list_feeds!
-<<<<<<< HEAD
     clear_antenna_feeds!
-=======
     clear_notification_requests!
->>>>>>> b42661ba
     clear_notifications!
     clear_conversations!
   end
