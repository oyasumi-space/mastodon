# frozen_string_literal: true

class ActivityPub::ActorSerializer < ActivityPub::Serializer
  include RoutingHelper
  include FormattingHelper

  context :security

  context_extensions :manually_approves_followers, :featured, :also_known_as,
                     :moved_to, :property_value, :discoverable, :olm, :suspended, :searchable_by, :subscribable_by,
                     :other_setting, :memorial, :indexable

  attributes :id, :type, :following, :followers,
             :inbox, :outbox, :featured, :featured_tags,
             :preferred_username, :name, :summary,
             :url, :manually_approves_followers,
             :discoverable, :indexable, :published, :memorial, :searchable_by, :subscribable_by, :other_setting

  has_one :public_key, serializer: ActivityPub::PublicKeySerializer

  has_many :virtual_tags, key: :tag
  has_many :virtual_attachments, key: :attachment

  attribute :devices, unless: :instance_actor?
  attribute :moved_to, if: :moved?
  attribute :also_known_as, if: :also_known_as?
  attribute :suspended, if: :suspended?

  class EndpointsSerializer < ActivityPub::Serializer
    include RoutingHelper

    attributes :shared_inbox

    def shared_inbox
      inbox_url
    end
  end

  has_one :endpoints, serializer: EndpointsSerializer

  has_one :icon,  serializer: ActivityPub::ImageSerializer, if: :avatar_exists?
  has_one :image, serializer: ActivityPub::ImageSerializer, if: :header_exists?

  delegate :suspended?, :instance_actor?, to: :object

  def id
    object.instance_actor? ? instance_actor_url : account_url(object)
  end

  def type
    if object.instance_actor?
      'Application'
    elsif object.bot?
      'Service'
    elsif object.group?
      'Group'
    else
      'Person'
    end
  end

  def following
    account_following_index_url(object)
  end

  def followers
    account_followers_url(object)
  end

  def inbox
    object.instance_actor? ? instance_actor_inbox_url : account_inbox_url(object)
  end

  def devices
    account_collection_url(object, :devices)
  end

  def outbox
    object.instance_actor? ? instance_actor_outbox_url : account_outbox_url(object)
  end

  def featured
    account_collection_url(object, :featured)
  end

  def featured_tags
    account_collection_url(object, :tags)
  end

  def endpoints
    object
  end

  def preferred_username
    object.username
  end

  def discoverable
<<<<<<< HEAD
    if object.local?
      object.user&.setting_discoverable_local ? false : original_discoverable
    else
      original_discoverable
    end
  end

  def original_discoverable
    object.suspended? ? false : (object.discoverable || false)
=======
    object.unavailable? ? false : (object.discoverable || false)
>>>>>>> 456597da
  end

  def indexable
    object.unavailable? ? false : (object.indexable || false)
  end

  def name
    object.unavailable? ? object.username : (object.display_name.presence || object.username)
  end

  def summary
    object.unavailable? ? '' : account_bio_format(object)
  end

  def icon
    object.avatar
  end

  def image
    object.header
  end

  def public_key
    object
  end

  def suspended
    object.suspended?
  end

  def url
    object.instance_actor? ? about_more_url(instance_actor: true) : short_account_url(object)
  end

  def avatar_exists?
    !object.unavailable? && object.avatar?
  end

  def header_exists?
    !object.unavailable? && object.header?
  end

  def manually_approves_followers
    object.unavailable? ? false : object.locked
  end

  def virtual_tags
    object.unavailable? ? [] : (object.emojis + object.tags)
  end

  def virtual_attachments
    object.unavailable? ? [] : object.fields
  end

  def moved_to
    ActivityPub::TagManager.instance.uri_for(object.moved_to_account)
  end

  def moved?
    !object.unavailable? && object.moved?
  end

  def also_known_as?
    !object.unavailable? && !object.also_known_as.empty?
  end

  def published
    object.created_at.midnight.iso8601
  end

  def searchable_by
    ActivityPub::TagManager.instance.account_searchable_by(object)
  end

  def subscribable_by
    ActivityPub::TagManager.instance.subscribable_by(object)
  end

  def other_setting
    config = object.public_settings
    config.map do |k, v|
      {
        type: 'PropertyValue',
        name: k,
        value: v,
      }
    end
  end

  class CustomEmojiSerializer < ActivityPub::EmojiSerializer
  end

  class TagSerializer < ActivityPub::Serializer
    context_extensions :hashtag

    include RoutingHelper

    attributes :type, :href, :name

    def type
      'Hashtag'
    end

    def href
      tag_url(object)
    end

    def name
      "##{object.name}"
    end
  end

  class Account::FieldSerializer < ActivityPub::Serializer
    include FormattingHelper

    attributes :type, :name, :value

    def type
      'PropertyValue'
    end

    def value
      account_field_value_format(object)
    end
  end

  class AccountIdentityProofSerializer < ActivityPub::Serializer
    attributes :type, :name, :signature_algorithm, :signature_value

    def type
      'IdentityProof'
    end

    def name
      object.provider_username
    end

    def signature_algorithm
      object.provider
    end

    def signature_value
      object.token
    end
  end
end<|MERGE_RESOLUTION|>--- conflicted
+++ resolved
@@ -96,7 +96,6 @@
   end
 
   def discoverable
-<<<<<<< HEAD
     if object.local?
       object.user&.setting_discoverable_local ? false : original_discoverable
     else
@@ -105,10 +104,7 @@
   end
 
   def original_discoverable
-    object.suspended? ? false : (object.discoverable || false)
-=======
     object.unavailable? ? false : (object.discoverable || false)
->>>>>>> 456597da
   end
 
   def indexable
