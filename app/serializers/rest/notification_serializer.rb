# frozen_string_literal: true

class REST::NotificationSerializer < ActiveModel::Serializer
  attributes :id, :type, :created_at

  has_many :statuses, serializer: REST::StatusSerializer, if: :warning_type?

  belongs_to :from_account_web, key: :account, serializer: REST::AccountSerializer
  belongs_to :target_status, key: :status, if: :status_type?, serializer: REST::StatusSerializer
  belongs_to :report, if: :report_type?, serializer: REST::ReportSerializer
  belongs_to :emoji_reaction, if: :emoji_reaction_type?, serializer: REST::NotifyEmojiReactionSerializer
  belongs_to :account_warning, if: :warning_type?, serializer: REST::AccountWarningSerializer
  belongs_to :list, if: :list_status_type?, serializer: REST::ListSerializer
  belongs_to :account_relationship_severance_event, key: :event, if: :relationship_severance_event?, serializer: REST::AccountRelationshipSeveranceEventSerializer
  belongs_to :account_warning, key: :moderation_warning, if: :moderation_warning_event?, serializer: REST::AccountWarningSerializer

  def id
    object.id.to_s
  end

  def status_type?
    [:favourite, :emoji_reaction, :reaction, :reblog, :status_reference, :status, :list_status, :mention, :poll, :update].include?(object.type)
  end

  def report_type?
    object.type == :'admin.report'
  end

  def warning_type?
    object.type == :warning
  end

  def emoji_reaction_type?
    object.type == :emoji_reaction
  end

  def list_status_type?
    object.type == :list_status
  end

  def list
    object.list_status.list
  end

  def relationship_severance_event?
    object.type == :severed_relationships
  end

<<<<<<< HEAD
  def statuses
    Status.where(id: object.account_warning.status_ids).to_a
=======
  def moderation_warning_event?
    object.type == :moderation_warning
>>>>>>> 4ef0b48b
  end
end<|MERGE_RESOLUTION|>--- conflicted
+++ resolved
@@ -3,13 +3,10 @@
 class REST::NotificationSerializer < ActiveModel::Serializer
   attributes :id, :type, :created_at
 
-  has_many :statuses, serializer: REST::StatusSerializer, if: :warning_type?
-
-  belongs_to :from_account_web, key: :account, serializer: REST::AccountSerializer
+  belongs_to :from_account, key: :account, serializer: REST::AccountSerializer
   belongs_to :target_status, key: :status, if: :status_type?, serializer: REST::StatusSerializer
   belongs_to :report, if: :report_type?, serializer: REST::ReportSerializer
   belongs_to :emoji_reaction, if: :emoji_reaction_type?, serializer: REST::NotifyEmojiReactionSerializer
-  belongs_to :account_warning, if: :warning_type?, serializer: REST::AccountWarningSerializer
   belongs_to :list, if: :list_status_type?, serializer: REST::ListSerializer
   belongs_to :account_relationship_severance_event, key: :event, if: :relationship_severance_event?, serializer: REST::AccountRelationshipSeveranceEventSerializer
   belongs_to :account_warning, key: :moderation_warning, if: :moderation_warning_event?, serializer: REST::AccountWarningSerializer
@@ -18,16 +15,18 @@
     object.id.to_s
   end
 
+  def from_account
+    return object.account if moderation_warning_event? # Hide moderator account
+
+    object.from_account
+  end
+
   def status_type?
     [:favourite, :emoji_reaction, :reaction, :reblog, :status_reference, :status, :list_status, :mention, :poll, :update].include?(object.type)
   end
 
   def report_type?
     object.type == :'admin.report'
-  end
-
-  def warning_type?
-    object.type == :warning
   end
 
   def emoji_reaction_type?
@@ -46,12 +45,7 @@
     object.type == :severed_relationships
   end
 
-<<<<<<< HEAD
-  def statuses
-    Status.where(id: object.account_warning.status_ids).to_a
-=======
   def moderation_warning_event?
     object.type == :moderation_warning
->>>>>>> 4ef0b48b
   end
 end