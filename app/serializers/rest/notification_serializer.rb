# frozen_string_literal: true

class REST::NotificationSerializer < ActiveModel::Serializer
  attributes :id, :type, :created_at

  belongs_to :from_account_web, key: :account, serializer: REST::AccountSerializer
  belongs_to :target_status, key: :status, if: :status_type?, serializer: REST::StatusSerializer
  belongs_to :report, if: :report_type?, serializer: REST::ReportSerializer
<<<<<<< HEAD
  belongs_to :emoji_reaction, if: :emoji_reaction_type?, serializer: REST::NotifyEmojiReactionSerializer
  belongs_to :account_warning, if: :warning_type?, serializer: REST::AccountWarningSerializer
  belongs_to :list, if: :list_status_type?, serializer: REST::ListSerializer
=======
  belongs_to :account_relationship_severance_event, key: :event, if: :relationship_severance_event?, serializer: REST::AccountRelationshipSeveranceEventSerializer
>>>>>>> 0cea7a62

  def id
    object.id.to_s
  end

  def status_type?
    [:favourite, :emoji_reaction, :reaction, :reblog, :status_reference, :status, :list_status, :mention, :poll, :update].include?(object.type)
  end

  def report_type?
    object.type == :'admin.report'
  end

<<<<<<< HEAD
  def warning_type?
    object.type == :warning
  end

  def emoji_reaction_type?
    object.type == :emoji_reaction
  end

  def list_status_type?
    object.type == :list_status
  end

  def list
    object.list_status.list
=======
  def relationship_severance_event?
    object.type == :severed_relationships
>>>>>>> 0cea7a62
  end
end<|MERGE_RESOLUTION|>--- conflicted
+++ resolved
@@ -6,13 +6,10 @@
   belongs_to :from_account_web, key: :account, serializer: REST::AccountSerializer
   belongs_to :target_status, key: :status, if: :status_type?, serializer: REST::StatusSerializer
   belongs_to :report, if: :report_type?, serializer: REST::ReportSerializer
-<<<<<<< HEAD
   belongs_to :emoji_reaction, if: :emoji_reaction_type?, serializer: REST::NotifyEmojiReactionSerializer
   belongs_to :account_warning, if: :warning_type?, serializer: REST::AccountWarningSerializer
   belongs_to :list, if: :list_status_type?, serializer: REST::ListSerializer
-=======
   belongs_to :account_relationship_severance_event, key: :event, if: :relationship_severance_event?, serializer: REST::AccountRelationshipSeveranceEventSerializer
->>>>>>> 0cea7a62
 
   def id
     object.id.to_s
@@ -26,7 +23,6 @@
     object.type == :'admin.report'
   end
 
-<<<<<<< HEAD
   def warning_type?
     object.type == :warning
   end
@@ -41,9 +37,9 @@
 
   def list
     object.list_status.list
-=======
+  end
+
   def relationship_severance_event?
     object.type == :severed_relationships
->>>>>>> 0cea7a62
   end
 end