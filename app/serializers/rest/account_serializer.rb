# frozen_string_literal: true

class REST::AccountSerializer < ActiveModel::Serializer
  include RoutingHelper
  include FormattingHelper

  # Please update `app/javascript/mastodon/api_types/accounts.ts` when making changes to the attributes

<<<<<<< HEAD
  attributes :id, :username, :acct, :display_name, :locked, :bot, :discoverable, :group, :created_at,
             :note, :url, :uri, :avatar, :avatar_static, :header, :header_static, :subscribable,
             :followers_count, :following_count, :statuses_count, :last_status_at, :hide_collections, :other_settings, :noindex
=======
  attributes :id, :username, :acct, :display_name, :locked, :bot, :discoverable, :indexable, :group, :created_at,
             :note, :url, :uri, :avatar, :avatar_static, :header, :header_static,
             :followers_count, :following_count, :statuses_count, :last_status_at, :hide_collections
>>>>>>> c94bedf4

  has_one :moved_to_account, key: :moved, serializer: REST::AccountSerializer, if: :moved_and_not_nested?

  has_many :emojis, serializer: REST::CustomEmojiSlimSerializer

  attribute :suspended, if: :suspended?
  attribute :silenced, key: :limited, if: :silenced?

  attribute :memorial, if: :memorial?

  class AccountDecorator < SimpleDelegator
    def self.model_name
      Account.model_name
    end

    def moved?
      false
    end
  end

  class RoleSerializer < ActiveModel::Serializer
    attributes :id, :name, :color

    def id
      object.id.to_s
    end
  end

  has_many :roles, serializer: RoleSerializer, if: :local?

  class FieldSerializer < ActiveModel::Serializer
    include FormattingHelper

    attributes :name, :value, :verified_at

    def value
      account_field_value_format(object)
    end
  end

  has_many :fields

  def id
    object.id.to_s
  end

  def acct
    object.pretty_acct
  end

  def note
    object.suspended? ? '' : account_bio_format(object)
  end

  def url
    ActivityPub::TagManager.instance.url_for(object)
  end

  def uri
    ActivityPub::TagManager.instance.uri_for(object)
  end

  def avatar
    full_asset_url(object.suspended? ? object.avatar.default_url : object.avatar_original_url)
  end

  def avatar_static
    full_asset_url(object.suspended? ? object.avatar.default_url : object.avatar_static_url)
  end

  def header
    full_asset_url(object.suspended? ? object.header.default_url : object.header_original_url)
  end

  def header_static
    full_asset_url(object.suspended? ? object.header.default_url : object.header_static_url)
  end

  def created_at
    object.created_at.midnight.as_json
  end

  def last_status_at
    object.last_status_at&.to_date&.iso8601
  end

  def display_name
    object.suspended? ? '' : object.display_name
  end

  def locked
    object.suspended? ? false : object.locked
  end

  def bot
    object.suspended? ? false : object.bot
  end

  def discoverable
    object.suspended? ? false : object.discoverable
  end

<<<<<<< HEAD
  def subscribable
    object.all_subscribable?
=======
  def indexable
    object.suspended? ? false : object.indexable
>>>>>>> c94bedf4
  end

  def moved_to_account
    object.suspended? ? nil : AccountDecorator.new(object.moved_to_account)
  end

  def emojis
    object.suspended? ? [] : object.emojis
  end

  def fields
    object.suspended? ? [] : object.fields
  end

  def suspended
    object.suspended?
  end

  def silenced
    object.silenced?
  end

  def memorial
    object.memorial?
  end

  def roles
    if object.suspended? || object.user.nil?
      []
    else
      [object.user.role].compact.filter(&:highlighted?)
    end
  end

  def noindex
    object.noindex?
  end

  delegate :suspended?, :silenced?, :local?, :memorial?, to: :object

  def moved_and_not_nested?
    object.moved?
  end

  def statuses_count
    object.public_statuses_count
  end

  def followers_count
    object.public_followers_count
  end

  def following_count
    object.public_following_count
  end

  def other_settings
    object.suspended? ? {} : object.public_settings_for_local
  end
end<|MERGE_RESOLUTION|>--- conflicted
+++ resolved
@@ -6,15 +6,9 @@
 
   # Please update `app/javascript/mastodon/api_types/accounts.ts` when making changes to the attributes
 
-<<<<<<< HEAD
-  attributes :id, :username, :acct, :display_name, :locked, :bot, :discoverable, :group, :created_at,
+  attributes :id, :username, :acct, :display_name, :locked, :bot, :discoverable, :indexable, :group, :created_at,
              :note, :url, :uri, :avatar, :avatar_static, :header, :header_static, :subscribable,
              :followers_count, :following_count, :statuses_count, :last_status_at, :hide_collections, :other_settings, :noindex
-=======
-  attributes :id, :username, :acct, :display_name, :locked, :bot, :discoverable, :indexable, :group, :created_at,
-             :note, :url, :uri, :avatar, :avatar_static, :header, :header_static,
-             :followers_count, :following_count, :statuses_count, :last_status_at, :hide_collections
->>>>>>> c94bedf4
 
   has_one :moved_to_account, key: :moved, serializer: REST::AccountSerializer, if: :moved_and_not_nested?
 
@@ -117,13 +111,12 @@
     object.suspended? ? false : object.discoverable
   end
 
-<<<<<<< HEAD
   def subscribable
     object.all_subscribable?
-=======
+  end
+
   def indexable
     object.suspended? ? false : object.indexable
->>>>>>> c94bedf4
   end
 
   def moved_to_account
