# frozen_string_literal: true

class REST::StatusSerializer < ActiveModel::Serializer
  include FormattingHelper

  attributes :id, :created_at, :in_reply_to_id, :in_reply_to_account_id,
<<<<<<< HEAD
             :sensitive, :spoiler_text, :visibility, :language,
=======
             :sensitive, :spoiler_text, :visibility, :visibility_ex, :language, :translatable,
>>>>>>> 21899ccf
             :uri, :url, :replies_count, :reblogs_count, :searchability,
             :favourites_count, :emoji_reactions, :edited_at

  attribute :favourited, if: :current_user?
  attribute :reblogged, if: :current_user?
  attribute :muted, if: :current_user?
  attribute :bookmarked, if: :current_user?
  attribute :pinned, if: :pinnable?
  has_many :filtered, serializer: REST::FilterResultSerializer, if: :current_user?

  attribute :content, unless: :source_requested?
  attribute :text, if: :source_requested?

  belongs_to :reblog, serializer: REST::StatusSerializer
  belongs_to :application, if: :show_application?
  belongs_to :account, serializer: REST::AccountSerializer

  has_many :ordered_media_attachments, key: :media_attachments, serializer: REST::MediaAttachmentSerializer
  has_many :ordered_mentions, key: :mentions
  has_many :tags
  has_many :emojis, serializer: REST::CustomEmojiSerializer

  has_one :preview_card, key: :card, serializer: REST::PreviewCardSerializer
  has_one :preloadable_poll, key: :poll, serializer: REST::PollSerializer

  def id
    object.id.to_s
  end

  def in_reply_to_id
    object.in_reply_to_id&.to_s
  end

  def in_reply_to_account_id
    object.in_reply_to_account_id&.to_s
  end

  def current_user?
    !current_user.nil?
  end

  def show_application?
    object.account.user_shows_application? || (current_user? && current_user.account_id == object.account_id)
  end

  def visibility
    # This visibility is masked behind "private"
    # to avoid API changes because there are no
    # UX differences
    if object.limited_visibility?
      'private'
    elsif object.public_unlisted_visibility?
      'public'
    else
      object.visibility
    end
  end

  def visibility_ex
    object.visibility
  end

  def searchability
    object.compute_searchability
  end

  def sensitive
    if current_user? && current_user.account_id == object.account_id
      object.sensitive
    else
      object.account.sensitized? || object.sensitive
    end
  end

  def uri
    ActivityPub::TagManager.instance.uri_for(object)
  end

  def content
    status_content_format(object)
  end

  def url
    ActivityPub::TagManager.instance.url_for(object)
  end

  def favourited
    if instance_options && instance_options[:relationships]
      instance_options[:relationships].favourites_map[object.id] || false
    else
      current_user.account.favourited?(object)
    end
  end

  def emoji_reactions
    object.emoji_reactions_grouped_by_name(current_user&.account)
  end

  def reblogged
    if instance_options && instance_options[:relationships]
      instance_options[:relationships].reblogs_map[object.id] || false
    else
      current_user.account.reblogged?(object)
    end
  end

  def muted
    if instance_options && instance_options[:relationships]
      instance_options[:relationships].mutes_map[object.conversation_id] || false
    else
      current_user.account.muting_conversation?(object.conversation)
    end
  end

  def bookmarked
    if instance_options && instance_options[:relationships]
      instance_options[:relationships].bookmarks_map[object.id] || false
    else
      current_user.account.bookmarked?(object)
    end
  end

  def pinned
    if instance_options && instance_options[:relationships]
      instance_options[:relationships].pins_map[object.id] || false
    else
      current_user.account.pinned?(object)
    end
  end

  def filtered
    if instance_options && instance_options[:relationships]
      instance_options[:relationships].filters_map[object.id] || []
    else
      current_user.account.status_matches_filters(object)
    end
  end

  def pinnable?
    current_user? &&
      current_user.account_id == object.account_id &&
      !object.reblog? &&
      %w(public unlisted public_unlisted private).include?(object.visibility)
  end

  def source_requested?
    instance_options[:source_requested]
  end

  def ordered_mentions
    object.active_mentions.to_a.sort_by(&:id)
  end

  class ApplicationSerializer < ActiveModel::Serializer
    attributes :name, :website

    def website
      object.website.presence
    end
  end

  class MentionSerializer < ActiveModel::Serializer
    attributes :id, :username, :url, :acct

    def id
      object.account_id.to_s
    end

    def username
      object.account_username
    end

    def url
      ActivityPub::TagManager.instance.url_for(object.account)
    end

    def acct
      object.account.pretty_acct
    end
  end

  class TagSerializer < ActiveModel::Serializer
    include RoutingHelper

    attributes :name, :url

    def url
      tag_url(object)
    end
  end
end<|MERGE_RESOLUTION|>--- conflicted
+++ resolved
@@ -4,11 +4,7 @@
   include FormattingHelper
 
   attributes :id, :created_at, :in_reply_to_id, :in_reply_to_account_id,
-<<<<<<< HEAD
-             :sensitive, :spoiler_text, :visibility, :language,
-=======
-             :sensitive, :spoiler_text, :visibility, :visibility_ex, :language, :translatable,
->>>>>>> 21899ccf
+             :sensitive, :spoiler_text, :visibility, :visibility_ex, :language,
              :uri, :url, :replies_count, :reblogs_count, :searchability,
              :favourites_count, :emoji_reactions, :edited_at
 
