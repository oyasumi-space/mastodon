--- conflicted
+++ resolved
@@ -1,15 +1,10 @@
 # frozen_string_literal: true
 
 class REST::Admin::DomainBlockSerializer < ActiveModel::Serializer
-<<<<<<< HEAD
-  attributes :id, :domain, :created_at, :severity,
+  attributes :id, :domain, :digest, :created_at, :severity,
              :reject_media, :reject_favourite, :reject_reply, :reject_reports,
              :reject_reply_exclude_followers, :reject_send_sensitive, :block_trends,
              :reject_hashtag, :reject_straight_follow, :reject_new_follow, :reject_friend, :detect_invalid_subscription,
-=======
-  attributes :id, :domain, :digest, :created_at, :severity,
-             :reject_media, :reject_reports,
->>>>>>> ca8fbda5
              :private_comment, :public_comment, :obfuscate
 
   def id
