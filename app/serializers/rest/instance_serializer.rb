--- conflicted
+++ resolved
@@ -133,14 +133,7 @@
   end
 
   def api_versions
-<<<<<<< HEAD
-    {
-      mastodon: 1,
-      kmyblue: KMYBLUE_API_VERSION,
-    }
-=======
     Mastodon::Version.api_versions
->>>>>>> 3e91c101
   end
 
   private
