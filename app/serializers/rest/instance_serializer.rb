# frozen_string_literal: true

class REST::InstanceSerializer < ActiveModel::Serializer
  class ContactSerializer < ActiveModel::Serializer
    attributes :email

    has_one :account, serializer: REST::AccountSerializer
  end

  include RoutingHelper
  include KmyblueCapabilitiesHelper
  include RegistrationLimitationHelper

  attributes :domain, :title, :version, :source_url, :description,
             :usage, :thumbnail, :languages, :configuration,
             :registrations, :fedibird_capabilities

  has_one :contact, serializer: ContactSerializer
  has_many :rules, serializer: REST::RuleSerializer

  def thumbnail
    if object.thumbnail
      {
        url: full_asset_url(object.thumbnail.file.url(:'@1x')),
        blurhash: object.thumbnail.blurhash,
        versions: {
          '@1x': full_asset_url(object.thumbnail.file.url(:'@1x')),
          '@2x': full_asset_url(object.thumbnail.file.url(:'@2x')),
        },
      }
    else
      {
        url: frontend_asset_url('images/preview.png'),
      }
    end
  end

  def usage
    {
      users: {
        active_month: object.active_user_count(4),
      },
    }
  end

  def configuration
    {
      urls: {
        streaming: Rails.configuration.x.streaming_api_base_url,
        status: object.status_page_url,
      },

      vapid: {
        public_key: Rails.configuration.x.vapid_public_key,
      },

      accounts: {
        max_featured_tags: FeaturedTag::LIMIT,
        max_pinned_statuses: StatusPinValidator::PIN_LIMIT,
      },

      statuses: {
        max_characters: StatusLengthValidator::MAX_CHARS,
<<<<<<< HEAD
        max_media_attachments: MediaAttachment::LOCAL_STATUS_ATTACHMENT_MAX,
        max_media_attachments_with_poll: MediaAttachment::LOCAL_STATUS_ATTACHMENT_MAX_WITH_POLL,
        max_media_attachments_from_activitypub: MediaAttachment::ACTIVITYPUB_STATUS_ATTACHMENT_MAX,
=======
        max_media_attachments: Status::MEDIA_ATTACHMENTS_LIMIT,
>>>>>>> 7f808ff6
        characters_reserved_per_url: StatusLengthValidator::URL_PLACEHOLDER_CHARS,
      },

      media_attachments: {
        supported_mime_types: MediaAttachment::IMAGE_MIME_TYPES + MediaAttachment::VIDEO_MIME_TYPES + MediaAttachment::AUDIO_MIME_TYPES,
        image_size_limit: MediaAttachment::IMAGE_LIMIT,
        image_matrix_limit: Attachmentable::MAX_MATRIX_LIMIT,
        video_size_limit: MediaAttachment::VIDEO_LIMIT,
        video_frame_rate_limit: MediaAttachment::MAX_VIDEO_FRAME_RATE,
        video_matrix_limit: MediaAttachment::MAX_VIDEO_MATRIX_LIMIT,
      },

      polls: {
        max_options: PollValidator::MAX_OPTIONS,
        max_characters_per_option: PollValidator::MAX_OPTION_CHARS,
        min_expiration: PollValidator::MIN_EXPIRATION,
        max_expiration: PollValidator::MAX_EXPIRATION,
        allow_image: true,
      },

      translation: {
        enabled: TranslationService.configured?,
      },

      emoji_reactions: {
        max_reactions: EmojiReaction::EMOJI_REACTION_LIMIT,
        max_reactions_per_account: EmojiReaction::EMOJI_REACTION_PER_ACCOUNT_LIMIT,
        max_reactions_per_remote_account: EmojiReaction::EMOJI_REACTION_PER_REMOTE_ACCOUNT_LIMIT,
      },

      reaction_deck: {
        max_emojis: User::REACTION_DECK_MAX,
      },

      reactions: {
        max_reactions: EmojiReaction::EMOJI_REACTION_PER_ACCOUNT_LIMIT,
      },

      # https://github.com/mastodon/mastodon/pull/27009
      search: {
        enabled: Chewy.enabled?,
      },
    }
  end

  def registrations
    {
      enabled: registrations_enabled?,
      approval_required: Setting.registrations_mode == 'approved' || (Setting.registrations_mode == 'open' && !registrations_in_time?),
      limit_reached: Setting.registrations_mode != 'none' && reach_registrations_limit?,
      message: registrations_enabled? ? nil : registrations_message,
      url: ENV.fetch('SSO_ACCOUNT_SIGN_UP', nil),
    }
  end

  private

  def registrations_enabled?
    Setting.registrations_mode != 'none' && !reach_registrations_limit? && !Rails.configuration.x.single_user_mode
  end

  def registrations_message
    markdown.render(Setting.closed_registrations_message) if Setting.closed_registrations_message.present?
  end

  def markdown
    @markdown ||= Redcarpet::Markdown.new(Redcarpet::Render::HTML, no_images: true)
  end
end<|MERGE_RESOLUTION|>--- conflicted
+++ resolved
@@ -61,13 +61,9 @@
 
       statuses: {
         max_characters: StatusLengthValidator::MAX_CHARS,
-<<<<<<< HEAD
-        max_media_attachments: MediaAttachment::LOCAL_STATUS_ATTACHMENT_MAX,
-        max_media_attachments_with_poll: MediaAttachment::LOCAL_STATUS_ATTACHMENT_MAX_WITH_POLL,
-        max_media_attachments_from_activitypub: MediaAttachment::ACTIVITYPUB_STATUS_ATTACHMENT_MAX,
-=======
         max_media_attachments: Status::MEDIA_ATTACHMENTS_LIMIT,
->>>>>>> 7f808ff6
+        max_media_attachments_with_poll: Status::MEDIA_ATTACHMENTS_LIMIT_WITH_POLL,
+        max_media_attachments_from_activitypub: Status::MEDIA_ATTACHMENTS_LIMIT_FROM_REMOTE,
         characters_reserved_per_url: StatusLengthValidator::URL_PLACEHOLDER_CHARS,
       },
 
