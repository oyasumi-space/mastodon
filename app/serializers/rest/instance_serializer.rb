# frozen_string_literal: true

class REST::InstanceSerializer < ActiveModel::Serializer
  class ContactSerializer < ActiveModel::Serializer
    attributes :email

    has_one :account, serializer: REST::AccountSerializer
  end

  include RoutingHelper
  include KmyblueCapabilitiesHelper

  attributes :domain, :title, :version, :source_url, :description,
             :usage, :thumbnail, :languages, :configuration,
<<<<<<< HEAD
             :registrations, :max_toot_chars
=======
             :registrations, :fedibird_capabilities
>>>>>>> 6a5ea619

  has_one :contact, serializer: ContactSerializer
  has_many :rules, serializer: REST::RuleSerializer

  def thumbnail
    if object.thumbnail
      {
        url: full_asset_url(object.thumbnail.file.url(:'@1x')),
        blurhash: object.thumbnail.blurhash,
        versions: {
          '@1x': full_asset_url(object.thumbnail.file.url(:'@1x')),
          '@2x': full_asset_url(object.thumbnail.file.url(:'@2x')),
        },
      }
    else
      {
        url: full_pack_url('media/images/preview.png'),
      }
    end
  end

  def usage
    {
      users: {
        active_month: object.active_user_count(4),
      },
    }
  end

  def configuration
    {
      urls: {
        streaming: Rails.configuration.x.streaming_api_base_url,
        status: object.status_page_url,
      },

      accounts: {
        max_featured_tags: FeaturedTag::LIMIT,
      },

      statuses: {
        max_characters: StatusLengthValidator::MAX_CHARS,
        max_media_attachments: MediaAttachment::LOCAL_STATUS_ATTACHMENT_MAX,
        max_media_attachments_with_poll: MediaAttachment::LOCAL_STATUS_ATTACHMENT_MAX_WITH_POLL,
        max_media_attachments_from_activitypub: MediaAttachment::ACTIVITYPUB_STATUS_ATTACHMENT_MAX,
        characters_reserved_per_url: StatusLengthValidator::URL_PLACEHOLDER_CHARS,
      },

      media_attachments: {
        supported_mime_types: MediaAttachment::IMAGE_MIME_TYPES + MediaAttachment::VIDEO_MIME_TYPES + MediaAttachment::AUDIO_MIME_TYPES,
        image_size_limit: MediaAttachment::IMAGE_LIMIT,
        image_matrix_limit: Attachmentable::MAX_MATRIX_LIMIT,
        video_size_limit: MediaAttachment::VIDEO_LIMIT,
        video_frame_rate_limit: MediaAttachment::MAX_VIDEO_FRAME_RATE,
        video_matrix_limit: MediaAttachment::MAX_VIDEO_MATRIX_LIMIT,
      },

      polls: {
        max_options: PollValidator::MAX_OPTIONS,
        max_characters_per_option: PollValidator::MAX_OPTION_CHARS,
        min_expiration: PollValidator::MIN_EXPIRATION,
        max_expiration: PollValidator::MAX_EXPIRATION,
        allow_image: true,
      },

      translation: {
        enabled: TranslationService.configured?,
      },

      emoji_reactions: {
        max_reactions: EmojiReaction::EMOJI_REACTION_LIMIT,
        max_reactions_per_account: EmojiReaction::EMOJI_REACTION_PER_ACCOUNT_LIMIT,
      },

      reaction_deck: {
        max_emojis: User::REACTION_DECK_MAX,
      },

      reactions: {
        max_reactions: EmojiReaction::EMOJI_REACTION_PER_ACCOUNT_LIMIT,
      },
    }
  end

  def registrations
    {
      enabled: registrations_enabled?,
      approval_required: Setting.registrations_mode == 'approved',
      message: registrations_enabled? ? nil : registrations_message,
      url: ENV.fetch('SSO_ACCOUNT_SIGN_UP', nil),
    }
  end

  def max_toot_chars
    143
  end

  private

  def registrations_enabled?
    Setting.registrations_mode != 'none' && !Rails.configuration.x.single_user_mode
  end

  def registrations_message
    markdown.render(Setting.closed_registrations_message) if Setting.closed_registrations_message.present?
  end

  def markdown
    @markdown ||= Redcarpet::Markdown.new(Redcarpet::Render::HTML, no_images: true)
  end
end<|MERGE_RESOLUTION|>--- conflicted
+++ resolved
@@ -12,11 +12,7 @@
 
   attributes :domain, :title, :version, :source_url, :description,
              :usage, :thumbnail, :languages, :configuration,
-<<<<<<< HEAD
-             :registrations, :max_toot_chars
-=======
-             :registrations, :fedibird_capabilities
->>>>>>> 6a5ea619
+             :registrations, :max_toot_chars, :fedibird_capabilities
 
   has_one :contact, serializer: ContactSerializer
   has_many :rules, serializer: REST::RuleSerializer
