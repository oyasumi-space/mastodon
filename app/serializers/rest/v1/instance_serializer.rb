--- conflicted
+++ resolved
@@ -115,34 +115,6 @@
     UserRole.everyone.can?(:invite_users)
   end
 
-<<<<<<< HEAD
-  # for third party apps
-  def fedibird_capabilities
-    capabilities = [
-      :enable_wide_emoji,
-      :enable_wide_emoji_reaction,
-      :kmyblue_searchability,
-      :searchability,
-      :kmyblue_markdown,
-      :kmyblue_reaction_deck,
-      :kmyblue_visibility_login,
-      :status_reference,
-      :visibility_mutual,
-      :visibility_limited,
-      :kmyblue_limited_scope,
-      :kmyblue_antenna,
-      :kmyblue_bookmark_category,
-    ]
-
-    capabilities << :profile_search unless Chewy.enabled?
-    capabilities << :emoji_reaction if Setting.enable_emoji_reaction
-    capabilities << :kmyblue_visibility_public_unlisted if Setting.enable_public_unlisted_visibility
-
-    capabilities
-  end
-
-=======
->>>>>>> 60f2e92d
   private
 
   def instance_presenter
