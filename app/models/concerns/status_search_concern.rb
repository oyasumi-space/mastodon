# frozen_string_literal: true

module StatusSearchConcern
  extend ActiveSupport::Concern

  included do
    scope :indexable, -> { without_reblogs.where(visibility: [:public, :login], searchability: nil).joins(:account).where(account: { indexable: true }) }
  end

<<<<<<< HEAD
  def searchable_by(preloaded = nil)
    ids = []

    ids << account_id if local?

    if preloaded.nil?
      ids += mentions.joins(:account).merge(Account.local).active.pluck(:account_id)
      ids += favourites.joins(:account).merge(Account.local).pluck(:account_id)
      ids += emoji_reactions.joins(:account).merge(Account.local).pluck(:account_id)
      ids += references.joins(:account).merge(Account.local).pluck(:account_id)
      ids += reblogs.joins(:account).merge(Account.local).pluck(:account_id)
      ids += bookmarks.joins(:account).merge(Account.local).pluck(:account_id)
      ids += poll.votes.joins(:account).merge(Account.local).pluck(:account_id) if poll.present?
    else
      ids += preloaded.mentions[id] || []
      ids += preloaded.favourites[id] || []
      ids += preloaded.emoji_reactions[id] || []
      ids += preloaded.status_references[id] || []
      ids += preloaded.reblogs[id] || []
      ids += preloaded.bookmarks[id] || []
      ids += preloaded.votes[id] || []
    end
=======
  def searchable_by
    @searchable_by ||= begin
      ids = []

      ids << account_id if local?
>>>>>>> 9e77ab7d

      ids += local_mentioned.pluck(:id)
      ids += local_favorited.pluck(:id)
      ids += local_reblogged.pluck(:id)
      ids += local_bookmarked.pluck(:id)
      ids += preloadable_poll.local_voters.pluck(:id) if preloadable_poll.present?

      ids.uniq
    end
  end

  def searchable_text
    [
      spoiler_text,
      FormattingHelper.extract_status_plain_text(self),
      preloadable_poll&.options&.join("\n\n"),
      ordered_media_attachments.map(&:description).join("\n\n"),
    ].compact.join("\n\n")
  end

  def searchable_properties
    [].tap do |properties|
      properties << 'image' if ordered_media_attachments.any?(&:image?)
      properties << 'video' if ordered_media_attachments.any?(&:video?)
      properties << 'audio' if ordered_media_attachments.any?(&:audio?)
      properties << 'media' if with_media?
      properties << 'poll' if with_poll?
      properties << 'link' if with_preview_card?
      properties << 'embed' if preview_cards.any?(&:video?)
      properties << 'sensitive' if sensitive?
      properties << 'reply' if reply?
      properties << 'reference' if with_status_reference?
    end
  end
end<|MERGE_RESOLUTION|>--- conflicted
+++ resolved
@@ -7,41 +7,18 @@
     scope :indexable, -> { without_reblogs.where(visibility: [:public, :login], searchability: nil).joins(:account).where(account: { indexable: true }) }
   end
 
-<<<<<<< HEAD
-  def searchable_by(preloaded = nil)
-    ids = []
-
-    ids << account_id if local?
-
-    if preloaded.nil?
-      ids += mentions.joins(:account).merge(Account.local).active.pluck(:account_id)
-      ids += favourites.joins(:account).merge(Account.local).pluck(:account_id)
-      ids += emoji_reactions.joins(:account).merge(Account.local).pluck(:account_id)
-      ids += references.joins(:account).merge(Account.local).pluck(:account_id)
-      ids += reblogs.joins(:account).merge(Account.local).pluck(:account_id)
-      ids += bookmarks.joins(:account).merge(Account.local).pluck(:account_id)
-      ids += poll.votes.joins(:account).merge(Account.local).pluck(:account_id) if poll.present?
-    else
-      ids += preloaded.mentions[id] || []
-      ids += preloaded.favourites[id] || []
-      ids += preloaded.emoji_reactions[id] || []
-      ids += preloaded.status_references[id] || []
-      ids += preloaded.reblogs[id] || []
-      ids += preloaded.bookmarks[id] || []
-      ids += preloaded.votes[id] || []
-    end
-=======
   def searchable_by
     @searchable_by ||= begin
       ids = []
 
       ids << account_id if local?
->>>>>>> 9e77ab7d
 
       ids += local_mentioned.pluck(:id)
       ids += local_favorited.pluck(:id)
       ids += local_reblogged.pluck(:id)
       ids += local_bookmarked.pluck(:id)
+      ids += local_emoji_reacted.pluck(:id)
+      ids += local_referenced.pluck(:id)
       ids += preloadable_poll.local_voters.pluck(:id) if preloadable_poll.present?
 
       ids.uniq
