# frozen_string_literal: true

# == Schema Information
#
# Table name: domain_blocks
#
<<<<<<< HEAD
#  id                                   :bigint(8)        not null, primary key
#  domain                               :string           default(""), not null
#  created_at                           :datetime         not null
#  updated_at                           :datetime         not null
#  severity                             :integer          default("silence")
#  reject_media                         :boolean          default(FALSE), not null
#  reject_reports                       :boolean          default(FALSE), not null
#  private_comment                      :text
#  public_comment                       :text
#  obfuscate                            :boolean          default(FALSE), not null
#  reject_favourite                     :boolean          default(FALSE), not null
#  reject_reply                         :boolean          default(FALSE), not null
#  reject_send_not_public_searchability :boolean          default(FALSE), not null
#  reject_send_public_unlisted          :boolean          default(FALSE), not null
#  reject_send_dissubscribable          :boolean          default(FALSE), not null
#  reject_send_media                    :boolean          default(FALSE), not null
#  reject_send_sensitive                :boolean          default(FALSE), not null
#  reject_hashtag                       :boolean          default(FALSE), not null
#  reject_straight_follow               :boolean          default(FALSE), not null
#  reject_new_follow                    :boolean          default(FALSE), not null
#  hidden                               :boolean          default(FALSE), not null
#  detect_invalid_subscription          :boolean          default(FALSE), not null
#  reject_reply_exclude_followers       :boolean          default(FALSE), not null
=======
#  id                             :bigint(8)        not null, primary key
#  domain                         :string           default(""), not null
#  created_at                     :datetime         not null
#  updated_at                     :datetime         not null
#  severity                       :integer          default("silence")
#  reject_media                   :boolean          default(FALSE), not null
#  reject_reports                 :boolean          default(FALSE), not null
#  private_comment                :text
#  public_comment                 :text
#  obfuscate                      :boolean          default(FALSE), not null
#  reject_favourite               :boolean          default(FALSE), not null
#  reject_send_sensitive          :boolean          default(FALSE), not null
#  reject_hashtag                 :boolean          default(FALSE), not null
#  reject_straight_follow         :boolean          default(FALSE), not null
#  reject_new_follow              :boolean          default(FALSE), not null
#  hidden                         :boolean          default(FALSE), not null
#  detect_invalid_subscription    :boolean          default(FALSE), not null
#  reject_reply_exclude_followers :boolean          default(FALSE), not null
#  reject_friend                  :boolean          default(FALSE), not null
#  block_trends                   :boolean          default(FALSE), not null
>>>>>>> 428abf33
#

class DomainBlock < ApplicationRecord
  include Paginable
  include DomainNormalizable
  include DomainMaterializable

  enum :severity, { silence: 0, suspend: 1, noop: 2 }

  validates :domain, presence: true, uniqueness: true, domain: true

  has_many :accounts, foreign_key: :domain, primary_key: :domain, inverse_of: false, dependent: nil
  delegate :count, to: :accounts, prefix: true

  scope :with_user_facing_limitations, -> { where(hidden: false) }
  scope :with_limitations, lambda {
    where(severity: [:silence, :suspend])
      .or(where(reject_media: true))
      .or(where(reject_favourite: true))
      .or(where(reject_reply_exclude_followers: true))
      .or(where(reject_new_follow: true))
      .or(where(reject_straight_follow: true))
      .or(where(reject_friend: true))
      .or(where(block_trends: true))
  }
  scope :by_severity, -> { in_order_of(:severity, %w(noop silence suspend)).order(:domain) }

  def to_log_human_identifier
    domain
  end

  def policies
    if suspend?
      [:suspend]
    else
      [severity.to_sym,
       reject_media? ? :reject_media : nil,
       reject_favourite? ? :reject_favourite : nil,
       reject_reply_exclude_followers? ? :reject_reply_exclude_followers : nil,
       reject_send_sensitive? ? :reject_send_sensitive : nil,
       reject_hashtag? ? :reject_hashtag : nil,
       reject_straight_follow? ? :reject_straight_follow : nil,
       reject_new_follow? ? :reject_new_follow : nil,
       reject_friend? ? :reject_friend : nil,
       block_trends? ? :block_trends : nil,
       detect_invalid_subscription? ? :detect_invalid_subscription : nil,
       reject_reports? ? :reject_reports : nil].reject { |policy| policy == :noop || policy.nil? }
    end
  end

  class << self
    def suspend?(domain)
      !!rule_for(domain)&.suspend?
    end

    def silence?(domain)
      !!rule_for(domain)&.silence?
    end

    def reject_media?(domain)
      !!rule_for(domain)&.reject_media?
    end

    def reject_favourite?(domain)
      !!rule_for(domain)&.reject_favourite?
    end

    def reject_reply_exclude_followers?(domain)
      !!rule_for(domain)&.reject_reply_exclude_followers?
    end

    def reject_hashtag?(domain)
      !!rule_for(domain)&.reject_hashtag?
    end

    def reject_straight_follow?(domain)
      !!rule_for(domain)&.reject_straight_follow?
    end

    def reject_new_follow?(domain)
      !!rule_for(domain)&.reject_new_follow?
    end

    def reject_friend?(domain)
      !!rule_for(domain)&.reject_friend?
    end

    def block_trends?(domain)
      !!rule_for(domain)&.block_trends?
    end

    def detect_invalid_subscription?(domain)
      !!rule_for(domain)&.detect_invalid_subscription?
    end

    def reject_reports?(domain)
      !!rule_for(domain)&.reject_reports?
    end

    alias blocked? suspend?

    def rule_for(domain)
      return if domain.blank?

      uri      = Addressable::URI.new.tap { |u| u.host = domain.strip.delete('/') }
      segments = uri.normalized_host.split('.')
      variants = segments.map.with_index { |_, i| segments[i..].join('.') }

      where(domain: variants).by_domain_length.first
    rescue Addressable::URI::InvalidURIError, IDN::Idna::IdnaError
      nil
    end
  end

  def stricter_than?(other_block)
    return true  if suspend?
    return false if other_block.suspend? && (silence? || noop?)
    return false if other_block.silence? && noop?

    (reject_media || !other_block.reject_media) && (reject_favourite || !other_block.reject_favourite) && (reject_reply_exclude_followers || !other_block.reject_reply_exclude_followers) && (reject_reports || !other_block.reject_reports)
  end

  def public_domain
    return domain unless obfuscate?

    length        = domain.size
    visible_ratio = length / 4

    domain.chars.map.with_index do |chr, i|
      if i > visible_ratio && i < length - visible_ratio && chr != '.'
        '*'
      else
        chr
      end
    end.join
  end

  def domain_digest
    Digest::SHA256.hexdigest(domain)
  end
end<|MERGE_RESOLUTION|>--- conflicted
+++ resolved
@@ -4,31 +4,6 @@
 #
 # Table name: domain_blocks
 #
-<<<<<<< HEAD
-#  id                                   :bigint(8)        not null, primary key
-#  domain                               :string           default(""), not null
-#  created_at                           :datetime         not null
-#  updated_at                           :datetime         not null
-#  severity                             :integer          default("silence")
-#  reject_media                         :boolean          default(FALSE), not null
-#  reject_reports                       :boolean          default(FALSE), not null
-#  private_comment                      :text
-#  public_comment                       :text
-#  obfuscate                            :boolean          default(FALSE), not null
-#  reject_favourite                     :boolean          default(FALSE), not null
-#  reject_reply                         :boolean          default(FALSE), not null
-#  reject_send_not_public_searchability :boolean          default(FALSE), not null
-#  reject_send_public_unlisted          :boolean          default(FALSE), not null
-#  reject_send_dissubscribable          :boolean          default(FALSE), not null
-#  reject_send_media                    :boolean          default(FALSE), not null
-#  reject_send_sensitive                :boolean          default(FALSE), not null
-#  reject_hashtag                       :boolean          default(FALSE), not null
-#  reject_straight_follow               :boolean          default(FALSE), not null
-#  reject_new_follow                    :boolean          default(FALSE), not null
-#  hidden                               :boolean          default(FALSE), not null
-#  detect_invalid_subscription          :boolean          default(FALSE), not null
-#  reject_reply_exclude_followers       :boolean          default(FALSE), not null
-=======
 #  id                             :bigint(8)        not null, primary key
 #  domain                         :string           default(""), not null
 #  created_at                     :datetime         not null
@@ -49,7 +24,6 @@
 #  reject_reply_exclude_followers :boolean          default(FALSE), not null
 #  reject_friend                  :boolean          default(FALSE), not null
 #  block_trends                   :boolean          default(FALSE), not null
->>>>>>> 428abf33
 #
 
 class DomainBlock < ApplicationRecord
