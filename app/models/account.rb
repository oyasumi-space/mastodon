# frozen_string_literal: true

# == Schema Information
#
# Table name: accounts
#
#  id                            :bigint(8)        not null, primary key
#  username                      :string           default(""), not null
#  domain                        :string
#  private_key                   :text
#  public_key                    :text             default(""), not null
#  created_at                    :datetime         not null
#  updated_at                    :datetime         not null
#  note                          :text             default(""), not null
#  display_name                  :string           default(""), not null
#  uri                           :string           default(""), not null
#  url                           :string
#  avatar_file_name              :string
#  avatar_content_type           :string
#  avatar_file_size              :integer
#  avatar_updated_at             :datetime
#  header_file_name              :string
#  header_content_type           :string
#  header_file_size              :integer
#  header_updated_at             :datetime
#  avatar_remote_url             :string
#  locked                        :boolean          default(FALSE), not null
#  header_remote_url             :string           default(""), not null
#  last_webfingered_at           :datetime
#  inbox_url                     :string           default(""), not null
#  outbox_url                    :string           default(""), not null
#  shared_inbox_url              :string           default(""), not null
#  followers_url                 :string           default(""), not null
#  protocol                      :integer          default("ostatus"), not null
#  memorial                      :boolean          default(FALSE), not null
#  moved_to_account_id           :bigint(8)
#  featured_collection_url       :string
#  fields                        :jsonb
#  actor_type                    :string
#  discoverable                  :boolean
#  also_known_as                 :string           is an Array
#  silenced_at                   :datetime
#  suspended_at                  :datetime
#  hide_collections              :boolean
#  avatar_storage_schema_version :integer
#  header_storage_schema_version :integer
#  devices_url                   :string
#  suspension_origin             :integer
#  sensitized_at                 :datetime
#  trendable                     :boolean
#  reviewed_at                   :datetime
#  requested_review_at           :datetime
<<<<<<< HEAD
#  group_allow_private_message   :boolean
#  searchability                 :integer          default("direct"), not null
#  dissubscribable               :boolean          default(FALSE), not null
#  settings                      :jsonb
=======
#  indexable                     :boolean          default(FALSE), not null
>>>>>>> 90ec88d5
#

class Account < ApplicationRecord
  self.ignored_columns += %w(
    subscription_expires_at
    secret
    remote_url
    salmon_url
    hub_url
    trust_level
  )

  USERNAME_RE   = /[a-z0-9_]+([a-z0-9_.-]+[a-z0-9_]+)?/i
  MENTION_RE    = %r{(?<=^|[^/[:word:]])@((#{USERNAME_RE})(?:@[[:word:].-]+[[:word:]]+)?)}i
  URL_PREFIX_RE = %r{\Ahttp(s?)://[^/]+}
  USERNAME_ONLY_RE = /\A#{USERNAME_RE}\z/i

  include Attachmentable
  include AccountAssociations
  include AccountAvatar
  include AccountFinderConcern
  include AccountHeader
  include AccountInteractions
  include Paginable
  include AccountCounters
  include DomainNormalizable
  include DomainMaterializable
  include AccountMerging
  include AccountSearch

  enum protocol: { ostatus: 0, activitypub: 1 }
  enum suspension_origin: { local: 0, remote: 1 }, _prefix: true
  enum searchability: { public: 0, private: 1, direct: 2, limited: 3, unsupported: 4, public_unlisted: 10 }, _suffix: :searchability

  validates :username, presence: true
  validates_with UniqueUsernameValidator, if: -> { will_save_change_to_username? }

  # Remote user validations, also applies to internal actors
  validates :username, format: { with: USERNAME_ONLY_RE }, if: -> { (!local? || actor_type == 'Application') && will_save_change_to_username? }

  # Remote user validations
  validates :uri, presence: true, unless: :local?, on: :create

  # Local user validations
  validates :username, format: { with: /\A[a-z0-9_]+\z/i }, length: { maximum: 30 }, if: -> { local? && will_save_change_to_username? && actor_type != 'Application' }
  validates_with UnreservedUsernameValidator, if: -> { local? && will_save_change_to_username? && actor_type != 'Application' }
  validates :display_name, length: { maximum: 30 }, if: -> { local? && will_save_change_to_display_name? }
  validates :note, note_length: { maximum: 500 }, if: -> { local? && will_save_change_to_note? }
  validates :fields, length: { maximum: 6 }, if: -> { local? && will_save_change_to_fields? }
  validates :uri, absence: true, if: :local?, on: :create
  validates :inbox_url, absence: true, if: :local?, on: :create
  validates :shared_inbox_url, absence: true, if: :local?, on: :create
  validates :followers_url, absence: true, if: :local?, on: :create

  scope :remote, -> { where.not(domain: nil) }
  scope :local, -> { where(domain: nil) }
  scope :partitioned, -> { order(Arel.sql('row_number() over (partition by domain)')) }
  scope :silenced, -> { where.not(silenced_at: nil) }
  scope :suspended, -> { where.not(suspended_at: nil) }
  scope :sensitized, -> { where.not(sensitized_at: nil) }
  scope :without_suspended, -> { where(suspended_at: nil) }
  scope :without_silenced, -> { where(silenced_at: nil) }
  scope :without_instance_actor, -> { where.not(id: -99) }
  scope :recent, -> { reorder(id: :desc) }
  scope :bots, -> { where(actor_type: %w(Application Service)) }
  scope :groups, -> { where(actor_type: 'Group') }
  scope :alphabetic, -> { order(domain: :asc, username: :asc) }
  scope :matches_username, ->(value) { where('lower((username)::text) ~ lower(?)', value.to_s) }
  scope :matches_display_name, ->(value) { where(arel_table[:display_name].matches_regexp(value.to_s)) }
  scope :matches_domain, ->(value) { where(arel_table[:domain].matches("%#{value}%")) }
  scope :without_unapproved, -> { left_outer_joins(:user).merge(User.approved.confirmed).or(remote) }
  scope :searchable, -> { without_unapproved.without_suspended.where(moved_to_account_id: nil) }
  scope :discoverable, -> { searchable.without_silenced.where(discoverable: true).left_outer_joins(:account_stat) }
  scope :followable_by, ->(account) { joins(arel_table.join(Follow.arel_table, Arel::Nodes::OuterJoin).on(arel_table[:id].eq(Follow.arel_table[:target_account_id]).and(Follow.arel_table[:account_id].eq(account.id))).join_sources).where(Follow.arel_table[:id].eq(nil)).joins(arel_table.join(FollowRequest.arel_table, Arel::Nodes::OuterJoin).on(arel_table[:id].eq(FollowRequest.arel_table[:target_account_id]).and(FollowRequest.arel_table[:account_id].eq(account.id))).join_sources).where(FollowRequest.arel_table[:id].eq(nil)) }
  scope :by_recent_status, -> { order(Arel.sql('(case when account_stats.last_status_at is null then 1 else 0 end) asc, account_stats.last_status_at desc, accounts.id desc')) }
  scope :by_recent_sign_in, -> { order(Arel.sql('(case when users.current_sign_in_at is null then 1 else 0 end) asc, users.current_sign_in_at desc, accounts.id desc')) }
  scope :popular, -> { order('account_stats.followers_count desc') }
  scope :by_domain_and_subdomains, ->(domain) { where(domain: Instance.by_domain_and_subdomains(domain).select(:domain)) }
  scope :not_excluded_by_account, ->(account) { where.not(id: account.excluded_from_timeline_account_ids) }
  scope :not_domain_blocked_by_account, ->(account) { where(arel_table[:domain].eq(nil).or(arel_table[:domain].not_in(account.excluded_from_timeline_domains))) }

  after_update_commit :trigger_update_webhooks

  delegate :email,
           :unconfirmed_email,
           :current_sign_in_at,
           :created_at,
           :sign_up_ip,
           :confirmed?,
           :approved?,
           :pending?,
           :disabled?,
           :unconfirmed?,
           :unconfirmed_or_pending?,
           :role,
           :locale,
           :shows_application?,
           :prefers_noindex?,
           :time_zone,
           to: :user,
           prefix: true,
           allow_nil: true

  delegate :chosen_languages, to: :user, prefix: false, allow_nil: true

  update_index('accounts', :self)

  def local?
    domain.nil?
  end

  def moved?
    moved_to_account_id.present?
  end

  def bot?
    %w(Application Service).include? actor_type
  end

  def instance_actor?
    id == -99
  end

  alias bot bot?

  def bot=(val)
    self.actor_type = ActiveModel::Type::Boolean.new.cast(val) ? 'Service' : 'Person'
  end

  def group?
    actor_type == 'Group'
  end

  def group=(val)
    self.actor_type = ActiveModel::Type::Boolean.new.cast(val) ? 'Group' : 'Person'
  end

  alias group group?

  def my_actor_type
    if actor_type == 'Service'
      'bot'
    else
      actor_type == 'Group' ? 'group' : 'person'
    end
  end

  def my_actor_type=(val)
    self.actor_type = if val == 'bot'
                        'Service'
                      else
                        val == 'group' ? 'Group' : 'Person'
                      end
  end

  def acct
    local? ? username : "#{username}@#{domain}"
  end

  def pretty_acct
    local? ? username : "#{username}@#{Addressable::IDNA.to_unicode(domain)}"
  end

  def local_username_and_domain
    "#{username}@#{Rails.configuration.x.local_domain}"
  end

  def local_followers_count
    Follow.where(target_account_id: id).count
  end

  def to_webfinger_s
    "acct:#{local_username_and_domain}"
  end

  def possibly_stale?
    last_webfingered_at.nil? || last_webfingered_at <= 1.day.ago
  end

  def refresh!
    ResolveAccountService.new.call(acct) unless local?
  end

  def silenced?
    silenced_at.present?
  end

  def silence!(date = Time.now.utc)
    update!(silenced_at: date)
  end

  def unsilence!
    update!(silenced_at: nil)
  end

  def suspended?
    suspended_at.present? && !instance_actor?
  end

  def suspended_permanently?
    suspended? && deletion_request.nil?
  end

  def suspended_temporarily?
    suspended? && deletion_request.present?
  end

  def suspend!(date: Time.now.utc, origin: :local, block_email: true)
    transaction do
      create_deletion_request!
      update!(suspended_at: date, suspension_origin: origin)
      create_canonical_email_block! if block_email
    end
  end

  def unsuspend!
    transaction do
      deletion_request&.destroy!
      update!(suspended_at: nil, suspension_origin: nil)
      destroy_canonical_email_block!
    end
  end

  def sensitized?
    sensitized_at.present?
  end

  def sensitize!(date = Time.now.utc)
    update!(sensitized_at: date)
  end

  def unsensitize!
    update!(sensitized_at: nil)
  end

  def memorialize!
    update!(memorial: true)
  end

  def trendable?
    boolean_with_default('trendable', Setting.trendable_by_default)
  end

  def sign?
    true
  end

  def noindex?
    user_prefers_noindex? || (settings.present? && settings['noindex']) || false
  end

  def noai?
    user&.setting_noai || (settings.present? && settings['noai']) || false
  end

  def public_statuses_count
    hide_statuses_count? ? 0 : statuses_count
  end

  def public_following_count
    hide_following_count? ? 0 : following_count
  end

  def public_followers_count
    hide_followers_count? ? 0 : followers_count
  end

  def hide_statuses_count?
    return user&.setting_hide_statuses_count unless user&.setting_hide_statuses_count.nil?
    return settings['hide_statuses_count'] if settings.present?

    false
  end

  def hide_following_count?
    return user&.setting_hide_following_count unless user&.setting_hide_following_count.nil?
    return settings['hide_following_count'] if settings.present?

    false
  end

  def hide_followers_count?
    return user&.setting_hide_followers_count unless user&.setting_hide_followers_count.nil?
    return settings['hide_followers_count'] if settings.present?

    false
  end

  def emoji_reactions_must_following?
    return false unless Setting.enable_block_emoji_reaction_settings
    return user&.settings&.[]('emoji_reactions.must_be_following') || false if user.present?
    return settings['emoji_reactions_must_be_following'] || false if settings.present?

    false
  end

  def emoji_reactions_must_follower?
    return false unless Setting.enable_block_emoji_reaction_settings
    return user&.settings&.[]('emoji_reactions.must_be_follower') || false if user.present?
    return settings['emoji_reaction_must_be_follower'] || false if settings.present?

    false
  end

  def emoji_reactions_deny_from_all?
    return false unless Setting.enable_block_emoji_reaction_settings
    return user&.settings&.[]('emoji_reactions.deny_from_all') || false if user.present?
    return settings['emoji_reaction_deny_from_all'] || false if settings.present?

    false
  end

  def public_settings
    config = {
      'noindex' => noindex?,
      'noai' => noai?,
      'hide_network' => hide_collections,
      'hide_statuses_count' => hide_statuses_count?,
      'hide_following_count' => hide_following_count?,
      'hide_followers_count' => hide_followers_count?,
      'emoji_reaction_must_following' => emoji_reactions_must_following?,
      'emoji_reaction_must_follower' => emoji_reactions_must_follower?,
      'emoji_reaction_deny_from_all' => emoji_reactions_deny_from_all?,
    }
    config = config.merge(settings) if settings.present?
    config
  end

  def previous_strikes_count
    strikes.where(overruled_at: nil).count
  end

  def keypair
    @keypair ||= OpenSSL::PKey::RSA.new(private_key || public_key)
  end

  def tags_as_strings=(tag_names)
    hashtags_map = Tag.find_or_create_by_names(tag_names).index_by(&:name)

    # Remove hashtags that are to be deleted
    tags.each do |tag|
      if hashtags_map.key?(tag.name)
        hashtags_map.delete(tag.name)
      else
        tags.delete(tag)
      end
    end

    # Add hashtags that were so far missing
    hashtags_map.each_value do |tag|
      tags << tag
    end
  end

  def also_known_as
    self[:also_known_as] || []
  end

  def fields
    (self[:fields] || []).filter_map do |f|
      Account::Field.new(self, f)
    rescue
      nil
    end
  end

  def fields_attributes=(attributes)
    fields     = []
    old_fields = self[:fields] || []
    old_fields = [] if old_fields.is_a?(Hash)

    if attributes.is_a?(Hash)
      attributes.each_value do |attr|
        next if attr[:name].blank?

        previous = old_fields.find { |item| item['value'] == attr[:value] }

        attr[:verified_at] = previous['verified_at'] if previous && previous['verified_at'].present?

        fields << attr
      end
    end

    self[:fields] = fields
  end

  DEFAULT_FIELDS_SIZE = 6

  def build_fields
    return if fields.size >= DEFAULT_FIELDS_SIZE

    tmp = self[:fields] || []
    tmp = [] if tmp.is_a?(Hash)

    (DEFAULT_FIELDS_SIZE - tmp.size).times do
      tmp << { name: '', value: '' }
    end

    self.fields = tmp
  end

  def save_with_optional_media!
    save!
  rescue ActiveRecord::RecordInvalid => e
    errors = e.record.errors.errors
    errors.each do |err|
      if err.attribute == :avatar
        self.avatar = nil
      elsif err.attribute == :header
        self.header = nil
      end
    end

    save!
  end

  def hides_followers?
    hide_collections?
  end

  def hides_following?
    hide_collections?
  end

  def object_type
    :person
  end

  def to_param
    username
  end

  def to_log_human_identifier
    acct
  end

  def excluded_from_timeline_account_ids
    Rails.cache.fetch("exclude_account_ids_for:#{id}") { block_relationships.pluck(:target_account_id) + blocked_by_relationships.pluck(:account_id) + mute_relationships.pluck(:target_account_id) }
  end

  def excluded_from_timeline_domains
    Rails.cache.fetch("exclude_domains_for:#{id}") { domain_blocks.pluck(:domain) }
  end

  def preferred_inbox_url
    shared_inbox_url.presence || inbox_url
  end

  def synchronization_uri_prefix
    return 'local' if local?

    @synchronization_uri_prefix ||= "#{uri[URL_PREFIX_RE]}/"
  end

  def requires_review?
    reviewed_at.nil?
  end

  def reviewed?
    reviewed_at.present?
  end

  def requested_review?
    requested_review_at.present?
  end

  def requires_review_notification?
    requires_review? && !requested_review?
  end

  class << self
    def readonly_attributes
      super - %w(statuses_count following_count followers_count)
    end

    def inboxes
      urls = reorder(nil).where(protocol: :activitypub).group(:preferred_inbox_url).pluck(Arel.sql("coalesce(nullif(accounts.shared_inbox_url, ''), accounts.inbox_url) AS preferred_inbox_url"))
      DeliveryFailureTracker.without_unavailable(urls)
    end

    def from_text(text)
      return [] if text.blank?

      text.scan(MENTION_RE).map { |match| match.first.split('@', 2) }.uniq.filter_map do |(username, domain)|
        domain = if TagManager.instance.local_domain?(domain)
                   nil
                 else
                   TagManager.instance.normalize_domain(domain)
                 end

        EntityCache.instance.mention(username, domain)
      end
    end
  end

  def emojis
    @emojis ||= CustomEmoji.from_text(emojifiable_text, domain)
  end

  before_validation :prepare_contents, if: :local?
  before_validation :prepare_username, on: :create
  before_create :generate_keys
  before_destroy :clean_feed_manager

  def ensure_keys!
    return unless local? && private_key.blank? && public_key.blank?

    generate_keys
    save!
  end

  def compute_searchability_activitypub
    local? ? 'public' : searchability
  end

  private

  def prepare_contents
    display_name&.strip!
    note&.strip!
  end

  def prepare_username
    username&.squish!
  end

  def generate_keys
    return unless local? && private_key.blank? && public_key.blank?

    keypair = OpenSSL::PKey::RSA.new(2048)
    self.private_key = keypair.to_pem
    self.public_key  = keypair.public_key.to_pem
  end

  def normalize_domain
    return if local?

    super
  end

  def emojifiable_text
    [note, display_name, fields.map(&:name), fields.map(&:value)].join(' ')
  end

  def clean_feed_manager
    FeedManager.instance.clean_feeds!(:home, [id])
  end

  def create_canonical_email_block!
    return unless local? && user_email.present?

    begin
      CanonicalEmailBlock.create(reference_account: self, email: user_email)
    rescue ActiveRecord::RecordNotUnique
      # A canonical e-mail block may already exist for the same e-mail
    end
  end

  def destroy_canonical_email_block!
    return unless local?

    CanonicalEmailBlock.where(reference_account: self).delete_all
  end

  # NOTE: the `account.created` webhook is triggered by the `User` model, not `Account`.
  def trigger_update_webhooks
    TriggerWebhookWorker.perform_async('account.updated', 'Account', id) if local?
  end
end<|MERGE_RESOLUTION|>--- conflicted
+++ resolved
@@ -50,14 +50,11 @@
 #  trendable                     :boolean
 #  reviewed_at                   :datetime
 #  requested_review_at           :datetime
-<<<<<<< HEAD
 #  group_allow_private_message   :boolean
 #  searchability                 :integer          default("direct"), not null
 #  dissubscribable               :boolean          default(FALSE), not null
 #  settings                      :jsonb
-=======
 #  indexable                     :boolean          default(FALSE), not null
->>>>>>> 90ec88d5
 #
 
 class Account < ApplicationRecord
