# frozen_string_literal: true

# == Schema Information
#
# Table name: announcements
#
#  id           :bigint(8)        not null, primary key
#  text         :text             default(""), not null
#  published    :boolean          default(FALSE), not null
#  all_day      :boolean          default(FALSE), not null
#  scheduled_at :datetime
#  starts_at    :datetime
#  ends_at      :datetime
#  created_at   :datetime         not null
#  updated_at   :datetime         not null
#  published_at :datetime
#  status_ids   :bigint(8)        is an Array
#

class Announcement < ApplicationRecord
  scope :unpublished, -> { where(published: false) }
  scope :published, -> { where(published: true) }
  scope :chronological, -> { order(coalesced_chronology_timestamps.asc) }
  scope :reverse_chronological, -> { order(coalesced_chronology_timestamps.desc) }

  has_many :announcement_mutes, dependent: :destroy
  has_many :announcement_reactions, dependent: :destroy

  validates :text, presence: true
  validates :starts_at, presence: true, if: :ends_at?
  validates :ends_at, presence: true, if: :starts_at?

  before_validation :set_published, on: :create

  class << self
    def coalesced_chronology_timestamps
      Arel.sql(
        <<~SQL.squish
          COALESCE(announcements.starts_at, announcements.scheduled_at, announcements.published_at, announcements.created_at)
        SQL
      )
    end
  end

  def to_log_human_identifier
    text
  end

  def publish!
    update!(published: true, published_at: Time.now.utc, scheduled_at: nil)
  end

  def unpublish!
    update!(published: false, scheduled_at: nil)
  end

  def mentions
    @mentions ||= Account.from_text(text)
  end

  def statuses
    @statuses ||= begin
      if status_ids.nil?
        []
      else
        Status.with_includes.distributable_visibility_for_anonymous.where(id: status_ids)
      end
    end
  end

  def tags
    @tags ||= Tag.find_or_create_by_names(Extractor.extract_hashtags(text))
  end

  def emojis
    @emojis ||= CustomEmoji.from_text(text)
  end

  def reactions(account = nil)
    grouped_ordered_announcement_reactions.select(
      [:name, :custom_emoji_id, 'COUNT(*) as count'].tap do |values|
        values << value_for_reaction_me_column(account)
      end
<<<<<<< HEAD
    end.to_a

    ActiveRecord::Associations::Preloader.new(records: records, associations: :custom_emoji).call
    records
=======
    ).to_a.tap do |records|
      ActiveRecord::Associations::Preloader.new(records: records, associations: :custom_emoji).call
    end
>>>>>>> 428abf33
  end

  private

  def grouped_ordered_announcement_reactions
    announcement_reactions
      .group(:announcement_id, :name, :custom_emoji_id)
      .order(
        Arel.sql('MIN(created_at)').asc
      )
  end

  def value_for_reaction_me_column(account)
    if account.nil?
      'FALSE AS me'
    else
      <<~SQL.squish
        EXISTS(
          SELECT 1
          FROM announcement_reactions inner_reactions
          WHERE inner_reactions.account_id = #{account.id}
            AND inner_reactions.announcement_id = announcement_reactions.announcement_id
            AND inner_reactions.name = announcement_reactions.name
        ) AS me
      SQL
    end
  end

  def set_published
    return unless scheduled_at.blank? || scheduled_at.past?

    self.published = true
    self.published_at = Time.now.utc
  end
end<|MERGE_RESOLUTION|>--- conflicted
+++ resolved
@@ -81,16 +81,9 @@
       [:name, :custom_emoji_id, 'COUNT(*) as count'].tap do |values|
         values << value_for_reaction_me_column(account)
       end
-<<<<<<< HEAD
-    end.to_a
-
-    ActiveRecord::Associations::Preloader.new(records: records, associations: :custom_emoji).call
-    records
-=======
     ).to_a.tap do |records|
       ActiveRecord::Associations::Preloader.new(records: records, associations: :custom_emoji).call
     end
->>>>>>> 428abf33
   end
 
   private
