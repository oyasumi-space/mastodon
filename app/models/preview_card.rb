# frozen_string_literal: true

# == Schema Information
#
# Table name: preview_cards
#
#  id                           :bigint(8)        not null, primary key
#  url                          :string           default(""), not null
#  title                        :string           default(""), not null
#  description                  :string           default(""), not null
#  image_file_name              :string
#  image_content_type           :string
#  image_updated_at             :datetime
#  type                         :integer          default("link"), not null
#  html                         :text             default(""), not null
#  author_name                  :string           default(""), not null
#  author_url                   :string           default(""), not null
#  provider_name                :string           default(""), not null
#  provider_url                 :string           default(""), not null
#  width                        :integer          default(0), not null
#  height                       :integer          default(0), not null
#  created_at                   :datetime         not null
#  updated_at                   :datetime         not null
#  embed_url                    :string           default(""), not null
#  image_storage_schema_version :integer
#  blurhash                     :string
#  language                     :string
#  max_score                    :float
#  max_score_at                 :datetime
#  trendable                    :boolean
#  link_type                    :integer
#  published_at                 :datetime
#  image_description            :string           default(""), not null
<<<<<<< HEAD
#  image_file_size              :integer
=======
#  author_account_id            :bigint(8)
>>>>>>> 7f808ff6
#

class PreviewCard < ApplicationRecord
  include Attachmentable

  IMAGE_MIME_TYPES = ['image/jpeg', 'image/png', 'image/gif', 'image/webp'].freeze
  LIMIT = 2.megabytes

  BLURHASH_OPTIONS = {
    x_comp: 4,
    y_comp: 4,
  }.freeze

  self.inheritance_column = false

  enum :type, { link: 0, photo: 1, video: 2, rich: 3 }
  enum :link_type, { unknown: 0, article: 1 }

  has_many :preview_cards_statuses, dependent: :delete_all, inverse_of: :preview_card
  has_many :statuses, through: :preview_cards_statuses

  has_one :trend, class_name: 'PreviewCardTrend', inverse_of: :preview_card, dependent: :destroy
  belongs_to :author_account, class_name: 'Account', optional: true

  has_attached_file :image, processors: [:thumbnail, :blurhash_transcoder], styles: ->(f) { image_styles(f) }, convert_options: { all: '-quality 90 +profile "!icc,*" +set date:modify +set date:create +set date:timestamp' }, validate_media_type: false

  validates :url, presence: true, uniqueness: true, url: true
  validates_attachment_content_type :image, content_type: IMAGE_MIME_TYPES
  validates_attachment_size :image, less_than: LIMIT
  remotable_attachment :image, LIMIT

  scope :cached, -> { where.not(image_file_name: [nil, '']) }

  before_save :extract_dimensions, if: :link?

  # This can be set by the status when retrieving the preview card using the join model
  attr_accessor :original_url

  def appropriate_for_trends?
    link? && article? && title.present? && description.present? && image.present? && provider_name.present?
  end

  def domain
    @domain ||= Addressable::URI.parse(url).normalized_host
  end

  def provider
    @provider ||= PreviewCardProvider.matching_domain(domain)
  end

  def trendable?
    if attributes['trendable'].nil?
      provider&.trendable?
    else
      attributes['trendable']
    end
  end

  def requires_review?
    attributes['trendable'].nil? && (provider.nil? || provider.requires_review?)
  end

  def requires_review_notification?
    attributes['trendable'].nil? && (provider.nil? || provider.requires_review_notification?)
  end

  def decaying?
    max_score_at && max_score_at >= Trends.links.options[:max_score_cooldown].ago && max_score_at < 1.day.ago
  end

  attr_writer :provider

  def local?
    false
  end

  def missing_image?
    width.present? && height.present? && image_file_name.blank?
  end

  def save_with_optional_image!
    save!
  rescue ActiveRecord::RecordInvalid
    self.image = nil
    save!
  end

  def history
    @history ||= Trends::History.new('links', id)
  end

  class << self
    private

    def image_styles(file)
      styles = {
        original: {
          pixels: 230_400, # 640x360px
          file_geometry_parser: FastGeometryParser,
          convert_options: '-coalesce',
          blurhash: BLURHASH_OPTIONS,
        },
      }

      styles[:original][:format] = 'jpg' if file.instance.image_content_type == 'image/gif'
      styles
    end
  end

  private

  def extract_dimensions
    file = image.queued_for_write[:original]

    return if file.nil?

    width, height = FastImage.size(file.path)

    return nil if width.nil?

    self.width  = width
    self.height = height
  end
end<|MERGE_RESOLUTION|>--- conflicted
+++ resolved
@@ -31,11 +31,8 @@
 #  link_type                    :integer
 #  published_at                 :datetime
 #  image_description            :string           default(""), not null
-<<<<<<< HEAD
 #  image_file_size              :integer
-=======
 #  author_account_id            :bigint(8)
->>>>>>> 7f808ff6
 #
 
 class PreviewCard < ApplicationRecord
