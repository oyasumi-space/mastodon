--- conflicted
+++ resolved
@@ -35,11 +35,7 @@
   include Expireable
   include Redisable
 
-<<<<<<< HEAD
-  enum action: { warn: 0, hide: 1, half_warn: 2 }, _suffix: :action
-=======
-  enum :action, { warn: 0, hide: 1 }, suffix: :action
->>>>>>> 96ddf1d4
+  enum :action, { warn: 0, hide: 1, half_warn: 2 }, suffix: :action
 
   belongs_to :account
   has_many :keywords, class_name: 'CustomFilterKeyword', inverse_of: :custom_filter, dependent: :destroy
