--- conflicted
+++ resolved
@@ -102,17 +102,11 @@
   accepts_nested_attributes_for :invite_request, reject_if: ->(attributes) { attributes['text'].blank? && !Setting.require_invite_text }
   validates :invite_request, presence: true, on: :create, if: :invite_text_required?
 
-<<<<<<< HEAD
+  has_one :custom_css, inverse_of: :user, dependent: :destroy
+
   validates :email, presence: true, email_address: true
 
-  validates_with BlacklistedEmailValidator, if: -> { ENV['EMAIL_DOMAIN_LISTS_APPLY_AFTER_CONFIRMATION'] == 'true' || !confirmed? }
-=======
-  has_one :custom_css, inverse_of: :user, dependent: :destroy
-
-  validates :email, presence: true, email_address: true
-
   validates_with UserEmailValidator, if: -> { ENV['EMAIL_DOMAIN_LISTS_APPLY_AFTER_CONFIRMATION'] == 'true' || !confirmed? }
->>>>>>> 428abf33
   validates_with EmailMxValidator, if: :validate_email_dns?
   validates :agreement, acceptance: { allow_nil: false, accept: [true, 'true', '1'] }, on: :create
 
@@ -513,17 +507,6 @@
 
   def sanitize_role
     self.role = nil if role.present? && role.everyone?
-<<<<<<< HEAD
-  end
-
-  def sanitize_time_zone
-    self.time_zone = nil if time_zone.present? && ActiveSupport::TimeZone[time_zone].nil?
-  end
-
-  def sanitize_locale
-    self.locale = nil if locale.present? && I18n.available_locales.exclude?(locale.to_sym)
-=======
->>>>>>> 428abf33
   end
 
   def prepare_new_user!
