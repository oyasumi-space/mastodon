# frozen_string_literal: true

# == Schema Information
#
# Table name: statuses
#
#  id                           :bigint(8)        not null, primary key
#  uri                          :string
#  text                         :text             default(""), not null
#  created_at                   :datetime         not null
#  updated_at                   :datetime         not null
#  in_reply_to_id               :bigint(8)
#  reblog_of_id                 :bigint(8)
#  url                          :string
#  sensitive                    :boolean          default(FALSE), not null
#  visibility                   :integer          default("public"), not null
#  spoiler_text                 :text             default(""), not null
#  reply                        :boolean          default(FALSE), not null
#  language                     :string
#  conversation_id              :bigint(8)
#  local                        :boolean
#  account_id                   :bigint(8)        not null
#  application_id               :bigint(8)
#  in_reply_to_account_id       :bigint(8)
#  poll_id                      :bigint(8)
#  deleted_at                   :datetime
#  edited_at                    :datetime
#  trendable                    :boolean
#  ordered_media_attachment_ids :bigint(8)        is an Array
#  searchability                :integer
#  markdown                     :boolean          default(FALSE)
#  limited_scope                :integer
#  quote_of_id                  :bigint(8)
#

require 'ostruct'

class Status < ApplicationRecord
  include Cacheable
  include Discard::Model
  include Paginable
  include RateLimitable
<<<<<<< HEAD
  include StatusSafeReblogInsert
  include StatusSearchConcern
  include DtlHelper
=======
  include Status::SafeReblogInsert
  include Status::SearchConcern
  include Status::SnapshotConcern
  include Status::ThreadingConcern
>>>>>>> 456597da

  rate_limit by: :account, family: :statuses

  self.discard_column = :deleted_at

  # If `override_timestamps` is set at creation time, Snowflake ID creation
  # will be based on current time instead of `created_at`
  attr_accessor :override_timestamps

  update_index('statuses', :proper)
  update_index('public_statuses', :proper)

  enum visibility: { public: 0, unlisted: 1, private: 2, direct: 3, limited: 4, public_unlisted: 10, login: 11 }, _suffix: :visibility
  enum searchability: { public: 0, private: 1, direct: 2, limited: 3, unsupported: 4, public_unlisted: 10 }, _suffix: :searchability
  enum limited_scope: { none: 0, mutual: 1, circle: 2, personal: 3, reply: 4 }, _suffix: :limited

  belongs_to :application, class_name: 'Doorkeeper::Application', optional: true

  belongs_to :account, inverse_of: :statuses
  belongs_to :in_reply_to_account, class_name: 'Account', optional: true
  belongs_to :conversation, optional: true
  has_one :owned_conversation, class_name: 'Conversation', foreign_key: 'ancestor_status_id', dependent: :nullify, inverse_of: false
  belongs_to :preloadable_poll, class_name: 'Poll', foreign_key: 'poll_id', optional: true, inverse_of: false

  belongs_to :thread, foreign_key: 'in_reply_to_id', class_name: 'Status', inverse_of: :replies, optional: true
  belongs_to :reblog, foreign_key: 'reblog_of_id', class_name: 'Status', inverse_of: :reblogs, optional: true
  belongs_to :quote, foreign_key: 'quote_of_id', class_name: 'Status', inverse_of: :quotes, optional: true

  has_many :favourites, inverse_of: :status, dependent: :destroy
  has_many :emoji_reactions, inverse_of: :status, dependent: :destroy
  has_many :bookmarks, inverse_of: :status, dependent: :destroy
  has_many :reblogs, foreign_key: 'reblog_of_id', class_name: 'Status', inverse_of: :reblog, dependent: :destroy
  has_many :reblogged_by_accounts, through: :reblogs, class_name: 'Account', source: :account
<<<<<<< HEAD
  has_many :quotes, foreign_key: 'quote_of_id', class_name: 'Status', inverse_of: :quote
  has_many :quoted_by_accounts, through: :quotes, class_name: 'Account', source: :account
  has_many :replies, foreign_key: 'in_reply_to_id', class_name: 'Status', inverse_of: :thread
  has_many :mentions, dependent: :destroy, inverse_of: :status
  has_many :mentioned_accounts, through: :mentions, source: :account, class_name: 'Account'
  has_many :active_mentions, -> { active }, class_name: 'Mention', inverse_of: :status
  has_many :silent_mentions, -> { silent }, class_name: 'Mention', inverse_of: :status
=======
  has_many :replies, foreign_key: 'in_reply_to_id', class_name: 'Status', inverse_of: :thread, dependent: nil
  has_many :mentions, dependent: :destroy, inverse_of: :status
  has_many :mentioned_accounts, through: :mentions, source: :account, class_name: 'Account'
>>>>>>> 456597da
  has_many :media_attachments, dependent: :nullify
  has_many :reference_objects, class_name: 'StatusReference', inverse_of: :status, dependent: :destroy
  has_many :references, through: :reference_objects, class_name: 'Status', source: :target_status
  has_many :referenced_by_status_objects, foreign_key: 'target_status_id', class_name: 'StatusReference', inverse_of: :target_status, dependent: :destroy
  has_many :referenced_by_statuses, through: :referenced_by_status_objects, class_name: 'Status', source: :status
  has_many :capability_tokens, class_name: 'StatusCapabilityToken', inverse_of: :status, dependent: :destroy
  has_many :bookmark_category_relationships, class_name: 'BookmarkCategoryStatus', inverse_of: :status, dependent: :destroy
  has_many :bookmark_categories, class_name: 'BookmarkCategory', through: :bookmark_category_relationships, source: :bookmark_category
  has_many :joined_bookmark_categories, class_name: 'BookmarkCategory', through: :bookmark_category_relationships, source: :bookmark_category

  # The `dependent` option is enabled by the initial `mentions` association declaration
  has_many :active_mentions, -> { active }, class_name: 'Mention', inverse_of: :status # rubocop:disable Rails/HasManyOrHasOneDependent

  # Those associations are used for the private search index
  has_many :local_mentioned, -> { merge(Account.local) }, through: :active_mentions, source: :account
  has_many :local_favorited, -> { merge(Account.local) }, through: :favourites, source: :account
  has_many :local_reblogged, -> { merge(Account.local) }, through: :reblogs, source: :account
  has_many :local_bookmarked, -> { merge(Account.local) }, through: :bookmarks, source: :account
  has_many :local_bookmark_categoried, -> { merge(Account.local) }, through: :bookmark_categories, source: :account
  has_many :local_emoji_reacted, -> { merge(Account.local) }, through: :emoji_reactions, source: :account
  has_many :local_referenced, -> { merge(Account.local) }, through: :referenced_by_statuses, source: :account

  has_and_belongs_to_many :tags

  # Because of a composite primary key, the `dependent` option cannot be used on this association
  has_one :preview_cards_status, inverse_of: :status # rubocop:disable Rails/HasManyOrHasOneDependent

  has_one :notification, as: :activity, dependent: :destroy
  has_one :status_stat, inverse_of: :status, dependent: nil
  has_one :poll, inverse_of: :status, dependent: :destroy
<<<<<<< HEAD
  has_one :trend, class_name: 'StatusTrend', inverse_of: :status
  has_one :scheduled_expiration_status, inverse_of: :status, dependent: :destroy
  has_one :circle_status, inverse_of: :status, dependent: :destroy
  has_many :list_status, inverse_of: :status, dependent: :destroy
=======
  has_one :trend, class_name: 'StatusTrend', inverse_of: :status, dependent: nil
>>>>>>> 456597da

  validates :uri, uniqueness: true, presence: true, unless: :local?
  validates :text, presence: true, unless: -> { with_media? || reblog? }
  validates_with StatusLengthValidator
  validates_with DisallowedHashtagsValidator
  validates :reblog, uniqueness: { scope: :account }, if: :reblog?
  validates :visibility, exclusion: { in: %w(direct limited) }, if: :reblog?

  accepts_nested_attributes_for :poll

  default_scope { recent.kept }

  scope :recent, -> { reorder(id: :desc) }
  scope :remote, -> { where(local: false).where.not(uri: nil) }
  scope :local,  -> { where(local: true).or(where(uri: nil)) }
  scope :with_accounts, ->(ids) { where(id: ids).includes(:account) }
  scope :without_replies, -> { where('statuses.reply = FALSE OR statuses.in_reply_to_account_id = statuses.account_id') }
  scope :without_reblogs, -> { where(statuses: { reblog_of_id: nil }) }
  scope :with_public_visibility, -> { where(visibility: [:public, :public_unlisted, :login]) }
  scope :with_public_search_visibility, -> { merge(where(visibility: [:public, :public_unlisted, :login]).or(Status.where(searchability: [:public, :public_unlisted]))) }
  scope :tagged_with, ->(tag_ids) { joins(:statuses_tags).where(statuses_tags: { tag_id: tag_ids }) }
  scope :excluding_silenced_accounts, -> { left_outer_joins(:account).where(accounts: { silenced_at: nil }) }
  scope :including_silenced_accounts, -> { left_outer_joins(:account).where.not(accounts: { silenced_at: nil }) }
  scope :not_excluded_by_account, ->(account) { where.not(account_id: account.excluded_from_timeline_account_ids) }
  scope :not_domain_blocked_by_account, ->(account) { account.excluded_from_timeline_domains.blank? ? left_outer_joins(:account) : left_outer_joins(:account).where('accounts.domain IS NULL OR accounts.domain NOT IN (?)', account.excluded_from_timeline_domains) }
  scope :tagged_with_all, lambda { |tag_ids|
    Array(tag_ids).map(&:to_i).reduce(self) do |result, id|
      result.where(<<~SQL.squish, tag_id: id)
        EXISTS(SELECT 1 FROM statuses_tags WHERE statuses_tags.status_id = statuses.id AND statuses_tags.tag_id = :tag_id)
      SQL
    end
  }
  scope :tagged_with_none, lambda { |tag_ids|
    where('NOT EXISTS (SELECT * FROM statuses_tags forbidden WHERE forbidden.status_id = statuses.id AND forbidden.tag_id IN (?))', tag_ids)
  }
  scope :unset_searchability, -> { where(searchability: nil, reblog_of_id: nil) }

  after_create_commit :trigger_create_webhooks
  after_update_commit :trigger_update_webhooks

  after_create_commit  :increment_counter_caches
  after_destroy_commit :decrement_counter_caches

  after_create_commit :store_uri, if: :local?
  after_create_commit :update_statistics, if: :local?

  before_validation :prepare_contents, if: :local?
  before_validation :set_reblog
  before_validation :set_visibility
  before_validation :set_searchability
  before_validation :set_conversation
  before_validation :set_local

  around_create Mastodon::Snowflake::Callbacks

  after_create :set_poll_id

  # The `prepend: true` option below ensures this runs before
  # the `dependent: destroy` callbacks remove relevant records
  before_destroy :unlink_from_conversations!, prepend: true
  before_destroy :reset_preview_card!

  cache_associated :application,
                   :media_attachments,
                   :conversation,
                   :status_stat,
                   :tags,
                   :preloadable_poll,
                   :reference_objects,
                   :scheduled_expiration_status,
                   preview_cards_status: [:preview_card],
                   account: [:account_stat, user: :role],
                   active_mentions: { account: :account_stat },
                   reblog: [
                     :application,
                     :tags,
                     :media_attachments,
                     :conversation,
                     :status_stat,
                     :preloadable_poll,
                     :reference_objects,
                     :scheduled_expiration_status,
                     preview_cards_status: [:preview_card],
                     account: [:account_stat, user: :role],
                     active_mentions: { account: :account_stat },
                   ],
                   quote: [
                     :application,
                     :tags,
                     :media_attachments,
                     :conversation,
                     :status_stat,
                     :preloadable_poll,
                     :reference_objects,
                     :scheduled_expiration_status,
                     preview_cards_status: [:preview_card],
                     account: [:account_stat, user: :role],
                     active_mentions: { account: :account_stat },
                   ],
                   thread: { account: :account_stat }

  delegate :domain, to: :account, prefix: true

  REAL_TIME_WINDOW = 6.hours

  def cache_key
    "v3:#{super}"
  end

  def to_log_human_identifier
    account.acct
  end

  def to_log_permalink
    ActivityPub::TagManager.instance.uri_for(self)
  end

  def reply?
    !in_reply_to_id.nil? || attributes['reply']
  end

  def local?
    attributes['local'] || uri.nil?
  end

  def in_reply_to_local_account?
    reply? && thread&.account&.local?
  end

  def reblog?
    !reblog_of_id.nil?
  end

  def quote?
    !quote_of_id.nil? && !quote.nil?
  end

  def within_realtime_window?
    created_at >= REAL_TIME_WINDOW.ago
  end

  def verb
    if destroyed?
      :delete
    else
      reblog? ? :share : :post
    end
  end

  def object_type
    reply? ? :comment : :note
  end

  def proper
    reblog? ? reblog : self
  end

  def content
    proper.text
  end

  def target
    reblog
  end

  def preview_card
    preview_cards_status&.preview_card&.tap { |x| x.original_url = preview_cards_status.url }
  end

  def reset_preview_card!
    PreviewCardsStatus.where(status_id: id).delete_all
  end

  def hidden?
    !distributable?
  end

  def distributable?
    public_visibility? || unlisted_visibility? || public_unlisted_visibility?
  end

  alias sign? distributable?

  def with_media?
    ordered_media_attachments.any?
  end

  def expired?
    false
    # !expired_at.nil?
  end

  def with_preview_card?
    preview_cards_status.present?
  end

  def with_poll?
    preloadable_poll.present?
  end

  def with_status_reference?
    reference_objects.any?
  end

  def non_sensitive_with_media?
    !sensitive? && with_media?
  end

  def reported?
    @reported ||= Report.where(target_account: account).unresolved.where('? = ANY(status_ids)', id).exists?
  end

  def dtl?
    (%w(public public_unlisted login).include?(visibility) || (unlisted_visibility? && public_searchability?)) && tags.where(name: dtl_tag_name).exists?
  end

  def emojis
    return @emojis if defined?(@emojis)

    fields  = [spoiler_text, text]
    fields += preloadable_poll.options unless preloadable_poll.nil?

    @emojis = CustomEmoji.from_text(fields.join(' '), account.domain)
  end

  def ordered_media_attachments
    if ordered_media_attachment_ids.nil?
      media_attachments
    else
      map = media_attachments.index_by(&:id)
      ordered_media_attachment_ids.filter_map { |media_attachment_id| map[media_attachment_id] }
    end
  end

  def replies_count
    status_stat&.replies_count || 0
  end

  def reblogs_count
    status_stat&.reblogs_count || 0
  end

  def favourites_count
    status_stat&.favourites_count || 0
  end

  def emoji_reactions_count
    status_stat&.emoji_reactions_count || 0
  end

  def emoji_reaction_accounts_count
    status_stat&.emoji_reaction_accounts_count || 0
  end

  def status_referred_by_count
    status_stat&.status_referred_by_count || 0
  end

  def increment_count!(key)
    update_status_stat!(key => public_send(key) + 1)
  end

  def decrement_count!(key)
    update_status_stat!(key => [public_send(key) - 1, 0].max)
  end

  def add_status_referred_by_count!(diff)
    update_status_stat!(status_referred_by_count: [public_send(:status_referred_by_count) + diff, 0].max)
  end

  def emoji_reactions_grouped_by_name(account = nil, **options)
    return [] if account.present? && !self.account.show_emoji_reaction?(account)
    return [] if account.nil? && !options[:force] && self.account.emoji_reaction_policy != :allow

    permitted_account_ids = options[:permitted_account_ids]

    (Oj.load(status_stat&.emoji_reactions || '', mode: :strict) || []).tap do |emoji_reactions|
      if account.present?
        public_emoji_reactions = []

        emoji_reactions.each do |emoji_reaction|
          emoji_reaction['me'] = emoji_reaction['account_ids'].include?(account.id.to_s)
          emoji_reaction['account_ids'] -= account.excluded_from_timeline_account_ids.map(&:to_s)

          accounts = []
          if permitted_account_ids
            emoji_reaction['account_ids'] = emoji_reaction['account_ids'] & permitted_account_ids.map(&:to_s)
          else
            accounts = Account.where(id: emoji_reaction['account_ids'], silenced_at: nil, suspended_at: nil)
            accounts = accounts.where('domain IS NULL OR domain NOT IN (?)', account.excluded_from_timeline_domains) if account.excluded_from_timeline_domains.size.positive?
            emoji_reaction['account_ids'] = accounts.pluck(:id).map(&:to_s)
          end

          emoji_reaction['count'] = emoji_reaction['account_ids'].size
          public_emoji_reactions << emoji_reaction if (emoji_reaction['count']).positive?
        end

        public_emoji_reactions
      else
        emoji_reactions
      end
    end
  end

  def generate_emoji_reactions_grouped_by_name
    records = emoji_reactions.group(:name).order(Arel.sql('MIN(created_at) ASC')).select('name, min(custom_emoji_id) as custom_emoji_id, count(*) as count, array_agg(account_id::text order by created_at) as account_ids')
    Oj.dump(ActiveModelSerializers::SerializableResource.new(records, each_serializer: REST::EmojiReactionsGroupedByNameSerializer, scope: nil, scope_name: :current_user))
  end

  def refresh_emoji_reactions_grouped_by_name!
    generate_emoji_reactions_grouped_by_name.tap do |emoji_reactions_json|
      update_status_stat!(emoji_reactions: emoji_reactions_json, emoji_reactions_count: emoji_reactions.size, emoji_reaction_accounts_count: emoji_reactions.map(&:account_id).uniq.size)
    end
  end

  def generate_emoji_reactions_grouped_by_account
    # TODO: for serializer
    EmojiReaction.where(status_id: id).group_by(&:account)
  end

  def trendable?
    if attributes['trendable'].nil?
      account.trendable?
    else
      attributes['trendable']
    end
  end

  def requires_review?
    attributes['trendable'].nil? && account.requires_review?
  end

  def requires_review_notification?
    attributes['trendable'].nil? && account.requires_review_notification?
  end

  def compute_searchability
    local = account.local?
    check_searchability = public_unlisted_searchability? ? 'public' : searchability

    return 'private' if %w(public public_unlisted).include?(check_searchability) && account.silenced?
    return 'direct' if unsupported_searchability?
    return check_searchability if local && !check_searchability.nil?
    return 'direct' if local || %i(public private direct limited).exclude?(account.searchability.to_sym)

    account_searchability = Status.searchabilities[account.searchability]
    status_searchability = Status.searchabilities[check_searchability.nil? ? 'direct' : check_searchability]
    Status.searchabilities.invert.fetch([account_searchability, status_searchability].max) || 'direct'
  end

  def compute_searchability_activitypub
    return 'private' if public_unlisted_searchability?

    compute_searchability
  end

  def compute_searchability_local
    return 'public_unlisted' if public_unlisted_searchability?

    compute_searchability
  end

  def searchable_visibility
    return limited_scope if limited_visibility? && !none_limited?

    visibility
  end

  class << self
    def selectable_visibilities
      vs = visibilities.keys - %w(direct limited)
      vs -= %w(public_unlisted) unless Setting.enable_public_unlisted_visibility
      vs
    end

    def selectable_reblog_visibilities
      %w(unset) + selectable_visibilities
    end

    def selectable_searchabilities
      searchabilities.keys - %w(unsupported)
    end

    def selectable_searchabilities_for_search
      searchabilities.keys - %w(public_unlisted unsupported)
    end

    def favourites_map(status_ids, account_id)
      Favourite.select('status_id').where(status_id: status_ids).where(account_id: account_id).each_with_object({}) { |f, h| h[f.status_id] = true }
    end

    def bookmarks_map(status_ids, account_id)
      Bookmark.select('status_id').where(status_id: status_ids).where(account_id: account_id).map { |f| [f.status_id, true] }.to_h
    end

    def reblogs_map(status_ids, account_id)
      unscoped.select('reblog_of_id').where(reblog_of_id: status_ids).where(account_id: account_id).each_with_object({}) { |s, h| h[s.reblog_of_id] = true }
    end

    def mutes_map(conversation_ids, account_id)
      ConversationMute.select('conversation_id').where(conversation_id: conversation_ids).where(account_id: account_id).each_with_object({}) { |m, h| h[m.conversation_id] = true }
    end

    def blocks_map(account_ids, account_id)
      Block.where(account_id: account_id, target_account_id: account_ids).each_with_object({}) { |b, h| h[b.target_account_id] = true }
    end

    def domain_blocks_map(domains, account_id)
      AccountDomainBlock.where(account_id: account_id, domain: domains).each_with_object({}) { |d, h| h[d.domain] = true }
    end

    def pins_map(status_ids, account_id)
      StatusPin.select('status_id').where(status_id: status_ids).where(account_id: account_id).each_with_object({}) { |p, h| h[p.status_id] = true }
    end

    def emoji_reaction_allows_map(status_ids, account_id)
      my_account = Account.find_by(id: account_id)
      Status.where(id: status_ids).pluck(:account_id).uniq.index_with { |a| Account.find_by(id: a).show_emoji_reaction?(my_account) }
    end

    def emoji_reaction_availables_map(domains)
      domains.index_with { |d| InstanceInfo.emoji_reaction_available?(d) }
    end

    def reload_stale_associations!(cached_items)
      account_ids = []

      cached_items.each do |item|
        account_ids << item.account_id
        account_ids << item.reblog.account_id if item.reblog?
      end

      account_ids.uniq!

      status_ids = cached_items.map { |item| item.reblog? ? item.reblog_of_id : item.id }.uniq

      return if account_ids.empty?

      accounts = Account.where(id: account_ids).includes(:account_stat, :user).index_by(&:id)

      status_stats = StatusStat.where(status_id: status_ids).index_by(&:status_id)

      cached_items.each do |item|
        item.account = accounts[item.account_id]
        item.reblog.account = accounts[item.reblog.account_id] if item.reblog?

        if item.reblog?
          status_stat = status_stats[item.reblog.id]
          item.reblog.status_stat = status_stat if status_stat.present?
        else
          status_stat = status_stats[item.id]
          item.status_stat = status_stat if status_stat.present?
        end
      end
    end

    def from_text(text)
      return [] if text.blank?

      text.scan(FetchLinkCardService::URL_PATTERN).map(&:second).uniq.filter_map do |url|
        status = if TagManager.instance.local_url?(url)
                   ActivityPub::TagManager.instance.uri_to_resource(url, Status)
                 else
                   EntityCache.instance.status(url)
                 end

        status&.distributable? ? status : nil
      end
    end
  end

  def status_stat
    super || build_status_stat
  end

  def discard_with_reblogs
    discard_time = Time.current
    Status.unscoped.where(reblog_of_id: id, deleted_at: [nil, deleted_at]).in_batches.update_all(deleted_at: discard_time) unless reblog?
    update_attribute(:deleted_at, discard_time)
  end

  def unlink_from_conversations!
    return unless direct_visibility?

    inbox_owners = mentioned_accounts.local
    inbox_owners += [account] if account.local?

    inbox_owners.each do |inbox_owner|
      AccountConversation.remove_status(inbox_owner, self)
    end
  end

  def distributable_friend?
    public_visibility? || public_unlisted_visibility? || (unlisted_visibility? && (public_searchability? || public_unlisted_searchability?))
  end

  private

  def update_status_stat!(attrs)
    return if marked_for_destruction? || destroyed?

    status_stat.update(attrs)
  end

  def store_uri
    update_column(:uri, ActivityPub::TagManager.instance.uri_for(self)) if uri.nil?
  end

  def prepare_contents
    text&.strip!
    spoiler_text&.strip!
  end

  def set_reblog
    self.reblog = reblog.reblog if reblog? && reblog.reblog?
  end

  def set_poll_id
    update_column(:poll_id, poll.id) if association(:poll).loaded? && poll.present?
  end

  def set_visibility
    self.visibility = reblog.visibility if reblog? && visibility.nil?
    self.visibility = (account.locked? ? :private : :public) if visibility.nil?
    self.sensitive  = false if sensitive.nil?
  end

  def set_searchability
    return if searchability.nil?

    self.searchability = if %w(public public_unlisted login unlisted).include?(visibility)
                           searchability
                         elsif visibility == 'limited' || visibility == 'direct'
                           searchability == 'limited' ? :limited : :direct
                         elsif visibility == 'private'
                           searchability == 'public' || searchability == 'public_unlisted' ? :private : searchability
                         else
                           :direct
                         end
  end

  def set_conversation
    self.thread = thread.reblog if thread&.reblog?

    self.reply = !(in_reply_to_id.nil? && thread.nil?) unless reply

    if reply? && !thread.nil? && (!limited_visibility? || none_limited? || reply_limited?)
      self.in_reply_to_account_id = carried_over_reply_to_account_id
      self.conversation_id        = thread.conversation_id if conversation_id.nil?
    elsif conversation_id.nil?
      if local?
        self.owned_conversation = Conversation.new
        self.conversation = owned_conversation
      else
        self.conversation = Conversation.new
      end
    end
  end

  def carried_over_reply_to_account_id
    if thread.account_id == account_id && thread.reply?
      thread.in_reply_to_account_id
    else
      thread.account_id
    end
  end

  def set_local
    self.local = account.local?
  end

  def update_statistics
    return unless distributable?

    ActivityTracker.increment('activity:statuses:local')
  end

  def increment_counter_caches
    return if direct_visibility?

    account&.increment_count!(:statuses_count)
    reblog&.increment_count!(:reblogs_count) if reblog?
    thread&.increment_count!(:replies_count) if in_reply_to_id.present? && distributable?
  end

  def decrement_counter_caches
    return if direct_visibility? || new_record?

    account&.decrement_count!(:statuses_count)
    reblog&.decrement_count!(:reblogs_count) if reblog?
    thread&.decrement_count!(:replies_count) if in_reply_to_id.present? && distributable?
  end

  def trigger_create_webhooks
    TriggerWebhookWorker.perform_async('status.created', 'Status', id) if local?
  end

  def trigger_update_webhooks
    TriggerWebhookWorker.perform_async('status.updated', 'Status', id) if local?
  end
end<|MERGE_RESOLUTION|>--- conflicted
+++ resolved
@@ -40,16 +40,11 @@
   include Discard::Model
   include Paginable
   include RateLimitable
-<<<<<<< HEAD
-  include StatusSafeReblogInsert
-  include StatusSearchConcern
-  include DtlHelper
-=======
   include Status::SafeReblogInsert
   include Status::SearchConcern
   include Status::SnapshotConcern
   include Status::ThreadingConcern
->>>>>>> 456597da
+  include DtlHelper
 
   rate_limit by: :account, family: :statuses
 
@@ -83,19 +78,11 @@
   has_many :bookmarks, inverse_of: :status, dependent: :destroy
   has_many :reblogs, foreign_key: 'reblog_of_id', class_name: 'Status', inverse_of: :reblog, dependent: :destroy
   has_many :reblogged_by_accounts, through: :reblogs, class_name: 'Account', source: :account
-<<<<<<< HEAD
-  has_many :quotes, foreign_key: 'quote_of_id', class_name: 'Status', inverse_of: :quote
+  has_many :quotes, foreign_key: 'quote_of_id', class_name: 'Status', inverse_of: :quote, dependent: nil
   has_many :quoted_by_accounts, through: :quotes, class_name: 'Account', source: :account
-  has_many :replies, foreign_key: 'in_reply_to_id', class_name: 'Status', inverse_of: :thread
-  has_many :mentions, dependent: :destroy, inverse_of: :status
-  has_many :mentioned_accounts, through: :mentions, source: :account, class_name: 'Account'
-  has_many :active_mentions, -> { active }, class_name: 'Mention', inverse_of: :status
-  has_many :silent_mentions, -> { silent }, class_name: 'Mention', inverse_of: :status
-=======
   has_many :replies, foreign_key: 'in_reply_to_id', class_name: 'Status', inverse_of: :thread, dependent: nil
   has_many :mentions, dependent: :destroy, inverse_of: :status
   has_many :mentioned_accounts, through: :mentions, source: :account, class_name: 'Account'
->>>>>>> 456597da
   has_many :media_attachments, dependent: :nullify
   has_many :reference_objects, class_name: 'StatusReference', inverse_of: :status, dependent: :destroy
   has_many :references, through: :reference_objects, class_name: 'Status', source: :target_status
@@ -108,6 +95,7 @@
 
   # The `dependent` option is enabled by the initial `mentions` association declaration
   has_many :active_mentions, -> { active }, class_name: 'Mention', inverse_of: :status # rubocop:disable Rails/HasManyOrHasOneDependent
+  has_many :silent_mentions, -> { silent }, class_name: 'Mention', inverse_of: :status # rubocop:disable Rails/HasManyOrHasOneDependent
 
   # Those associations are used for the private search index
   has_many :local_mentioned, -> { merge(Account.local) }, through: :active_mentions, source: :account
@@ -126,14 +114,10 @@
   has_one :notification, as: :activity, dependent: :destroy
   has_one :status_stat, inverse_of: :status, dependent: nil
   has_one :poll, inverse_of: :status, dependent: :destroy
-<<<<<<< HEAD
-  has_one :trend, class_name: 'StatusTrend', inverse_of: :status
+  has_one :trend, class_name: 'StatusTrend', inverse_of: :status, dependent: nil
   has_one :scheduled_expiration_status, inverse_of: :status, dependent: :destroy
   has_one :circle_status, inverse_of: :status, dependent: :destroy
   has_many :list_status, inverse_of: :status, dependent: :destroy
-=======
-  has_one :trend, class_name: 'StatusTrend', inverse_of: :status, dependent: nil
->>>>>>> 456597da
 
   validates :uri, uniqueness: true, presence: true, unless: :local?
   validates :text, presence: true, unless: -> { with_media? || reblog? }
