# frozen_string_literal: true

# == Schema Information
#
# Table name: statuses
#
#  id                           :bigint(8)        not null, primary key
#  uri                          :string
#  text                         :text             default(""), not null
#  created_at                   :datetime         not null
#  updated_at                   :datetime         not null
#  in_reply_to_id               :bigint(8)
#  reblog_of_id                 :bigint(8)
#  url                          :string
#  sensitive                    :boolean          default(FALSE), not null
#  visibility                   :integer          default("public"), not null
#  spoiler_text                 :text             default(""), not null
#  reply                        :boolean          default(FALSE), not null
#  language                     :string
#  conversation_id              :bigint(8)
#  local                        :boolean
#  account_id                   :bigint(8)        not null
#  application_id               :bigint(8)
#  in_reply_to_account_id       :bigint(8)
#  poll_id                      :bigint(8)
#  deleted_at                   :datetime
#  edited_at                    :datetime
#  trendable                    :boolean
#  ordered_media_attachment_ids :bigint(8)        is an Array
#  searchability                :integer
#  markdown                     :boolean          default(FALSE)
#

require 'ostruct'

class Status < ApplicationRecord
  include Discard::Model
  include Paginable
  include Cacheable
  include StatusThreadingConcern
  include StatusSnapshotConcern
  include RateLimitable
  include StatusSafeReblogInsert

  rate_limit by: :account, family: :statuses

  self.discard_column = :deleted_at

  # If `override_timestamps` is set at creation time, Snowflake ID creation
  # will be based on current time instead of `created_at`
  attr_accessor :override_timestamps

  update_index('statuses', :proper)

  enum visibility: { public: 0, unlisted: 1, private: 2, direct: 3, limited: 4, public_unlisted: 10 }, _suffix: :visibility
  enum searchability: { public: 0, unlisted: 1, private: 2, direct: 3, limited: 4, public_unlisted: 10 }, _suffix: :searchability

  belongs_to :application, class_name: 'Doorkeeper::Application', optional: true

  belongs_to :account, inverse_of: :statuses
  belongs_to :in_reply_to_account, class_name: 'Account', optional: true
  belongs_to :conversation, optional: true
  belongs_to :preloadable_poll, class_name: 'Poll', foreign_key: 'poll_id', optional: true, inverse_of: false

  belongs_to :thread, foreign_key: 'in_reply_to_id', class_name: 'Status', inverse_of: :replies, optional: true
  belongs_to :reblog, foreign_key: 'reblog_of_id', class_name: 'Status', inverse_of: :reblogs, optional: true

  has_many :favourites, inverse_of: :status, dependent: :destroy
  has_many :emoji_reactions, inverse_of: :status, dependent: :destroy
  has_many :bookmarks, inverse_of: :status, dependent: :destroy
  has_many :reblogs, foreign_key: 'reblog_of_id', class_name: 'Status', inverse_of: :reblog, dependent: :destroy
  has_many :reblogged_by_accounts, through: :reblogs, class_name: 'Account', source: :account
  has_many :replies, foreign_key: 'in_reply_to_id', class_name: 'Status', inverse_of: :thread
  has_many :mentions, dependent: :destroy, inverse_of: :status
  has_many :mentioned_accounts, through: :mentions, source: :account, class_name: 'Account'
  has_many :active_mentions, -> { active }, class_name: 'Mention', inverse_of: :status
  has_many :media_attachments, dependent: :nullify

  has_and_belongs_to_many :tags
  has_and_belongs_to_many :preview_cards

  has_one :notification, as: :activity, dependent: :destroy
  has_one :status_stat, inverse_of: :status
  has_one :poll, inverse_of: :status, dependent: :destroy
  has_one :trend, class_name: 'StatusTrend', inverse_of: :status
  has_one :scheduled_expiration_status, inverse_of: :status, dependent: :destroy

  validates :uri, uniqueness: true, presence: true, unless: :local?
  validates :text, presence: true, unless: -> { with_media? || reblog? }
  validates_with StatusLengthValidator
  validates_with DisallowedHashtagsValidator
  validates :reblog, uniqueness: { scope: :account }, if: :reblog?
  validates :visibility, exclusion: { in: %w(direct limited) }, if: :reblog?

  accepts_nested_attributes_for :poll

  default_scope { recent.kept }

  scope :recent, -> { reorder(id: :desc) }
  scope :remote, -> { where(local: false).where.not(uri: nil) }
  scope :local,  -> { where(local: true).or(where(uri: nil)) }
  scope :with_accounts, ->(ids) { where(id: ids).includes(:account) }
  scope :without_replies, -> { where('statuses.reply = FALSE OR statuses.in_reply_to_account_id = statuses.account_id') }
  scope :without_reblogs, -> { where(statuses: { reblog_of_id: nil }) }
  scope :with_public_visibility, -> { where(visibility: [:public, :public_unlisted]) }
  scope :with_global_timeline_visibility, -> { where(visibility: [:public]) }
  scope :tagged_with, ->(tag_ids) { joins(:statuses_tags).where(statuses_tags: { tag_id: tag_ids }) }
  scope :excluding_silenced_accounts, -> { left_outer_joins(:account).where(accounts: { silenced_at: nil }) }
  scope :including_silenced_accounts, -> { left_outer_joins(:account).where.not(accounts: { silenced_at: nil }) }
  scope :not_excluded_by_account, ->(account) { where.not(account_id: account.excluded_from_timeline_account_ids) }
  scope :not_domain_blocked_by_account, ->(account) { account.excluded_from_timeline_domains.blank? ? left_outer_joins(:account) : left_outer_joins(:account).where('accounts.domain IS NULL OR accounts.domain NOT IN (?)', account.excluded_from_timeline_domains) }
  scope :tagged_with_all, lambda { |tag_ids|
    Array(tag_ids).map(&:to_i).reduce(self) do |result, id|
      result.joins("INNER JOIN statuses_tags t#{id} ON t#{id}.status_id = statuses.id AND t#{id}.tag_id = #{id}")
    end
  }
  scope :tagged_with_none, lambda { |tag_ids|
    where('NOT EXISTS (SELECT * FROM statuses_tags forbidden WHERE forbidden.status_id = statuses.id AND forbidden.tag_id IN (?))', tag_ids)
  }
  scope :unset_searchability, -> { where(searchability: nil, reblog_of_id: nil) }

  after_create_commit :trigger_create_webhooks
  after_update_commit :trigger_update_webhooks

  after_create_commit  :increment_counter_caches
  after_destroy_commit :decrement_counter_caches

  after_create_commit :store_uri, if: :local?
  after_create_commit :update_statistics, if: :local?

  before_validation :prepare_contents, if: :local?
  before_validation :set_reblog
  before_validation :set_visibility
  before_validation :set_conversation
  before_validation :set_local

  around_create Mastodon::Snowflake::Callbacks

  after_create :set_poll_id

  # The `prepend: true` option below ensures this runs before
  # the `dependent: destroy` callbacks remove relevant records
  before_destroy :unlink_from_conversations!, prepend: true

  cache_associated :application,
                   :media_attachments,
                   :conversation,
                   :status_stat,
                   :tags,
                   :preview_cards,
                   :preloadable_poll,
                   account: [:account_stat, user: :role],
                   active_mentions: { account: :account_stat },
                   reblog: [
                     :application,
                     :tags,
                     :preview_cards,
                     :media_attachments,
                     :conversation,
                     :status_stat,
                     :preloadable_poll,
                     account: [:account_stat, user: :role],
                     active_mentions: { account: :account_stat },
                   ],
                   thread: { account: :account_stat }

  delegate :domain, to: :account, prefix: true

  REAL_TIME_WINDOW = 6.hours

  def cache_key
    "v2:#{super}"
  end

  def searchable_by(preloaded = nil)
    ids = []

    ids << account_id if local?

    if preloaded.nil?
      ids += mentions.joins(:account).merge(Account.local).active.pluck(:account_id)
      ids += favourites.joins(:account).merge(Account.local).pluck(:account_id)
      ids += emoji_reactions.joins(:account).merge(Account.local).pluck(:account_id)
      ids += reblogs.joins(:account).merge(Account.local).pluck(:account_id)
      ids += bookmarks.joins(:account).merge(Account.local).pluck(:account_id)
      ids += poll.votes.joins(:account).merge(Account.local).pluck(:account_id) if poll.present?
    else
      ids += preloaded.mentions[id] || []
      ids += preloaded.favourites[id] || []
      ids += preloaded.emoji_reactions[id] || []
      ids += preloaded.reblogs[id] || []
      ids += preloaded.bookmarks[id] || []
      ids += preloaded.votes[id] || []
    end

    ids.uniq
  end

  def searchable_text
    [
      spoiler_text,
      FormattingHelper.extract_status_plain_text(self),
      preloadable_poll ? preloadable_poll.options.join("\n\n") : nil,
      ordered_media_attachments.map(&:description).join("\n\n"),
    ].compact.join("\n\n")
  end

  def to_log_human_identifier
    account.acct
  end

  def to_log_permalink
    ActivityPub::TagManager.instance.uri_for(self)
  end

  def reply?
    !in_reply_to_id.nil? || attributes['reply']
  end

  def local?
    attributes['local'] || uri.nil?
  end

  def in_reply_to_local_account?
    reply? && thread&.account&.local?
  end

  def reblog?
    !reblog_of_id.nil?
  end

  def within_realtime_window?
    created_at >= REAL_TIME_WINDOW.ago
  end

  def verb
    if destroyed?
      :delete
    else
      reblog? ? :share : :post
    end
  end

  def object_type
    reply? ? :comment : :note
  end

  def proper
    reblog? ? reblog : self
  end

  def content
    proper.text
  end

  def target
    reblog
  end

  def preview_card
    preview_cards.first
  end

  def hidden?
    !distributable?
  end

  def distributable?
    public_visibility? || unlisted_visibility? || public_unlisted_visibility?
  end

  alias sign? distributable?

  def with_media?
    ordered_media_attachments.any?
  end

  def expired?
    false
    # !expired_at.nil?
  end

  def with_preview_card?
    preview_cards.any?
  end

  def non_sensitive_with_media?
    !sensitive? && with_media?
  end

  def reported?
    @reported ||= Report.where(target_account: account).unresolved.where('? = ANY(status_ids)', id).exists?
  end

  def emojis
    return @emojis if defined?(@emojis)

    fields  = [spoiler_text, text]
    fields += preloadable_poll.options unless preloadable_poll.nil?

    @emojis = CustomEmoji.from_text(fields.join(' '), account.domain)
  end

  def ordered_media_attachments
    if ordered_media_attachment_ids.nil?
      media_attachments
    else
      map = media_attachments.index_by(&:id)
      ordered_media_attachment_ids.filter_map { |media_attachment_id| map[media_attachment_id] }
    end
  end

  def replies_count
    status_stat&.replies_count || 0
  end

  def reblogs_count
    status_stat&.reblogs_count || 0
  end

  def favourites_count
    status_stat&.favourites_count || 0
  end

  def emoji_reactions_count
    status_stat&.emoji_reactions_count || 0
  end

  def emoji_reaction_accounts_count
    status_stat&.emoji_reaction_accounts_count || 0
  end

  def increment_count!(key)
    update_status_stat!(key => public_send(key) + 1)
  end

  def decrement_count!(key)
    update_status_stat!(key => [public_send(key) - 1, 0].max)
  end

  def emoji_reactions_grouped_by_name(account = nil)
    (Oj.load(status_stat&.emoji_reactions || '', mode: :strict) || []).tap do |emoji_reactions|
      if account.present?
        emoji_reactions.each do |emoji_reaction|
          emoji_reaction['me'] = emoji_reaction['account_ids'].include?(account.id.to_s)
          emoji_reaction['account_ids'] -= account.excluded_from_timeline_account_ids.map(&:to_s)
          emoji_reaction['count'] = emoji_reaction['account_ids'].size
        end
      end
    end
  end

  def generate_emoji_reactions_grouped_by_name
    records = emoji_reactions.group(:name).order(Arel.sql('MIN(created_at) ASC')).select('name, min(custom_emoji_id) as custom_emoji_id, count(*) as count, array_agg(account_id::text order by created_at) as account_ids')
    Oj.dump(ActiveModelSerializers::SerializableResource.new(records, each_serializer: REST::EmojiReactionsGroupedByNameSerializer, scope: nil, scope_name: :current_user))
  end

  def refresh_emoji_reactions_grouped_by_name!
    generate_emoji_reactions_grouped_by_name.tap do |emoji_reactions_json|
      update_status_stat!(emoji_reactions: emoji_reactions_json, emoji_reactions_count: emoji_reactions.size, emoji_reaction_accounts_count: emoji_reactions.map(&:account_id).uniq.size)
    end
  end

  def generate_emoji_reactions_grouped_by_account
    # TODO: for serializer
    EmojiReaction.where(status_id: id).group_by(&:account)
  end

  def trendable?
    if attributes['trendable'].nil?
      account.trendable?
    else
      attributes['trendable']
    end
  end

  def requires_review?
    attributes['trendable'].nil? && account.requires_review?
  end

  def requires_review_notification?
    attributes['trendable'].nil? && account.requires_review_notification?
  end

<<<<<<< HEAD
  def compute_searchability
    # Fedibird code
    # searchability || Status.searchabilities.invert.fetch([Account.searchabilities[account.searchability], Status.visibilities[visibility] || 0].max, nil) || 'direct'
    # Reactions only (generic: direct)
    return searchability if searchability
    return account.searchability if account.local? && account.searchability

    'private'
  end

  def compute_searchability_activitypub
    return 'unlisted' if public_unlisted_visibility? && public_searchability?

    compute_searchability
  end

  after_create_commit  :increment_counter_caches
  after_destroy_commit :decrement_counter_caches

  after_create_commit :store_uri, if: :local?
  after_create_commit :update_statistics, if: :local?

  before_validation :prepare_contents, if: :local?
  before_validation :set_reblog
  before_validation :set_visibility
  before_validation :set_searchability
  before_validation :set_conversation
  before_validation :set_local

  around_create Mastodon::Snowflake::Callbacks

  after_create :set_poll_id

=======
>>>>>>> f877aa9d
  class << self
    def selectable_visibilities
      visibilities.keys - %w(direct limited)
    end

    def selectable_searchabilities
      searchabilities.keys - %w(public_unlisted limited)
    end

    def favourites_map(status_ids, account_id)
      Favourite.select('status_id').where(status_id: status_ids).where(account_id: account_id).each_with_object({}) { |f, h| h[f.status_id] = true }
    end

    def bookmarks_map(status_ids, account_id)
      Bookmark.select('status_id').where(status_id: status_ids).where(account_id: account_id).map { |f| [f.status_id, true] }.to_h
    end

    def reblogs_map(status_ids, account_id)
      unscoped.select('reblog_of_id').where(reblog_of_id: status_ids).where(account_id: account_id).each_with_object({}) { |s, h| h[s.reblog_of_id] = true }
    end

    def mutes_map(conversation_ids, account_id)
      ConversationMute.select('conversation_id').where(conversation_id: conversation_ids).where(account_id: account_id).each_with_object({}) { |m, h| h[m.conversation_id] = true }
    end

    def pins_map(status_ids, account_id)
      StatusPin.select('status_id').where(status_id: status_ids).where(account_id: account_id).each_with_object({}) { |p, h| h[p.status_id] = true }
    end

    def emoji_reactions_map(status_ids, account_id)
      EmojiReaction.select('status_id').where(status_id: status_ids).where(account_id: account_id).each_with_object({}) { |e, h| h[e.status_id] = true }
    end

    def reload_stale_associations!(cached_items)
      account_ids = []

      cached_items.each do |item|
        account_ids << item.account_id
        account_ids << item.reblog.account_id if item.reblog?
      end

      account_ids.uniq!

      return if account_ids.empty?

      accounts = Account.where(id: account_ids).includes(:account_stat, :user).index_by(&:id)

      cached_items.each do |item|
        item.account = accounts[item.account_id]
        item.reblog.account = accounts[item.reblog.account_id] if item.reblog?
      end
    end

    def from_text(text)
      return [] if text.blank?

      text.scan(FetchLinkCardService::URL_PATTERN).map(&:second).uniq.filter_map do |url|
        status = if TagManager.instance.local_url?(url)
                   ActivityPub::TagManager.instance.uri_to_resource(url, Status)
                 else
                   EntityCache.instance.status(url)
                 end

        status&.distributable? ? status : nil
      end
    end
  end

  def status_stat
    super || build_status_stat
  end

  def discard_with_reblogs
    discard_time = Time.current
    Status.unscoped.where(reblog_of_id: id, deleted_at: [nil, deleted_at]).in_batches.update_all(deleted_at: discard_time) unless reblog?
    update_attribute(:deleted_at, discard_time)
  end

  def unlink_from_conversations!
    return unless direct_visibility?

    inbox_owners = mentioned_accounts.local
    inbox_owners += [account] if account.local?

    inbox_owners.each do |inbox_owner|
      AccountConversation.remove_status(inbox_owner, self)
    end
  end

  private

  def update_status_stat!(attrs)
    return if marked_for_destruction? || destroyed?

    status_stat.update(attrs)
  end

  def store_uri
    update_column(:uri, ActivityPub::TagManager.instance.uri_for(self)) if uri.nil?
  end

  def prepare_contents
    text&.strip!
    spoiler_text&.strip!
  end

  def set_reblog
    self.reblog = reblog.reblog if reblog? && reblog.reblog?
  end

  def set_poll_id
    update_column(:poll_id, poll.id) if association(:poll).loaded? && poll.present?
  end

  def set_visibility
    self.visibility = reblog.visibility if reblog? && visibility.nil?
    self.visibility = (account.locked? ? :private : :public) if visibility.nil?
    self.sensitive  = false if sensitive.nil?
  end

  def set_searchability
    return if searchability.nil?

    self.searchability = [Status.searchabilities[searchability], Status.visibilities[visibility == 'public_unlisted' ? 'public' : visibility]].max
  end

  def set_conversation
    self.thread = thread.reblog if thread&.reblog?

    self.reply = !(in_reply_to_id.nil? && thread.nil?) unless reply

    if reply? && !thread.nil?
      self.in_reply_to_account_id = carried_over_reply_to_account_id
      self.conversation_id        = thread.conversation_id if conversation_id.nil?
    elsif conversation_id.nil?
      self.conversation = Conversation.new
    end
  end

  def carried_over_reply_to_account_id
    if thread.account_id == account_id && thread.reply?
      thread.in_reply_to_account_id
    else
      thread.account_id
    end
  end

  def set_local
    self.local = account.local?
  end

  def update_statistics
    return unless distributable?

    ActivityTracker.increment('activity:statuses:local')
  end

  def increment_counter_caches
    return if direct_visibility?

    account&.increment_count!(:statuses_count)
    reblog&.increment_count!(:reblogs_count) if reblog?
    thread&.increment_count!(:replies_count) if in_reply_to_id.present? && distributable?
  end

  def decrement_counter_caches
    return if direct_visibility? || new_record?

    account&.decrement_count!(:statuses_count)
    reblog&.decrement_count!(:reblogs_count) if reblog?
    thread&.decrement_count!(:replies_count) if in_reply_to_id.present? && distributable?
  end

  def trigger_create_webhooks
    TriggerWebhookWorker.perform_async('status.created', 'Status', id) if local?
  end

  def trigger_update_webhooks
    TriggerWebhookWorker.perform_async('status.updated', 'Status', id) if local?
  end
end<|MERGE_RESOLUTION|>--- conflicted
+++ resolved
@@ -131,6 +131,7 @@
   before_validation :prepare_contents, if: :local?
   before_validation :set_reblog
   before_validation :set_visibility
+  before_validation :set_searchability
   before_validation :set_conversation
   before_validation :set_local
 
@@ -382,7 +383,6 @@
     attributes['trendable'].nil? && account.requires_review_notification?
   end
 
-<<<<<<< HEAD
   def compute_searchability
     # Fedibird code
     # searchability || Status.searchabilities.invert.fetch([Account.searchabilities[account.searchability], Status.visibilities[visibility] || 0].max, nil) || 'direct'
@@ -399,25 +399,6 @@
     compute_searchability
   end
 
-  after_create_commit  :increment_counter_caches
-  after_destroy_commit :decrement_counter_caches
-
-  after_create_commit :store_uri, if: :local?
-  after_create_commit :update_statistics, if: :local?
-
-  before_validation :prepare_contents, if: :local?
-  before_validation :set_reblog
-  before_validation :set_visibility
-  before_validation :set_searchability
-  before_validation :set_conversation
-  before_validation :set_local
-
-  around_create Mastodon::Snowflake::Callbacks
-
-  after_create :set_poll_id
-
-=======
->>>>>>> f877aa9d
   class << self
     def selectable_visibilities
       visibilities.keys - %w(direct limited)
