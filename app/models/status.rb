--- conflicted
+++ resolved
@@ -185,42 +185,6 @@
     "v3:#{super}"
   end
 
-<<<<<<< HEAD
-  def searchable_by(preloaded = nil)
-    ids = []
-
-    ids << account_id if local?
-
-    if preloaded.nil?
-      ids += mentions.joins(:account).merge(Account.local).active.pluck(:account_id)
-      ids += favourites.joins(:account).merge(Account.local).pluck(:account_id)
-      ids += emoji_reactions.joins(:account).merge(Account.local).pluck(:account_id)
-      ids += reblogs.joins(:account).merge(Account.local).pluck(:account_id)
-      ids += bookmarks.joins(:account).merge(Account.local).pluck(:account_id)
-      ids += poll.votes.joins(:account).merge(Account.local).pluck(:account_id) if poll.present?
-    else
-      ids += preloaded.mentions[id] || []
-      ids += preloaded.favourites[id] || []
-      ids += preloaded.emoji_reactions[id] || []
-      ids += preloaded.reblogs[id] || []
-      ids += preloaded.bookmarks[id] || []
-      ids += preloaded.votes[id] || []
-    end
-
-    ids.uniq
-  end
-
-  def searchable_text
-    [
-      spoiler_text,
-      FormattingHelper.extract_status_plain_text(self),
-      preloadable_poll ? preloadable_poll.options.join("\n\n") : nil,
-      ordered_media_attachments.map(&:description).join("\n\n"),
-    ].compact.join("\n\n")
-  end
-
-=======
->>>>>>> 389b7d23
   def to_log_human_identifier
     account.acct
   end
