# frozen_string_literal: true

# == Schema Information
#
# Table name: statuses
#
#  id                           :bigint(8)        not null, primary key
#  uri                          :string
#  text                         :text             default(""), not null
#  created_at                   :datetime         not null
#  updated_at                   :datetime         not null
#  in_reply_to_id               :bigint(8)
#  reblog_of_id                 :bigint(8)
#  url                          :string
#  sensitive                    :boolean          default(FALSE), not null
#  visibility                   :integer          default("public"), not null
#  spoiler_text                 :text             default(""), not null
#  reply                        :boolean          default(FALSE), not null
#  language                     :string
#  conversation_id              :bigint(8)
#  local                        :boolean
#  account_id                   :bigint(8)        not null
#  application_id               :bigint(8)
#  in_reply_to_account_id       :bigint(8)
#  poll_id                      :bigint(8)
#  deleted_at                   :datetime
#  edited_at                    :datetime
#  trendable                    :boolean
#  ordered_media_attachment_ids :bigint(8)        is an Array
#  searchability                :integer
#  markdown                     :boolean          default(FALSE)
#  limited_scope                :integer
#  quote_of_id                  :bigint(8)
#

require 'ostruct'

class Status < ApplicationRecord
  include Discard::Model
  include Paginable
  include Cacheable
  include StatusThreadingConcern
  include StatusSnapshotConcern
  include RateLimitable
  include StatusSafeReblogInsert
  include StatusSearchConcern
  include DtlHelper

  rate_limit by: :account, family: :statuses

  self.discard_column = :deleted_at

  # If `override_timestamps` is set at creation time, Snowflake ID creation
  # will be based on current time instead of `created_at`
  attr_accessor :override_timestamps

  update_index('statuses', :proper)
  update_index('public_statuses', :proper)

  enum visibility: { public: 0, unlisted: 1, private: 2, direct: 3, limited: 4, public_unlisted: 10, login: 11 }, _suffix: :visibility
  enum searchability: { public: 0, private: 1, direct: 2, limited: 3, unsupported: 4, public_unlisted: 10 }, _suffix: :searchability
  enum limited_scope: { none: 0, mutual: 1, circle: 2, personal: 3 }, _suffix: :limited

  belongs_to :application, class_name: 'Doorkeeper::Application', optional: true

  belongs_to :account, inverse_of: :statuses
  belongs_to :in_reply_to_account, class_name: 'Account', optional: true
  belongs_to :conversation, optional: true
  belongs_to :preloadable_poll, class_name: 'Poll', foreign_key: 'poll_id', optional: true, inverse_of: false

  belongs_to :thread, foreign_key: 'in_reply_to_id', class_name: 'Status', inverse_of: :replies, optional: true
  belongs_to :reblog, foreign_key: 'reblog_of_id', class_name: 'Status', inverse_of: :reblogs, optional: true
  belongs_to :quote, foreign_key: 'quote_of_id', class_name: 'Status', inverse_of: :quotes, optional: true

  has_many :favourites, inverse_of: :status, dependent: :destroy
  has_many :emoji_reactions, inverse_of: :status, dependent: :destroy
  has_many :bookmarks, inverse_of: :status, dependent: :destroy
  has_many :reblogs, foreign_key: 'reblog_of_id', class_name: 'Status', inverse_of: :reblog, dependent: :destroy
  has_many :reblogged_by_accounts, through: :reblogs, class_name: 'Account', source: :account
  has_many :quotes, foreign_key: 'quote_of_id', class_name: 'Status', inverse_of: :quote
  has_many :quoted_by_accounts, through: :quotes, class_name: 'Account', source: :account
  has_many :replies, foreign_key: 'in_reply_to_id', class_name: 'Status', inverse_of: :thread
  has_many :mentions, dependent: :destroy, inverse_of: :status
  has_many :mentioned_accounts, through: :mentions, source: :account, class_name: 'Account'
  has_many :active_mentions, -> { active }, class_name: 'Mention', inverse_of: :status
  has_many :media_attachments, dependent: :nullify
  has_many :reference_objects, class_name: 'StatusReference', inverse_of: :status, dependent: :destroy
  has_many :references, through: :reference_objects, class_name: 'Status', source: :target_status
  has_many :referenced_by_status_objects, foreign_key: 'target_status_id', class_name: 'StatusReference', inverse_of: :target_status, dependent: :destroy
  has_many :referenced_by_statuses, through: :referenced_by_status_objects, class_name: 'Status', source: :status
  has_many :capability_tokens, class_name: 'StatusCapabilityToken', inverse_of: :status, dependent: :destroy
  has_many :bookmark_category_relationships, class_name: 'BookmarkCategoryStatus', inverse_of: :status, dependent: :destroy
  has_many :bookmark_categories, class_name: 'BookmarkCategory', through: :bookmark_category_relationships, source: :bookmark_category
  has_many :joined_bookmark_categories, class_name: 'BookmarkCategory', through: :bookmark_category_relationships, source: :bookmark_category

  # Those associations are used for the private search index
  has_many :local_mentioned, -> { merge(Account.local) }, through: :active_mentions, source: :account
  has_many :local_favorited, -> { merge(Account.local) }, through: :favourites, source: :account
  has_many :local_reblogged, -> { merge(Account.local) }, through: :reblogs, source: :account
  has_many :local_bookmarked, -> { merge(Account.local) }, through: :bookmarks, source: :account
  has_many :local_bookmark_categoried, -> { merge(Account.local) }, through: :bookmark_categories, source: :account
  has_many :local_emoji_reacted, -> { merge(Account.local) }, through: :emoji_reactions, source: :account
  has_many :local_referenced, -> { merge(Account.local) }, through: :referenced_by_statuses, source: :account

  has_and_belongs_to_many :tags

  has_one :preview_cards_status, inverse_of: :status # Because of a composite primary key, the dependent option cannot be used
  has_one :notification, as: :activity, dependent: :destroy
  has_one :status_stat, inverse_of: :status
  has_one :poll, inverse_of: :status, dependent: :destroy
  has_one :trend, class_name: 'StatusTrend', inverse_of: :status
  has_one :scheduled_expiration_status, inverse_of: :status, dependent: :destroy
  has_one :circle_status, inverse_of: :status, dependent: :destroy
  has_many :list_status, inverse_of: :status, dependent: :destroy

  validates :uri, uniqueness: true, presence: true, unless: :local?
  validates :text, presence: true, unless: -> { with_media? || reblog? }
  validates_with StatusLengthValidator
  validates_with DisallowedHashtagsValidator
  validates :reblog, uniqueness: { scope: :account }, if: :reblog?
  validates :visibility, exclusion: { in: %w(direct limited) }, if: :reblog?

  accepts_nested_attributes_for :poll

  default_scope { recent.kept }

  scope :recent, -> { reorder(id: :desc) }
  scope :remote, -> { where(local: false).where.not(uri: nil) }
  scope :local,  -> { where(local: true).or(where(uri: nil)) }
  scope :with_accounts, ->(ids) { where(id: ids).includes(:account) }
  scope :without_replies, -> { where('statuses.reply = FALSE OR statuses.in_reply_to_account_id = statuses.account_id') }
  scope :without_reblogs, -> { where(statuses: { reblog_of_id: nil }) }
  scope :with_public_visibility, -> { where(visibility: [:public, :public_unlisted, :login]) }
  scope :with_public_search_visibility, -> { merge(where(visibility: [:public, :public_unlisted, :login]).or(Status.where(searchability: [:public, :public_unlisted]))) }
  scope :tagged_with, ->(tag_ids) { joins(:statuses_tags).where(statuses_tags: { tag_id: tag_ids }) }
  scope :excluding_silenced_accounts, -> { left_outer_joins(:account).where(accounts: { silenced_at: nil }) }
  scope :including_silenced_accounts, -> { left_outer_joins(:account).where.not(accounts: { silenced_at: nil }) }
  scope :not_excluded_by_account, ->(account) { where.not(account_id: account.excluded_from_timeline_account_ids) }
  scope :not_domain_blocked_by_account, ->(account) { account.excluded_from_timeline_domains.blank? ? left_outer_joins(:account) : left_outer_joins(:account).where('accounts.domain IS NULL OR accounts.domain NOT IN (?)', account.excluded_from_timeline_domains) }
  scope :tagged_with_all, lambda { |tag_ids|
    Array(tag_ids).map(&:to_i).reduce(self) do |result, id|
      result.where(<<~SQL.squish, tag_id: id)
        EXISTS(SELECT 1 FROM statuses_tags WHERE statuses_tags.status_id = statuses.id AND statuses_tags.tag_id = :tag_id)
      SQL
    end
  }
  scope :tagged_with_none, lambda { |tag_ids|
    where('NOT EXISTS (SELECT * FROM statuses_tags forbidden WHERE forbidden.status_id = statuses.id AND forbidden.tag_id IN (?))', tag_ids)
  }
  scope :unset_searchability, -> { where(searchability: nil, reblog_of_id: nil) }

  after_create_commit :trigger_create_webhooks
  after_update_commit :trigger_update_webhooks

  after_create_commit  :increment_counter_caches
  after_destroy_commit :decrement_counter_caches

  after_create_commit :store_uri, if: :local?
  after_create_commit :update_statistics, if: :local?

  before_validation :prepare_contents, if: :local?
  before_validation :set_reblog
  before_validation :set_visibility
  before_validation :set_searchability
  before_validation :set_conversation
  before_validation :set_local

  around_create Mastodon::Snowflake::Callbacks

  after_create :set_poll_id

  # The `prepend: true` option below ensures this runs before
  # the `dependent: destroy` callbacks remove relevant records
  before_destroy :unlink_from_conversations!, prepend: true
  before_destroy :reset_preview_card!

  cache_associated :application,
                   :media_attachments,
                   :conversation,
                   :status_stat,
                   :tags,
                   :preloadable_poll,
<<<<<<< HEAD
                   :reference_objects,
                   :scheduled_expiration_status,
=======
                   preview_cards_status: [:preview_card],
>>>>>>> b7807f3d
                   account: [:account_stat, user: :role],
                   active_mentions: { account: :account_stat },
                   reblog: [
                     :application,
                     :tags,
                     :media_attachments,
                     :conversation,
                     :status_stat,
                     :preloadable_poll,
<<<<<<< HEAD
                     :reference_objects,
                     :scheduled_expiration_status,
                     account: [:account_stat, user: :role],
                     active_mentions: { account: :account_stat },
                   ],
                   quote: [
                     :application,
                     :tags,
                     :preview_cards,
                     :media_attachments,
                     :conversation,
                     :status_stat,
                     :preloadable_poll,
                     :reference_objects,
                     :scheduled_expiration_status,
=======
                     preview_cards_status: [:preview_card],
>>>>>>> b7807f3d
                     account: [:account_stat, user: :role],
                     active_mentions: { account: :account_stat },
                   ],
                   thread: { account: :account_stat }

  delegate :domain, to: :account, prefix: true

  REAL_TIME_WINDOW = 6.hours

  def cache_key
    "v3:#{super}"
  end

  def to_log_human_identifier
    account.acct
  end

  def to_log_permalink
    ActivityPub::TagManager.instance.uri_for(self)
  end

  def reply?
    !in_reply_to_id.nil? || attributes['reply']
  end

  def local?
    attributes['local'] || uri.nil?
  end

  def in_reply_to_local_account?
    reply? && thread&.account&.local?
  end

  def reblog?
    !reblog_of_id.nil?
  end

  def quote?
    !quote_of_id.nil? && !quote.nil?
  end

  def within_realtime_window?
    created_at >= REAL_TIME_WINDOW.ago
  end

  def verb
    if destroyed?
      :delete
    else
      reblog? ? :share : :post
    end
  end

  def object_type
    reply? ? :comment : :note
  end

  def proper
    reblog? ? reblog : self
  end

  def content
    proper.text
  end

  def target
    reblog
  end

  def preview_card
    preview_cards_status&.preview_card&.tap { |x| x.original_url = preview_cards_status.url }
  end

  def reset_preview_card!
    PreviewCardsStatus.where(status_id: id).delete_all
  end

  def hidden?
    !distributable?
  end

  def distributable?
    public_visibility? || unlisted_visibility? || public_unlisted_visibility?
  end

  alias sign? distributable?

  def with_media?
    ordered_media_attachments.any?
  end

  def expired?
    false
    # !expired_at.nil?
  end

  def with_preview_card?
    preview_cards_status.present?
  end

  def with_poll?
    preloadable_poll.present?
  end

  def with_status_reference?
    reference_objects.any?
  end

  def non_sensitive_with_media?
    !sensitive? && with_media?
  end

  def reported?
    @reported ||= Report.where(target_account: account).unresolved.where('? = ANY(status_ids)', id).exists?
  end

  def dtl?
    (%w(public public_unlisted login).include?(visibility) || (unlisted_visibility? && public_searchability?)) && tags.where(name: dtl_tag_name).exists?
  end

  def emojis
    return @emojis if defined?(@emojis)

    fields  = [spoiler_text, text]
    fields += preloadable_poll.options unless preloadable_poll.nil?

    @emojis = CustomEmoji.from_text(fields.join(' '), account.domain)
  end

  def ordered_media_attachments
    if ordered_media_attachment_ids.nil?
      media_attachments
    else
      map = media_attachments.index_by(&:id)
      ordered_media_attachment_ids.filter_map { |media_attachment_id| map[media_attachment_id] }
    end
  end

  def replies_count
    status_stat&.replies_count || 0
  end

  def reblogs_count
    status_stat&.reblogs_count || 0
  end

  def favourites_count
    status_stat&.favourites_count || 0
  end

  def emoji_reactions_count
    status_stat&.emoji_reactions_count || 0
  end

  def emoji_reaction_accounts_count
    status_stat&.emoji_reaction_accounts_count || 0
  end

  def status_referred_by_count
    status_stat&.status_referred_by_count || 0
  end

  def increment_count!(key)
    update_status_stat!(key => public_send(key) + 1)
  end

  def decrement_count!(key)
    update_status_stat!(key => [public_send(key) - 1, 0].max)
  end

  def add_status_referred_by_count!(diff)
    update_status_stat!(status_referred_by_count: [public_send(:status_referred_by_count) + diff, 0].max)
  end

  def emoji_reactions_grouped_by_name(account = nil, **options)
    return [] if account.present? && !self.account.show_emoji_reaction?(account)
    return [] if account.nil? && !options[:force] && self.account.emoji_reaction_policy != :allow

    permitted_account_ids = options[:permitted_account_ids]

    (Oj.load(status_stat&.emoji_reactions || '', mode: :strict) || []).tap do |emoji_reactions|
      if account.present?
        public_emoji_reactions = []

        emoji_reactions.each do |emoji_reaction|
          emoji_reaction['me'] = emoji_reaction['account_ids'].include?(account.id.to_s)
          emoji_reaction['account_ids'] -= account.excluded_from_timeline_account_ids.map(&:to_s)

          accounts = []
          if permitted_account_ids
            emoji_reaction['account_ids'] = emoji_reaction['account_ids'] & permitted_account_ids.map(&:to_s)
          else
            accounts = Account.where(id: emoji_reaction['account_ids'], silenced_at: nil, suspended_at: nil)
            accounts = accounts.where('domain IS NULL OR domain NOT IN (?)', account.excluded_from_timeline_domains) if account.excluded_from_timeline_domains.size.positive?
            emoji_reaction['account_ids'] = accounts.pluck(:id).map(&:to_s)
          end

          emoji_reaction['count'] = emoji_reaction['account_ids'].size
          public_emoji_reactions << emoji_reaction if (emoji_reaction['count']).positive?
        end

        public_emoji_reactions
      end
    end
  end

  def generate_emoji_reactions_grouped_by_name
    records = emoji_reactions.group(:name).order(Arel.sql('MIN(created_at) ASC')).select('name, min(custom_emoji_id) as custom_emoji_id, count(*) as count, array_agg(account_id::text order by created_at) as account_ids')
    Oj.dump(ActiveModelSerializers::SerializableResource.new(records, each_serializer: REST::EmojiReactionsGroupedByNameSerializer, scope: nil, scope_name: :current_user))
  end

  def refresh_emoji_reactions_grouped_by_name!
    generate_emoji_reactions_grouped_by_name.tap do |emoji_reactions_json|
      update_status_stat!(emoji_reactions: emoji_reactions_json, emoji_reactions_count: emoji_reactions.size, emoji_reaction_accounts_count: emoji_reactions.map(&:account_id).uniq.size)
    end
  end

  def generate_emoji_reactions_grouped_by_account
    # TODO: for serializer
    EmojiReaction.where(status_id: id).group_by(&:account)
  end

  def trendable?
    if attributes['trendable'].nil?
      account.trendable?
    else
      attributes['trendable']
    end
  end

  def requires_review?
    attributes['trendable'].nil? && account.requires_review?
  end

  def requires_review_notification?
    attributes['trendable'].nil? && account.requires_review_notification?
  end

  def compute_searchability
    local = account.local?
    check_searchability = public_unlisted_searchability? ? 'public' : searchability

    return 'private' if %w(public public_unlisted).include?(check_searchability) && account.silenced?
    return 'direct' if unsupported_searchability?
    return check_searchability if local && !check_searchability.nil?
    return 'direct' if local || %i(public private direct limited).exclude?(account.searchability.to_sym)

    account_searchability = Status.searchabilities[account.searchability]
    status_searchability = Status.searchabilities[check_searchability.nil? ? 'direct' : check_searchability]
    Status.searchabilities.invert.fetch([account_searchability, status_searchability].max) || 'direct'
  end

  def compute_searchability_activitypub
    return 'private' if public_unlisted_searchability?

    compute_searchability
  end

  def compute_searchability_local
    return 'public_unlisted' if public_unlisted_searchability?

    compute_searchability
  end

  def searchable_visibility
    return limited_scope if limited_visibility? && !none_limited?

    visibility
  end

  class << self
    def selectable_visibilities
      vs = visibilities.keys - %w(direct limited)
      vs -= %w(public_unlisted) unless Setting.enable_public_unlisted_visibility
      vs
    end

    def selectable_reblog_visibilities
      %w(unset) + selectable_visibilities
    end

    def selectable_searchabilities
      searchabilities.keys - %w(unsupported)
    end

    def selectable_searchabilities_for_search
      searchabilities.keys - %w(public_unlisted unsupported)
    end

    def favourites_map(status_ids, account_id)
      Favourite.select('status_id').where(status_id: status_ids).where(account_id: account_id).each_with_object({}) { |f, h| h[f.status_id] = true }
    end

    def bookmarks_map(status_ids, account_id)
      Bookmark.select('status_id').where(status_id: status_ids).where(account_id: account_id).map { |f| [f.status_id, true] }.to_h
    end

    def reblogs_map(status_ids, account_id)
      unscoped.select('reblog_of_id').where(reblog_of_id: status_ids).where(account_id: account_id).each_with_object({}) { |s, h| h[s.reblog_of_id] = true }
    end

    def mutes_map(conversation_ids, account_id)
      ConversationMute.select('conversation_id').where(conversation_id: conversation_ids).where(account_id: account_id).each_with_object({}) { |m, h| h[m.conversation_id] = true }
    end

    def blocks_map(account_ids, account_id)
      Block.where(account_id: account_id, target_account_id: account_ids).each_with_object({}) { |b, h| h[b.target_account_id] = true }
    end

    def domain_blocks_map(domains, account_id)
      AccountDomainBlock.where(account_id: account_id, domain: domains).each_with_object({}) { |d, h| h[d.domain] = true }
    end

    def pins_map(status_ids, account_id)
      StatusPin.select('status_id').where(status_id: status_ids).where(account_id: account_id).each_with_object({}) { |p, h| h[p.status_id] = true }
    end

    def emoji_reaction_allows_map(status_ids, account_id)
      my_account = Account.find_by(id: account_id)
      Status.where(id: status_ids).pluck(:account_id).uniq.index_with { |a| Account.find_by(id: a).show_emoji_reaction?(my_account) }
    end

    def emoji_reaction_availables_map(domains)
      domains.index_with { |d| InstanceInfo.emoji_reaction_available?(d) }
    end

    def reload_stale_associations!(cached_items)
      account_ids = []

      cached_items.each do |item|
        account_ids << item.account_id
        account_ids << item.reblog.account_id if item.reblog?
      end

      account_ids.uniq!

      status_ids = cached_items.map { |item| item.reblog? ? item.reblog_of_id : item.id }.uniq

      return if account_ids.empty?

      accounts = Account.where(id: account_ids).includes(:account_stat, :user).index_by(&:id)

      status_stats = StatusStat.where(status_id: status_ids).index_by(&:status_id)

      cached_items.each do |item|
        item.account = accounts[item.account_id]
        item.reblog.account = accounts[item.reblog.account_id] if item.reblog?

        if item.reblog?
          status_stat = status_stats[item.reblog.id]
          item.reblog.status_stat = status_stat if status_stat.present?
        else
          status_stat = status_stats[item.id]
          item.status_stat = status_stat if status_stat.present?
        end
      end
    end

    def from_text(text)
      return [] if text.blank?

      text.scan(FetchLinkCardService::URL_PATTERN).map(&:second).uniq.filter_map do |url|
        status = if TagManager.instance.local_url?(url)
                   ActivityPub::TagManager.instance.uri_to_resource(url, Status)
                 else
                   EntityCache.instance.status(url)
                 end

        status&.distributable? ? status : nil
      end
    end
  end

  def status_stat
    super || build_status_stat
  end

  def discard_with_reblogs
    discard_time = Time.current
    Status.unscoped.where(reblog_of_id: id, deleted_at: [nil, deleted_at]).in_batches.update_all(deleted_at: discard_time) unless reblog?
    update_attribute(:deleted_at, discard_time)
  end

  def unlink_from_conversations!
    return unless direct_visibility?

    inbox_owners = mentioned_accounts.local
    inbox_owners += [account] if account.local?

    inbox_owners.each do |inbox_owner|
      AccountConversation.remove_status(inbox_owner, self)
    end
  end

  def distributable_friend?
    public_visibility? || public_unlisted_visibility? || (unlisted_visibility? && (public_searchability? || public_unlisted_searchability?))
  end

  private

  def update_status_stat!(attrs)
    return if marked_for_destruction? || destroyed?

    status_stat.update(attrs)
  end

  def store_uri
    update_column(:uri, ActivityPub::TagManager.instance.uri_for(self)) if uri.nil?
  end

  def prepare_contents
    text&.strip!
    spoiler_text&.strip!
  end

  def set_reblog
    self.reblog = reblog.reblog if reblog? && reblog.reblog?
  end

  def set_poll_id
    update_column(:poll_id, poll.id) if association(:poll).loaded? && poll.present?
  end

  def set_visibility
    self.visibility = reblog.visibility if reblog? && visibility.nil?
    self.visibility = (account.locked? ? :private : :public) if visibility.nil?
    self.sensitive  = false if sensitive.nil?
  end

  def set_searchability
    return if searchability.nil?

    self.searchability = if %w(public public_unlisted login unlisted).include?(visibility)
                           searchability
                         elsif visibility == 'limited' || visibility == 'direct'
                           searchability == 'limited' ? :limited : :direct
                         elsif visibility == 'private'
                           searchability == 'public' || searchability == 'public_unlisted' ? :private : searchability
                         else
                           :direct
                         end
  end

  def set_conversation
    self.thread = thread.reblog if thread&.reblog?

    self.reply = !(in_reply_to_id.nil? && thread.nil?) unless reply

    if reply? && !thread.nil?
      self.in_reply_to_account_id = carried_over_reply_to_account_id
      self.conversation_id        = thread.conversation_id if conversation_id.nil?
    elsif conversation_id.nil?
      self.conversation = Conversation.new
    end
  end

  def carried_over_reply_to_account_id
    if thread.account_id == account_id && thread.reply?
      thread.in_reply_to_account_id
    else
      thread.account_id
    end
  end

  def set_local
    self.local = account.local?
  end

  def update_statistics
    return unless distributable?

    ActivityTracker.increment('activity:statuses:local')
  end

  def increment_counter_caches
    return if direct_visibility?

    account&.increment_count!(:statuses_count)
    reblog&.increment_count!(:reblogs_count) if reblog?
    thread&.increment_count!(:replies_count) if in_reply_to_id.present? && distributable?
  end

  def decrement_counter_caches
    return if direct_visibility? || new_record?

    account&.decrement_count!(:statuses_count)
    reblog&.decrement_count!(:reblogs_count) if reblog?
    thread&.decrement_count!(:replies_count) if in_reply_to_id.present? && distributable?
  end

  def trigger_create_webhooks
    TriggerWebhookWorker.perform_async('status.created', 'Status', id) if local?
  end

  def trigger_update_webhooks
    TriggerWebhookWorker.perform_async('status.updated', 'Status', id) if local?
  end
end<|MERGE_RESOLUTION|>--- conflicted
+++ resolved
@@ -180,12 +180,9 @@
                    :status_stat,
                    :tags,
                    :preloadable_poll,
-<<<<<<< HEAD
                    :reference_objects,
                    :scheduled_expiration_status,
-=======
                    preview_cards_status: [:preview_card],
->>>>>>> b7807f3d
                    account: [:account_stat, user: :role],
                    active_mentions: { account: :account_stat },
                    reblog: [
@@ -195,9 +192,9 @@
                      :conversation,
                      :status_stat,
                      :preloadable_poll,
-<<<<<<< HEAD
                      :reference_objects,
                      :scheduled_expiration_status,
+                     preview_cards_status: [:preview_card],
                      account: [:account_stat, user: :role],
                      active_mentions: { account: :account_stat },
                    ],
@@ -211,9 +208,7 @@
                      :preloadable_poll,
                      :reference_objects,
                      :scheduled_expiration_status,
-=======
                      preview_cards_status: [:preview_card],
->>>>>>> b7807f3d
                      account: [:account_stat, user: :role],
                      active_mentions: { account: :account_stat },
                    ],
