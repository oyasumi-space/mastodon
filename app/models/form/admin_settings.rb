--- conflicted
+++ resolved
@@ -120,15 +120,13 @@
     authorized_fetch: :authorized_fetch_mode?,
   }.freeze
 
-<<<<<<< HEAD
   STRING_ARRAY_KEYS = %i(
     emoji_reaction_disallow_domains
     stop_fetch_activity_domains
     stop_link_preview_domains
   ).freeze
-=======
+
   DESCRIPTION_LIMIT = 200
->>>>>>> 07cd1fd1
 
   attr_accessor(*KEYS)
 
