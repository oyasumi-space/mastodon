--- conflicted
+++ resolved
@@ -58,26 +58,16 @@
   belongs_to :from_account, class_name: 'Account', optional: true
   belongs_to :activity, polymorphic: true, optional: true
 
-<<<<<<< HEAD
-  belongs_to :mention,        foreign_key: 'activity_id', optional: true
-  belongs_to :status,         foreign_key: 'activity_id', optional: true
-  belongs_to :follow,         foreign_key: 'activity_id', optional: true
-  belongs_to :follow_request, foreign_key: 'activity_id', optional: true
-  belongs_to :favourite,      foreign_key: 'activity_id', optional: true
-  belongs_to :emoji_reaction, foreign_key: 'activity_id', optional: true
-  belongs_to :poll,           foreign_key: 'activity_id', optional: true
-  belongs_to :report,         foreign_key: 'activity_id', optional: true
-=======
   with_options foreign_key: 'activity_id', optional: true do
     belongs_to :mention, inverse_of: :notification
     belongs_to :status, inverse_of: :notification
     belongs_to :follow, inverse_of: :notification
     belongs_to :follow_request, inverse_of: :notification
     belongs_to :favourite, inverse_of: :notification
+    belongs_to :emoji_reaction, inverse_of: :notification
     belongs_to :poll, inverse_of: false
     belongs_to :report, inverse_of: false
   end
->>>>>>> 15fd7124
 
   validates :type, inclusion: { in: TYPES }
 
