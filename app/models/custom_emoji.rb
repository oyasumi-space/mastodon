# frozen_string_literal: true

# == Schema Information
#
# Table name: custom_emojis
#
#  id                           :bigint(8)        not null, primary key
#  shortcode                    :string           default(""), not null
#  domain                       :string
#  image_file_name              :string
#  image_content_type           :string
#  image_file_size              :integer
#  image_updated_at             :datetime
#  created_at                   :datetime         not null
#  updated_at                   :datetime         not null
#  disabled                     :boolean          default(FALSE), not null
#  uri                          :string
#  image_remote_url             :string
#  visible_in_picker            :boolean          default(TRUE), not null
#  category_id                  :bigint(8)
#  image_storage_schema_version :integer
#  image_width                  :integer
#  image_height                 :integer
#  aliases                      :jsonb
#  is_sensitive                 :boolean          default(FALSE), not null
#  license                      :string
#

class CustomEmoji < ApplicationRecord
  include Attachmentable

  LIMIT = 512.kilobytes

  SHORTCODE_RE_FRAGMENT = '[a-zA-Z0-9_]{2,}'

  SCAN_RE = /:(#{SHORTCODE_RE_FRAGMENT}):/x
  SHORTCODE_ONLY_RE = /\A#{SHORTCODE_RE_FRAGMENT}\z/

  IMAGE_MIME_TYPES = %w(image/png image/gif image/webp image/jpeg).freeze

  belongs_to :category, class_name: 'CustomEmojiCategory', optional: true
<<<<<<< HEAD
  has_one :local_counterpart, -> { where(domain: nil) }, class_name: 'CustomEmoji', primary_key: :shortcode, foreign_key: :shortcode, inverse_of: false
  has_many :emoji_reactions, inverse_of: :custom_emoji, dependent: :destroy
=======

  has_one :local_counterpart, -> { where(domain: nil) }, class_name: 'CustomEmoji', primary_key: :shortcode, foreign_key: :shortcode, inverse_of: false, dependent: nil
>>>>>>> 456597da

  has_attached_file :image, styles: { static: { format: 'png', convert_options: '-coalesce +profile "!icc,*" +set date:modify +set date:create +set date:timestamp' } }, validate_media_type: false

  before_validation :downcase_domain

  validates_attachment :image, content_type: { content_type: IMAGE_MIME_TYPES }, presence: true, size: { less_than: LIMIT }
  validates :shortcode, uniqueness: { scope: :domain }, format: { with: SHORTCODE_ONLY_RE }, length: { minimum: 2 }

  scope :local, -> { where(domain: nil) }
  scope :remote, -> { where.not(domain: nil) }
  scope :alphabetic, -> { order(domain: :asc, shortcode: :asc) }
  scope :by_domain_and_subdomains, ->(domain) { where(domain: domain).or(where(arel_table[:domain].matches("%.#{domain}"))) }
  scope :listed, -> { local.where(disabled: false).where(visible_in_picker: true) }

  remotable_attachment :image, LIMIT

  after_commit :remove_entity_cache

  after_post_process :set_post_size

  def local?
    domain.nil?
  end

  def object_type
    :emoji
  end

  def copy!
    copy = self.class.find_or_initialize_by(
      domain: nil,
      shortcode: shortcode,
      license: license,
      aliases: aliases,
      is_sensitive: is_sensitive
    )
    copy.image = image
    copy.tap(&:save!)
  end

  def to_log_human_identifier
    shortcode
  end

  def update_size
    size(Rails.configuration.x.use_s3 ? image.url : image.path)
  end

  def aliases_raw
    return '' if aliases.nil? || aliases.blank?

    aliases.join(',')
  end

  def aliases_raw=(raw)
    aliases = raw.split(',').filter(&:present?).uniq
    self[:aliases] = aliases
  end

  class << self
    def from_text(text, domain = nil)
      return [] if text.blank?

      shortcodes = text.scan(SCAN_RE).map(&:first).uniq

      return [] if shortcodes.empty?

      EntityCache.instance.emoji(shortcodes, domain)
    end

    def search(shortcode)
      where('"custom_emojis"."shortcode" ILIKE ?', "%#{shortcode}%")
    end
  end

  private

  def remove_entity_cache
    Rails.cache.delete(EntityCache.instance.to_key(:emoji, shortcode, domain))
  end

  def downcase_domain
    self.domain = domain.downcase unless domain.nil?
  end

  def set_post_size
    image.queued_for_write.each do |style, file|
      size(file.path) if style == :original
    end
  end

  def size(path)
    image_size = FastImage.size(path)
    self.image_width = image_size[0]
    self.image_height = image_size[1]
  end
end<|MERGE_RESOLUTION|>--- conflicted
+++ resolved
@@ -39,13 +39,8 @@
   IMAGE_MIME_TYPES = %w(image/png image/gif image/webp image/jpeg).freeze
 
   belongs_to :category, class_name: 'CustomEmojiCategory', optional: true
-<<<<<<< HEAD
-  has_one :local_counterpart, -> { where(domain: nil) }, class_name: 'CustomEmoji', primary_key: :shortcode, foreign_key: :shortcode, inverse_of: false
+  has_one :local_counterpart, -> { where(domain: nil) }, class_name: 'CustomEmoji', primary_key: :shortcode, foreign_key: :shortcode, inverse_of: false, dependent: nil
   has_many :emoji_reactions, inverse_of: :custom_emoji, dependent: :destroy
-=======
-
-  has_one :local_counterpart, -> { where(domain: nil) }, class_name: 'CustomEmoji', primary_key: :shortcode, foreign_key: :shortcode, inverse_of: false, dependent: nil
->>>>>>> 456597da
 
   has_attached_file :image, styles: { static: { format: 'png', convert_options: '-coalesce +profile "!icc,*" +set date:modify +set date:create +set date:timestamp' } }, validate_media_type: false
 
