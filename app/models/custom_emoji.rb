# frozen_string_literal: true

# == Schema Information
#
# Table name: custom_emojis
#
#  id                           :bigint(8)        not null, primary key
#  shortcode                    :string           default(""), not null
#  domain                       :string
#  image_file_name              :string
#  image_content_type           :string
#  image_file_size              :integer
#  image_updated_at             :datetime
#  created_at                   :datetime         not null
#  updated_at                   :datetime         not null
#  disabled                     :boolean          default(FALSE), not null
#  uri                          :string
#  image_remote_url             :string
#  visible_in_picker            :boolean          default(TRUE), not null
#  category_id                  :bigint(8)
#  image_storage_schema_version :integer
#  image_width                  :integer
#  image_height                 :integer
#  aliases                      :jsonb
#  is_sensitive                 :boolean          default(FALSE), not null
#  license                      :string
#

class CustomEmoji < ApplicationRecord
  include Attachmentable

  LIMIT = 512.kilobytes

  SHORTCODE_RE_FRAGMENT = '[a-zA-Z0-9_]{2,}'

  SCAN_RE = /:(#{SHORTCODE_RE_FRAGMENT}):/x
  SHORTCODE_ONLY_RE = /\A#{SHORTCODE_RE_FRAGMENT}\z/

  IMAGE_MIME_TYPES = %w(image/png image/gif image/webp image/jpeg).freeze

  belongs_to :category, class_name: 'CustomEmojiCategory', optional: true
  has_one :local_counterpart, -> { where(domain: nil) }, class_name: 'CustomEmoji', primary_key: :shortcode, foreign_key: :shortcode, inverse_of: false, dependent: nil
  has_many :emoji_reactions, inverse_of: :custom_emoji, dependent: :destroy

  has_attached_file :image, styles: { static: { format: 'png', convert_options: '-coalesce +profile "!icc,*" +set date:modify +set date:create +set date:timestamp' } }, validate_media_type: false

  normalizes :domain, with: ->(domain) { domain.downcase }

  validates_attachment :image, content_type: { content_type: IMAGE_MIME_TYPES }, presence: true, size: { less_than: LIMIT }
  validates :shortcode, uniqueness: { scope: :domain }, format: { with: SHORTCODE_ONLY_RE }, length: { minimum: 2 }

  scope :local, -> { where(domain: nil) }
  scope :remote, -> { where.not(domain: nil) }
  scope :alphabetic, -> { order(domain: :asc, shortcode: :asc) }
  scope :by_domain_and_subdomains, ->(domain) { where(domain: domain).or(where(arel_table[:domain].matches("%.#{domain}"))) }
  scope :listed, -> { local.where(disabled: false).where(visible_in_picker: true) }

  remotable_attachment :image, LIMIT

  after_commit :remove_entity_cache

  after_post_process :set_post_size

  def local?
    domain.nil?
  end

  def object_type
    :emoji
  end

  def copy!
    copy = self.class.find_or_initialize_by(
      domain: nil,
      shortcode: shortcode
    )
    copy.aliases = (aliases || []).compact_blank
    copy.license = license
    copy.is_sensitive = is_sensitive
    copy.image = image
    copy.tap(&:save!)
  end

  def to_log_human_identifier
    shortcode
  end

  def update_size
    size(Rails.configuration.x.use_s3 ? image.url : image.path)
  end

  def aliases_raw
    return '' if aliases.nil? || aliases.blank?

    aliases.join(',')
  end

  def aliases_raw=(raw)
    aliases = raw.split(',').compact_blank.uniq
    self[:aliases] = aliases
  end

  class << self
    def from_text(text, domain = nil)
      return [] if text.blank?

      shortcodes = text.scan(SCAN_RE).map(&:first).uniq

      return [] if shortcodes.empty?

      EntityCache.instance.emoji(shortcodes, domain)
    end

    def search(shortcode)
      where(arel_table[:shortcode].matches("%#{sanitize_sql_like(shortcode)}%"))
    end
  end

  private

  def remove_entity_cache
    Rails.cache.delete(EntityCache.instance.to_key(:emoji, shortcode, domain))
  end
<<<<<<< HEAD

  def downcase_domain
    self.domain = domain.downcase unless domain.nil?
  end

  def set_post_size
    image.queued_for_write.each do |style, file|
      size(file.path) if style == :original
    end
  end

  def size(path)
    image_size = FastImage.size(path)
    self.image_width = image_size[0]
    self.image_height = image_size[1]
  end
=======
>>>>>>> 383be173
end<|MERGE_RESOLUTION|>--- conflicted
+++ resolved
@@ -121,11 +121,6 @@
   def remove_entity_cache
     Rails.cache.delete(EntityCache.instance.to_key(:emoji, shortcode, domain))
   end
-<<<<<<< HEAD
-
-  def downcase_domain
-    self.domain = domain.downcase unless domain.nil?
-  end
 
   def set_post_size
     image.queued_for_write.each do |style, file|
@@ -138,6 +133,4 @@
     self.image_width = image_size[0]
     self.image_height = image_size[1]
   end
-=======
->>>>>>> 383be173
 end