--- conflicted
+++ resolved
@@ -21,14 +21,11 @@
     blurhash: { 'toot' => 'http://joinmastodon.org/ns#', 'blurhash' => 'toot:blurhash' },
     discoverable: { 'toot' => 'http://joinmastodon.org/ns#', 'discoverable' => 'toot:discoverable' },
     voters_count: { 'toot' => 'http://joinmastodon.org/ns#', 'votersCount' => 'toot:votersCount' },
-<<<<<<< HEAD
     emoji_reactions: { 'fedibird' => 'http://fedibird.com/ns#', 'emojiReactions' => { '@id' => 'fedibird:emojiReactions', '@type' => '@id' } },
     searchable_by: { 'fedibird' => 'http://fedibird.com/ns#', 'searchableBy' => { '@id' => 'fedibird:searchableBy', '@type' => '@id' } },
     subscribable_by: { 'kmyblue' => 'http://kmy.blue/ns#', 'subscribableBy' => { '@id' => 'kmyblue:subscribableBy', '@type' => '@id' } },
     other_setting: { 'fedibird' => 'http://fedibird.com/ns#', 'otherSetting' => 'fedibird:otherSetting' },
     references: { 'fedibird' => 'http://fedibird.com/ns#', 'references' => { '@id' => 'fedibird:references', '@type' => '@id' } },
-    olm: { 'toot' => 'http://joinmastodon.org/ns#', 'Device' => 'toot:Device', 'Ed25519Signature' => 'toot:Ed25519Signature', 'Ed25519Key' => 'toot:Ed25519Key', 'Curve25519Key' => 'toot:Curve25519Key', 'EncryptedMessage' => 'toot:EncryptedMessage', 'publicKeyBase64' => 'toot:publicKeyBase64', 'deviceId' => 'toot:deviceId', 'claim' => { '@type' => '@id', '@id' => 'toot:claim' }, 'fingerprintKey' => { '@type' => '@id', '@id' => 'toot:fingerprintKey' }, 'identityKey' => { '@type' => '@id', '@id' => 'toot:identityKey' }, 'devices' => { '@type' => '@id', '@id' => 'toot:devices' }, 'messageFranking' => 'toot:messageFranking', 'messageType' => 'toot:messageType', 'cipherText' => 'toot:cipherText' },
-=======
     olm: {
       'toot' => 'http://joinmastodon.org/ns#', 'Device' => 'toot:Device', 'Ed25519Signature' => 'toot:Ed25519Signature', 'Ed25519Key' => 'toot:Ed25519Key', 'Curve25519Key' => 'toot:Curve25519Key', 'EncryptedMessage' => 'toot:EncryptedMessage', 'publicKeyBase64' => 'toot:publicKeyBase64', 'deviceId' => 'toot:deviceId',
       'claim' => { '@type' => '@id', '@id' => 'toot:claim' },
@@ -37,7 +34,6 @@
       'devices' => { '@type' => '@id', '@id' => 'toot:devices' },
       'messageFranking' => 'toot:messageFranking', 'messageType' => 'toot:messageType', 'cipherText' => 'toot:cipherText'
     },
->>>>>>> fd284311
     suspended: { 'toot' => 'http://joinmastodon.org/ns#', 'suspended' => 'toot:suspended' },
   }.freeze
 
