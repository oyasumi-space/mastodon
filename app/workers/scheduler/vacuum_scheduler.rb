--- conflicted
+++ resolved
@@ -61,17 +61,10 @@
     Vacuum::ImportsVacuum.new
   end
 
-<<<<<<< HEAD
-  def applications_vacuum
-    Vacuum::ApplicationsVacuum.new
-  end
-
   def ng_histories_vacuum
     Vacuum::NgHistoriesVacuum.new
   end
 
-=======
->>>>>>> 7f808ff6
   def content_retention_policy
     ContentRetentionPolicy.current
   end
