# frozen_string_literal: true

class Scheduler::IndexingScheduler
  include Sidekiq::Worker
  include Redisable
  include DatabaseHelper

  sidekiq_options retry: 0, lock: :until_executed, lock_ttl: 1.day.to_i

  IMPORT_BATCH_SIZE = 1000
  SCAN_BATCH_SIZE = 10 * IMPORT_BATCH_SIZE

  IMPORT_BATCH_SIZE = 1000
  SCAN_BATCH_SIZE = 10 * IMPORT_BATCH_SIZE

  def perform
    return unless Chewy.enabled?

    indexes.each do |type|
      with_redis do |redis|
        redis.sscan_each("chewy:queue:#{type.name}", count: SCAN_BATCH_SIZE).each_slice(IMPORT_BATCH_SIZE) do |ids|
          type.import!(ids)
<<<<<<< HEAD
          redis.pipelined do |pipeline|
            pipeline.srem("chewy:queue:#{type.name}", ids)
          end
=======

          redis.srem("chewy:queue:#{type.name}", ids)
>>>>>>> 4fcc026f
        end
      end
    end
  end

  def indexes
    [AccountsIndex, TagsIndex, PublicStatusesIndex, StatusesIndex]
  end
end<|MERGE_RESOLUTION|>--- conflicted
+++ resolved
@@ -10,9 +10,6 @@
   IMPORT_BATCH_SIZE = 1000
   SCAN_BATCH_SIZE = 10 * IMPORT_BATCH_SIZE
 
-  IMPORT_BATCH_SIZE = 1000
-  SCAN_BATCH_SIZE = 10 * IMPORT_BATCH_SIZE
-
   def perform
     return unless Chewy.enabled?
 
@@ -20,14 +17,8 @@
       with_redis do |redis|
         redis.sscan_each("chewy:queue:#{type.name}", count: SCAN_BATCH_SIZE).each_slice(IMPORT_BATCH_SIZE) do |ids|
           type.import!(ids)
-<<<<<<< HEAD
-          redis.pipelined do |pipeline|
-            pipeline.srem("chewy:queue:#{type.name}", ids)
-          end
-=======
 
           redis.srem("chewy:queue:#{type.name}", ids)
->>>>>>> 4fcc026f
         end
       end
     end
