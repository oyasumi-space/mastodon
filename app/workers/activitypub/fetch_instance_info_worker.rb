--- conflicted
+++ resolved
@@ -6,11 +6,7 @@
   include Redisable
   include Lockable
 
-<<<<<<< HEAD
-  sidekiq_options queue: 'push', retry: 2
-=======
   sidekiq_options queue: 'pull', retry: 2
->>>>>>> 428abf33
 
   SUPPORTED_NOTEINFO_RELS = ['http://nodeinfo.diaspora.software/ns/schema/2.0', 'http://nodeinfo.diaspora.software/ns/schema/2.1'].freeze
 
@@ -34,11 +30,7 @@
     update_info!(link)
 
     true
-<<<<<<< HEAD
-  rescue Mastodon::UnexpectedResponseError
-=======
   rescue
->>>>>>> 428abf33
     true
   end
 
