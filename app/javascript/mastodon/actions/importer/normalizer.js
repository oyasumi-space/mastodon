import escapeTextContentForBrowser from 'escape-html';

import emojify from '../../features/emoji/emoji';
<<<<<<< HEAD
import { unescapeHTML } from '../../utils/html';
import { expandSpoilers, me } from '../../initial_state';
=======
import { expandSpoilers } from '../../initial_state';
import { unescapeHTML } from '../../utils/html';
>>>>>>> e58c36d3

const domParser = new DOMParser();

const makeEmojiMap = record => record.emojis.reduce((obj, emoji) => {
  obj[`:${emoji.shortcode}:`] = emoji;
  return obj;
}, {});

export function searchTextFromRawStatus (status) {
  const spoilerText   = status.spoiler_text || '';
  const searchContent = ([spoilerText, status.content].concat((status.poll && status.poll.options) ? status.poll.options.map(option => option.title) : [])).concat(status.media_attachments.map(att => att.description)).join('\n\n').replace(/<br\s*\/?>/g, '\n').replace(/<\/p><p>/g, '\n\n');
  return domParser.parseFromString(searchContent, 'text/html').documentElement.textContent;
}

export function normalizeAccount(account) {
  account = { ...account };

  const emojiMap = makeEmojiMap(account);
  const displayName = account.display_name.trim().length === 0 ? account.username : account.display_name;

  account.display_name_html = emojify(escapeTextContentForBrowser(displayName), emojiMap);
  account.note_emojified = emojify(account.note, emojiMap);
  account.note_plain = unescapeHTML(account.note);

  if (account.fields) {
    account.fields = account.fields.map(pair => ({
      ...pair,
      name_emojified: emojify(escapeTextContentForBrowser(pair.name), emojiMap),
      value_emojified: emojify(pair.value, emojiMap),
      value_plain: unescapeHTML(pair.value),
    }));
  }

  if (account.moved) {
    account.moved = account.moved.id;
  }

  return account;
}

export function normalizeFilterResult(result) {
  const normalResult = { ...result };

  normalResult.filter = normalResult.filter.id;

  return normalResult;
}

export function normalizeStatus(status, normalOldStatus) {
  const normalStatus   = { ...status };
  normalStatus.account = status.account.id;

  if (status.reblog && status.reblog.id) {
    normalStatus.reblog = status.reblog.id;
  }

  if (status.poll && status.poll.id) {
    normalStatus.poll = status.poll.id;
  }

  if (status.filtered) {
    normalStatus.filtered = status.filtered.map(normalizeFilterResult);
  }

  if (status.emoji_reactions) {
    normalStatus.emoji_reactions = normalizeEmojiReactions(status.emoji_reactions);
  }

  if (!status.visibility_ex) {
    normalStatus.visibility_ex = status.visibility;
  }

  // Only calculate these values when status first encountered and
  // when the underlying values change. Otherwise keep the ones
  // already in the reducer
  if (normalOldStatus && normalOldStatus.get('content') === normalStatus.content && normalOldStatus.get('spoiler_text') === normalStatus.spoiler_text) {
    normalStatus.search_index = normalOldStatus.get('search_index');
    normalStatus.contentHtml = normalOldStatus.get('contentHtml');
    normalStatus.spoilerHtml = normalOldStatus.get('spoilerHtml');
    normalStatus.spoiler_text = normalOldStatus.get('spoiler_text');
    normalStatus.hidden = normalOldStatus.get('hidden');
  } else {
    // If the status has a CW but no contents, treat the CW as if it were the
    // status' contents, to avoid having a CW toggle with seemingly no effect.
    if (normalStatus.spoiler_text && !normalStatus.content) {
      normalStatus.content = normalStatus.spoiler_text;
      normalStatus.spoiler_text = '';
    }

    console.dir(normalStatus.emojis);
    if (normalStatus.emojis && normalStatus.emojis.some((emoji) => emoji.is_sensitive) && !normalStatus.spoiler_text) {
      normalStatus.spoiler_text = '[Contains sensitive custom emoji(s)]';
    }

    const spoilerText   = normalStatus.spoiler_text || '';
    const searchContent = ([spoilerText, status.content].concat((status.poll && status.poll.options) ? status.poll.options.map(option => option.title) : [])).concat(status.media_attachments.map(att => att.description)).join('\n\n').replace(/<br\s*\/?>/g, '\n').replace(/<\/p><p>/g, '\n\n');
    const emojiMap      = makeEmojiMap(normalStatus);

    normalStatus.search_index = domParser.parseFromString(searchContent, 'text/html').documentElement.textContent;
    normalStatus.contentHtml  = emojify(normalStatus.content, emojiMap);
    normalStatus.spoilerHtml  = emojify(escapeTextContentForBrowser(spoilerText), emojiMap);
    normalStatus.hidden       = expandSpoilers ? false : spoilerText.length > 0 || normalStatus.sensitive;
  }

  return normalStatus;
}

export function normalizeEmojiReactions(emoji_reactions) {
  const myAccountId = me;
  let converted = [];
  for (let emoji_reaction of emoji_reactions) {
    let obj = emoji_reaction;
    obj.me = obj.account_ids.some((id) => id === myAccountId);
    converted.push(obj);
  }
  return converted;
}

export function normalizePoll(poll) {
  const normalPoll = { ...poll };
  const emojiMap = makeEmojiMap(normalPoll);

  normalPoll.options = poll.options.map((option, index) => ({
    ...option,
    voted: poll.own_votes && poll.own_votes.includes(index),
    title_emojified: emojify(escapeTextContentForBrowser(option.title), emojiMap),
  }));

  return normalPoll;
}

export function normalizeAnnouncement(announcement) {
  const normalAnnouncement = { ...announcement };
  const emojiMap = makeEmojiMap(normalAnnouncement);

  normalAnnouncement.contentHtml = emojify(normalAnnouncement.content, emojiMap);

  return normalAnnouncement;
}<|MERGE_RESOLUTION|>--- conflicted
+++ resolved
@@ -1,13 +1,8 @@
 import escapeTextContentForBrowser from 'escape-html';
 
 import emojify from '../../features/emoji/emoji';
-<<<<<<< HEAD
+import { expandSpoilers, me } from '../../initial_state';
 import { unescapeHTML } from '../../utils/html';
-import { expandSpoilers, me } from '../../initial_state';
-=======
-import { expandSpoilers } from '../../initial_state';
-import { unescapeHTML } from '../../utils/html';
->>>>>>> e58c36d3
 
 const domParser = new DOMParser();
 
@@ -97,7 +92,6 @@
       normalStatus.spoiler_text = '';
     }
 
-    console.dir(normalStatus.emojis);
     if (normalStatus.emojis && normalStatus.emojis.some((emoji) => emoji.is_sensitive) && !normalStatus.spoiler_text) {
       normalStatus.spoiler_text = '[Contains sensitive custom emoji(s)]';
     }
