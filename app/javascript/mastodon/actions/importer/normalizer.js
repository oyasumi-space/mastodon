import escapeTextContentForBrowser from 'escape-html';

import emojify from '../../features/emoji/emoji';
<<<<<<< HEAD
import { expandSpoilers, me } from '../../initial_state';
import { unescapeHTML } from '../../utils/html';
=======
import { expandSpoilers } from '../../initial_state';
>>>>>>> 3bf2a729

const domParser = new DOMParser();

const makeEmojiMap = emojis => emojis.reduce((obj, emoji) => {
  obj[`:${emoji.shortcode}:`] = emoji;
  return obj;
}, {});

export function searchTextFromRawStatus (status) {
  const spoilerText   = status.spoiler_text || '';
  const searchContent = ([spoilerText, status.content].concat((status.poll && status.poll.options) ? status.poll.options.map(option => option.title) : [])).concat(status.media_attachments.map(att => att.description)).join('\n\n').replace(/<br\s*\/?>/g, '\n').replace(/<\/p><p>/g, '\n\n');
  return domParser.parseFromString(searchContent, 'text/html').documentElement.textContent;
}

export function normalizeFilterResult(result) {
  const normalResult = { ...result };

  normalResult.filter = normalResult.filter.id;

  return normalResult;
}

export function normalizeStatus(status, normalOldStatus) {
  const normalStatus   = { ...status };
  normalStatus.account = status.account.id;

  if (status.reblog && status.reblog.id) {
    normalStatus.reblog = status.reblog.id;
  }

  if (status.poll && status.poll.id) {
    normalStatus.poll = status.poll.id;
  }

  if (status.filtered) {
    normalStatus.filtered = status.filtered.map(normalizeFilterResult);
  }

  if (status.emoji_reactions) {
    normalStatus.emoji_reactions = normalizeEmojiReactions(status.emoji_reactions);
  }

  if (!status.visibility_ex) {
    normalStatus.visibility_ex = status.visibility;
  }

  // Only calculate these values when status first encountered and
  // when the underlying values change. Otherwise keep the ones
  // already in the reducer
  if (normalOldStatus && normalOldStatus.get('content') === normalStatus.content && normalOldStatus.get('spoiler_text') === normalStatus.spoiler_text) {
    normalStatus.search_index = normalOldStatus.get('search_index');
    normalStatus.contentHtml = normalOldStatus.get('contentHtml');
    normalStatus.spoilerHtml = normalOldStatus.get('spoilerHtml');
    normalStatus.spoiler_text = normalOldStatus.get('spoiler_text');
    normalStatus.hidden = normalOldStatus.get('hidden');

    // for quoted post
    if (!normalStatus.filtered && normalOldStatus.get('filtered')) {
      normalStatus.filtered = normalOldStatus.get('filtered');
    }

    if (normalOldStatus.get('translation')) {
      normalStatus.translation = normalOldStatus.get('translation');
    }
  } else {
    // If the status has a CW but no contents, treat the CW as if it were the
    // status' contents, to avoid having a CW toggle with seemingly no effect.
    if (normalStatus.spoiler_text && !normalStatus.content) {
      normalStatus.content = normalStatus.spoiler_text;
      normalStatus.spoiler_text = '';
    }

    if (normalStatus.emojis && normalStatus.emojis.some((emoji) => emoji.is_sensitive) && !normalStatus.spoiler_text) {
      normalStatus.spoiler_text = '[Contains sensitive custom emoji(s)]';
    }

    const spoilerText   = normalStatus.spoiler_text || '';
    const searchContent = ([spoilerText, status.content].concat((status.poll && status.poll.options) ? status.poll.options.map(option => option.title) : [])).concat(status.media_attachments.map(att => att.description)).join('\n\n').replace(/<br\s*\/?>/g, '\n').replace(/<\/p><p>/g, '\n\n');
    const emojiMap      = makeEmojiMap(normalStatus.emojis);

    normalStatus.search_index = domParser.parseFromString(searchContent, 'text/html').documentElement.textContent;
    normalStatus.contentHtml  = emojify(normalStatus.content, emojiMap);
    normalStatus.spoilerHtml  = emojify(escapeTextContentForBrowser(spoilerText), emojiMap);
    normalStatus.hidden       = expandSpoilers ? false : spoilerText.length > 0 || normalStatus.sensitive;
  }

  if (normalOldStatus) {
    const list = normalOldStatus.get('media_attachments');
    if (normalStatus.media_attachments && list) {
      normalStatus.media_attachments.forEach(item => {
        const oldItem = list.find(i => i.get('id') === item.id);
        if (oldItem && oldItem.get('description') === item.description) {
          item.translation = oldItem.get('translation');
        }
      });
    }
  }

  return normalStatus;
}

export function normalizeEmojiReactions(emoji_reactions) {
  const myAccountId = me;
  let converted = [];
  for (let emoji_reaction of emoji_reactions) {
    let obj = emoji_reaction;
    obj.me = obj.account_ids.some((id) => id === myAccountId);
    converted.push(obj);
  }
  return converted;
}

export function normalizeStatusTranslation(translation, status) {
  const emojiMap = makeEmojiMap(status.get('emojis').toJS());

  const normalTranslation = {
    detected_source_language: translation.detected_source_language,
    language: translation.language,
    provider: translation.provider,
    contentHtml: emojify(translation.content, emojiMap),
    spoilerHtml: emojify(escapeTextContentForBrowser(translation.spoiler_text), emojiMap),
    spoiler_text: translation.spoiler_text,
  };

  return normalTranslation;
}

export function normalizePoll(poll, normalOldPoll) {
  const normalPoll = { ...poll };
  const emojiMap = makeEmojiMap(poll.emojis);

  normalPoll.options = poll.options.map((option, index) => {
    const normalOption = {
      ...option,
      voted: poll.own_votes && poll.own_votes.includes(index),
      titleHtml: emojify(escapeTextContentForBrowser(option.title), emojiMap),
    };

    if (normalOldPoll && normalOldPoll.getIn(['options', index, 'title']) === option.title) {
      normalOption.translation = normalOldPoll.getIn(['options', index, 'translation']);
    }

    return normalOption;
  });

  return normalPoll;
}

export function normalizePollOptionTranslation(translation, poll) {
  const emojiMap = makeEmojiMap(poll.get('emojis').toJS());

  const normalTranslation = {
    ...translation,
    titleHtml: emojify(escapeTextContentForBrowser(translation.title), emojiMap),
  };

  return normalTranslation;
}

export function normalizeAnnouncement(announcement) {
  const normalAnnouncement = { ...announcement };
  const emojiMap = makeEmojiMap(normalAnnouncement.emojis);

  normalAnnouncement.contentHtml = emojify(normalAnnouncement.content, emojiMap);

  return normalAnnouncement;
}<|MERGE_RESOLUTION|>--- conflicted
+++ resolved
@@ -1,12 +1,7 @@
 import escapeTextContentForBrowser from 'escape-html';
 
 import emojify from '../../features/emoji/emoji';
-<<<<<<< HEAD
 import { expandSpoilers, me } from '../../initial_state';
-import { unescapeHTML } from '../../utils/html';
-=======
-import { expandSpoilers } from '../../initial_state';
->>>>>>> 3bf2a729
 
 const domParser = new DOMParser();
 
