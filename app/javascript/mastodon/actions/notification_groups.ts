import { createAction } from '@reduxjs/toolkit';

import {
  apiClearNotifications,
  apiFetchNotificationGroups,
} from 'mastodon/api/notifications';
import type { ApiAccountJSON } from 'mastodon/api_types/accounts';
import type {
  ApiNotificationGroupJSON,
  ApiNotificationJSON,
  NotificationType,
} from 'mastodon/api_types/notifications';
import { allNotificationTypes } from 'mastodon/api_types/notifications';
import type { ApiStatusJSON } from 'mastodon/api_types/statuses';
import { usePendingItems } from 'mastodon/initial_state';
import type { NotificationGap } from 'mastodon/reducers/notification_groups';
import {
  selectSettingsNotificationsExcludedTypes,
  selectSettingsNotificationsGroupFollows,
  selectSettingsNotificationsQuickFilterActive,
  selectSettingsNotificationsShows,
} from 'mastodon/selectors/settings';
import type { AppDispatch, RootState } from 'mastodon/store';
import {
  createAppAsyncThunk,
  createDataLoadingThunk,
} from 'mastodon/store/typed_functions';

import { importFetchedAccounts, importFetchedStatuses } from './importer';
import { NOTIFICATIONS_FILTER_SET } from './notifications';
import { saveSettings } from './settings';

function excludeAllTypesExcept(filter: string) {
  return allNotificationTypes.filter((item) => item !== filter);
}

function getExcludedTypes(state: RootState) {
  const activeFilter = selectSettingsNotificationsQuickFilterActive(state);

  return activeFilter === 'all'
    ? selectSettingsNotificationsExcludedTypes(state)
    : excludeAllTypesExcept(activeFilter);
}

function dispatchAssociatedRecords(
  dispatch: AppDispatch,
  notifications: ApiNotificationGroupJSON[] | ApiNotificationJSON[],
) {
  const fetchedAccounts: ApiAccountJSON[] = [];
  const fetchedStatuses: ApiStatusJSON[] = [];

  notifications.forEach((notification) => {
    if (notification.type === 'admin.report') {
      fetchedAccounts.push(notification.report.target_account);
    }

    if (notification.type === 'moderation_warning') {
      fetchedAccounts.push(notification.moderation_warning.target_account);
    }

    if ('status' in notification && notification.status) {
      fetchedStatuses.push(notification.status);
    }
  });

  if (fetchedAccounts.length > 0)
    dispatch(importFetchedAccounts(fetchedAccounts));

  if (fetchedStatuses.length > 0)
    dispatch(importFetchedStatuses(fetchedStatuses));
}

<<<<<<< HEAD
const supportedGroupedNotificationTypes = [
  'favourite',
  'reblog',
  'emoji_reaction',
];
=======
function selectNotificationGroupedTypes(state: RootState) {
  const types: NotificationType[] = ['favourite', 'reblog'];
>>>>>>> 9adb96f3

  if (selectSettingsNotificationsGroupFollows(state)) types.push('follow');

  return types;
}

export const fetchNotifications = createDataLoadingThunk(
  'notificationGroups/fetch',
  async (_params, { getState }) =>
    apiFetchNotificationGroups({
      grouped_types: selectNotificationGroupedTypes(getState()),
      exclude_types: getExcludedTypes(getState()),
    }),
  ({ notifications, accounts, statuses }, { dispatch }) => {
    dispatch(importFetchedAccounts(accounts));
    dispatch(importFetchedStatuses(statuses));
    dispatchAssociatedRecords(dispatch, notifications);
    const payload: (ApiNotificationGroupJSON | NotificationGap)[] =
      notifications;

    // TODO: might be worth not using gaps for that…
    // if (nextLink) payload.push({ type: 'gap', loadUrl: nextLink.uri });
    if (notifications.length > 1)
      payload.push({ type: 'gap', maxId: notifications.at(-1)?.page_min_id });

    return payload;
    // dispatch(submitMarkers());
  },
);

export const fetchNotificationsGap = createDataLoadingThunk(
  'notificationGroups/fetchGap',
  async (params: { gap: NotificationGap }, { getState }) =>
    apiFetchNotificationGroups({
      grouped_types: selectNotificationGroupedTypes(getState()),
      max_id: params.gap.maxId,
      exclude_types: getExcludedTypes(getState()),
    }),
  ({ notifications, accounts, statuses }, { dispatch }) => {
    dispatch(importFetchedAccounts(accounts));
    dispatch(importFetchedStatuses(statuses));
    dispatchAssociatedRecords(dispatch, notifications);

    return { notifications };
  },
);

export const pollRecentNotifications = createDataLoadingThunk(
  'notificationGroups/pollRecentNotifications',
  async (_params, { getState }) => {
    return apiFetchNotificationGroups({
      grouped_types: selectNotificationGroupedTypes(getState()),
      max_id: undefined,
      exclude_types: getExcludedTypes(getState()),
      // In slow mode, we don't want to include notifications that duplicate the already-displayed ones
      since_id: usePendingItems
        ? getState().notificationGroups.groups.find(
            (group) => group.type !== 'gap',
          )?.page_max_id
        : undefined,
    });
  },
  ({ notifications, accounts, statuses }, { dispatch }) => {
    dispatch(importFetchedAccounts(accounts));
    dispatch(importFetchedStatuses(statuses));
    dispatchAssociatedRecords(dispatch, notifications);

    return { notifications };
  },
);

export const processNewNotificationForGroups = createAppAsyncThunk(
  'notificationGroups/processNew',
  (notification: ApiNotificationJSON, { dispatch, getState }) => {
    const state = getState();
    const activeFilter = selectSettingsNotificationsQuickFilterActive(state);
    const notificationShows = selectSettingsNotificationsShows(state);

    const showInColumn =
      activeFilter === 'all'
        ? notificationShows[notification.type]
        : activeFilter === notification.type;

    if (!showInColumn) return;

    if (
      (notification.type === 'mention' || notification.type === 'update') &&
      notification.status?.filtered
    ) {
      const filters = notification.status.filtered.filter((result) =>
        result.filter.context.includes('notifications'),
      );

      if (filters.some((result) => result.filter.filter_action === 'hide')) {
        return;
      }
    }

    dispatchAssociatedRecords(dispatch, [notification]);

    return {
      notification,
      groupedTypes: selectNotificationGroupedTypes(state),
    };
  },
);

export const loadPending = createAction('notificationGroups/loadPending');

export const updateScrollPosition = createAppAsyncThunk(
  'notificationGroups/updateScrollPosition',
  ({ top }: { top: boolean }, { dispatch, getState }) => {
    if (
      top &&
      getState().notificationGroups.mergedNotifications === 'needs-reload'
    ) {
      void dispatch(fetchNotifications());
    }

    return { top };
  },
);

export const setNotificationsFilter = createAppAsyncThunk(
  'notifications/filter/set',
  ({ filterType }: { filterType: string }, { dispatch }) => {
    dispatch({
      type: NOTIFICATIONS_FILTER_SET,
      path: ['notifications', 'quickFilter', 'active'],
      value: filterType,
    });
    void dispatch(fetchNotifications());
    dispatch(saveSettings());
  },
);

export const clearNotifications = createDataLoadingThunk(
  'notifications/clear',
  () => apiClearNotifications(),
);

export const markNotificationsAsRead = createAction(
  'notificationGroups/markAsRead',
);

export const mountNotifications = createAppAsyncThunk(
  'notificationGroups/mount',
  (_, { dispatch, getState }) => {
    const state = getState();

    if (
      state.notificationGroups.mounted === 0 &&
      state.notificationGroups.mergedNotifications === 'needs-reload'
    ) {
      void dispatch(fetchNotifications());
    }
  },
);

export const unmountNotifications = createAction('notificationGroups/unmount');

export const refreshStaleNotificationGroups = createAppAsyncThunk<{
  deferredRefresh: boolean;
}>('notificationGroups/refreshStale', (_, { dispatch, getState }) => {
  const state = getState();

  if (
    state.notificationGroups.scrolledToTop ||
    !state.notificationGroups.mounted
  ) {
    void dispatch(fetchNotifications());
    return { deferredRefresh: false };
  }

  return { deferredRefresh: true };
});<|MERGE_RESOLUTION|>--- conflicted
+++ resolved
@@ -70,16 +70,8 @@
     dispatch(importFetchedStatuses(fetchedStatuses));
 }
 
-<<<<<<< HEAD
-const supportedGroupedNotificationTypes = [
-  'favourite',
-  'reblog',
-  'emoji_reaction',
-];
-=======
 function selectNotificationGroupedTypes(state: RootState) {
-  const types: NotificationType[] = ['favourite', 'reblog'];
->>>>>>> 9adb96f3
+  const types: NotificationType[] = ['favourite', 'reblog', 'emoji_reaction'];
 
   if (selectSettingsNotificationsGroupFollows(state)) types.push('follow');
 
