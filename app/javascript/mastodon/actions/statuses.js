import api from '../api';

import { ensureComposeIsVisible, setComposeToStatus } from './compose';
import { importFetchedStatus, importFetchedStatuses, importFetchedAccount } from './importer';
import { deleteFromTimelines } from './timelines';

export const STATUS_FETCH_REQUEST = 'STATUS_FETCH_REQUEST';
export const STATUS_FETCH_SUCCESS = 'STATUS_FETCH_SUCCESS';
export const STATUS_FETCH_FAIL    = 'STATUS_FETCH_FAIL';

export const STATUS_DELETE_REQUEST = 'STATUS_DELETE_REQUEST';
export const STATUS_DELETE_SUCCESS = 'STATUS_DELETE_SUCCESS';
export const STATUS_DELETE_FAIL    = 'STATUS_DELETE_FAIL';

export const CONTEXT_FETCH_REQUEST = 'CONTEXT_FETCH_REQUEST';
export const CONTEXT_FETCH_SUCCESS = 'CONTEXT_FETCH_SUCCESS';
export const CONTEXT_FETCH_FAIL    = 'CONTEXT_FETCH_FAIL';

export const STATUS_MUTE_REQUEST = 'STATUS_MUTE_REQUEST';
export const STATUS_MUTE_SUCCESS = 'STATUS_MUTE_SUCCESS';
export const STATUS_MUTE_FAIL    = 'STATUS_MUTE_FAIL';

export const STATUS_UNMUTE_REQUEST = 'STATUS_UNMUTE_REQUEST';
export const STATUS_UNMUTE_SUCCESS = 'STATUS_UNMUTE_SUCCESS';
export const STATUS_UNMUTE_FAIL    = 'STATUS_UNMUTE_FAIL';

export const STATUS_REVEAL   = 'STATUS_REVEAL';
export const STATUS_HIDE     = 'STATUS_HIDE';
export const STATUS_COLLAPSE = 'STATUS_COLLAPSE';

export const REDRAFT = 'REDRAFT';

export const STATUS_FETCH_SOURCE_REQUEST = 'STATUS_FETCH_SOURCE_REQUEST';
export const STATUS_FETCH_SOURCE_SUCCESS = 'STATUS_FETCH_SOURCE_SUCCESS';
export const STATUS_FETCH_SOURCE_FAIL    = 'STATUS_FETCH_SOURCE_FAIL';

export const STATUS_TRANSLATE_REQUEST = 'STATUS_TRANSLATE_REQUEST';
export const STATUS_TRANSLATE_SUCCESS = 'STATUS_TRANSLATE_SUCCESS';
export const STATUS_TRANSLATE_FAIL    = 'STATUS_TRANSLATE_FAIL';
export const STATUS_TRANSLATE_UNDO    = 'STATUS_TRANSLATE_UNDO';

export const STATUS_EMOJI_REACTION_UPDATE = 'STATUS_EMOJI_REACTION_UPDATE';

export function fetchStatusRequest(id, skipLoading) {
  return {
    type: STATUS_FETCH_REQUEST,
    id,
    skipLoading,
  };
}

export function fetchStatus(id, forceFetch = false) {
  return (dispatch, getState) => {
    const skipLoading = !forceFetch && getState().getIn(['statuses', id], null) !== null;

    dispatch(fetchContext(id));

    if (skipLoading) {
      return;
    }

    dispatch(fetchStatusRequest(id, skipLoading));

    api().get(`/api/v1/statuses/${id}`).then(response => {
      dispatch(importFetchedStatus(response.data));
      dispatch(fetchStatusSuccess(skipLoading));
    }).catch(error => {
      dispatch(fetchStatusFail(id, error, skipLoading));
    });
  };
}

export function fetchStatusSuccess(skipLoading) {
  return {
    type: STATUS_FETCH_SUCCESS,
    skipLoading,
  };
}

export function fetchStatusFail(id, error, skipLoading) {
  return {
    type: STATUS_FETCH_FAIL,
    id,
    error,
    skipLoading,
    skipAlert: true,
  };
}

export function redraft(status, raw_text) {
  return {
    type: REDRAFT,
    status,
    raw_text,
  };
}

export const editStatus = (id, routerHistory) => (dispatch, getState) => {
  let status = getState().getIn(['statuses', id]);

  if (status.get('poll')) {
    status = status.set('poll', getState().getIn(['polls', status.get('poll')]));
  }

  dispatch(fetchStatusSourceRequest());

  api().get(`/api/v1/statuses/${id}/source`).then(response => {
    dispatch(fetchStatusSourceSuccess());
    ensureComposeIsVisible(getState, routerHistory);
    dispatch(setComposeToStatus(status, response.data.text, response.data.spoiler_text));
  }).catch(error => {
    dispatch(fetchStatusSourceFail(error));
  });
};

export const fetchStatusSourceRequest = () => ({
  type: STATUS_FETCH_SOURCE_REQUEST,
});

export const fetchStatusSourceSuccess = () => ({
  type: STATUS_FETCH_SOURCE_SUCCESS,
});

export const fetchStatusSourceFail = error => ({
  type: STATUS_FETCH_SOURCE_FAIL,
  error,
});

export function deleteStatus(id, routerHistory, withRedraft = false) {
  return (dispatch, getState) => {
    let status = getState().getIn(['statuses', id]);

    if (status.get('poll')) {
      status = status.set('poll', getState().getIn(['polls', status.get('poll')]));
    }

    dispatch(deleteStatusRequest(id));

    api().delete(`/api/v1/statuses/${id}`).then(response => {
      dispatch(deleteStatusSuccess(id));
      dispatch(deleteFromTimelines(id));
      dispatch(importFetchedAccount(response.data.account));

      if (withRedraft) {
        dispatch(redraft(status, response.data.text));
        ensureComposeIsVisible(getState, routerHistory);
      }
    }).catch(error => {
      dispatch(deleteStatusFail(id, error));
    });
  };
}

export function deleteStatusRequest(id) {
  return {
    type: STATUS_DELETE_REQUEST,
    id: id,
  };
}

export function deleteStatusSuccess(id) {
  return {
    type: STATUS_DELETE_SUCCESS,
    id: id,
  };
}

export function deleteStatusFail(id, error) {
  return {
    type: STATUS_DELETE_FAIL,
    id: id,
    error: error,
  };
}

export const updateStatus = status => dispatch =>
  dispatch(importFetchedStatus(status));

export function fetchContext(id) {
  return (dispatch) => {
    dispatch(fetchContextRequest(id));

<<<<<<< HEAD
    api(getState).get(`/api/v1/statuses/${id}/context?with_reference=1`).then(response => {
      dispatch(importFetchedStatuses(response.data.ancestors.concat(response.data.descendants).concat(response.data.references)));
      dispatch(fetchContextSuccess(id, response.data.ancestors, response.data.descendants, response.data.references));
=======
    api().get(`/api/v1/statuses/${id}/context`).then(response => {
      dispatch(importFetchedStatuses(response.data.ancestors.concat(response.data.descendants)));
      dispatch(fetchContextSuccess(id, response.data.ancestors, response.data.descendants));
>>>>>>> b6fd14f0

    }).catch(error => {
      if (error.response && error.response.status === 404) {
        dispatch(deleteFromTimelines(id));
      }

      dispatch(fetchContextFail(id, error));
    });
  };
}

export function fetchContextRequest(id) {
  return {
    type: CONTEXT_FETCH_REQUEST,
    id,
  };
}

export function fetchContextSuccess(id, ancestors, descendants, references) {
  return {
    type: CONTEXT_FETCH_SUCCESS,
    id,
    ancestors,
    descendants,
    references,
    statuses: ancestors.concat(descendants),
  };
}

export function fetchContextFail(id, error) {
  return {
    type: CONTEXT_FETCH_FAIL,
    id,
    error,
    skipAlert: true,
  };
}

export function muteStatus(id) {
  return (dispatch) => {
    dispatch(muteStatusRequest(id));

    api().post(`/api/v1/statuses/${id}/mute`).then(() => {
      dispatch(muteStatusSuccess(id));
    }).catch(error => {
      dispatch(muteStatusFail(id, error));
    });
  };
}

export function muteStatusRequest(id) {
  return {
    type: STATUS_MUTE_REQUEST,
    id,
  };
}

export function muteStatusSuccess(id) {
  return {
    type: STATUS_MUTE_SUCCESS,
    id,
  };
}

export function muteStatusFail(id, error) {
  return {
    type: STATUS_MUTE_FAIL,
    id,
    error,
  };
}

export function unmuteStatus(id) {
  return (dispatch) => {
    dispatch(unmuteStatusRequest(id));

    api().post(`/api/v1/statuses/${id}/unmute`).then(() => {
      dispatch(unmuteStatusSuccess(id));
    }).catch(error => {
      dispatch(unmuteStatusFail(id, error));
    });
  };
}

export function unmuteStatusRequest(id) {
  return {
    type: STATUS_UNMUTE_REQUEST,
    id,
  };
}

export function unmuteStatusSuccess(id) {
  return {
    type: STATUS_UNMUTE_SUCCESS,
    id,
  };
}

export function unmuteStatusFail(id, error) {
  return {
    type: STATUS_UNMUTE_FAIL,
    id,
    error,
  };
}

export function hideStatus(ids) {
  if (!Array.isArray(ids)) {
    ids = [ids];
  }

  return {
    type: STATUS_HIDE,
    ids,
  };
}

export function revealStatus(ids) {
  if (!Array.isArray(ids)) {
    ids = [ids];
  }

  return {
    type: STATUS_REVEAL,
    ids,
  };
}

export function toggleStatusCollapse(id, isCollapsed) {
  return {
    type: STATUS_COLLAPSE,
    id,
    isCollapsed,
  };
}

export const translateStatus = id => (dispatch) => {
  dispatch(translateStatusRequest(id));

  api().post(`/api/v1/statuses/${id}/translate`).then(response => {
    dispatch(translateStatusSuccess(id, response.data));
  }).catch(error => {
    dispatch(translateStatusFail(id, error));
  });
};

export const translateStatusRequest = id => ({
  type: STATUS_TRANSLATE_REQUEST,
  id,
});

export const translateStatusSuccess = (id, translation) => ({
  type: STATUS_TRANSLATE_SUCCESS,
  id,
  translation,
});

export const translateStatusFail = (id, error) => ({
  type: STATUS_TRANSLATE_FAIL,
  id,
  error,
});

export const undoStatusTranslation = (id, pollId) => ({
  type: STATUS_TRANSLATE_UNDO,
  id,
  pollId,
});

export const updateEmojiReaction = (emoji_reaction) => ({
  type: STATUS_EMOJI_REACTION_UPDATE,
  emoji_reaction,
});<|MERGE_RESOLUTION|>--- conflicted
+++ resolved
@@ -180,15 +180,9 @@
   return (dispatch) => {
     dispatch(fetchContextRequest(id));
 
-<<<<<<< HEAD
-    api(getState).get(`/api/v1/statuses/${id}/context?with_reference=1`).then(response => {
+    api().get(`/api/v1/statuses/${id}/context?with_reference=1`).then(response => {
       dispatch(importFetchedStatuses(response.data.ancestors.concat(response.data.descendants).concat(response.data.references)));
       dispatch(fetchContextSuccess(id, response.data.ancestors, response.data.descendants, response.data.references));
-=======
-    api().get(`/api/v1/statuses/${id}/context`).then(response => {
-      dispatch(importFetchedStatuses(response.data.ancestors.concat(response.data.descendants)));
-      dispatch(fetchContextSuccess(id, response.data.ancestors, response.data.descendants));
->>>>>>> b6fd14f0
 
     }).catch(error => {
       if (error.response && error.response.status === 404) {
