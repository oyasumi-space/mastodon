--- conflicted
+++ resolved
@@ -1,4 +1,4 @@
-import { Map as ImmutableMap, fromJS } from 'immutable';
+import { Map as ImmutableMap, ImmutableList, fromJS } from 'immutable';
 
 import { STATUS_IMPORT, STATUSES_IMPORT } from '../actions/importer';
 import {
@@ -23,11 +23,6 @@
   STATUS_EMOJI_REACTION_UPDATE,
 } from '../actions/statuses';
 import { TIMELINE_DELETE } from '../actions/timelines';
-<<<<<<< HEAD
-import { STATUS_IMPORT, STATUSES_IMPORT } from '../actions/importer';
-import { Map as ImmutableMap, List as ImmutableList, fromJS } from 'immutable';
-=======
->>>>>>> e58c36d3
 
 const importStatus = (state, status) => state.set(status.id, fromJS(status));
 
