--- conflicted
+++ resolved
@@ -196,7 +196,6 @@
   case FAVOURITES_FETCH_FAIL:
   case FAVOURITES_EXPAND_FAIL:
     return state.setIn(['favourited_by', action.id, 'isLoading'], false);
-<<<<<<< HEAD
   case EMOJI_REACTIONS_FETCH_REQUEST:
   case EMOJI_REACTIONS_EXPAND_REQUEST:
     return state.setIn(['emoji_reactioned_by', action.id, 'isLoading'], true);
@@ -219,12 +218,8 @@
   case MENTIONED_USERS_FETCH_FAIL:
   case MENTIONED_USERS_EXPAND_FAIL:
     return state.setIn(['mentioned_users', action.id, 'isLoading'], false);
-  case NOTIFICATIONS_UPDATE:
-    return action.notification.type === 'follow_request' ? normalizeFollowRequest(state, action.notification) : state;
-=======
   case notificationsUpdate.type:
     return action.payload.notification.type === 'follow_request' ? normalizeFollowRequest(state, action.payload.notification) : state;
->>>>>>> 3bf2a729
   case FOLLOW_REQUESTS_FETCH_SUCCESS:
     return normalizeList(state, ['follow_requests'], action.accounts, action.next);
   case FOLLOW_REQUESTS_EXPAND_SUCCESS:
