import { Map as ImmutableMap, OrderedSet as ImmutableOrderedSet, fromJS } from 'immutable';

import {
  COMPOSE_MENTION,
  COMPOSE_REPLY,
  COMPOSE_DIRECT,
} from '../actions/compose';
import {
  SEARCH_CHANGE,
  SEARCH_CLEAR,
  SEARCH_FETCH_REQUEST,
  SEARCH_FETCH_FAIL,
  SEARCH_FETCH_SUCCESS,
  SEARCH_SHOW,
  SEARCH_EXPAND_REQUEST,
  SEARCH_EXPAND_SUCCESS,
  SEARCH_HISTORY_UPDATE,
} from '../actions/search';

const initialState = ImmutableMap({
  value: '',
  submitted: false,
  hidden: false,
  results: ImmutableMap(),
  noMoreResults: ImmutableMap(),
  isLoading: false,
  searchTerm: '',
  type: null,
  recent: ImmutableOrderedSet(),
});

export default function search(state = initialState, action) {
  switch(action.type) {
  case SEARCH_CHANGE:
    return state.set('value', action.value);
  case SEARCH_CLEAR:
    return state.withMutations(map => {
      map.set('value', '');
      map.set('results', ImmutableMap());
      map.set('noMoreResults', ImmutableMap());
      map.set('submitted', false);
      map.set('hidden', false);
      map.set('searchTerm', '');
      map.set('type', null);
    });
  case SEARCH_SHOW:
    return state.set('hidden', false);
  case COMPOSE_REPLY:
  case COMPOSE_MENTION:
  case COMPOSE_DIRECT:
    return state.set('hidden', true);
  case SEARCH_FETCH_REQUEST:
    return state.withMutations(map => {
      map.set('isLoading', true);
      map.set('submitted', true);
      map.set('type', action.searchType);
    });
  case SEARCH_FETCH_FAIL:
    return state.set('isLoading', false);
  case SEARCH_FETCH_SUCCESS:
    return state.withMutations(map => {
      map.set('results', ImmutableMap({
        accounts: ImmutableOrderedSet(action.results.accounts.map(item => item.id)),
        statuses: ImmutableOrderedSet(action.results.statuses.map(item => item.id)),
        hashtags: ImmutableOrderedSet(fromJS(action.results.hashtags)),
      }));
      map.set('noMoreResults', ImmutableMap({
        accounts: action.results.accounts.length <= 0,
        statuses: action.results.statuses.length <= 0,
        hashtags: false,
      }));

      map.set('searchTerm', action.searchTerm);
      map.set('type', action.searchType);
      map.set('isLoading', false);
    });
  case SEARCH_EXPAND_REQUEST:
    return state.set('type', action.searchType);
  case SEARCH_EXPAND_SUCCESS:
    const results = action.searchType === 'hashtags' ? ImmutableOrderedSet(fromJS(action.results.hashtags)) : action.results[action.searchType].map(item => item.id);
<<<<<<< HEAD
    return state.updateIn(['results', action.searchType], list => list.union(results)).setIn(['noMoreResults', action.searchType], results.size <= 0);
  case SEARCH_RESULT_CLICK:
    return state.update('recent', set => set.add(fromJS(action.result)));
  case SEARCH_RESULT_FORGET:
    return state.update('recent', set => set.filterNot(result => result.get('q') === action.q));
=======
    return state.updateIn(['results', action.searchType], list => list.union(results));
  case SEARCH_HISTORY_UPDATE:
    return state.set('recent', ImmutableOrderedSet(fromJS(action.recent)));
>>>>>>> 91040da8
  default:
    return state;
  }
}<|MERGE_RESOLUTION|>--- conflicted
+++ resolved
@@ -78,17 +78,9 @@
     return state.set('type', action.searchType);
   case SEARCH_EXPAND_SUCCESS:
     const results = action.searchType === 'hashtags' ? ImmutableOrderedSet(fromJS(action.results.hashtags)) : action.results[action.searchType].map(item => item.id);
-<<<<<<< HEAD
     return state.updateIn(['results', action.searchType], list => list.union(results)).setIn(['noMoreResults', action.searchType], results.size <= 0);
-  case SEARCH_RESULT_CLICK:
-    return state.update('recent', set => set.add(fromJS(action.result)));
-  case SEARCH_RESULT_FORGET:
-    return state.update('recent', set => set.filterNot(result => result.get('q') === action.q));
-=======
-    return state.updateIn(['results', action.searchType], list => list.union(results));
   case SEARCH_HISTORY_UPDATE:
     return state.set('recent', ImmutableOrderedSet(fromJS(action.recent)));
->>>>>>> 91040da8
   default:
     return state;
   }
