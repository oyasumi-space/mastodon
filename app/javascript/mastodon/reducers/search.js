import { Map as ImmutableMap, OrderedSet as ImmutableOrderedSet, fromJS } from 'immutable';

import {
  COMPOSE_MENTION,
  COMPOSE_REPLY,
  COMPOSE_DIRECT,
} from '../actions/compose';
import {
  SEARCH_CHANGE,
  SEARCH_CLEAR,
  SEARCH_FETCH_REQUEST,
  SEARCH_FETCH_FAIL,
  SEARCH_FETCH_SUCCESS,
  SEARCH_SHOW,
  SEARCH_EXPAND_REQUEST,
  SEARCH_EXPAND_SUCCESS,
  SEARCH_EXPAND_FAIL,
  SEARCH_HISTORY_UPDATE,
} from '../actions/search';

const initialState = ImmutableMap({
  value: '',
  submitted: false,
  hidden: false,
  results: ImmutableMap(),
  noMoreResults: ImmutableMap(),
  isLoading: false,
  searchTerm: '',
  type: null,
  recent: ImmutableOrderedSet(),
});

export default function search(state = initialState, action) {
  switch(action.type) {
  case SEARCH_CHANGE:
    return state.set('value', action.value);
  case SEARCH_CLEAR:
    return state.withMutations(map => {
      map.set('value', '');
      map.set('results', ImmutableMap());
      map.set('noMoreResults', ImmutableMap());
      map.set('submitted', false);
      map.set('hidden', false);
      map.set('searchTerm', '');
      map.set('type', null);
    });
  case SEARCH_SHOW:
    return state.set('hidden', false);
  case COMPOSE_REPLY:
  case COMPOSE_MENTION:
  case COMPOSE_DIRECT:
    return state.set('hidden', true);
  case SEARCH_FETCH_REQUEST:
    return state.withMutations(map => {
      map.set('isLoading', true);
      map.set('submitted', true);
      map.set('type', action.searchType);
    });
  case SEARCH_FETCH_FAIL:
  case SEARCH_EXPAND_FAIL:
    return state.set('isLoading', false);
  case SEARCH_FETCH_SUCCESS:
    return state.withMutations(map => {
      map.set('results', ImmutableMap({
        accounts: ImmutableOrderedSet(action.results.accounts.map(item => item.id)),
        statuses: ImmutableOrderedSet(action.results.statuses.map(item => item.id)),
        hashtags: ImmutableOrderedSet(fromJS(action.results.hashtags)),
      }));
      map.set('noMoreResults', ImmutableMap({
        accounts: action.results.accounts.length <= 0,
        statuses: action.results.statuses.length <= 0,
        hashtags: false,
      }));

      map.set('searchTerm', action.searchTerm);
      map.set('type', action.searchType);
      map.set('isLoading', false);
    });
  case SEARCH_EXPAND_REQUEST:
    return state.set('type', action.searchType).set('isLoading', true);
  case SEARCH_EXPAND_SUCCESS:
    const results = action.searchType === 'hashtags' ? ImmutableOrderedSet(fromJS(action.results.hashtags)) : action.results[action.searchType].map(item => item.id);
<<<<<<< HEAD
    return state.updateIn(['results', action.searchType], list => list.union(results)).setIn(['noMoreResults', action.searchType], results.size <= 0);
=======
    return state.updateIn(['results', action.searchType], list => list.union(results)).set('isLoading', false);
>>>>>>> 4c1518a6
  case SEARCH_HISTORY_UPDATE:
    return state.set('recent', ImmutableOrderedSet(fromJS(action.recent)));
  default:
    return state;
  }
}<|MERGE_RESOLUTION|>--- conflicted
+++ resolved
@@ -23,7 +23,6 @@
   submitted: false,
   hidden: false,
   results: ImmutableMap(),
-  noMoreResults: ImmutableMap(),
   isLoading: false,
   searchTerm: '',
   type: null,
@@ -38,7 +37,6 @@
     return state.withMutations(map => {
       map.set('value', '');
       map.set('results', ImmutableMap());
-      map.set('noMoreResults', ImmutableMap());
       map.set('submitted', false);
       map.set('hidden', false);
       map.set('searchTerm', '');
@@ -66,11 +64,6 @@
         statuses: ImmutableOrderedSet(action.results.statuses.map(item => item.id)),
         hashtags: ImmutableOrderedSet(fromJS(action.results.hashtags)),
       }));
-      map.set('noMoreResults', ImmutableMap({
-        accounts: action.results.accounts.length <= 0,
-        statuses: action.results.statuses.length <= 0,
-        hashtags: false,
-      }));
 
       map.set('searchTerm', action.searchTerm);
       map.set('type', action.searchType);
@@ -80,11 +73,7 @@
     return state.set('type', action.searchType).set('isLoading', true);
   case SEARCH_EXPAND_SUCCESS:
     const results = action.searchType === 'hashtags' ? ImmutableOrderedSet(fromJS(action.results.hashtags)) : action.results[action.searchType].map(item => item.id);
-<<<<<<< HEAD
-    return state.updateIn(['results', action.searchType], list => list.union(results)).setIn(['noMoreResults', action.searchType], results.size <= 0);
-=======
     return state.updateIn(['results', action.searchType], list => list.union(results)).set('isLoading', false);
->>>>>>> 4c1518a6
   case SEARCH_HISTORY_UPDATE:
     return state.set('recent', ImmutableOrderedSet(fromJS(action.recent)));
   default:
