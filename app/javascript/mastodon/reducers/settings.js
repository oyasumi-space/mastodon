--- conflicted
+++ resolved
@@ -118,11 +118,7 @@
   dismissed_banners: ImmutableMap({
     'public_timeline': false,
     'community_timeline': false,
-<<<<<<< HEAD
-    'home.explore_prompt': false,
-=======
     'home/follow-suggestions': false,
->>>>>>> 428abf33
     'explore/links': false,
     'explore/statuses': false,
     'explore/tags': false,
