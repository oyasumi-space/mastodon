{
  "account.block": "@{name}을 차단",
  "account.block_domain": "{domain} 전체를 숨김",
  "account.blocked": "차단 됨",
  "account.disclaimer_full": "여기 있는 정보는 유저의 프로파일을 정확히 반영하지 못 할 수도 있습니다.",
  "account.domain_blocked": "도메인 숨겨짐",
  "account.edit_profile": "프로필 편집",
  "account.follow": "팔로우",
  "account.followers": "팔로워",
  "account.follows": "팔로우",
  "account.follows_you": "날 팔로우합니다",
  "account.hide_reblogs": "@{name}의 부스트를 숨기기",
  "account.media": "미디어",
  "account.mention": "답장",
  "account.moved_to": "{name}는 계정을 이동했습니다:",
  "account.mute": "@{name} 뮤트",
  "account.mute_notifications": "@{name}의 알림을 뮤트",
  "account.muted": "뮤트 됨",
  "account.posts": "게시물",
  "account.posts_with_replies": "툿과 답장",
  "account.report": "@{name} 신고",
  "account.requested": "승인 대기 중. 클릭해서 취소하기",
  "account.share": "@{name}의 프로파일 공유",
  "account.show_reblogs": "@{name}의 부스트 보기",
  "account.unblock": "차단 해제",
  "account.unblock_domain": "{domain} 숨김 해제",
  "account.unfollow": "팔로우 해제",
  "account.unmute": "뮤트 해제",
  "account.unmute_notifications": "@{name}의 알림 뮤트 해제",
  "account.view_full_profile": "전체 프로필 보기",
  "boost_modal.combo": "다음부터 {combo}를 누르면 이 과정을 건너뛸 수 있습니다.",
  "bundle_column_error.body": "컴포넌트를 불러오는 과정에서 문제가 발생했습니다.",
  "bundle_column_error.retry": "다시 시도",
  "bundle_column_error.title": "네트워크 에러",
  "bundle_modal_error.close": "닫기",
  "bundle_modal_error.message": "컴포넌트를 불러오는 과정에서 문제가 발생했습니다.",
  "bundle_modal_error.retry": "다시 시도",
  "column.blocks": "차단 중인 사용자",
  "column.community": "로컬 타임라인",
  "column.favourites": "즐겨찾기",
  "column.follow_requests": "팔로우 요청",
  "column.home": "홈",
  "column.lists": "리스트",
  "column.mutes": "뮤트 중인 사용자",
  "column.notifications": "알림",
  "column.pins": "고정된 툿",
  "column.public": "연합 타임라인",
  "column_back_button.label": "돌아가기",
  "column_header.hide_settings": "설정 숨기기",
  "column_header.moveLeft_settings": "왼쪽으로 이동",
  "column_header.moveRight_settings": "오른쪽으로 이동",
  "column_header.pin": "고정하기",
  "column_header.show_settings": "설정 보이기",
  "column_header.unpin": "고정 해제",
  "column_subheading.navigation": "내비게이션",
  "column_subheading.settings": "설정",
  "compose_form.hashtag_warning": "이 툿은 어떤 해시태그로도 검색 되지 않습니다. 전체공개로 게시 된 툿만이 해시태그로 검색 될 수 있습니다.",
  "compose_form.lock_disclaimer": "이 계정은 {locked}로 설정 되어 있지 않습니다. 누구나 이 계정을 팔로우 할 수 있으며, 팔로워 공개의 포스팅을 볼 수 있습니다.",
  "compose_form.lock_disclaimer.lock": "비공개",
  "compose_form.placeholder": "지금 무엇을 하고 있나요?",
  "compose_form.publish": "툿",
  "compose_form.publish_loud": "{publish}!",
<<<<<<< HEAD
  "compose_form.sensitive.marked": "Media is marked as sensitive",
  "compose_form.sensitive.unmarked": "Media is not marked as sensitive",
  "compose_form.spoiler": "텍스트 숨기기",
=======
  "compose_form.sensitive": "이 미디어를 민감한 미디어로 취급",
  "compose_form.spoiler.marked": "Text is hidden behind warning",
  "compose_form.spoiler.unmarked": "Text is not hidden",
>>>>>>> 0dccb398
  "compose_form.spoiler_placeholder": "경고",
  "confirmation_modal.cancel": "취소",
  "confirmations.block.confirm": "차단",
  "confirmations.block.message": "정말로 {name}를 차단하시겠습니까?",
  "confirmations.delete.confirm": "삭제",
  "confirmations.delete.message": "정말로 삭제하시겠습니까?",
  "confirmations.delete_list.confirm": "삭제",
  "confirmations.delete_list.message": "정말로 이 리스트를 삭제하시겠습니까?",
  "confirmations.domain_block.confirm": "도메인 전체를 숨김",
  "confirmations.domain_block.message": "정말로 {domain} 전체를 숨기시겠습니까? 대부분의 경우 개별 차단이나 뮤트로 충분합니다.",
  "confirmations.mute.confirm": "뮤트",
  "confirmations.mute.message": "정말로 {name}를 뮤트하시겠습니까?",
  "confirmations.unfollow.confirm": "언팔로우",
  "confirmations.unfollow.message": "정말로 {name}를 언팔로우하시겠습니까?",
  "embed.instructions": "아래의 코드를 복사하여 대화를 원하는 곳으로 공유하세요.",
  "embed.preview": "다음과 같이 표시됩니다:",
  "emoji_button.activity": "활동",
  "emoji_button.custom": "커스텀",
  "emoji_button.flags": "국기",
  "emoji_button.food": "음식",
  "emoji_button.label": "emoji를 추가",
  "emoji_button.nature": "자연",
  "emoji_button.not_found": "없어!! (╯°□°）╯︵ ┻━┻",
  "emoji_button.objects": "물건",
  "emoji_button.people": "사람들",
  "emoji_button.recent": "자주 사용 됨",
  "emoji_button.search": "검색...",
  "emoji_button.search_results": "검색 결과",
  "emoji_button.symbols": "기호",
  "emoji_button.travel": "여행과 장소",
  "empty_column.community": "로컬 타임라인에 아무 것도 없습니다. 아무거나 적어 보세요!",
  "empty_column.hashtag": "이 해시태그는 아직 사용되지 않았습니다.",
  "empty_column.home": "아직 아무도 팔로우 하고 있지 않습니다. {public}를 보러 가거나, 검색하여 다른 사용자를 찾아 보세요.",
  "empty_column.home.public_timeline": "연합 타임라인",
  "empty_column.list": "리스트에 아직 아무 것도 없습니다.",
  "empty_column.notifications": "아직 알림이 없습니다. 다른 사람과 대화를 시작해 보세요!",
  "empty_column.public": "여기엔 아직 아무 것도 없습니다! 공개적으로 무언가 포스팅하거나, 다른 인스턴스 유저를 팔로우 해서 가득 채워보세요!",
  "follow_request.authorize": "허가",
  "follow_request.reject": "거부",
  "getting_started.appsshort": "애플리케이션",
  "getting_started.faq": "자주 있는 질문",
  "getting_started.heading": "시작",
  "getting_started.open_source_notice": "Mastodon은 오픈 소스 소프트웨어입니다. 누구나 GitHub({github})에서 개발에 참여하거나, 문제를 보고할 수 있습니다.",
  "getting_started.userguide": "사용자 가이드",
  "home.column_settings.advanced": "고급 사용자용",
  "home.column_settings.basic": "기본 설정",
  "home.column_settings.filter_regex": "정규 표현식으로 필터링",
  "home.column_settings.show_reblogs": "부스트 표시",
  "home.column_settings.show_replies": "답글 표시",
  "home.settings": "컬럼 설정",
  "keyboard_shortcuts.back": "뒤로가기",
  "keyboard_shortcuts.boost": "부스트",
  "keyboard_shortcuts.column": "해당 열에 포커스",
  "keyboard_shortcuts.compose": "작성창으로 포커스",
  "keyboard_shortcuts.description": "설명",
  "keyboard_shortcuts.down": "리스트에서 아래로 이동",
  "keyboard_shortcuts.enter": "열기",
  "keyboard_shortcuts.favourite": "관심글 지정",
  "keyboard_shortcuts.heading": "키보드 단축키",
  "keyboard_shortcuts.hotkey": "핫키",
  "keyboard_shortcuts.legend": "이 도움말 표시",
  "keyboard_shortcuts.mention": "멘션",
  "keyboard_shortcuts.reply": "답장",
  "keyboard_shortcuts.search": "검색창에 포커스",
  "keyboard_shortcuts.toot": "새 툿 작성",
  "keyboard_shortcuts.unfocus": "작성창에서 포커스 해제",
  "keyboard_shortcuts.up": "리스트에서 위로 이동",
  "lightbox.close": "닫기",
  "lightbox.next": "다음",
  "lightbox.previous": "이전",
  "lists.account.add": "리스트에 추가",
  "lists.account.remove": "리스트에서 제거",
  "lists.delete": "리스트 삭제",
  "lists.edit": "리스트 편집",
  "lists.new.create": "리스트 추가",
  "lists.new.title_placeholder": "새 리스트의 이름",
  "lists.search": "팔로우 중인 사람들 중에서 찾기",
  "lists.subheading": "당신의 리스트",
  "loading_indicator.label": "불러오는 중...",
  "media_gallery.toggle_visible": "표시 전환",
  "missing_indicator.label": "찾을 수 없습니다",
  "missing_indicator.sublabel": "이 리소스를 찾을 수 없었습니다",
  "mute_modal.hide_notifications": "이 사용자로부터의 알림을 뮤트하시겠습니까?",
  "navigation_bar.blocks": "차단한 사용자",
  "navigation_bar.community_timeline": "로컬 타임라인",
  "navigation_bar.edit_profile": "프로필 편집",
  "navigation_bar.favourites": "즐겨찾기",
  "navigation_bar.follow_requests": "팔로우 요청",
  "navigation_bar.info": "이 인스턴스에 대해서",
  "navigation_bar.keyboard_shortcuts": "키보드 단축키",
  "navigation_bar.lists": "리스트",
  "navigation_bar.logout": "로그아웃",
  "navigation_bar.mutes": "뮤트 중인 사용자",
  "navigation_bar.pins": "고정된 툿",
  "navigation_bar.preferences": "사용자 설정",
  "navigation_bar.public_timeline": "연합 타임라인",
  "notification.favourite": "{name}님이 즐겨찾기 했습니다",
  "notification.follow": "{name}님이 나를 팔로우 했습니다",
  "notification.mention": "{name}님이 답글을 보냈습니다",
  "notification.reblog": "{name}님이 부스트 했습니다",
  "notifications.clear": "알림 지우기",
  "notifications.clear_confirmation": "정말로 알림을 삭제하시겠습니까?",
  "notifications.column_settings.alert": "데스크탑 알림",
  "notifications.column_settings.favourite": "즐겨찾기",
  "notifications.column_settings.follow": "새 팔로워",
  "notifications.column_settings.mention": "답글",
  "notifications.column_settings.push": "푸시 알림",
  "notifications.column_settings.push_meta": "이 장치",
  "notifications.column_settings.reblog": "부스트",
  "notifications.column_settings.show": "컬럼에 표시",
  "notifications.column_settings.sound": "효과음 재생",
  "onboarding.done": "완료",
  "onboarding.next": "다음",
  "onboarding.page_five.public_timelines": "연합 타임라인에서는 {domain}의 사람들이 팔로우 중인 Mastodon 전체 인스턴스의 공개 포스트를 표시합니다. 로컬 타임라인에서는 {domain} 만의 공개 포스트를 표시합니다.",
  "onboarding.page_four.home": "홈 타임라인에서는 내가 팔로우 중인 사람들의 포스트를 표시합니다.",
  "onboarding.page_four.notifications": "알림에서는 다른 사람들과의 연결을 표시합니다.",
  "onboarding.page_one.federation": "Mastodon은 누구나 참가할 수 있는 SNS입니다.",
  "onboarding.page_one.full_handle": "당신의 풀 핸들",
  "onboarding.page_one.handle_hint": "이것을 검색하여 친구들이 당신을 찾을 수 있습니다.",
  "onboarding.page_one.welcome": "Mastodon에 어서 오세요!",
  "onboarding.page_six.admin": "이 인스턴스의 관리자는 {admin}입니다.",
  "onboarding.page_six.almost_done": "이상입니다.",
  "onboarding.page_six.appetoot": "본 아페툿!",
  "onboarding.page_six.apps_available": "iOS、Android 또는 다른 플랫폼에서 사용할 수 있는 {apps}이 있습니다.",
  "onboarding.page_six.github": "Mastodon는 오픈 소스 소프트웨어입니다. 버그 보고나 기능 추가 요청, 기여는 {github}에서 할 수 있습니다.",
  "onboarding.page_six.guidelines": "커뮤니티 가이드라인",
  "onboarding.page_six.read_guidelines": "{guidelines}을 확인하는 것을 잊지 마세요.",
  "onboarding.page_six.various_app": "다양한 모바일 애플리케이션",
  "onboarding.page_three.profile": "[프로필 편집] 에서 자기 소개나 이름을 변경할 수 있습니다. 또한 다른 설정도 변경할 수 있습니다.",
  "onboarding.page_three.search": "검색 바에서 {illustration} 나 {introductions} 와 같이 특정 해시태그가 달린 포스트를 보거나, 사용자를 찾을 수 있습니다.",
  "onboarding.page_two.compose": "이 폼에서 포스팅 할 수 있습니다. 이미지나 공개 범위 설정, 스포일러 경고 설정은 아래 아이콘으로 설정할 수 있습니다.",
  "onboarding.skip": "건너뛰기",
  "privacy.change": "포스트의 프라이버시 설정을 변경",
  "privacy.direct.long": "멘션한 사용자에게만 공개",
  "privacy.direct.short": "다이렉트",
  "privacy.private.long": "팔로워에게만 공개",
  "privacy.private.short": "비공개",
  "privacy.public.long": "공개 타임라인에 표시",
  "privacy.public.short": "공개",
  "privacy.unlisted.long": "공개 타임라인에 표시하지 않음",
  "privacy.unlisted.short": "타임라인에 비표시",
  "regeneration_indicator.label": "불러오는 중…",
  "regeneration_indicator.sublabel": "당신의 홈 피드가 준비되는 중입니다!",
  "relative_time.days": "{number}일 전",
  "relative_time.hours": "{number}시간 전",
  "relative_time.just_now": "방금",
  "relative_time.minutes": "{number}분 전",
  "relative_time.seconds": "{number}초 전",
  "reply_indicator.cancel": "취소",
  "report.forward": "{target}에 포워드 됨",
  "report.forward_hint": "이 계정은 다른 서버에 있습니다. 익명화 된 사본을 해당 서버에도 전송할까요?",
  "report.hint": "신고는 당신의 서버 스태프에게 전송 됩니다. 왜 이 계정을 신고하는 지에 대한 설명을 아래에 작성할 수 있습니다:",
  "report.placeholder": "코멘트",
  "report.submit": "신고하기",
  "report.target": "문제가 된 사용자",
  "search.placeholder": "검색",
  "search_popout.search_format": "고급 검색 방법",
  "search_popout.tips.full_text": "단순한 텍스트 검색은 당신이 작성했거나, 관심글로 지정했거나, 부스트했거나, 멘션을 받은 게시글, 그리고 유저네임, 디스플레이네임, 해시태그를 반환합니다.",
  "search_popout.tips.hashtag": "해시태그",
  "search_popout.tips.status": "툿",
  "search_popout.tips.text": "단순한 텍스트 검색은 관계된 프로필 이름, 유저 이름 그리고 해시태그를 표시합니다",
  "search_popout.tips.user": "유저",
  "search_results.accounts": "사람",
  "search_results.hashtags": "해시태그",
  "search_results.statuses": "툿",
  "search_results.total": "{count, number}건의 결과",
  "standalone.public_title": "지금 이런 이야기를 하고 있습니다…",
  "status.block": "@{name} 차단",
  "status.cannot_reblog": "이 포스트는 부스트 할 수 없습니다",
  "status.delete": "삭제",
  "status.embed": "공유하기",
  "status.favourite": "즐겨찾기",
  "status.load_more": "더 보기",
  "status.media_hidden": "미디어 숨겨짐",
  "status.mention": "답장",
  "status.more": "자세히",
  "status.mute": "@{name} 뮤트",
  "status.mute_conversation": "이 대화를 뮤트",
  "status.open": "상세 정보 표시",
  "status.pin": "고정",
  "status.pinned": "고정 된 툿",
  "status.reblog": "부스트",
  "status.reblogged_by": "{name}님이 부스트 했습니다",
  "status.reply": "답장",
  "status.replyAll": "전원에게 답장",
  "status.report": "신고",
  "status.sensitive_toggle": "클릭해서 표시하기",
  "status.sensitive_warning": "민감한 미디어",
  "status.share": "공유",
  "status.show_less": "숨기기",
  "status.show_less_all": "Show less for all",
  "status.show_more": "더 보기",
  "status.show_more_all": "Show more for all",
  "status.unmute_conversation": "이 대화의 뮤트 해제하기",
  "status.unpin": "고정 해제",
  "tabs_bar.federated_timeline": "연합",
  "tabs_bar.home": "홈",
  "tabs_bar.local_timeline": "로컬",
  "tabs_bar.notifications": "알림",
  "ui.beforeunload": "지금 나가면 저장되지 않은 항목을 잃게 됩니다.",
  "upload_area.title": "드래그 & 드롭으로 업로드",
  "upload_button.label": "미디어 추가",
  "upload_form.description": "시각장애인을 위한 설명",
  "upload_form.focus": "크롭",
  "upload_form.undo": "재시도",
  "upload_progress.label": "업로드 중...",
  "video.close": "동영상 닫기",
  "video.exit_fullscreen": "전체화면 나가기",
  "video.expand": "동영상 확장",
  "video.fullscreen": "전체화면",
  "video.hide": "동영상 숨기기",
  "video.mute": "음소거",
  "video.pause": "일시정지",
  "video.play": "재생",
  "video.unmute": "음소거 해제"
}<|MERGE_RESOLUTION|>--- conflicted
+++ resolved
@@ -60,15 +60,10 @@
   "compose_form.placeholder": "지금 무엇을 하고 있나요?",
   "compose_form.publish": "툿",
   "compose_form.publish_loud": "{publish}!",
-<<<<<<< HEAD
   "compose_form.sensitive.marked": "Media is marked as sensitive",
   "compose_form.sensitive.unmarked": "Media is not marked as sensitive",
-  "compose_form.spoiler": "텍스트 숨기기",
-=======
-  "compose_form.sensitive": "이 미디어를 민감한 미디어로 취급",
   "compose_form.spoiler.marked": "Text is hidden behind warning",
   "compose_form.spoiler.unmarked": "Text is not hidden",
->>>>>>> 0dccb398
   "compose_form.spoiler_placeholder": "경고",
   "confirmation_modal.cancel": "취소",
   "confirmations.block.confirm": "차단",
