{
  "account.block": "Bloca @{name}",
  "account.block_domain": "Amaga-ho tot de {domain}",
  "account.blocked": "Blocked",
  "account.disclaimer_full": "La informació següent pot reflectir incompleta el perfil de l'usuari.",
  "account.domain_blocked": "Domain hidden",
  "account.edit_profile": "Edita el perfil",
  "account.follow": "Segueix",
  "account.followers": "Seguidors",
  "account.follows": "Seguint",
  "account.follows_you": "Et segueix",
  "account.hide_reblogs": "Amaga els impulsos de @{name}",
  "account.media": "Media",
  "account.mention": "Esmentar @{name}",
  "account.moved_to": "{name} s'ha mogut a:",
  "account.mute": "Silencia @{name}",
  "account.mute_notifications": "Notificacions desactivades de @{name}",
  "account.muted": "Muted",
  "account.posts": "Toots",
  "account.posts_with_replies": "Toots amb respostes",
  "account.report": "Informe @{name}",
  "account.requested": "Esperant aprovació. Clic per a cancel·lar la petició de seguiment",
  "account.share": "Comparteix el perfil de @{name}",
  "account.show_reblogs": "Mostra els impulsos de @{name}",
  "account.unblock": "Desbloca @{name}",
  "account.unblock_domain": "Mostra {domain}",
  "account.unfollow": "Deixa de seguir",
  "account.unmute": "Treure silenci de @{name}",
  "account.unmute_notifications": "Activar notificacions de @{name}",
  "account.view_full_profile": "Mostra el perfil complet",
  "boost_modal.combo": "Pots premer {combo} per saltar-te això el proper cop",
  "bundle_column_error.body": "S'ha produït un error en carregar aquest component.",
  "bundle_column_error.retry": "Torna-ho a provar",
  "bundle_column_error.title": "Error de connexió",
  "bundle_modal_error.close": "Tanca",
  "bundle_modal_error.message": "S'ha produït un error en carregar aquest component.",
  "bundle_modal_error.retry": "Torna-ho a provar",
  "column.blocks": "Usuaris blocats",
  "column.community": "Línia de temps local",
  "column.favourites": "Favorits",
  "column.follow_requests": "Peticions per seguir-te",
  "column.home": "Inici",
  "column.lists": "Llistes",
  "column.mutes": "Usuaris silenciats",
  "column.notifications": "Notificacions",
  "column.pins": "Toot fixat",
  "column.public": "Línia de temps federada",
  "column_back_button.label": "Enrere",
  "column_header.hide_settings": "Amaga la configuració",
  "column_header.moveLeft_settings": "Mou la columna cap a l'esquerra",
  "column_header.moveRight_settings": "Mou la columna cap a la dreta",
  "column_header.pin": "Fixa",
  "column_header.show_settings": "Mostra la configuració",
  "column_header.unpin": "No fixis",
  "column_subheading.navigation": "Navegació",
  "column_subheading.settings": "Configuració",
  "compose_form.hashtag_warning": "Aquest toot no es mostrarà en cap etiqueta ja que no està llistat. Només els toots públics poden ser cercats per etiqueta.",
  "compose_form.lock_disclaimer": "El teu compte no està bloquejat {locked}. Tothom pot seguir-te i veure els teus missatges a seguidors.",
  "compose_form.lock_disclaimer.lock": "blocat",
  "compose_form.placeholder": "En què estàs pensant?",
  "compose_form.publish": "Toot",
  "compose_form.publish_loud": "{publish}!",
<<<<<<< HEAD
  "compose_form.sensitive.marked": "Media is marked as sensitive",
  "compose_form.sensitive.unmarked": "Media is not marked as sensitive",
  "compose_form.spoiler": "Amaga el text darrera darrere un avís",
=======
  "compose_form.sensitive": "Marca el contingut multimèdia com a sensible",
  "compose_form.spoiler.marked": "Text is hidden behind warning",
  "compose_form.spoiler.unmarked": "Text is not hidden",
>>>>>>> 0dccb398
  "compose_form.spoiler_placeholder": "Escriu l'avís aquí",
  "confirmation_modal.cancel": "Cancel·la",
  "confirmations.block.confirm": "Bloca",
  "confirmations.block.message": "Estàs segur que vols blocar {name}?",
  "confirmations.delete.confirm": "Suprimeix",
  "confirmations.delete.message": "Estàs segur que vols suprimir aquest estat?",
  "confirmations.delete_list.confirm": "Suprimeix",
  "confirmations.delete_list.message": "Estàs segur que vols suprimir permanentment aquesta llista?",
  "confirmations.domain_block.confirm": "Amaga tot el domini",
  "confirmations.domain_block.message": "Estàs realment, realment segur que vols blocar totalment {domain}? En la majoria dels casos blocar o silenciar uns pocs objectius és suficient i preferible.",
  "confirmations.mute.confirm": "Silencia",
  "confirmations.mute.message": "Estàs segur que vols silenciar {name}?",
  "confirmations.unfollow.confirm": "Deixa de seguir",
  "confirmations.unfollow.message": "Estàs segur que vols deixar de seguir {name}?",
  "embed.instructions": "Incrusta aquest estat al lloc web copiant el codi a continuació.",
  "embed.preview": "Aquí tenim quin aspecte tindrá:",
  "emoji_button.activity": "Activitat",
  "emoji_button.custom": "Personalitzat",
  "emoji_button.flags": "Banderes",
  "emoji_button.food": "Menjar i beure",
  "emoji_button.label": "Insereix un emoji",
  "emoji_button.nature": "Natura",
  "emoji_button.not_found": "Emojos no!! (╯°□°）╯︵ ┻━┻",
  "emoji_button.objects": "Objectes",
  "emoji_button.people": "Gent",
  "emoji_button.recent": "Usats freqüentment",
  "emoji_button.search": "Cerca...",
  "emoji_button.search_results": "Resultats de la cerca",
  "emoji_button.symbols": "Símbols",
  "emoji_button.travel": "Viatges i Llocs",
  "empty_column.community": "La línia de temps local és buida. Escriu alguna cosa públicament per fer rodar la pilota!",
  "empty_column.hashtag": "Encara no hi ha res amb aquesta etiqueta.",
  "empty_column.home": "Encara no segueixes ningú. Visita {public} o fes cerca per començar i conèixer altres usuaris.",
  "empty_column.home.public_timeline": "la línia de temps pública",
  "empty_column.list": "Encara no hi ha res en aquesta llista. Quan els membres d'aquesta llista publiquin nous estats, apareixeran aquí.",
  "empty_column.notifications": "Encara no tens notificacions. Interactua amb altres per iniciar la conversa.",
  "empty_column.public": "No hi ha res aquí! Escriu alguna cosa públicament o segueix manualment usuaris d'altres instàncies per omplir-ho",
  "follow_request.authorize": "Autoritzar",
  "follow_request.reject": "Rebutjar",
  "getting_started.appsshort": "Aplicacions",
  "getting_started.faq": "PMF",
  "getting_started.heading": "Començant",
  "getting_started.open_source_notice": "Mastodon és un programari de codi obert. Pots contribuir o informar de problemes a GitHub a {github}.",
  "getting_started.userguide": "Guia de l'usuari",
  "home.column_settings.advanced": "Avançat",
  "home.column_settings.basic": "Bàsic",
  "home.column_settings.filter_regex": "Filtrar per expressió regular",
  "home.column_settings.show_reblogs": "Mostrar impulsos",
  "home.column_settings.show_replies": "Mostrar respostes",
  "home.settings": "Ajustos de columna",
  "keyboard_shortcuts.back": "navegar enrera",
  "keyboard_shortcuts.boost": "impulsar",
  "keyboard_shortcuts.column": "per centrar un estat en una de les columnes",
  "keyboard_shortcuts.compose": "per centrar l'area de composició de text",
  "keyboard_shortcuts.description": "Description",
  "keyboard_shortcuts.down": "per baixar en la llista",
  "keyboard_shortcuts.enter": "ampliar estat",
  "keyboard_shortcuts.favourite": "afavorir",
  "keyboard_shortcuts.heading": "Keyboard Shortcuts",
  "keyboard_shortcuts.hotkey": "Tecla d'accés directe",
  "keyboard_shortcuts.legend": "per a mostrar aquesta llegenda",
  "keyboard_shortcuts.mention": "per esmentar l'autor",
  "keyboard_shortcuts.reply": "respondre",
  "keyboard_shortcuts.search": "per centrar la cerca",
  "keyboard_shortcuts.toot": "per a començar un toot nou de trinca",
  "keyboard_shortcuts.unfocus": "descentrar l'area de composició de text/cerca",
  "keyboard_shortcuts.up": "moure amunt en la llista",
  "lightbox.close": "Tancar",
  "lightbox.next": "Següent",
  "lightbox.previous": "Anterior",
  "lists.account.add": "Afegir a la llista",
  "lists.account.remove": "Treure de la llista",
  "lists.delete": "Delete list",
  "lists.edit": "Editar llista",
  "lists.new.create": "Afegir llista",
  "lists.new.title_placeholder": "Nova llista",
  "lists.search": "Cercar entre les persones que segueixes",
  "lists.subheading": "Les teves llistes",
  "loading_indicator.label": "Carregant...",
  "media_gallery.toggle_visible": "Alternar visibilitat",
  "missing_indicator.label": "No trobat",
  "missing_indicator.sublabel": "Aquest recurs no pot ser trobat",
  "mute_modal.hide_notifications": "Amagar notificacions d'aquest usuari?",
  "navigation_bar.blocks": "Usuaris bloquejats",
  "navigation_bar.community_timeline": "Línia de temps Local",
  "navigation_bar.edit_profile": "Editar perfil",
  "navigation_bar.favourites": "Favorits",
  "navigation_bar.follow_requests": "Sol·licituds de seguiment",
  "navigation_bar.info": "Informació addicional",
  "navigation_bar.keyboard_shortcuts": "Dreceres de teclat",
  "navigation_bar.lists": "Llistes",
  "navigation_bar.logout": "Tancar sessió",
  "navigation_bar.mutes": "Usuaris silenciats",
  "navigation_bar.pins": "Toots fixats",
  "navigation_bar.preferences": "Preferències",
  "navigation_bar.public_timeline": "Línia de temps federada",
  "notification.favourite": "{name} ha afavorit el teu estat",
  "notification.follow": "{name} et segueix",
  "notification.mention": "{name} t'ha esmentat",
  "notification.reblog": "{name} ha retootejat el teu estat",
  "notifications.clear": "Netejar notificacions",
  "notifications.clear_confirmation": "Estàs segur que vols esborrar permanenment totes les teves notificacions?",
  "notifications.column_settings.alert": "Notificacions d'escriptori",
  "notifications.column_settings.favourite": "Favorits:",
  "notifications.column_settings.follow": "Nous seguidors:",
  "notifications.column_settings.mention": "Mencions:",
  "notifications.column_settings.push": "Push notificacions",
  "notifications.column_settings.push_meta": "Aquest dispositiu",
  "notifications.column_settings.reblog": "Impulsos:",
  "notifications.column_settings.show": "Mostrar en la columna",
  "notifications.column_settings.sound": "Reproduïr so",
  "onboarding.done": "Fet",
  "onboarding.next": "Següent",
  "onboarding.page_five.public_timelines": "La línia de temps local mostra missatges públics de tothom de {domain}. La línia de temps federada mostra els missatges públics de tothom que la gent de {domain} segueix. Aquests són les línies de temps Públiques, una bona manera de descobrir noves persones.",
  "onboarding.page_four.home": "La línia de temps d'Inici mostra missatges de les persones que segueixes.",
  "onboarding.page_four.notifications": "La columna Notificacions mostra quan algú interactua amb tu.",
  "onboarding.page_one.federation": "Mastodon és una xarxa de servidors independents que s'uneixen per fer una més gran xarxa social. A aquests servidors els hi diem instàncies.",
  "onboarding.page_one.full_handle": "El teu usuari complet",
  "onboarding.page_one.handle_hint": "Això és el que els hi diries als teus amics que cerquin.",
  "onboarding.page_one.welcome": "Benvingut a Mastodon!",
  "onboarding.page_six.admin": "L'administrador de la teva instància és {admin}.",
  "onboarding.page_six.almost_done": "Quasi fet...",
  "onboarding.page_six.appetoot": "Bon Appetoot!",
  "onboarding.page_six.apps_available": "Hi ha {apps} disponibles per iOS, Android i altres plataformes.",
  "onboarding.page_six.github": "Mastodon és un programari de codi obert. Pots informar d'errors, sol·licitar característiques o contribuir en el codi a {github}.",
  "onboarding.page_six.guidelines": "Normes de la comunitat",
  "onboarding.page_six.read_guidelines": "Si us plau llegeix les {guidelines} de {domain}!",
  "onboarding.page_six.various_app": "aplicacions per mòbils",
  "onboarding.page_three.profile": "Edita el teu perfil per canviar el teu avatar, bio o el nom de visualització. També hi trobaràs altres preferències.",
  "onboarding.page_three.search": "Utilitza la barra de cerca per trobar gent i mirar etiquetes, com a {illustration} i {introductions}. Per buscar una persona que no està en aquesta instància, utilitza tot el seu nom d'usuari complert.",
  "onboarding.page_two.compose": "Escriu missatges en la columna de redacció. Pots pujar imatges, canviar la configuració de privacitat i afegir les advertències de contingut amb les icones de sota.",
  "onboarding.skip": "Omet",
  "privacy.change": "Ajusta l'estat de privacitat",
  "privacy.direct.long": "Publicar només per als usuaris esmentats",
  "privacy.direct.short": "Directe",
  "privacy.private.long": "Publicar només a seguidors",
  "privacy.private.short": "Només seguidors",
  "privacy.public.long": "Publicar en línies de temps públiques",
  "privacy.public.short": "Públic",
  "privacy.unlisted.long": "No publicar en línies de temps públiques",
  "privacy.unlisted.short": "No llistat",
  "regeneration_indicator.label": "Carregant…",
  "regeneration_indicator.sublabel": "S'està preparant la línia de temps Inici!",
  "relative_time.days": "fa {number} dies",
  "relative_time.hours": "fa {number} hores",
  "relative_time.just_now": "ara",
  "relative_time.minutes": "fa {number} minuts",
  "relative_time.seconds": "fa {number} segons",
  "reply_indicator.cancel": "Cancel·lar",
  "report.forward": "Reenvia a {target}",
  "report.forward_hint": "Aquest compte és d'un altre servidor. Enviar-hi també una copia anònima del informe?",
  "report.hint": "El informe s'enviarà als moderadors de la teva instància. Pots explicar perquè vols informar d'aquest compte aquí:",
  "report.placeholder": "Comentaris addicionals",
  "report.submit": "Enviar",
  "report.target": "Informes",
  "search.placeholder": "Cercar",
  "search_popout.search_format": "Format de cerca avançada",
  "search_popout.tips.full_text": "Simple text returns statuses you have written, favourited, boosted, or have been mentioned in, as well as matching usernames, display names, and hashtags.",
  "search_popout.tips.hashtag": "etiqueta",
  "search_popout.tips.status": "status",
  "search_popout.tips.text": "El text simple retorna coincidències amb els noms de visualització, els noms d'usuari i els hashtags",
  "search_popout.tips.user": "usuari",
  "search_results.accounts": "Gent",
  "search_results.hashtags": "Etiquetes",
  "search_results.statuses": "Toots",
  "search_results.total": "{count, number} {count, plural, un {result} altres {results}}",
  "standalone.public_title": "Una mirada a l'interior ...",
  "status.block": "Block @{name}",
  "status.cannot_reblog": "Aquesta publicació no pot ser retootejada",
  "status.delete": "Esborrar",
  "status.embed": "Incrustar",
  "status.favourite": "Favorit",
  "status.load_more": "Carrega més",
  "status.media_hidden": "Multimèdia amagat",
  "status.mention": "Esmentar @{name}",
  "status.more": "Més",
  "status.mute": "Silenciar @{name}",
  "status.mute_conversation": "Silenciar conversació",
  "status.open": "Ampliar aquest estat",
  "status.pin": "Fixat en el perfil",
  "status.pinned": "Pinned toot",
  "status.reblog": "Impuls",
  "status.reblogged_by": "{name} ha retootejat",
  "status.reply": "Respondre",
  "status.replyAll": "Respondre al tema",
  "status.report": "Informar sobre @{name}",
  "status.sensitive_toggle": "Clic per veure",
  "status.sensitive_warning": "Contingut sensible",
  "status.share": "Compartir",
  "status.show_less": "Mostra menys",
  "status.show_less_all": "Show less for all",
  "status.show_more": "Mostra més",
  "status.show_more_all": "Show more for all",
  "status.unmute_conversation": "Activar conversació",
  "status.unpin": "Deslliga del perfil",
  "tabs_bar.federated_timeline": "Federada",
  "tabs_bar.home": "Inici",
  "tabs_bar.local_timeline": "Local",
  "tabs_bar.notifications": "Notificacions",
  "ui.beforeunload": "El vostre esborrany es perdrà si sortiu de Mastodon.",
  "upload_area.title": "Arrossega i deixa anar per carregar",
  "upload_button.label": "Afegir multimèdia",
  "upload_form.description": "Descriure els problemes visuals",
  "upload_form.focus": "Retallar",
  "upload_form.undo": "Desfer",
  "upload_progress.label": "Pujant...",
  "video.close": "Tancar el vídeo",
  "video.exit_fullscreen": "Surt de pantalla completa",
  "video.expand": "Ampliar el vídeo",
  "video.fullscreen": "Pantalla completa",
  "video.hide": "Amaga vídeo",
  "video.mute": "Silenciar el so",
  "video.pause": "Pausa",
  "video.play": "Reproduir",
  "video.unmute": "Activar so"
}<|MERGE_RESOLUTION|>--- conflicted
+++ resolved
@@ -60,15 +60,10 @@
   "compose_form.placeholder": "En què estàs pensant?",
   "compose_form.publish": "Toot",
   "compose_form.publish_loud": "{publish}!",
-<<<<<<< HEAD
   "compose_form.sensitive.marked": "Media is marked as sensitive",
   "compose_form.sensitive.unmarked": "Media is not marked as sensitive",
-  "compose_form.spoiler": "Amaga el text darrera darrere un avís",
-=======
-  "compose_form.sensitive": "Marca el contingut multimèdia com a sensible",
   "compose_form.spoiler.marked": "Text is hidden behind warning",
   "compose_form.spoiler.unmarked": "Text is not hidden",
->>>>>>> 0dccb398
   "compose_form.spoiler_placeholder": "Escriu l'avís aquí",
   "confirmation_modal.cancel": "Cancel·la",
   "confirmations.block.confirm": "Bloca",
