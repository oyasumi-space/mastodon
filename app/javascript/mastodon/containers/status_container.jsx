--- conflicted
+++ resolved
@@ -22,19 +22,11 @@
   initAddFilter,
 } from '../actions/filters';
 import {
-<<<<<<< HEAD
-  reblog,
-  favourite,
   emojiReact,
-  bookmark,
-  unreblog,
-  unfavourite,
   unEmojiReact,
-=======
   toggleReblog,
   toggleFavourite,
   bookmark,
->>>>>>> 9e040070
   unbookmark,
   pin,
   unpin,
@@ -84,13 +76,9 @@
 
 const mapDispatchToProps = (dispatch, { intl, contextType }) => ({
 
-<<<<<<< HEAD
   contextType,
 
-  onReply (status, router) {
-=======
   onReply (status) {
->>>>>>> 9e040070
     dispatch((_, getState) => {
       let state = getState();
 
