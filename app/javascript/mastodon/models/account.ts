import type { RecordOf } from 'immutable';
import { List, Record as ImmutableRecord } from 'immutable';

import escapeTextContentForBrowser from 'escape-html';

import type {
  ApiAccountFieldJSON,
  ApiAccountRoleJSON,
  ApiAccountOtherSettingsJSON,
  ApiAccountJSON,
} from 'mastodon/api_types/accounts';
import type { ApiCustomEmojiJSON } from 'mastodon/api_types/custom_emoji';
import emojify from 'mastodon/features/emoji/emoji';
import { unescapeHTML } from 'mastodon/utils/html';

import { CustomEmojiFactory } from './custom_emoji';
import type { CustomEmoji } from './custom_emoji';

// AccountField
interface AccountFieldShape extends Required<ApiAccountFieldJSON> {
  name_emojified: string;
  value_emojified: string;
  value_plain: string | null;
}

type AccountField = RecordOf<AccountFieldShape>;

const AccountFieldFactory = ImmutableRecord<AccountFieldShape>({
  name: '',
  value: '',
  verified_at: null,
  name_emojified: '',
  value_emojified: '',
  value_plain: null,
});

// AccountRole
export type AccountRoleShape = ApiAccountRoleJSON;
export type AccountRole = RecordOf<AccountRoleShape>;

const AccountRoleFactory = ImmutableRecord<AccountRoleShape>({
  color: '',
  id: '',
  name: '',
});

// AccountOtherSettings
export type AccountOtherSettingsShape = ApiAccountOtherSettingsJSON;
export type AccountOtherSettings = RecordOf<AccountOtherSettingsShape>;

const AccountOtherSettingsFactory = ImmutableRecord<AccountOtherSettingsShape>({
  noindex: false,
  noai: true,
  hide_network: false,
  hide_followers_count: false,
  hide_following_count: false,
  hide_statuses_count: false,
  translatable_private: false,
  link_preview: true,
  allow_quote: true,
  emoji_reaction_policy: 'allow',
});

// Account
export interface AccountShape
  extends Required<
    Omit<ApiAccountJSON, 'emojis' | 'fields' | 'roles' | 'moved'>
  > {
  emojis: List<CustomEmoji>;
  fields: List<AccountField>;
  roles: List<AccountRole>;
  display_name_html: string;
  note_emojified: string;
  note_plain: string | null;
  hidden: boolean;
  moved: string | null;
}

export type Account = RecordOf<AccountShape>;

export const accountDefaultValues: AccountShape = {
  acct: '',
  avatar: '',
  avatar_static: '',
  bot: false,
  created_at: '',
  discoverable: false,
  display_name: '',
  display_name_html: '',
  emojis: List<CustomEmoji>(),
  fields: List<AccountField>(),
  group: false,
  header: '',
  header_static: '',
  id: '',
  last_status_at: '',
  locked: false,
  noindex: false,
  note: '',
  note_emojified: '',
  note_plain: 'string',
  roles: List<AccountRole>(),
  uri: '',
  url: '',
  username: '',
  followers_count: 0,
  following_count: 0,
  statuses_count: 0,
  hidden: false,
  suspended: false,
  memorial: false,
  limited: false,
  moved: null,
<<<<<<< HEAD
  other_settings: AccountOtherSettingsFactory(),
  subscribable: true,
=======
  hide_collections: false,
>>>>>>> 7840c6b7
};

const AccountFactory = ImmutableRecord<AccountShape>(accountDefaultValues);

type EmojiMap = Record<string, ApiCustomEmojiJSON>;

function makeEmojiMap(emojis: ApiCustomEmojiJSON[]) {
  return emojis.reduce<EmojiMap>((obj, emoji) => {
    obj[`:${emoji.shortcode}:`] = emoji;
    return obj;
  }, {});
}

function createAccountField(
  jsonField: ApiAccountFieldJSON,
  emojiMap: EmojiMap,
) {
  return AccountFieldFactory({
    ...jsonField,
    name_emojified: emojify(
      escapeTextContentForBrowser(jsonField.name),
      emojiMap,
    ),
    value_emojified: emojify(jsonField.value, emojiMap),
    value_plain: unescapeHTML(jsonField.value),
  });
}

export function createAccountFromServerJSON(serverJSON: ApiAccountJSON) {
  const { moved, ...accountJSON } = serverJSON;

  const emojiMap = makeEmojiMap(accountJSON.emojis);

  const displayName =
    accountJSON.display_name.trim().length === 0
      ? accountJSON.username
      : accountJSON.display_name;

  return AccountFactory({
    ...accountJSON,
    moved: moved?.id,
    fields: List(
      serverJSON.fields.map((field) => createAccountField(field, emojiMap)),
    ),
    emojis: List(serverJSON.emojis.map((emoji) => CustomEmojiFactory(emoji))),
    roles: List(serverJSON.roles?.map((role) => AccountRoleFactory(role))),
    display_name_html: emojify(
      escapeTextContentForBrowser(displayName),
      emojiMap,
    ),
    note_emojified: emojify(accountJSON.note, emojiMap),
    note_plain: unescapeHTML(accountJSON.note),
  });
}<|MERGE_RESOLUTION|>--- conflicted
+++ resolved
@@ -59,6 +59,7 @@
   link_preview: true,
   allow_quote: true,
   emoji_reaction_policy: 'allow',
+  subscription_policy: 'allow',
 });
 
 // Account
@@ -111,12 +112,9 @@
   memorial: false,
   limited: false,
   moved: null,
-<<<<<<< HEAD
+  hide_collections: false,
   other_settings: AccountOtherSettingsFactory(),
   subscribable: true,
-=======
-  hide_collections: false,
->>>>>>> 7840c6b7
 };
 
 const AccountFactory = ImmutableRecord<AccountShape>(accountDefaultValues);
