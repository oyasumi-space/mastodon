--- conflicted
+++ resolved
@@ -35,59 +35,8 @@
   more: { id: 'status.more', defaultMessage: 'More' },
 });
 
-<<<<<<< HEAD
-class Account extends ImmutablePureComponent {
-
-  static propTypes = {
-    size: PropTypes.number,
-    account: ImmutablePropTypes.record,
-    onFollow: PropTypes.func,
-    onBlock: PropTypes.func,
-    onMute: PropTypes.func,
-    onMuteNotifications: PropTypes.func,
-    intl: PropTypes.object.isRequired,
-    hidden: PropTypes.bool,
-    hideButtons: PropTypes.bool,
-    minimal: PropTypes.bool,
-    defaultAction: PropTypes.string,
-    children: PropTypes.object,
-    withBio: PropTypes.bool,
-  };
-
-  static defaultProps = {
-    size: 46,
-  };
-
-  handleFollow = () => {
-    this.props.onFollow(this.props.account);
-  };
-
-  handleBlock = () => {
-    this.props.onBlock(this.props.account);
-  };
-
-  handleMute = () => {
-    this.props.onMute(this.props.account);
-  };
-
-  handleMuteNotifications = () => {
-    this.props.onMuteNotifications(this.props.account, true);
-  };
-
-  handleUnmuteNotifications = () => {
-    this.props.onMuteNotifications(this.props.account, false);
-  };
-
-  render () {
-    const { account, intl, hidden, hideButtons, withBio, defaultAction, size, minimal, children } = this.props;
-
-    if (!account) {
-      return <EmptyAccount size={size} minimal={minimal} />;
-    }
-=======
-const Account = ({ size = 46, account, onFollow, onBlock, onMute, onMuteNotifications, hidden, minimal, defaultAction, withBio }) => {
+const Account = ({ size = 46, account, onFollow, onBlock, onMute, onMuteNotifications, hidden, hideButtons, minimal, defaultAction, children, withBio }) => {
   const intl = useIntl();
->>>>>>> 85fdbd0a
 
   const handleFollow = useCallback(() => {
     onFollow(account);
@@ -122,44 +71,9 @@
     );
   }
 
-<<<<<<< HEAD
-    let buttons;
-
-    if (!hideButtons && account.get('id') !== me && account.get('relationship', null) !== null) {
-      const following = account.getIn(['relationship', 'following']);
-      const requested = account.getIn(['relationship', 'requested']);
-      const blocking  = account.getIn(['relationship', 'blocking']);
-      const muting  = account.getIn(['relationship', 'muting']);
-
-      if (requested) {
-        buttons = <Button text={intl.formatMessage(messages.cancel_follow_request)} onClick={this.handleFollow} />;
-      } else if (blocking) {
-        buttons = <Button text={intl.formatMessage(messages.unblock)} onClick={this.handleBlock} />;
-      } else if (muting) {
-        let hidingNotificationsButton;
-
-        if (account.getIn(['relationship', 'muting_notifications'])) {
-          hidingNotificationsButton = <Button text={intl.formatMessage(messages.unmute_notifications)} onClick={this.handleUnmuteNotifications} />;
-        } else {
-          hidingNotificationsButton = <Button text={intl.formatMessage(messages.mute_notifications)} onClick={this.handleMuteNotifications} />;
-        }
-
-        buttons = (
-          <>
-            <Button text={intl.formatMessage(messages.unmute)} onClick={this.handleMute} />
-            {hidingNotificationsButton}
-          </>
-        );
-      } else if (defaultAction === 'mute') {
-        buttons = <Button title={intl.formatMessage(messages.mute)} onClick={this.handleMute} />;
-      } else if (defaultAction === 'block') {
-        buttons = <Button text={intl.formatMessage(messages.block)} onClick={this.handleBlock} />;
-      } else if (!account.get('suspended') && !account.get('moved') || following) {
-        buttons = <Button text={intl.formatMessage(following ? messages.unfollow : messages.follow)} onClick={this.handleFollow} />;
-=======
   let buttons;
 
-  if (account.get('id') !== me && account.get('relationship', null) !== null) {
+  if (!hideButtons && account.get('id') !== me && account.get('relationship', null) !== null) {
     const following = account.getIn(['relationship', 'following']);
     const requested = account.getIn(['relationship', 'requested']);
     const blocking  = account.getIn(['relationship', 'blocking']);
@@ -176,7 +90,6 @@
         menu = [{ text: intl.formatMessage(messages.unmute_notifications), action: handleUnmuteNotifications }];
       } else {
         menu = [{ text: intl.formatMessage(messages.mute_notifications), action: handleMuteNotifications }];
->>>>>>> 85fdbd0a
       }
 
       buttons = (
@@ -211,51 +124,8 @@
 
   const firstVerifiedField = account.get('fields').find(item => !!item.get('verified_at'));
 
-<<<<<<< HEAD
-    return (
-      <div className={classNames('account', { 'account--minimal': minimal })}>
-        <div className='account__wrapper'>
-          <Link key={account.get('id')} className='account__display-name' title={account.get('acct')} to={`/@${account.get('acct')}`}>
-            <div className='account__avatar-wrapper'>
-              <Avatar account={account} size={size} />
-            </div>
-
-            <div className='account__contents'>
-              <DisplayName account={account} />
-              {!minimal && (
-                <div className='account__details'>
-                  <ShortNumber value={account.get('followers_count')} isHide={account.getIn(['other_settings', 'hide_followers_count']) || false} renderer={FollowersCounter} /> {verification} {muteTimeRemaining}
-                </div>
-              )}
-            </div>
-          </Link>
-
-          {!minimal && (
-            <div>
-              <div>
-                {children}
-              </div>
-              <div className='account__relationship'>
-                {buttons}
-              </div>
-            </div>
-          )}
-        </div>
-
-        {withBio && (account.get('note').length > 0 ? (
-          <div
-            className='account__note translate'
-            dangerouslySetInnerHTML={{ __html: account.get('note_emojified') }}
-          />
-        ) : (
-          <div className='account__note account__note--missing'><FormattedMessage id='account.no_bio' defaultMessage='No description provided.' /></div>
-        ))}
-      </div>
-    );
-=======
   if (firstVerifiedField) {
     verification = <VerifiedBadge link={firstVerifiedField.get('value')} />;
->>>>>>> 85fdbd0a
   }
 
   return (
@@ -276,7 +146,17 @@
           </div>
         </Link>
 
-        {!minimal && (
+        {!minimal && children && (
+          <div>
+            <div>
+              {children}
+            </div>
+            <div className='account__relationship'>
+              {buttons}
+            </div>
+          </div>
+        )}
+        {!minimal && !children && (
           <div className='account__relationship'>
             {buttons}
           </div>
@@ -304,9 +184,11 @@
   onMuteNotifications: PropTypes.func,
   intl: PropTypes.object.isRequired,
   hidden: PropTypes.bool,
+  hideButtons: PropTypes.bool,
   minimal: PropTypes.bool,
   defaultAction: PropTypes.string,
   withBio: PropTypes.bool,
+  children: PropTypes.any,
 };
 
 export default Account;