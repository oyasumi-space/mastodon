import PropTypes from 'prop-types';
import { PureComponent } from 'react';

import { defineMessages, injectIntl, FormattedMessage } from 'react-intl';

import classNames from 'classnames';

import { is } from 'immutable';
import ImmutablePropTypes from 'react-immutable-proptypes';

import { debounce } from 'lodash';

import { Blurhash } from 'mastodon/components/blurhash';

<<<<<<< HEAD
import { autoPlayGif, cropImages, displayMedia, displayMediaExpand, useBlurhash } from '../initial_state';
=======
import { autoPlayGif, displayMedia, useBlurhash } from '../initial_state';
>>>>>>> f826a95f

import { IconButton } from './icon_button';

const messages = defineMessages({
  toggle_visible: { id: 'media_gallery.toggle_visible', defaultMessage: '{number, plural, one {Hide image} other {Hide images}}' },
});

class Item extends PureComponent {

  static propTypes = {
    attachment: ImmutablePropTypes.map.isRequired,
    lang: PropTypes.string,
    standalone: PropTypes.bool,
    index: PropTypes.number.isRequired,
    size: PropTypes.number.isRequired,
    onClick: PropTypes.func.isRequired,
    displayWidth: PropTypes.number,
    visible: PropTypes.bool.isRequired,
    autoplay: PropTypes.bool,
  };

  static defaultProps = {
    standalone: false,
    index: 0,
    size: 1,
  };

  state = {
    loaded: false,
  };

  handleMouseEnter = (e) => {
    if (this.hoverToPlay()) {
      e.target.play();
    }
  };

  handleMouseLeave = (e) => {
    if (this.hoverToPlay()) {
      e.target.pause();
      e.target.currentTime = 0;
    }
  };

  getAutoPlay() {
    return this.props.autoplay || autoPlayGif;
  }

  hoverToPlay () {
    const { attachment } = this.props;
    return !this.getAutoPlay() && attachment.get('type') === 'gifv';
  }

  handleClick = (e) => {
    const { index, onClick } = this.props;

    if (e.button === 0 && !(e.ctrlKey || e.metaKey)) {
      if (this.hoverToPlay()) {
        e.target.pause();
        e.target.currentTime = 0;
      }
      e.preventDefault();
      onClick(index);
    }

    e.stopPropagation();
  };

  handleImageLoad = () => {
    this.setState({ loaded: true });
  };

  render () {
    const { attachment, lang, index, size, standalone, displayWidth, visible } = this.props;

    let badges = [], thumbnail;

    let width  = 50;
    let height = 100;

    if (size === 1) {
      width = 100;
    }

    if (size === 4 || (size === 3 && index > 0)) {
      height = 50;
    }

    if (size === 5 || size === 6 || size === 9 || size === 10 || size === 11 || size === 12) {
      height = 33;
    }
    if (size === 7 || size === 8 || size === 13 || size === 14 || size === 15 || size === 16) {
      height = 25;
    }
    if ((size === 5 && index === 4) || (size === 7 && index === 6)) {
      width = 100;
    }
    if (size === 9) {
      width = 33;
    }
    if (size === 10 || size === 11 || size === 12 || size === 13 || size === 14 || size === 15 || size === 16) {
      width = 25;
    }

    if (attachment.get('description')?.length > 0) {
      badges.push(<span key='alt' className='media-gallery__gifv__label'>ALT</span>);
    }

    const description = attachment.getIn(['translation', 'description']) || attachment.get('description');

    if (attachment.get('type') === 'unknown') {
      return (
        <div className={classNames('media-gallery__item', { standalone, 'media-gallery__item--tall': height === 100, 'media-gallery__item--wide': width === 100 })} key={attachment.get('id')}>
          <a className='media-gallery__item-thumbnail' href={attachment.get('remote_url') || attachment.get('url')} style={{ cursor: 'pointer' }} title={description} lang={lang} target='_blank' rel='noopener noreferrer'>
            <Blurhash
              hash={attachment.get('blurhash')}
              className='media-gallery__preview'
              dummy={!useBlurhash}
            />
          </a>
        </div>
      );
    } else if (attachment.get('type') === 'image') {
      const previewUrl   = attachment.get('preview_url');
      const previewWidth = attachment.getIn(['meta', 'small', 'width']);

      const originalUrl   = attachment.get('url');
      const originalWidth = attachment.getIn(['meta', 'original', 'width']);

      const hasSize = typeof originalWidth === 'number' && typeof previewWidth === 'number';

      const srcSet = hasSize ? `${originalUrl} ${originalWidth}w, ${previewUrl} ${previewWidth}w` : null;
      const sizes  = hasSize && (displayWidth > 0) ? `${displayWidth * (width / 100)}px` : null;

      const focusX = attachment.getIn(['meta', 'focus', 'x']) || 0;
      const focusY = attachment.getIn(['meta', 'focus', 'y']) || 0;
      const x      = ((focusX /  2) + .5) * 100;
      const y      = ((focusY / -2) + .5) * 100;

      thumbnail = (
        <a
          className='media-gallery__item-thumbnail'
          href={attachment.get('remote_url') || originalUrl}
          onClick={this.handleClick}
          target='_blank'
          rel='noopener noreferrer'
        >
          <img
            src={previewUrl}
            srcSet={srcSet}
            sizes={sizes}
            alt={description}
            title={description}
            lang={lang}
            style={{ objectPosition: `${x}% ${y}%` }}
            onLoad={this.handleImageLoad}
          />
        </a>
      );
    } else if (attachment.get('type') === 'gifv') {
      const autoPlay = this.getAutoPlay();

      badges.push(<span key='gif' className='media-gallery__gifv__label'>GIF</span>);

      thumbnail = (
        <div className={classNames('media-gallery__gifv', { autoplay: autoPlay })}>
          <video
            className='media-gallery__item-gifv-thumbnail'
            aria-label={description}
            title={description}
            lang={lang}
            role='application'
            src={attachment.get('url')}
            onClick={this.handleClick}
            onMouseEnter={this.handleMouseEnter}
            onMouseLeave={this.handleMouseLeave}
            autoPlay={autoPlay}
            playsInline
            loop
            muted
          />
        </div>
      );
    }

    return (
      <div className={classNames('media-gallery__item', { standalone, 'media-gallery__item--tall': height === 100, 'media-gallery__item--wide': width === 100 })} key={attachment.get('id')}>
        <Blurhash
          hash={attachment.get('blurhash')}
          dummy={!useBlurhash}
          className={classNames('media-gallery__preview', {
            'media-gallery__preview--hidden': visible && this.state.loaded,
          })}
        />

        {visible && thumbnail}

        {badges && (
          <div className='media-gallery__item__badges'>
            {badges}
          </div>
        )}
      </div>
    );
  }

}

class MediaGallery extends PureComponent {

  static propTypes = {
    sensitive: PropTypes.bool,
    media: ImmutablePropTypes.list.isRequired,
    lang: PropTypes.string,
    size: PropTypes.object,
    height: PropTypes.number.isRequired,
    onOpenMedia: PropTypes.func.isRequired,
    intl: PropTypes.object.isRequired,
    defaultWidth: PropTypes.number,
    cacheWidth: PropTypes.func,
    visible: PropTypes.bool,
    autoplay: PropTypes.bool,
    onToggleVisibility: PropTypes.func,
  };

  state = {
    visible: this.props.visible !== undefined ? this.props.visible : (displayMedia !== 'hide_all' && !this.props.sensitive || displayMedia === 'show_all'),
    width: this.props.defaultWidth,
  };

  componentDidMount () {
    window.addEventListener('resize', this.handleResize, { passive: true });
  }

  componentWillUnmount () {
    window.removeEventListener('resize', this.handleResize);
  }

  UNSAFE_componentWillReceiveProps (nextProps) {
    if (!is(nextProps.media, this.props.media) && nextProps.visible === undefined) {
      this.setState({ visible: displayMedia !== 'hide_all' && !nextProps.sensitive || displayMedia === 'show_all' });
    } else if (!is(nextProps.visible, this.props.visible) && nextProps.visible !== undefined) {
      this.setState({ visible: nextProps.visible });
    }
  }

  handleResize = debounce(() => {
    if (this.node) {
      this._setDimensions();
    }
  }, 250, {
    trailing: true,
  });

  handleOpen = () => {
    if (this.props.onToggleVisibility) {
      this.props.onToggleVisibility();
    } else {
      this.setState({ visible: !this.state.visible });
    }
  };

  handleClick = (index) => {
    this.props.onOpenMedia(this.props.media, index, this.props.lang);
  };

  handleRef = c => {
    this.node = c;

    if (this.node) {
      this._setDimensions();
    }
  };

  _setDimensions () {
    const width = this.node.offsetWidth;

    // offsetWidth triggers a layout, so only calculate when we need to
    if (this.props.cacheWidth) {
      this.props.cacheWidth(width);
    }

    this.setState({
      width: width,
    });
  }

  isFullSizeEligible() {
    const { media } = this.props;
    return media.size === 1 && media.getIn([0, 'meta', 'small', 'aspect']);
  }

  render () {
    const { media, lang, intl, sensitive, defaultWidth, autoplay } = this.props;
    const { visible } = this.state;
    const width = this.state.width || defaultWidth;

    let children, spoilerButton;

    const style = {};

    if (this.isFullSizeEligible()) {
      style.aspectRatio = `${this.props.media.getIn([0, 'meta', 'small', 'aspect'])}`;
    } else {
      style.aspectRatio = '3 / 2';
    }

    const maxSize = displayMediaExpand ? 16 : 4;

    const size     = media.take(maxSize).size;
    const uncached = media.every(attachment => attachment.get('type') === 'unknown');

    if (this.isFullSizeEligible()) {
      children = <Item standalone autoplay={autoplay} onClick={this.handleClick} attachment={media.get(0)} lang={lang} displayWidth={width} visible={visible} />;
    } else {
      children = media.take(maxSize).map((attachment, i) => <Item key={attachment.get('id')} autoplay={autoplay} onClick={this.handleClick} attachment={attachment} index={i} lang={lang} size={size} displayWidth={width} visible={visible || uncached} />);
    }

    if (uncached) {
      spoilerButton = (
        <button type='button' disabled className='spoiler-button__overlay'>
          <span className='spoiler-button__overlay__label'>
            <FormattedMessage id='status.uncached_media_warning' defaultMessage='Preview not available' />
            <span className='spoiler-button__overlay__action'><FormattedMessage id='status.media.open' defaultMessage='Click to open' /></span>
          </span>
        </button>
      );
    } else if (visible) {
      spoilerButton = <IconButton title={intl.formatMessage(messages.toggle_visible, { number: size })} icon='eye-slash' overlay onClick={this.handleOpen} ariaHidden />;
    } else {
      spoilerButton = (
        <button type='button' onClick={this.handleOpen} className='spoiler-button__overlay'>
          <span className='spoiler-button__overlay__label'>
            {sensitive ? <FormattedMessage id='status.sensitive_warning' defaultMessage='Sensitive content' /> : <FormattedMessage id='status.media_hidden' defaultMessage='Media hidden' />}
            <span className='spoiler-button__overlay__action'><FormattedMessage id='status.media.show' defaultMessage='Click to show' /></span>
          </span>
        </button>
      );
    }

    const rowClass = (size === 5 || size === 6 || size === 9 || size === 10 || size === 11 || size === 12) ? 'media-gallery--row3' :
      (size === 7 || size === 8 || size === 13 || size === 14 || size === 15 || size === 16) ? 'media-gallery--row4' :
      'media-gallery--row2';
    const columnClass = (size === 9) ? 'media-gallery--column3' :
      (size === 10 || size === 11 || size === 12 || size === 13 || size === 14 || size === 15 || size === 16) ? 'media-gallery--column4' :
      'media-gallery--column2';

    return (
      <div className={classNames('media-gallery', rowClass, columnClass)} style={style} ref={this.handleRef}>
        <div className={classNames('spoiler-button', { 'spoiler-button--minified': visible && !uncached, 'spoiler-button--click-thru': uncached })}>
          {spoilerButton}
        </div>

        {children}
      </div>
    );
  }

}

export default injectIntl(MediaGallery);<|MERGE_RESOLUTION|>--- conflicted
+++ resolved
@@ -12,11 +12,7 @@
 
 import { Blurhash } from 'mastodon/components/blurhash';
 
-<<<<<<< HEAD
-import { autoPlayGif, cropImages, displayMedia, displayMediaExpand, useBlurhash } from '../initial_state';
-=======
-import { autoPlayGif, displayMedia, useBlurhash } from '../initial_state';
->>>>>>> f826a95f
+import { autoPlayGif, displayMedia, displayMediaExpand, useBlurhash } from '../initial_state';
 
 import { IconButton } from './icon_button';
 
