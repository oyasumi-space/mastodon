import { useCallback } from 'react';

import { defineMessages, useIntl } from 'react-intl';

<<<<<<< HEAD
import LockOpenIcon from '@/material-icons/400-24px/no_encryption.svg?react';
=======
import LockOpenIcon from '@/material-icons/400-24px/lock_open.svg?react';
import { unblockDomain } from 'mastodon/actions/domain_blocks';
import { useAppDispatch } from 'mastodon/store';
>>>>>>> 4eab6aef

import { IconButton } from './icon_button';

const messages = defineMessages({
  unblockDomain: {
    id: 'account.unblock_domain',
    defaultMessage: 'Unblock domain {domain}',
  },
});

export const Domain: React.FC<{
  domain: string;
}> = ({ domain }) => {
  const intl = useIntl();
  const dispatch = useAppDispatch();

  const handleDomainUnblock = useCallback(() => {
    dispatch(unblockDomain(domain));
  }, [dispatch, domain]);

  return (
    <div className='domain'>
      <div className='domain__wrapper'>
        <span className='domain__domain-name'>
          <strong>{domain}</strong>
        </span>

        <div className='domain__buttons'>
          <IconButton
            active
            icon='unlock'
            iconComponent={LockOpenIcon}
            title={intl.formatMessage(messages.unblockDomain, { domain })}
            onClick={handleDomainUnblock}
          />
        </div>
      </div>
    </div>
  );
};<|MERGE_RESOLUTION|>--- conflicted
+++ resolved
@@ -2,13 +2,9 @@
 
 import { defineMessages, useIntl } from 'react-intl';
 
-<<<<<<< HEAD
-import LockOpenIcon from '@/material-icons/400-24px/no_encryption.svg?react';
-=======
 import LockOpenIcon from '@/material-icons/400-24px/lock_open.svg?react';
 import { unblockDomain } from 'mastodon/actions/domain_blocks';
 import { useAppDispatch } from 'mastodon/store';
->>>>>>> 4eab6aef
 
 import { IconButton } from './icon_button';
 
