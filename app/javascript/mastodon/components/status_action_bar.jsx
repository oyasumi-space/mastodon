--- conflicted
+++ resolved
@@ -11,6 +11,7 @@
 
 import { ReactComponent as BookmarkIcon } from '@material-symbols/svg-600/outlined/bookmark-fill.svg';
 import { ReactComponent as BookmarkBorderIcon } from '@material-symbols/svg-600/outlined/bookmark.svg';
+import { ReactComponent as EmojiReactionIcon } from '@material-symbols/svg-600/outlined/mood.svg';
 import { ReactComponent as MoreHorizIcon } from '@material-symbols/svg-600/outlined/more_horiz.svg';
 import { ReactComponent as RepeatIcon } from '@material-symbols/svg-600/outlined/repeat.svg';
 import { ReactComponent as ReplyIcon } from '@material-symbols/svg-600/outlined/reply.svg';
@@ -263,7 +264,7 @@
   };
 
   handleOpenMentions = () => {
-    this.context.router.history.push(`/@${this.props.status.getIn(['account', 'acct'])}/${this.props.status.get('id')}/mentioned_users`);
+    this.props.history.push(`/@${this.props.status.getIn(['account', 'acct'])}/${this.props.status.get('id')}/mentioned_users`);
   };
 
   handleEmbed = () => {
@@ -452,7 +453,6 @@
       <IconButton className='status__action-bar__button' title={intl.formatMessage(messages.hide)} icon='eye' iconComponent={VisibilityIcon} onClick={this.handleHideClick} />
     );
 
-<<<<<<< HEAD
     const emojiReactionPolicy = account.getIn(['other_settings', 'emoji_reaction_policy']) || 'allow';
     const following = emojiReactionPolicy !== 'following_only' || (relationship && relationship.get('following'));
     const followed = emojiReactionPolicy !== 'followers_only' || (relationship && relationship.get('followed_by'));
@@ -460,20 +460,12 @@
     const outside = emojiReactionPolicy !== 'outside_only' || (relationship && (relationship.get('following') || relationship.get('followed_by')));
     const denyFromAll = emojiReactionPolicy !== 'block' && emojiReactionPolicy !== 'block';
     const emojiPickerButton = (
-      <IconButton className='status__action-bar__button' title={intl.formatMessage(messages.emojiReaction)} icon='smile-o' onClick={this.handleEmojiPickInnerButton} />
+      <IconButton className='status__action-bar__button' title={intl.formatMessage(messages.emojiReaction)} icon='smile-o' iconComponent={EmojiReactionIcon} onClick={this.handleEmojiPickInnerButton} />
     );
     const emojiPickerDropdown = enableEmojiReaction && denyFromAll && (writtenByMe || (following && followed && mutual && outside)) && (
       <EmojiPickerDropdown onPickEmoji={this.handleEmojiPick} button={emojiPickerButton} />
     );
 
-    return (
-      <div className='status__action-bar'>
-        <IconButton className='status__action-bar__button' title={replyTitle} icon={status.get('in_reply_to_account_id') === status.getIn(['account', 'id']) ? 'reply' : replyIcon} onClick={this.handleReplyClick} counter={status.get('replies_count')} />
-        <IconButton className={classNames('status__action-bar__button', { reblogPrivate })} disabled={!publicStatus && !reblogPrivate} active={status.get('reblogged')} title={reblogTitle} icon='retweet' onClick={this.handleReblogClick} counter={withCounters ? status.get('reblogs_count') : undefined} />
-        <IconButton className='status__action-bar__button star-icon' animate active={status.get('favourited')} title={intl.formatMessage(messages.favourite)} icon='star' onClick={this.handleFavouriteClick} counter={withCounters ? status.get('favourites_count') : undefined} />
-        <IconButton className='status__action-bar__button bookmark-icon' disabled={!signedIn} active={status.get('bookmarked')} title={intl.formatMessage(messages.bookmark)} icon='bookmark' onClick={this.handleBookmarkClick} />
-        {emojiPickerDropdown}
-=======
     const isReply = status.get('in_reply_to_account_id') === status.getIn(['account', 'id']);
 
     return (
@@ -482,7 +474,7 @@
         <IconButton className={classNames('status__action-bar__button', { reblogPrivate })} disabled={!publicStatus && !reblogPrivate} active={status.get('reblogged')} title={reblogTitle} icon='retweet' iconComponent={RepeatIcon} onClick={this.handleReblogClick} counter={withCounters ? status.get('reblogs_count') : undefined} />
         <IconButton className='status__action-bar__button star-icon' animate active={status.get('favourited')} title={intl.formatMessage(messages.favourite)} icon='star' iconComponent={status.get('favourited') ? StarIcon : StarBorderIcon} onClick={this.handleFavouriteClick} counter={withCounters ? status.get('favourites_count') : undefined} />
         <IconButton className='status__action-bar__button bookmark-icon' disabled={!signedIn} active={status.get('bookmarked')} title={intl.formatMessage(messages.bookmark)} icon='bookmark' iconComponent={status.get('bookmarked') ? BookmarkIcon : BookmarkBorderIcon} onClick={this.handleBookmarkClick} />
->>>>>>> 49b8433c
+        {emojiPickerDropdown}
 
         {filterButton}
 
