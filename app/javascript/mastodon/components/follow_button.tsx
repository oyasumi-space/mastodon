import { useCallback, useEffect } from 'react';

import { useIntl, defineMessages } from 'react-intl';

import { useIdentity } from '@/mastodon/identity_context';
import { fetchRelationships, followAccount } from 'mastodon/actions/accounts';
import { openModal } from 'mastodon/actions/modal';
import { Button } from 'mastodon/components/button';
import { LoadingIndicator } from 'mastodon/components/loading_indicator';
import { me, isShowItem } from 'mastodon/initial_state';
import { useAppDispatch, useAppSelector } from 'mastodon/store';

const messages = defineMessages({
  unfollow: { id: 'account.unfollow', defaultMessage: 'Unfollow' },
  follow: { id: 'account.follow', defaultMessage: 'Follow' },
  followBack: { id: 'account.follow_back', defaultMessage: 'Follow back' },
  mutual: { id: 'account.mutual', defaultMessage: 'Mutual' },
  edit_profile: { id: 'account.edit_profile', defaultMessage: 'Edit profile' },
});

export const FollowButton: React.FC<{
  accountId?: string;
}> = ({ accountId }) => {
  const intl = useIntl();
  const dispatch = useAppDispatch();
  const { signedIn } = useIdentity();
  const account = useAppSelector((state) =>
    accountId ? state.accounts.get(accountId) : undefined,
  );
  const relationship = useAppSelector((state) =>
    accountId ? state.relationships.get(accountId) : undefined,
  );
  const following = relationship?.following || relationship?.requested;

  useEffect(() => {
    if (accountId && signedIn) {
      dispatch(fetchRelationships([accountId]));
    }
  }, [dispatch, accountId, signedIn]);

  const handleClick = useCallback(() => {
    if (!signedIn) {
      dispatch(
        openModal({
          modalType: 'INTERACTION',
          modalProps: {
            type: 'follow',
            accountId: accountId,
            url: account?.url,
          },
        }),
      );
    }

    if (!relationship) return;

    if (accountId === me) {
      return;
    } else if (account && (relationship.following || relationship.requested)) {
      dispatch(
        openModal({ modalType: 'CONFIRM_UNFOLLOW', modalProps: { account } }),
      );
    } else {
      dispatch(followAccount(accountId));
    }
  }, [dispatch, accountId, relationship, account, signedIn]);

  let label;

  if (!signedIn) {
    label = intl.formatMessage(messages.follow);
  } else if (accountId === me) {
    label = intl.formatMessage(messages.edit_profile);
  } else if (!relationship) {
    label = <LoadingIndicator />;
  } else if (
    relationship.following &&
    isShowItem('relationships') &&
    relationship.followed_by
  ) {
    label = intl.formatMessage(messages.mutual);
<<<<<<< HEAD
  } else if (
    !relationship.following &&
    isShowItem('relationships') &&
    relationship.followed_by
  ) {
    label = intl.formatMessage(messages.followBack);
=======
>>>>>>> 3e91c101
  } else if (relationship.following || relationship.requested) {
    label = intl.formatMessage(messages.unfollow);
  } else if (relationship.followed_by) {
    label = intl.formatMessage(messages.followBack);
  } else {
    label = intl.formatMessage(messages.follow);
  }

  if (accountId === me) {
    return (
      <a
        href='/settings/profile'
        target='_blank'
        rel='noreferrer noopener'
        className='button button-secondary'
      >
        {label}
      </a>
    );
  }

  return (
    <Button
      onClick={handleClick}
      disabled={relationship?.blocked_by || relationship?.blocking}
      secondary={following}
      className={following ? 'button--destructive' : undefined}
    >
      {label}
    </Button>
  );
};<|MERGE_RESOLUTION|>--- conflicted
+++ resolved
@@ -79,18 +79,9 @@
     relationship.followed_by
   ) {
     label = intl.formatMessage(messages.mutual);
-<<<<<<< HEAD
-  } else if (
-    !relationship.following &&
-    isShowItem('relationships') &&
-    relationship.followed_by
-  ) {
-    label = intl.formatMessage(messages.followBack);
-=======
->>>>>>> 3e91c101
   } else if (relationship.following || relationship.requested) {
     label = intl.formatMessage(messages.unfollow);
-  } else if (relationship.followed_by) {
+  } else if (relationship.followed_by && isShowItem('relationships')) {
     label = intl.formatMessage(messages.followBack);
   } else {
     label = intl.formatMessage(messages.follow);
