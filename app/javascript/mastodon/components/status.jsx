import PropTypes from 'prop-types';

import { injectIntl, defineMessages, FormattedMessage } from 'react-intl';

import classNames from 'classnames';

import ImmutablePropTypes from 'react-immutable-proptypes';
import ImmutablePureComponent from 'react-immutable-pure-component';

import { HotKeys } from 'react-hotkeys';

import AlternateEmailIcon from '@/material-icons/400-24px/alternate_email.svg?react';
import QuoteIcon from '@/material-icons/400-24px/format_quote.svg?react';
import ReferenceIcon from '@/material-icons/400-24px/link.svg?react';
import PushPinIcon from '@/material-icons/400-24px/push_pin.svg?react';
import RepeatIcon from '@/material-icons/400-24px/repeat.svg?react';
import ReplyIcon from '@/material-icons/400-24px/reply.svg?react';
<<<<<<< HEAD
import LimitedIcon from '@/material-icons/400-24px/shield.svg?react';
import TimerIcon from '@/material-icons/400-24px/timer.svg?react';
import AttachmentList from 'mastodon/components/attachment_list';
=======
import { ContentWarning } from 'mastodon/components/content_warning';
import { FilterWarning } from 'mastodon/components/filter_warning';
>>>>>>> 97f6baf9
import { Icon }  from 'mastodon/components/icon';
import PictureInPicturePlaceholder from 'mastodon/components/picture_in_picture_placeholder';
import { withOptionalRouter, WithOptionalRouterPropTypes } from 'mastodon/utils/react_router';

import CompactedStatusContainer from '../containers/compacted_status_container';
import Card from '../features/status/components/card';
// We use the component (and not the container) since we do not want
// to use the progress bar to show download progress
import Bundle from '../features/ui/components/bundle';
import { MediaGallery, Video, Audio } from '../features/ui/util/async-components';
import { SensitiveMediaContext } from '../features/ui/util/sensitive_media_context';
import { displayMedia, enableEmojiReaction, isShowItem, isHideItem } from '../initial_state';

import { Avatar } from './avatar';
import { AvatarOverlay } from './avatar_overlay';
import { DisplayName } from './display_name';
import { getHashtagBarForStatus } from './hashtag_bar';
import { RelativeTimestamp } from './relative_timestamp';
import StatusActionBar from './status_action_bar';
import StatusContent from './status_content';
import StatusEmojiReactionsBar from './status_emoji_reactions_bar';
import { VisibilityIcon } from './visibility_icon';

const domParser = new DOMParser();

export const textForScreenReader = (intl, status, rebloggedByText = false) => {
  const displayName = status.getIn(['account', 'display_name']);

  const spoilerText = status.getIn(['translation', 'spoiler_text']) || status.get('spoiler_text');
  const contentHtml = status.getIn(['translation', 'contentHtml']) || status.get('contentHtml');
  const contentText = domParser.parseFromString(contentHtml, 'text/html').documentElement.textContent;

  const values = [
    displayName.length === 0 ? status.getIn(['account', 'acct']).split('@')[0] : displayName,
    spoilerText && status.get('hidden') ? spoilerText : contentText,
    intl.formatDate(status.get('created_at'), { hour: '2-digit', minute: '2-digit', month: 'short', day: 'numeric' }),
    status.getIn(['account', 'acct']),
  ];

  if (rebloggedByText) {
    values.push(rebloggedByText);
  }

  return values.join(', ');
};

export const defaultMediaVisibility = (status) => {
  if (!status) {
    return undefined;
  }

  if (status.get('reblog', null) !== null && typeof status.get('reblog') === 'object') {
    status = status.get('reblog');
  }

  return (displayMedia !== 'hide_all' && !status.get('sensitive') || displayMedia === 'show_all');
};

const messages = defineMessages({
  limited_short: { id: 'privacy.limited.short', defaultMessage: 'Limited' },
  edited: { id: 'status.edited', defaultMessage: 'Edited {date}' },
});

class Status extends ImmutablePureComponent {

  static contextType = SensitiveMediaContext;

  static propTypes = {
    status: ImmutablePropTypes.map,
    account: ImmutablePropTypes.record,
    contextType: PropTypes.string,
    previousId: PropTypes.string,
    nextInReplyToId: PropTypes.string,
    rootId: PropTypes.string,
    onClick: PropTypes.func,
    onReply: PropTypes.func,
    onFavourite: PropTypes.func,
    onEmojiReact: PropTypes.func,
    onUnEmojiReact: PropTypes.func,
    onReblog: PropTypes.func,
    onReblogForceModal: PropTypes.func,
    onDelete: PropTypes.func,
    onDirect: PropTypes.func,
    onMention: PropTypes.func,
    onPin: PropTypes.func,
    onOpenMedia: PropTypes.func,
    onOpenVideo: PropTypes.func,
    onBlock: PropTypes.func,
    onAddFilter: PropTypes.func,
    onEmbed: PropTypes.func,
    onHeightChange: PropTypes.func,
    onToggleHidden: PropTypes.func,
    onToggleCollapsed: PropTypes.func,
    onTranslate: PropTypes.func,
    onInteractionModal: PropTypes.func,
    muted: PropTypes.bool,
    hidden: PropTypes.bool,
    unread: PropTypes.bool,
    onMoveUp: PropTypes.func,
    onMoveDown: PropTypes.func,
    showThread: PropTypes.bool,
    getScrollPosition: PropTypes.func,
    updateScrollBottom: PropTypes.func,
    cacheMediaWidth: PropTypes.func,
    cachedMediaWidth: PropTypes.number,
    scrollKey: PropTypes.string,
    skipPrepend: PropTypes.bool,
    avatarSize: PropTypes.number,
    deployPictureInPicture: PropTypes.func,
    unfocusable: PropTypes.bool,
    pictureInPicture: ImmutablePropTypes.contains({
      inUse: PropTypes.bool,
      available: PropTypes.bool,
    }),
    withoutEmojiReactions: PropTypes.bool,
    withoutQuote: PropTypes.bool,
    ...WithOptionalRouterPropTypes,
  };

  // Avoid checking props that are functions (and whose equality will always
  // evaluate to false. See react-immutable-pure-component for usage.
  updateOnProps = [
    'status',
    'account',
    'muted',
    'hidden',
    'unread',
    'pictureInPicture',
  ];

  state = {
    showMedia: defaultMediaVisibility(this.props.status) && !(this.context?.hideMediaByDefault),
    showDespiteFilter: undefined,
  };

  componentDidUpdate (prevProps) {
    // This will potentially cause a wasteful redraw, but in most cases `Status` components are used
    // with a `key` directly depending on their `id`, preventing re-use of the component across
    // different IDs.
    // But just in case this does change, reset the state on status change.

    if (this.props.status?.get('id') !== prevProps.status?.get('id')) {
      this.setState({
        showMedia: defaultMediaVisibility(this.props.status) && !(this.context?.hideMediaByDefault),
        showDespiteFilter: undefined,
      });
    }
  }

  handleToggleMediaVisibility = () => {
    this.setState({ showMedia: !this.state.showMedia });
  };

  handleClick = e => {
    if (e && (e.button !== 0 || e.ctrlKey || e.metaKey)) {
      return;
    }

    if (e) {
      e.preventDefault();
    }

    this.handleHotkeyOpen();
  };

  handlePrependAccountClick = e => {
    this.handleAccountClick(e, false);
  };

  handleAccountClick = (e, proper = true) => {
    if (e && (e.button !== 0 || e.ctrlKey || e.metaKey))  {
      return;
    }

    if (e) {
      e.preventDefault();
      e.stopPropagation();
    }

    this._openProfile(proper);
  };

  handleExpandedToggle = () => {
    this.props.onToggleHidden(this._properStatus());
  };

  handleCollapsedToggle = isCollapsed => {
    this.props.onToggleCollapsed(this._properStatus(), isCollapsed);
  };

  handleTranslate = () => {
    this.props.onTranslate(this._properStatus());
  };

  getAttachmentAspectRatio () {
    const attachments = this._properStatus().get('media_attachments');

    if (attachments.getIn([0, 'type']) === 'video') {
      return `${attachments.getIn([0, 'meta', 'original', 'width'])} / ${attachments.getIn([0, 'meta', 'original', 'height'])}`;
    } else if (attachments.getIn([0, 'type']) === 'audio') {
      return '16 / 9';
    } else {
      return (attachments.size === 1 && attachments.getIn([0, 'meta', 'small', 'aspect'])) ? attachments.getIn([0, 'meta', 'small', 'aspect']) : '3 / 2';
    }
  }

  renderLoadingMediaGallery = () => {
    return (
      <div className='media-gallery' style={{ aspectRatio: this.getAttachmentAspectRatio() }} />
    );
  };

  renderLoadingVideoPlayer = () => {
    return (
      <div className='video-player' style={{ aspectRatio: this.getAttachmentAspectRatio() }} />
    );
  };

  renderLoadingAudioPlayer = () => {
    return (
      <div className='audio-player' style={{ aspectRatio: this.getAttachmentAspectRatio() }} />
    );
  };

  handleOpenVideo = (options) => {
    const status = this._properStatus();
    const lang = status.getIn(['translation', 'language']) || status.get('language');
    this.props.onOpenVideo(status.get('id'), status.getIn(['media_attachments', 0]), lang, options);
  };

  handleOpenMedia = (media, index) => {
    const status = this._properStatus();
    const lang = status.getIn(['translation', 'language']) || status.get('language');
    this.props.onOpenMedia(status.get('id'), media, index, lang);
  };

  handleHotkeyOpenMedia = e => {
    const { onOpenMedia, onOpenVideo } = this.props;
    const status = this._properStatus();

    e.preventDefault();

    if (status.get('media_attachments').size > 0) {
      const lang = status.getIn(['translation', 'language']) || status.get('language');
      if (status.getIn(['media_attachments', 0, 'type']) === 'video') {
        onOpenVideo(status.get('id'), status.getIn(['media_attachments', 0]), lang, { startTime: 0 });
      } else {
        onOpenMedia(status.get('id'), status.get('media_attachments'), 0, lang);
      }
    }
  };

  handleDeployPictureInPicture = (type, mediaProps) => {
    const { deployPictureInPicture } = this.props;
    const status = this._properStatus();

    deployPictureInPicture(status, type, mediaProps);
  };

  handleHotkeyReply = e => {
    e.preventDefault();
    this.props.onReply(this._properStatus());
  };

  handleHotkeyFavourite = () => {
    this.props.onFavourite(this._properStatus());
  };

  handleHotkeyBoost = e => {
    this.props.onReblog(this._properStatus(), e);
  };

  handleHotkeyMention = e => {
    e.preventDefault();
    this.props.onMention(this._properStatus().get('account'));
  };

  handleHotkeyOpen = () => {
    if (this.props.onClick) {
      this.props.onClick();
      return;
    }

    const { history } = this.props;
    const status = this._properStatus();

    if (!history) {
      return;
    }

    history.push(`/@${status.getIn(['account', 'acct'])}/${status.get('id')}`);
  };

  handleHotkeyOpenProfile = () => {
    this._openProfile();
  };

  _openProfile = (proper = true) => {
    const { history } = this.props;
    const status = proper ? this._properStatus() : this.props.status;

    if (!history) {
      return;
    }

    history.push(`/@${status.getIn(['account', 'acct'])}`);
  };

  handleHotkeyMoveUp = e => {
    this.props.onMoveUp(this.props.status.get('id'), e.target.getAttribute('data-featured'));
  };

  handleHotkeyMoveDown = e => {
    this.props.onMoveDown(this.props.status.get('id'), e.target.getAttribute('data-featured'));
  };

  handleHotkeyToggleHidden = () => {
    const { onToggleHidden } = this.props;
    const status = this._properStatus();

    if (status.get('matched_filters')) {
      const expandedBecauseOfCW = !status.get('hidden') || status.get('spoiler_text').length === 0;
      const expandedBecauseOfFilter = this.state.showDespiteFilter;

      if (expandedBecauseOfFilter && !expandedBecauseOfCW) {
        onToggleHidden(status);
      } else if (expandedBecauseOfFilter && expandedBecauseOfCW) {
        onToggleHidden(status);
        this.handleFilterToggle();
      } else  {
        this.handleFilterToggle();
      }
    } else {
      onToggleHidden(status);
    }
  };

  handleHotkeyToggleSensitive = () => {
    this.handleToggleMediaVisibility();
  };

  handleFilterToggle = () => {
    this.setState(state => ({ ...state, showDespiteFilter: !state.showDespiteFilter }));
  };

  _properStatus () {
    const { status } = this.props;

    if (status.get('reblog', null) !== null && typeof status.get('reblog') === 'object') {
      return status.get('reblog');
    } else {
      return status;
    }
  }

  handleRef = c => {
    this.node = c;
  };

  render () {
    const { intl, hidden, featured, unfocusable, unread, showThread, scrollKey, pictureInPicture, previousId, nextInReplyToId, rootId, withoutQuote, skipPrepend, avatarSize = 46 } = this.props;

    let { status, account, ...other } = this.props;
    
    const contextType = (this.props.contextType || '').split(':')[0];

    if (status === null) {
      return null;
    }

    const handlers = this.props.muted ? {} : {
      reply: this.handleHotkeyReply,
      favourite: this.handleHotkeyFavourite,
      boost: this.handleHotkeyBoost,
      mention: this.handleHotkeyMention,
      open: this.handleHotkeyOpen,
      openProfile: this.handleHotkeyOpenProfile,
      moveUp: this.handleHotkeyMoveUp,
      moveDown: this.handleHotkeyMoveDown,
      toggleHidden: this.handleHotkeyToggleHidden,
      toggleSensitive: this.handleHotkeyToggleSensitive,
      openMedia: this.handleHotkeyOpenMedia,
    };

    let media, isCardMediaWithSensitive, statusAvatar, prepend, rebloggedByText;

    if (hidden) {
      return (
        <HotKeys handlers={handlers} tabIndex={unfocusable ? null : -1}>
          <div ref={this.handleRef} className={classNames('status__wrapper', { focusable: !this.props.muted })} tabIndex={unfocusable ? null : 0}>
            <span>{status.getIn(['account', 'display_name']) || status.getIn(['account', 'username'])}</span>
            <span>{status.get('content')}</span>
          </div>
        </HotKeys>
      );
    }

    const connectUp = previousId && previousId === status.get('in_reply_to_id');
    const connectToRoot = rootId && rootId === status.get('in_reply_to_id');
    const connectReply = nextInReplyToId && nextInReplyToId === status.get('id');
    const matchedFilters = status.get('matched_filters');

<<<<<<< HEAD
    let visibilityName = status.get('limited_scope') || status.get('visibility_ex') || status.get('visibility');

    if (this.state.forceFilter === undefined ? matchedFilters : this.state.forceFilter) {
      const minHandlers = this.props.muted ? {} : {
        moveUp: this.handleHotkeyMoveUp,
        moveDown: this.handleHotkeyMoveDown,
      };

      return (
        <HotKeys handlers={minHandlers} tabIndex={unfocusable ? null : -1}>
          <div className='status__wrapper status__wrapper--filtered focusable' tabIndex={unfocusable ? null : 0} ref={this.handleRef}>
            <FormattedMessage id='status.filtered' defaultMessage='Filtered' />: {matchedFilters.join(', ')}.
            {' '}
            <button className='status__wrapper--filtered__button' onClick={this.handleUnfilterClick}>
              <FormattedMessage id='status.show_filter_reason' defaultMessage='Show anyway' />
            </button>
          </div>
        </HotKeys>
      );
    }

=======
>>>>>>> 97f6baf9
    if (featured) {
      prepend = (
        <div className='status__prepend'>
          <div className='status__prepend-icon-wrapper'><Icon id='thumb-tack' icon={PushPinIcon} className='status__prepend-icon' /></div>
          <FormattedMessage id='status.pinned' defaultMessage='Pinned post' />
        </div>
      );
    } else if (status.get('reblog', null) !== null && typeof status.get('reblog') === 'object') {
      const display_name_html = { __html: status.getIn(['account', 'display_name_html']) };

      prepend = (
        <div className='status__prepend'>
          <div className='status__prepend-icon-wrapper'><Icon id='retweet' icon={RepeatIcon} className='status__prepend-icon' /></div>
          <div className='status__prepend-icon-wrapper'><VisibilityIcon visibility={visibilityName} className='status__prepend-icon' /></div>
          <FormattedMessage id='status.reblogged_by' defaultMessage='{name} boosted' values={{ name: <a onClick={this.handlePrependAccountClick} data-id={status.getIn(['account', 'id'])} data-hover-card-account={status.getIn(['account', 'id'])} href={`/@${status.getIn(['account', 'acct'])}`} className='status__display-name muted'><bdi><strong dangerouslySetInnerHTML={display_name_html} /></bdi></a> }} />
        </div>
      );

      rebloggedByText = intl.formatMessage({ id: 'status.reblogged_by', defaultMessage: '{name} boosted' }, { name: status.getIn(['account', 'acct']) });

      account = status.get('account');
      status  = status.get('reblog');
    } else if (status.get('visibility') === 'direct') {
      prepend = (
        <div className='status__prepend'>
          <div className='status__prepend-icon-wrapper'><Icon id='at' icon={AlternateEmailIcon} className='status__prepend-icon' /></div>
          <FormattedMessage id='status.direct_indicator' defaultMessage='Private mention' />
        </div>
      );
    } else if (showThread && status.get('in_reply_to_id') && status.get('in_reply_to_account_id') === status.getIn(['account', 'id'])) {
      const display_name_html = { __html: status.getIn(['account', 'display_name_html']) };

      prepend = (
        <div className='status__prepend'>
          <div className='status__prepend-icon-wrapper'><Icon id='reply' icon={ReplyIcon} className='status__prepend-icon' /></div>
          <FormattedMessage id='status.replied_to' defaultMessage='Replied to {name}' values={{ name: <a onClick={this.handlePrependAccountClick} data-id={status.getIn(['account', 'id'])} data-hover-card-account={status.getIn(['account', 'id'])} href={`/@${status.getIn(['account', 'acct'])}`} className='status__display-name muted'><bdi><strong dangerouslySetInnerHTML={display_name_html} /></bdi></a> }} />
        </div>
      );
    }

    if (account === undefined || account === null) {
      statusAvatar = <Avatar account={status.get('account')} size={46} />;
    } else {
      statusAvatar = <AvatarOverlay account={status.get('account')} friend={account} />;
    }

    if (this.state.forceFilter === undefined ? matchedFilters : this.state.forceFilter) {
      const minHandlers = this.props.muted ? {} : {
        moveUp: this.handleHotkeyMoveUp,
        moveDown: this.handleHotkeyMoveDown,
      };

      if (status.get('filter_action_ex') === 'half_warn') {
        return (
          <HotKeys handlers={minHandlers}>
            <div className='status__wrapper status__wrapper--filtered focusable' tabIndex={0} ref={this.handleRef}>
              {/* eslint-disable-next-line jsx-a11y/no-static-element-interactions */}
              <div onClick={this.handleClick} className='status__info'>
                <a href={`/@${status.getIn(['account', 'acct'])}/${status.get('id')}`} className='status__relative-time' target='_blank' rel='noopener noreferrer'>
                  <span className='status__visibility-icon'><VisibilityIcon visibility={visibilityName} /></span>
                  <RelativeTimestamp timestamp={status.get('created_at')} />{status.get('edited_at') && <abbr title={intl.formatMessage(messages.edited, { date: intl.formatDate(status.get('edited_at'), { hour12: false, year: 'numeric', month: 'short', day: '2-digit', hour: '2-digit', minute: '2-digit' }) })}> *</abbr>}
                </a>

                <a onClick={this.handleAccountClick} href={`/@${status.getIn(['account', 'acct'])}`} title={status.getIn(['account', 'acct'])} className='status__display-name' target='_blank' rel='noopener noreferrer'>
                  <div className='status__avatar'>
                    {statusAvatar}
                  </div>

                  <DisplayName account={status.get('account')} />
                </a>
              </div>

              <div >
                <FormattedMessage id='status.filtered' defaultMessage='Filtered' />: {matchedFilters.join(', ')}.
                {' '}
                <button className='status__wrapper--filtered__button' onClick={this.handleUnfilterClick}>
                  <FormattedMessage id='status.show_filter_reason' defaultMessage='Show anyway' />
                </button>
              </div>
            </div>
          </HotKeys>
        );
      }

      return (
        <HotKeys handlers={minHandlers}>
          <div className='status__wrapper status__wrapper--filtered focusable' tabIndex={0} ref={this.handleRef}>
            <FormattedMessage id='status.filtered' defaultMessage='Filtered' />: {matchedFilters.join(', ')}.
            {' '}
            <button className='status__wrapper--filtered__button' onClick={this.handleUnfilterClick}>
              <FormattedMessage id='status.show_filter_reason' defaultMessage='Show anyway' />
            </button>
          </div>
        </HotKeys>
      );
    }

    isCardMediaWithSensitive = false;

    if (pictureInPicture.get('inUse')) {
      media = <PictureInPicturePlaceholder aspectRatio={this.getAttachmentAspectRatio()} />;
    } else if (status.get('media_attachments').size > 0) {
      const language = status.getIn(['translation', 'language']) || status.get('language');

      if (this.props.muted) {
        media = (
          <AttachmentList
            compact
            media={status.get('media_attachments')}
          />
        );
      } else if (status.getIn(['media_attachments', 0, 'type']) === 'audio') {
        const attachment = status.getIn(['media_attachments', 0]);
        const description = attachment.getIn(['translation', 'description']) || attachment.get('description');

        media = (
          <Bundle fetchComponent={Audio} loading={this.renderLoadingAudioPlayer} >
            {Component => (
              <Component
                src={attachment.get('url')}
                alt={description}
                lang={language}
                poster={attachment.get('preview_url') || status.getIn(['account', 'avatar_static'])}
                backgroundColor={attachment.getIn(['meta', 'colors', 'background'])}
                foregroundColor={attachment.getIn(['meta', 'colors', 'foreground'])}
                accentColor={attachment.getIn(['meta', 'colors', 'accent'])}
                duration={attachment.getIn(['meta', 'original', 'duration'], 0)}
                width={this.props.cachedMediaWidth}
                height={110}
                cacheWidth={this.props.cacheMediaWidth}
                deployPictureInPicture={pictureInPicture.get('available') ? this.handleDeployPictureInPicture : undefined}
                sensitive={status.get('sensitive')}
                blurhash={attachment.get('blurhash')}
                visible={this.state.showMedia}
                onToggleVisibility={this.handleToggleMediaVisibility}
              />
            )}
          </Bundle>
        );
      } else if (status.getIn(['media_attachments', 0, 'type']) === 'video') {
        const attachment = status.getIn(['media_attachments', 0]);
        const description = attachment.getIn(['translation', 'description']) || attachment.get('description');

        media = (
          <Bundle fetchComponent={Video} loading={this.renderLoadingVideoPlayer} >
            {Component => (
              <Component
                preview={attachment.get('preview_url')}
                frameRate={attachment.getIn(['meta', 'original', 'frame_rate'])}
                aspectRatio={`${attachment.getIn(['meta', 'original', 'width'])} / ${attachment.getIn(['meta', 'original', 'height'])}`}
                blurhash={attachment.get('blurhash')}
                src={attachment.get('url')}
                alt={description}
                lang={language}
                sensitive={status.get('sensitive')}
                onOpenVideo={this.handleOpenVideo}
                deployPictureInPicture={pictureInPicture.get('available') ? this.handleDeployPictureInPicture : undefined}
                visible={this.state.showMedia}
                onToggleVisibility={this.handleToggleMediaVisibility}
              />
            )}
          </Bundle>
        );
      } else {
        media = (
          <Bundle fetchComponent={MediaGallery} loading={this.renderLoadingMediaGallery}>
            {Component => (
              <Component
                media={status.get('media_attachments')}
                lang={language}
                sensitive={status.get('sensitive')}
                height={110}
                onOpenMedia={this.handleOpenMedia}
                cacheWidth={this.props.cacheMediaWidth}
                defaultWidth={this.props.cachedMediaWidth}
                visible={this.state.showMedia}
                onToggleVisibility={this.handleToggleMediaVisibility}
              />
            )}
          </Bundle>
        );
      }
    } else if (status.get('card') && !this.props.muted) {
      media = (
        <Card
          onOpenMedia={this.handleOpenMedia}
          card={status.get('card')}
          compact
          sensitive={status.get('sensitive') && !status.get('spoiler_text')}
        />
      );
      isCardMediaWithSensitive = status.get('spoiler_text').length > 0;
    }

    visibilityName = status.get('limited_scope') || status.get('visibility_ex') || status.get('visibility');


    let emojiReactionsBar = null;
    if (!this.props.withoutEmojiReactions && status.get('emoji_reactions')) {
      const emojiReactions = status.get('emoji_reactions');
      const emojiReactionAvailableServer = !isHideItem('emoji_reaction_unavailable_server') || status.getIn(['account', 'server_features', 'emoji_reaction']);
      if (emojiReactions.size > 0 && enableEmojiReaction && emojiReactionAvailableServer) {
        emojiReactionsBar = <StatusEmojiReactionsBar emojiReactions={emojiReactions} myReactionOnly={!isShowItem('emoji_reaction_on_timeline')} status={status} onEmojiReact={this.props.onEmojiReact} onUnEmojiReact={this.props.onUnEmojiReact} />;
      }
    }

    if (account === undefined || account === null) {
      statusAvatar = <Avatar account={status.get('account')} size={avatarSize} />;
    } else {
      statusAvatar = <AvatarOverlay account={status.get('account')} friend={account} />;
    }

    const {statusContentProps, hashtagBar} = getHashtagBarForStatus(status);
    const expanded = (!matchedFilters || this.state.showDespiteFilter) && (!status.get('hidden') || status.get('spoiler_text').length === 0);

    const withLimited = status.get('visibility_ex') === 'limited' && status.get('limited_scope') ? <span className='status__visibility-icon'><Icon id='get-pocket' icon={LimitedIcon} title={intl.formatMessage(messages.limited_short)} /></span> : null;
    const withQuote = status.get('quote_id') ? <span className='status__visibility-icon'><Icon id='quote-right' icon={QuoteIcon} title='Quote' /></span> : null;
    const withReference = (!withQuote && status.get('status_references_count') > 0) ? <span className='status__visibility-icon'><Icon id='link' icon={ReferenceIcon} title='Quiet quote' /></span> : null;
    const withExpiration = status.get('expires_at') ? <span className='status__visibility-icon'><Icon id='clock-o' icon={TimerIcon} title='Expiration' /></span> : null;

    const quote = !this.props.muted && !withoutQuote && status.get('quote_id') && (['public', 'community'].includes(contextType) ? isShowItem('quote_in_public') : isShowItem('quote_in_home')) && <CompactedStatusContainer id={status.get('quote_id')} history={this.props.history} />;

    return (
      <HotKeys handlers={handlers} tabIndex={unfocusable ? null : -1}>
        <div className={classNames('status__wrapper', `status__wrapper-${status.get('visibility_ex')}`, { 'status__wrapper-reply': !!status.get('in_reply_to_id'), unread, focusable: !this.props.muted })} tabIndex={this.props.muted || unfocusable ? null : 0} data-featured={featured ? 'true' : null} aria-label={textForScreenReader(intl, status, rebloggedByText)} ref={this.handleRef} data-nosnippet={status.getIn(['account', 'noindex'], true) || undefined}>
          {!skipPrepend && prepend}

          <div className={classNames('status', `status-${status.get('visibility_ex')}`, { 'status-reply': !!status.get('in_reply_to_id'), 'status--in-thread': !!rootId, 'status--first-in-thread': previousId && (!connectUp || connectToRoot), muted: this.props.muted })} data-id={status.get('id')}>
            {(connectReply || connectUp || connectToRoot) && <div className={classNames('status__line', { 'status__line--full': connectReply, 'status__line--first': !status.get('in_reply_to_id') && !connectToRoot })} />}

            {/* eslint-disable-next-line jsx-a11y/no-static-element-interactions */}
            <div onClick={this.handleClick} className='status__info'>
              <a href={`/@${status.getIn(['account', 'acct'])}/${status.get('id')}`} className='status__relative-time' target='_blank' rel='noopener noreferrer'>
                {withQuote}
                {withReference}
                {withExpiration}
                {withLimited}
                <span className='status__visibility-icon'><VisibilityIcon visibility={visibilityName} /></span>
                <RelativeTimestamp timestamp={status.get('created_at')} />{status.get('edited_at') && <abbr title={intl.formatMessage(messages.edited, { date: intl.formatDate(status.get('edited_at'), { year: 'numeric', month: 'short', day: '2-digit', hour: '2-digit', minute: '2-digit' }) })}> *</abbr>}
              </a>

              <a onClick={this.handleAccountClick} href={`/@${status.getIn(['account', 'acct'])}`} title={status.getIn(['account', 'acct'])} data-hover-card-account={status.getIn(['account', 'id'])} className='status__display-name' target='_blank' rel='noopener noreferrer'>
                <div className='status__avatar'>
                  {statusAvatar}
                </div>

                <DisplayName account={status.get('account')} />
              </a>
            </div>

            {matchedFilters && <FilterWarning title={matchedFilters.join(', ')} expanded={this.state.showDespiteFilter} onClick={this.handleFilterToggle} />}

<<<<<<< HEAD
            {(!isCardMediaWithSensitive || !status.get('hidden')) && media}

            {(!status.get('spoiler_text') || expanded) && hashtagBar}

            {(!status.get('spoiler_text') || expanded) && quote}

            {emojiReactionsBar}
=======
            {(status.get('spoiler_text').length > 0 && (!matchedFilters || this.state.showDespiteFilter)) && <ContentWarning text={status.getIn(['translation', 'spoilerHtml']) || status.get('spoilerHtml')} expanded={expanded} onClick={this.handleExpandedToggle} />}

            {expanded && (
              <>
                <StatusContent
                  status={status}
                  onClick={this.handleClick}
                  onTranslate={this.handleTranslate}
                  collapsible
                  onCollapsedToggle={this.handleCollapsedToggle}
                  {...statusContentProps}
                />

                {media}
                {hashtagBar}
              </>
            )}
>>>>>>> 97f6baf9

            <StatusActionBar scrollKey={scrollKey} status={status} account={account}  {...other} />
          </div>
        </div>
      </HotKeys>
    );
  }

}

export default withOptionalRouter(injectIntl(Status));<|MERGE_RESOLUTION|>--- conflicted
+++ resolved
@@ -15,14 +15,11 @@
 import PushPinIcon from '@/material-icons/400-24px/push_pin.svg?react';
 import RepeatIcon from '@/material-icons/400-24px/repeat.svg?react';
 import ReplyIcon from '@/material-icons/400-24px/reply.svg?react';
-<<<<<<< HEAD
 import LimitedIcon from '@/material-icons/400-24px/shield.svg?react';
 import TimerIcon from '@/material-icons/400-24px/timer.svg?react';
 import AttachmentList from 'mastodon/components/attachment_list';
-=======
 import { ContentWarning } from 'mastodon/components/content_warning';
 import { FilterWarning } from 'mastodon/components/filter_warning';
->>>>>>> 97f6baf9
 import { Icon }  from 'mastodon/components/icon';
 import PictureInPicturePlaceholder from 'mastodon/components/picture_in_picture_placeholder';
 import { withOptionalRouter, WithOptionalRouterPropTypes } from 'mastodon/utils/react_router';
@@ -407,7 +404,7 @@
       openMedia: this.handleHotkeyOpenMedia,
     };
 
-    let media, isCardMediaWithSensitive, statusAvatar, prepend, rebloggedByText;
+    let media, statusAvatar, prepend, rebloggedByText;
 
     if (hidden) {
       return (
@@ -425,30 +422,8 @@
     const connectReply = nextInReplyToId && nextInReplyToId === status.get('id');
     const matchedFilters = status.get('matched_filters');
 
-<<<<<<< HEAD
     let visibilityName = status.get('limited_scope') || status.get('visibility_ex') || status.get('visibility');
 
-    if (this.state.forceFilter === undefined ? matchedFilters : this.state.forceFilter) {
-      const minHandlers = this.props.muted ? {} : {
-        moveUp: this.handleHotkeyMoveUp,
-        moveDown: this.handleHotkeyMoveDown,
-      };
-
-      return (
-        <HotKeys handlers={minHandlers} tabIndex={unfocusable ? null : -1}>
-          <div className='status__wrapper status__wrapper--filtered focusable' tabIndex={unfocusable ? null : 0} ref={this.handleRef}>
-            <FormattedMessage id='status.filtered' defaultMessage='Filtered' />: {matchedFilters.join(', ')}.
-            {' '}
-            <button className='status__wrapper--filtered__button' onClick={this.handleUnfilterClick}>
-              <FormattedMessage id='status.show_filter_reason' defaultMessage='Show anyway' />
-            </button>
-          </div>
-        </HotKeys>
-      );
-    }
-
-=======
->>>>>>> 97f6baf9
     if (featured) {
       prepend = (
         <div className='status__prepend'>
@@ -494,59 +469,6 @@
     } else {
       statusAvatar = <AvatarOverlay account={status.get('account')} friend={account} />;
     }
-
-    if (this.state.forceFilter === undefined ? matchedFilters : this.state.forceFilter) {
-      const minHandlers = this.props.muted ? {} : {
-        moveUp: this.handleHotkeyMoveUp,
-        moveDown: this.handleHotkeyMoveDown,
-      };
-
-      if (status.get('filter_action_ex') === 'half_warn') {
-        return (
-          <HotKeys handlers={minHandlers}>
-            <div className='status__wrapper status__wrapper--filtered focusable' tabIndex={0} ref={this.handleRef}>
-              {/* eslint-disable-next-line jsx-a11y/no-static-element-interactions */}
-              <div onClick={this.handleClick} className='status__info'>
-                <a href={`/@${status.getIn(['account', 'acct'])}/${status.get('id')}`} className='status__relative-time' target='_blank' rel='noopener noreferrer'>
-                  <span className='status__visibility-icon'><VisibilityIcon visibility={visibilityName} /></span>
-                  <RelativeTimestamp timestamp={status.get('created_at')} />{status.get('edited_at') && <abbr title={intl.formatMessage(messages.edited, { date: intl.formatDate(status.get('edited_at'), { hour12: false, year: 'numeric', month: 'short', day: '2-digit', hour: '2-digit', minute: '2-digit' }) })}> *</abbr>}
-                </a>
-
-                <a onClick={this.handleAccountClick} href={`/@${status.getIn(['account', 'acct'])}`} title={status.getIn(['account', 'acct'])} className='status__display-name' target='_blank' rel='noopener noreferrer'>
-                  <div className='status__avatar'>
-                    {statusAvatar}
-                  </div>
-
-                  <DisplayName account={status.get('account')} />
-                </a>
-              </div>
-
-              <div >
-                <FormattedMessage id='status.filtered' defaultMessage='Filtered' />: {matchedFilters.join(', ')}.
-                {' '}
-                <button className='status__wrapper--filtered__button' onClick={this.handleUnfilterClick}>
-                  <FormattedMessage id='status.show_filter_reason' defaultMessage='Show anyway' />
-                </button>
-              </div>
-            </div>
-          </HotKeys>
-        );
-      }
-
-      return (
-        <HotKeys handlers={minHandlers}>
-          <div className='status__wrapper status__wrapper--filtered focusable' tabIndex={0} ref={this.handleRef}>
-            <FormattedMessage id='status.filtered' defaultMessage='Filtered' />: {matchedFilters.join(', ')}.
-            {' '}
-            <button className='status__wrapper--filtered__button' onClick={this.handleUnfilterClick}>
-              <FormattedMessage id='status.show_filter_reason' defaultMessage='Show anyway' />
-            </button>
-          </div>
-        </HotKeys>
-      );
-    }
-
-    isCardMediaWithSensitive = false;
 
     if (pictureInPicture.get('inUse')) {
       media = <PictureInPicturePlaceholder aspectRatio={this.getAttachmentAspectRatio()} />;
@@ -640,7 +562,6 @@
           sensitive={status.get('sensitive') && !status.get('spoiler_text')}
         />
       );
-      isCardMediaWithSensitive = status.get('spoiler_text').length > 0;
     }
 
     visibilityName = status.get('limited_scope') || status.get('visibility_ex') || status.get('visibility');
@@ -677,39 +598,35 @@
           {!skipPrepend && prepend}
 
           <div className={classNames('status', `status-${status.get('visibility_ex')}`, { 'status-reply': !!status.get('in_reply_to_id'), 'status--in-thread': !!rootId, 'status--first-in-thread': previousId && (!connectUp || connectToRoot), muted: this.props.muted })} data-id={status.get('id')}>
-            {(connectReply || connectUp || connectToRoot) && <div className={classNames('status__line', { 'status__line--full': connectReply, 'status__line--first': !status.get('in_reply_to_id') && !connectToRoot })} />}
-
-            {/* eslint-disable-next-line jsx-a11y/no-static-element-interactions */}
-            <div onClick={this.handleClick} className='status__info'>
-              <a href={`/@${status.getIn(['account', 'acct'])}/${status.get('id')}`} className='status__relative-time' target='_blank' rel='noopener noreferrer'>
-                {withQuote}
-                {withReference}
-                {withExpiration}
-                {withLimited}
-                <span className='status__visibility-icon'><VisibilityIcon visibility={visibilityName} /></span>
-                <RelativeTimestamp timestamp={status.get('created_at')} />{status.get('edited_at') && <abbr title={intl.formatMessage(messages.edited, { date: intl.formatDate(status.get('edited_at'), { year: 'numeric', month: 'short', day: '2-digit', hour: '2-digit', minute: '2-digit' }) })}> *</abbr>}
-              </a>
-
-              <a onClick={this.handleAccountClick} href={`/@${status.getIn(['account', 'acct'])}`} title={status.getIn(['account', 'acct'])} data-hover-card-account={status.getIn(['account', 'id'])} className='status__display-name' target='_blank' rel='noopener noreferrer'>
-                <div className='status__avatar'>
-                  {statusAvatar}
+
+            {(!matchedFilters || this.state.showDespiteFilter || status.get('filter_action_ex') === 'half_warn') && (
+              <>
+                {(connectReply || connectUp || connectToRoot) && <div className={classNames('status__line', { 'status__line--full': connectReply, 'status__line--first': !status.get('in_reply_to_id') && !connectToRoot })} />}
+
+                {/* eslint-disable-next-line jsx-a11y/no-static-element-interactions */}
+                <div onClick={this.handleClick} className='status__info'>
+                  <a href={`/@${status.getIn(['account', 'acct'])}/${status.get('id')}`} className='status__relative-time' target='_blank' rel='noopener noreferrer'>
+                    {withQuote}
+                    {withReference}
+                    {withExpiration}
+                    {withLimited}
+                    <span className='status__visibility-icon'><VisibilityIcon visibility={visibilityName} /></span>
+                    <RelativeTimestamp timestamp={status.get('created_at')} />{status.get('edited_at') && <abbr title={intl.formatMessage(messages.edited, { date: intl.formatDate(status.get('edited_at'), { year: 'numeric', month: 'short', day: '2-digit', hour: '2-digit', minute: '2-digit' }) })}> *</abbr>}
+                  </a>
+
+                  <a onClick={this.handleAccountClick} href={`/@${status.getIn(['account', 'acct'])}`} title={status.getIn(['account', 'acct'])} data-hover-card-account={status.getIn(['account', 'id'])} className='status__display-name' target='_blank' rel='noopener noreferrer'>
+                    <div className='status__avatar'>
+                      {statusAvatar}
+                    </div>
+
+                    <DisplayName account={status.get('account')} />
+                  </a>
                 </div>
-
-                <DisplayName account={status.get('account')} />
-              </a>
-            </div>
+              </>
+            )}
 
             {matchedFilters && <FilterWarning title={matchedFilters.join(', ')} expanded={this.state.showDespiteFilter} onClick={this.handleFilterToggle} />}
 
-<<<<<<< HEAD
-            {(!isCardMediaWithSensitive || !status.get('hidden')) && media}
-
-            {(!status.get('spoiler_text') || expanded) && hashtagBar}
-
-            {(!status.get('spoiler_text') || expanded) && quote}
-
-            {emojiReactionsBar}
-=======
             {(status.get('spoiler_text').length > 0 && (!matchedFilters || this.state.showDespiteFilter)) && <ContentWarning text={status.getIn(['translation', 'spoilerHtml']) || status.get('spoilerHtml')} expanded={expanded} onClick={this.handleExpandedToggle} />}
 
             {expanded && (
@@ -725,11 +642,12 @@
 
                 {media}
                 {hashtagBar}
+                {quote}
+                {emojiReactionsBar}
               </>
             )}
->>>>>>> 97f6baf9
-
-            <StatusActionBar scrollKey={scrollKey} status={status} account={account}  {...other} />
+
+            {(!matchedFilters || this.state.showDespiteFilter) && <StatusActionBar scrollKey={scrollKey} status={status} account={account}  {...other} />}
           </div>
         </div>
       </HotKeys>
