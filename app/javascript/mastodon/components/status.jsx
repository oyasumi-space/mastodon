import PropTypes from 'prop-types';

import { injectIntl, defineMessages, FormattedMessage } from 'react-intl';

import classNames from 'classnames';

import ImmutablePropTypes from 'react-immutable-proptypes';
import ImmutablePureComponent from 'react-immutable-pure-component';

import { ReactComponent as AlternateEmailIcon } from '@material-symbols/svg-600/outlined/alternate_email.svg';
import { ReactComponent as QuoteIcon } from '@material-symbols/svg-600/outlined/format_quote.svg';
import { ReactComponent as ReferenceIcon } from '@material-symbols/svg-600/outlined/link.svg';
import { ReactComponent as PushPinIcon } from '@material-symbols/svg-600/outlined/push_pin.svg';
import { ReactComponent as RepeatIcon } from '@material-symbols/svg-600/outlined/repeat.svg';
import { ReactComponent as ReplyIcon } from '@material-symbols/svg-600/outlined/reply.svg';
import { ReactComponent as LimitedIcon } from '@material-symbols/svg-600/outlined/shield.svg';
import { ReactComponent as TimerIcon } from '@material-symbols/svg-600/outlined/timer.svg';
import { HotKeys } from 'react-hotkeys';

import AttachmentList from 'mastodon/components/attachment_list';
import { Icon }  from 'mastodon/components/icon';
import PictureInPicturePlaceholder from 'mastodon/components/picture_in_picture_placeholder';
import { withOptionalRouter, WithOptionalRouterPropTypes } from 'mastodon/utils/react_router';

import CompactedStatusContainer from '../containers/compacted_status_container';
import Card from '../features/status/components/card';
// We use the component (and not the container) since we do not want
// to use the progress bar to show download progress
import Bundle from '../features/ui/components/bundle';
import { MediaGallery, Video, Audio } from '../features/ui/util/async-components';
import { displayMedia, enableEmojiReaction, showEmojiReactionOnTimeline, showQuoteInHome, showQuoteInPublic } from '../initial_state';

import { Avatar } from './avatar';
import { AvatarOverlay } from './avatar_overlay';
import { DisplayName } from './display_name';
import { getHashtagBarForStatus } from './hashtag_bar';
import { RelativeTimestamp } from './relative_timestamp';
import StatusActionBar from './status_action_bar';
import StatusContent from './status_content';
import StatusEmojiReactionsBar from './status_emoji_reactions_bar';
import { VisibilityIcon } from './visibility_icon';

const domParser = new DOMParser();

export const textForScreenReader = (intl, status, rebloggedByText = false) => {
  const displayName = status.getIn(['account', 'display_name']);

  const spoilerText = status.getIn(['translation', 'spoiler_text']) || status.get('spoiler_text');
  const contentHtml = status.getIn(['translation', 'contentHtml']) || status.get('contentHtml');
  const contentText = domParser.parseFromString(contentHtml, 'text/html').documentElement.textContent;

  const values = [
    displayName.length === 0 ? status.getIn(['account', 'acct']).split('@')[0] : displayName,
    spoilerText && status.get('hidden') ? spoilerText : contentText,
    intl.formatDate(status.get('created_at'), { hour: '2-digit', minute: '2-digit', month: 'short', day: 'numeric' }),
    status.getIn(['account', 'acct']),
  ];

  if (rebloggedByText) {
    values.push(rebloggedByText);
  }

  return values.join(', ');
};

export const defaultMediaVisibility = (status) => {
  if (!status) {
    return undefined;
  }

  if (status.get('reblog', null) !== null && typeof status.get('reblog') === 'object') {
    status = status.get('reblog');
  }

  return (displayMedia !== 'hide_all' && !status.get('sensitive') || displayMedia === 'show_all');
};

const messages = defineMessages({
  public_short: { id: 'privacy.public.short', defaultMessage: 'Public' },
  unlisted_short: { id: 'privacy.unlisted.short', defaultMessage: 'Unlisted' },
  public_unlisted_short: { id: 'privacy.public_unlisted.short', defaultMessage: 'Public unlisted' },
  login_short: { id: 'privacy.login.short', defaultMessage: 'Login only' },
  private_short: { id: 'privacy.private.short', defaultMessage: 'Followers only' },
  limited_short: { id: 'privacy.limited.short', defaultMessage: 'Limited menbers only' },
  mutual_short: { id: 'privacy.mutual.short', defaultMessage: 'Mutual followers only' },
  circle_short: { id: 'privacy.circle.short', defaultMessage: 'Circle members only' },
  personal_short: { id: 'privacy.personal.short', defaultMessage: 'Yourself only' },
  direct_short: { id: 'privacy.direct.short', defaultMessage: 'Mentioned people only' },
  edited: { id: 'status.edited', defaultMessage: 'Edited {date}' },
});

class Status extends ImmutablePureComponent {

  static propTypes = {
    status: ImmutablePropTypes.map,
<<<<<<< HEAD
    account: ImmutablePropTypes.map,
    contextType: PropTypes.string,
=======
    account: ImmutablePropTypes.record,
>>>>>>> 3bf2a729
    previousId: PropTypes.string,
    nextInReplyToId: PropTypes.string,
    rootId: PropTypes.string,
    onClick: PropTypes.func,
    onReply: PropTypes.func,
    onFavourite: PropTypes.func,
    onEmojiReact: PropTypes.func,
    onUnEmojiReact: PropTypes.func,
    onReblog: PropTypes.func,
    onReblogForceModal: PropTypes.func,
    onDelete: PropTypes.func,
    onDirect: PropTypes.func,
    onMention: PropTypes.func,
    onPin: PropTypes.func,
    onOpenMedia: PropTypes.func,
    onOpenVideo: PropTypes.func,
    onBlock: PropTypes.func,
    onAddFilter: PropTypes.func,
    onEmbed: PropTypes.func,
    onHeightChange: PropTypes.func,
    onToggleHidden: PropTypes.func,
    onToggleCollapsed: PropTypes.func,
    onTranslate: PropTypes.func,
    onInteractionModal: PropTypes.func,
    muted: PropTypes.bool,
    hidden: PropTypes.bool,
    unread: PropTypes.bool,
    onMoveUp: PropTypes.func,
    onMoveDown: PropTypes.func,
    showThread: PropTypes.bool,
    getScrollPosition: PropTypes.func,
    updateScrollBottom: PropTypes.func,
    cacheMediaWidth: PropTypes.func,
    cachedMediaWidth: PropTypes.number,
    scrollKey: PropTypes.string,
    deployPictureInPicture: PropTypes.func,
    pictureInPicture: ImmutablePropTypes.contains({
      inUse: PropTypes.bool,
      available: PropTypes.bool,
    }),
    withoutEmojiReactions: PropTypes.bool,
    ...WithOptionalRouterPropTypes,
  };

  // Avoid checking props that are functions (and whose equality will always
  // evaluate to false. See react-immutable-pure-component for usage.
  updateOnProps = [
    'status',
    'account',
    'muted',
    'hidden',
    'unread',
    'pictureInPicture',
  ];

  state = {
    showMedia: defaultMediaVisibility(this.props.status),
    statusId: undefined,
    forceFilter: undefined,
  };

  static getDerivedStateFromProps(nextProps, prevState) {
    if (nextProps.status && nextProps.status.get('id') !== prevState.statusId) {
      return {
        showMedia: defaultMediaVisibility(nextProps.status),
        statusId: nextProps.status.get('id'),
      };
    } else {
      return null;
    }
  }

  handleToggleMediaVisibility = () => {
    this.setState({ showMedia: !this.state.showMedia });
  };

  handleClick = e => {
    if (e && (e.button !== 0 || e.ctrlKey || e.metaKey)) {
      return;
    }

    if (e) {
      e.preventDefault();
    }

    this.handleHotkeyOpen();
  };

  handlePrependAccountClick = e => {
    this.handleAccountClick(e, false);
  };

  handleAccountClick = (e, proper = true) => {
    if (e && (e.button !== 0 || e.ctrlKey || e.metaKey))  {
      return;
    }

    if (e) {
      e.preventDefault();
      e.stopPropagation();
    }

    this._openProfile(proper);
  };

  handleExpandedToggle = () => {
    this.props.onToggleHidden(this._properStatus());
  };

  handleCollapsedToggle = isCollapsed => {
    this.props.onToggleCollapsed(this._properStatus(), isCollapsed);
  };

  handleTranslate = () => {
    this.props.onTranslate(this._properStatus());
  };

  getAttachmentAspectRatio () {
    const attachments = this._properStatus().get('media_attachments');

    if (attachments.getIn([0, 'type']) === 'video') {
      return `${attachments.getIn([0, 'meta', 'original', 'width'])} / ${attachments.getIn([0, 'meta', 'original', 'height'])}`;
    } else if (attachments.getIn([0, 'type']) === 'audio') {
      return '16 / 9';
    } else {
      return (attachments.size === 1 && attachments.getIn([0, 'meta', 'small', 'aspect'])) ? attachments.getIn([0, 'meta', 'small', 'aspect']) : '3 / 2';
    }
  }

  renderLoadingMediaGallery = () => {
    return (
      <div className='media-gallery' style={{ aspectRatio: this.getAttachmentAspectRatio() }} />
    );
  };

  renderLoadingVideoPlayer = () => {
    return (
      <div className='video-player' style={{ aspectRatio: this.getAttachmentAspectRatio() }} />
    );
  };

  renderLoadingAudioPlayer = () => {
    return (
      <div className='audio-player' style={{ aspectRatio: this.getAttachmentAspectRatio() }} />
    );
  };

  handleOpenVideo = (options) => {
    const status = this._properStatus();
    const lang = status.getIn(['translation', 'language']) || status.get('language');
    this.props.onOpenVideo(status.get('id'), status.getIn(['media_attachments', 0]), lang, options);
  };

  handleOpenMedia = (media, index) => {
    const status = this._properStatus();
    const lang = status.getIn(['translation', 'language']) || status.get('language');
    this.props.onOpenMedia(status.get('id'), media, index, lang);
  };

  handleHotkeyOpenMedia = e => {
    const { onOpenMedia, onOpenVideo } = this.props;
    const status = this._properStatus();

    e.preventDefault();

    if (status.get('media_attachments').size > 0) {
      const lang = status.getIn(['translation', 'language']) || status.get('language');
      if (status.getIn(['media_attachments', 0, 'type']) === 'video') {
        onOpenVideo(status.get('id'), status.getIn(['media_attachments', 0]), lang, { startTime: 0 });
      } else {
        onOpenMedia(status.get('id'), status.get('media_attachments'), 0, lang);
      }
    }
  };

  handleDeployPictureInPicture = (type, mediaProps) => {
    const { deployPictureInPicture } = this.props;
    const status = this._properStatus();

    deployPictureInPicture(status, type, mediaProps);
  };

  handleHotkeyReply = e => {
    e.preventDefault();
    this.props.onReply(this._properStatus(), this.props.history);
  };

  handleHotkeyFavourite = () => {
    this.props.onFavourite(this._properStatus());
  };

  handleHotkeyBoost = e => {
    this.props.onReblog(this._properStatus(), e);
  };

  handleHotkeyMention = e => {
    e.preventDefault();
    this.props.onMention(this._properStatus().get('account'), this.props.history);
  };

  handleHotkeyOpen = () => {
    if (this.props.onClick) {
      this.props.onClick();
      return;
    }

    const { history } = this.props;
    const status = this._properStatus();

    if (!history) {
      return;
    }

    history.push(`/@${status.getIn(['account', 'acct'])}/${status.get('id')}`);
  };

  handleHotkeyOpenProfile = () => {
    this._openProfile();
  };

  _openProfile = (proper = true) => {
    const { history } = this.props;
    const status = proper ? this._properStatus() : this.props.status;

    if (!history) {
      return;
    }

    history.push(`/@${status.getIn(['account', 'acct'])}`);
  };

  handleHotkeyMoveUp = e => {
    this.props.onMoveUp(this.props.status.get('id'), e.target.getAttribute('data-featured'));
  };

  handleHotkeyMoveDown = e => {
    this.props.onMoveDown(this.props.status.get('id'), e.target.getAttribute('data-featured'));
  };

  handleHotkeyToggleHidden = () => {
    this.props.onToggleHidden(this._properStatus());
  };

  handleHotkeyToggleSensitive = () => {
    this.handleToggleMediaVisibility();
  };

  handleUnfilterClick = e => {
    this.setState({ forceFilter: false });
    e.preventDefault();
  };

  handleFilterClick = () => {
    this.setState({ forceFilter: true });
  };

  _properStatus () {
    const { status } = this.props;

    if (status.get('reblog', null) !== null && typeof status.get('reblog') === 'object') {
      return status.get('reblog');
    } else {
      return status;
    }
  }

  handleRef = c => {
    this.node = c;
  };

  render () {
    const { intl, hidden, featured, unread, muted, showThread, scrollKey, pictureInPicture, previousId, nextInReplyToId, rootId } = this.props;

    let { status, account, ...other } = this.props;
    
    const contextType = (this.props.contextType || '').split(':')[0];

    if (status === null) {
      return null;
    }

    const handlers = muted ? {} : {
      reply: this.handleHotkeyReply,
      favourite: this.handleHotkeyFavourite,
      boost: this.handleHotkeyBoost,
      mention: this.handleHotkeyMention,
      open: this.handleHotkeyOpen,
      openProfile: this.handleHotkeyOpenProfile,
      moveUp: this.handleHotkeyMoveUp,
      moveDown: this.handleHotkeyMoveDown,
      toggleHidden: this.handleHotkeyToggleHidden,
      toggleSensitive: this.handleHotkeyToggleSensitive,
      openMedia: this.handleHotkeyOpenMedia,
    };

    let media, isCardMediaWithSensitive, statusAvatar, prepend, rebloggedByText;

    if (hidden) {
      return (
        <HotKeys handlers={handlers}>
          <div ref={this.handleRef} className={classNames('status__wrapper', { focusable: !muted })} tabIndex={0}>
            <span>{status.getIn(['account', 'display_name']) || status.getIn(['account', 'username'])}</span>
            <span>{status.get('content')}</span>
          </div>
        </HotKeys>
      );
    }

    const connectUp = previousId && previousId === status.get('in_reply_to_id');
    const connectToRoot = rootId && rootId === status.get('in_reply_to_id');
    const connectReply = nextInReplyToId && nextInReplyToId === status.get('id');
    const matchedFilters = status.get('matched_filters');

    let visibilityName = status.get('limited_scope') || status.get('visibility_ex') || status.get('visibility');

    if (featured) {
      prepend = (
        <div className='status__prepend'>
          <div className='status__prepend-icon-wrapper'><Icon id='thumb-tack' icon={PushPinIcon} className='status__prepend-icon' /></div>
          <FormattedMessage id='status.pinned' defaultMessage='Pinned post' />
        </div>
      );
    } else if (status.get('reblog', null) !== null && typeof status.get('reblog') === 'object') {
      const display_name_html = { __html: status.getIn(['account', 'display_name_html']) };

      prepend = (
        <div className='status__prepend'>
          <div className='status__prepend-icon-wrapper'><Icon id='retweet' icon={RepeatIcon} className='status__prepend-icon' /></div>
          <div className='status__prepend-icon-wrapper'><VisibilityIcon visibility={visibilityName} className='status__prepend-icon' /></div>
          <FormattedMessage id='status.reblogged_by' defaultMessage='{name} boosted' values={{ name: <a onClick={this.handlePrependAccountClick} data-id={status.getIn(['account', 'id'])} href={`/@${status.getIn(['account', 'acct'])}`} className='status__display-name muted'><bdi><strong dangerouslySetInnerHTML={display_name_html} /></bdi></a> }} />
        </div>
      );

      rebloggedByText = intl.formatMessage({ id: 'status.reblogged_by', defaultMessage: '{name} boosted' }, { name: status.getIn(['account', 'acct']) });

      account = status.get('account');
      status  = status.get('reblog');
    } else if (status.get('visibility') === 'direct') {
      prepend = (
        <div className='status__prepend'>
          <div className='status__prepend-icon-wrapper'><Icon id='at' icon={AlternateEmailIcon} className='status__prepend-icon' /></div>
          <FormattedMessage id='status.direct_indicator' defaultMessage='Private mention' />
        </div>
      );
    } else if (showThread && status.get('in_reply_to_id') && status.get('in_reply_to_account_id') === status.getIn(['account', 'id'])) {
      const display_name_html = { __html: status.getIn(['account', 'display_name_html']) };

      prepend = (
        <div className='status__prepend'>
          <div className='status__prepend-icon-wrapper'><Icon id='reply' icon={ReplyIcon} className='status__prepend-icon' /></div>
          <FormattedMessage id='status.replied_to' defaultMessage='Replied to {name}' values={{ name: <a onClick={this.handlePrependAccountClick} data-id={status.getIn(['account', 'id'])} href={`/@${status.getIn(['account', 'acct'])}`} className='status__display-name muted'><bdi><strong dangerouslySetInnerHTML={display_name_html} /></bdi></a> }} />
        </div>
      );
    }

    if (account === undefined || account === null) {
      statusAvatar = <Avatar account={status.get('account')} size={46} />;
    } else {
      statusAvatar = <AvatarOverlay account={status.get('account')} friend={account} />;
    }

    if (this.state.forceFilter === undefined ? matchedFilters : this.state.forceFilter) {
      const minHandlers = muted ? {} : {
        moveUp: this.handleHotkeyMoveUp,
        moveDown: this.handleHotkeyMoveDown,
      };

      if (status.get('filter_action') === 'half_warn') {
        return (
          <HotKeys handlers={minHandlers}>
            <div className='status__wrapper status__wrapper--filtered focusable' tabIndex={0} ref={this.handleRef}>
              {/* eslint-disable-next-line jsx-a11y/no-static-element-interactions */}
              <div onClick={this.handleClick} className='status__info'>
                <a href={`/@${status.getIn(['account', 'acct'])}/${status.get('id')}`} className='status__relative-time' target='_blank' rel='noopener noreferrer'>
                  <span className='status__visibility-icon'><VisibilityIcon visibility={visibilityName} /></span>
                  <RelativeTimestamp timestamp={status.get('created_at')} />{status.get('edited_at') && <abbr title={intl.formatMessage(messages.edited, { date: intl.formatDate(status.get('edited_at'), { hour12: false, year: 'numeric', month: 'short', day: '2-digit', hour: '2-digit', minute: '2-digit' }) })}> *</abbr>}
                </a>

                <a onClick={this.handleAccountClick} href={`/@${status.getIn(['account', 'acct'])}`} title={status.getIn(['account', 'acct'])} className='status__display-name' target='_blank' rel='noopener noreferrer'>
                  <div className='status__avatar'>
                    {statusAvatar}
                  </div>

                  <DisplayName account={status.get('account')} />
                </a>
              </div>

              <div >
                <FormattedMessage id='status.filtered' defaultMessage='Filtered' />: {matchedFilters.join(', ')}.
                {' '}
                <button className='status__wrapper--filtered__button' onClick={this.handleUnfilterClick}>
                  <FormattedMessage id='status.show_filter_reason' defaultMessage='Show anyway' />
                </button>
              </div>
            </div>
          </HotKeys>
        );
      }

      return (
        <HotKeys handlers={minHandlers}>
          <div className='status__wrapper status__wrapper--filtered focusable' tabIndex={0} ref={this.handleRef}>
            <FormattedMessage id='status.filtered' defaultMessage='Filtered' />: {matchedFilters.join(', ')}.
            {' '}
            <button className='status__wrapper--filtered__button' onClick={this.handleUnfilterClick}>
              <FormattedMessage id='status.show_filter_reason' defaultMessage='Show anyway' />
            </button>
          </div>
        </HotKeys>
      );
    }

    isCardMediaWithSensitive = false;

    if (pictureInPicture.get('inUse')) {
      media = <PictureInPicturePlaceholder aspectRatio={this.getAttachmentAspectRatio()} />;
    } else if (status.get('media_attachments').size > 0) {
      const language = status.getIn(['translation', 'language']) || status.get('language');

      if (muted) {
        media = (
          <AttachmentList
            compact
            media={status.get('media_attachments')}
          />
        );
      } else if (status.getIn(['media_attachments', 0, 'type']) === 'audio') {
        const attachment = status.getIn(['media_attachments', 0]);
        const description = attachment.getIn(['translation', 'description']) || attachment.get('description');

        media = (
          <Bundle fetchComponent={Audio} loading={this.renderLoadingAudioPlayer} >
            {Component => (
              <Component
                src={attachment.get('url')}
                alt={description}
                lang={language}
                poster={attachment.get('preview_url') || status.getIn(['account', 'avatar_static'])}
                backgroundColor={attachment.getIn(['meta', 'colors', 'background'])}
                foregroundColor={attachment.getIn(['meta', 'colors', 'foreground'])}
                accentColor={attachment.getIn(['meta', 'colors', 'accent'])}
                duration={attachment.getIn(['meta', 'original', 'duration'], 0)}
                width={this.props.cachedMediaWidth}
                height={110}
                cacheWidth={this.props.cacheMediaWidth}
                deployPictureInPicture={pictureInPicture.get('available') ? this.handleDeployPictureInPicture : undefined}
                sensitive={status.get('sensitive')}
                blurhash={attachment.get('blurhash')}
                visible={this.state.showMedia}
                onToggleVisibility={this.handleToggleMediaVisibility}
              />
            )}
          </Bundle>
        );
      } else if (status.getIn(['media_attachments', 0, 'type']) === 'video') {
        const attachment = status.getIn(['media_attachments', 0]);
        const description = attachment.getIn(['translation', 'description']) || attachment.get('description');

        media = (
          <Bundle fetchComponent={Video} loading={this.renderLoadingVideoPlayer} >
            {Component => (
              <Component
                preview={attachment.get('preview_url')}
                frameRate={attachment.getIn(['meta', 'original', 'frame_rate'])}
                aspectRatio={`${attachment.getIn(['meta', 'original', 'width'])} / ${attachment.getIn(['meta', 'original', 'height'])}`}
                blurhash={attachment.get('blurhash')}
                src={attachment.get('url')}
                alt={description}
                lang={language}
                sensitive={status.get('sensitive')}
                onOpenVideo={this.handleOpenVideo}
                deployPictureInPicture={pictureInPicture.get('available') ? this.handleDeployPictureInPicture : undefined}
                visible={this.state.showMedia}
                onToggleVisibility={this.handleToggleMediaVisibility}
              />
            )}
          </Bundle>
        );
      } else {
        media = (
          <Bundle fetchComponent={MediaGallery} loading={this.renderLoadingMediaGallery}>
            {Component => (
              <Component
                media={status.get('media_attachments')}
                lang={language}
                sensitive={status.get('sensitive')}
                height={110}
                onOpenMedia={this.handleOpenMedia}
                cacheWidth={this.props.cacheMediaWidth}
                defaultWidth={this.props.cachedMediaWidth}
                visible={this.state.showMedia}
                onToggleVisibility={this.handleToggleMediaVisibility}
              />
            )}
          </Bundle>
        );
      }
    } else if (status.get('card') && !muted) {
      media = (
        <Card
          onOpenMedia={this.handleOpenMedia}
          card={status.get('card')}
          compact
          sensitive={status.get('sensitive') && !status.get('spoiler_text')}
        />
      );
      isCardMediaWithSensitive = status.get('spoiler_text').length > 0;
    }

    visibilityName = status.get('limited_scope') || status.get('visibility_ex') || status.get('visibility');

    let emojiReactionsBar = null;
    if (!this.props.withoutEmojiReactions && status.get('emoji_reactions')) {
      const emojiReactions = status.get('emoji_reactions');
      if (emojiReactions.size > 0 && enableEmojiReaction) {
        emojiReactionsBar = <StatusEmojiReactionsBar emojiReactions={emojiReactions} myReactionOnly={!showEmojiReactionOnTimeline} status={status} onEmojiReact={this.props.onEmojiReact} onUnEmojiReact={this.props.onUnEmojiReact} />;
      }
    }

    const {statusContentProps, hashtagBar} = getHashtagBarForStatus(status);
    const expanded = !status.get('hidden') || status.get('spoiler_text').length === 0;

    const withLimited = status.get('visibility_ex') === 'limited' && status.get('limited_scope') ? <span className='status__visibility-icon'><Icon id='get-pocket' icon={LimitedIcon} title='Limited' /></span> : null;
    const withQuote = status.get('quote_id') ? <span className='status__visibility-icon'><Icon id='quote-right' icon={QuoteIcon} title='Quote' /></span> : null;
    const withReference = (!withQuote && status.get('status_references_count') > 0) ? <span className='status__visibility-icon'><Icon id='link' icon={ReferenceIcon} title='Reference' /></span> : null;
    const withExpiration = status.get('expires_at') ? <span className='status__visibility-icon'><Icon id='clock-o' icon={TimerIcon} title='Expiration' /></span> : null;

    const quote = !muted && status.get('quote_id') && (['public', 'community'].includes(contextType) ? showQuoteInPublic : showQuoteInHome) && <CompactedStatusContainer id={status.get('quote_id')} history={this.props.history} />;

    return (
      <HotKeys handlers={handlers}>
        <div className={classNames('status__wrapper', `status__wrapper-${status.get('visibility_ex')}`, { 'status__wrapper-reply': !!status.get('in_reply_to_id'), unread, focusable: !muted })} tabIndex={muted ? null : 0} data-featured={featured ? 'true' : null} aria-label={textForScreenReader(intl, status, rebloggedByText)} ref={this.handleRef} data-nosnippet={status.getIn(['account', 'noindex'], true) || undefined}>
          {prepend}

          <div className={classNames('status', `status-${status.get('visibility_ex')}`, { 'status-reply': !!status.get('in_reply_to_id'), 'status--in-thread': !!rootId, 'status--first-in-thread': previousId && (!connectUp || connectToRoot), muted: muted })} data-id={status.get('id')}>
            {(connectReply || connectUp || connectToRoot) && <div className={classNames('status__line', { 'status__line--full': connectReply, 'status__line--first': !status.get('in_reply_to_id') && !connectToRoot })} />}

            {/* eslint-disable-next-line jsx-a11y/no-static-element-interactions */}
            <div onClick={this.handleClick} className='status__info'>
              <a href={`/@${status.getIn(['account', 'acct'])}/${status.get('id')}`} className='status__relative-time' target='_blank' rel='noopener noreferrer'>
                {withQuote}
                {withReference}
                {withExpiration}
                {withLimited}
                <span className='status__visibility-icon'><VisibilityIcon visibility={visibilityName} /></span>
                <RelativeTimestamp timestamp={status.get('created_at')} />{status.get('edited_at') && <abbr title={intl.formatMessage(messages.edited, { date: intl.formatDate(status.get('edited_at'), { hour12: false, year: 'numeric', month: 'short', day: '2-digit', hour: '2-digit', minute: '2-digit' }) })}> *</abbr>}
              </a>

              <a onClick={this.handleAccountClick} href={`/@${status.getIn(['account', 'acct'])}`} title={status.getIn(['account', 'acct'])} className='status__display-name' target='_blank' rel='noopener noreferrer'>
                <div className='status__avatar'>
                  {statusAvatar}
                </div>

                <DisplayName account={status.get('account')} />
              </a>
            </div>

            <StatusContent
              status={status}
              onClick={this.handleClick}
              expanded={expanded}
              onExpandedToggle={this.handleExpandedToggle}
              onTranslate={this.handleTranslate}
              collapsible
              onCollapsedToggle={this.handleCollapsedToggle}
              {...statusContentProps}
            />

            {(!isCardMediaWithSensitive || !status.get('hidden')) && media}

            {(!status.get('spoiler_text') || expanded) && hashtagBar}

            {(!status.get('spoiler_text') || expanded) && quote}

            {emojiReactionsBar}

            <StatusActionBar scrollKey={scrollKey} status={status} account={account} onFilter={matchedFilters ? this.handleFilterClick : null} {...other} />
          </div>
        </div>
      </HotKeys>
    );
  }

}

export default withOptionalRouter(injectIntl(Status));<|MERGE_RESOLUTION|>--- conflicted
+++ resolved
@@ -93,12 +93,8 @@
 
   static propTypes = {
     status: ImmutablePropTypes.map,
-<<<<<<< HEAD
-    account: ImmutablePropTypes.map,
+    account: ImmutablePropTypes.record,
     contextType: PropTypes.string,
-=======
-    account: ImmutablePropTypes.record,
->>>>>>> 3bf2a729
     previousId: PropTypes.string,
     nextInReplyToId: PropTypes.string,
     rootId: PropTypes.string,
