--- conflicted
+++ resolved
@@ -8,9 +8,13 @@
 import ImmutablePureComponent from 'react-immutable-pure-component';
 
 import { ReactComponent as AlternateEmailIcon } from '@material-symbols/svg-600/outlined/alternate_email.svg';
+import { ReactComponent as QuoteIcon } from '@material-symbols/svg-600/outlined/format_quote.svg';
+import { ReactComponent as ReferenceIcon } from '@material-symbols/svg-600/outlined/link.svg';
 import { ReactComponent as PushPinIcon } from '@material-symbols/svg-600/outlined/push_pin.svg';
 import { ReactComponent as RepeatIcon } from '@material-symbols/svg-600/outlined/repeat.svg';
 import { ReactComponent as ReplyIcon } from '@material-symbols/svg-600/outlined/reply.svg';
+import { ReactComponent as LimitedIcon } from '@material-symbols/svg-600/outlined/shield.svg';
+import { ReactComponent as TimerIcon } from '@material-symbols/svg-600/outlined/timer.svg';
 import { HotKeys } from 'react-hotkeys';
 
 import AttachmentList from 'mastodon/components/attachment_list';
@@ -33,11 +37,8 @@
 import { RelativeTimestamp } from './relative_timestamp';
 import StatusActionBar from './status_action_bar';
 import StatusContent from './status_content';
-<<<<<<< HEAD
 import StatusEmojiReactionsBar from './status_emoji_reactions_bar';
-=======
 import { VisibilityIcon } from './visibility_icon';
->>>>>>> 49b8433c
 
 const domParser = new DOMParser();
 
@@ -407,20 +408,7 @@
     const connectReply = nextInReplyToId && nextInReplyToId === status.get('id');
     const matchedFilters = status.get('matched_filters');
 
-    const visibilityIconInfo = {
-      'public': { icon: 'globe', text: intl.formatMessage(messages.public_short) },
-      'unlisted': { icon: 'unlock', text: intl.formatMessage(messages.unlisted_short) },
-      'public_unlisted': { icon: 'cloud', text: intl.formatMessage(messages.public_unlisted_short) },
-      'login': { icon: 'key', text: intl.formatMessage(messages.login_short) },
-      'private': { icon: 'lock', text: intl.formatMessage(messages.private_short) },
-      'limited': { icon: 'get-pocket', text: intl.formatMessage(messages.limited_short) },
-      'mutual': { icon: 'exchange', text: intl.formatMessage(messages.mutual_short) },
-      'circle': { icon: 'user-circle', text: intl.formatMessage(messages.circle_short) },
-      'personal': { icon: 'sticky-note-o', text: intl.formatMessage(messages.personal_short) },
-      'direct': { icon: 'at', text: intl.formatMessage(messages.direct_short) },
-    };
-
-    let visibilityIcon = visibilityIconInfo[status.get('limited_scope') || status.get('visibility_ex')] || visibilityIconInfo[status.get('visibility')];
+    let visibilityName = status.get('limited_scope') || status.get('visibility_ex') || status.get('visibility');
 
     if (featured) {
       prepend = (
@@ -434,12 +422,8 @@
 
       prepend = (
         <div className='status__prepend'>
-<<<<<<< HEAD
-          <div className='status__prepend-icon-wrapper'><Icon id='retweet' className='status__prepend-icon' fixedWidth /></div>
-          <div className='status__prepend-icon-wrapper'><Icon id={visibilityIcon.icon} className='status__prepend-icon' /></div>
-=======
           <div className='status__prepend-icon-wrapper'><Icon id='retweet' icon={RepeatIcon} className='status__prepend-icon' /></div>
->>>>>>> 49b8433c
+          <div className='status__prepend-icon-wrapper'><VisibilityIcon visibility={visibilityName} className='status__prepend-icon' /></div>
           <FormattedMessage id='status.reblogged_by' defaultMessage='{name} boosted' values={{ name: <a onClick={this.handlePrependAccountClick} data-id={status.getIn(['account', 'id'])} href={`/@${status.getIn(['account', 'acct'])}`} className='status__display-name muted'><bdi><strong dangerouslySetInnerHTML={display_name_html} /></bdi></a> }} />
         </div>
       );
@@ -485,7 +469,7 @@
               {/* eslint-disable-next-line jsx-a11y/no-static-element-interactions */}
               <div onClick={this.handleClick} className='status__info'>
                 <a href={`/@${status.getIn(['account', 'acct'])}/${status.get('id')}`} className='status__relative-time' target='_blank' rel='noopener noreferrer'>
-                  <span className='status__visibility-icon'><Icon id={visibilityIcon.icon} title={visibilityIcon.text} /></span>
+                  <span className='status__visibility-icon'><VisibilityIcon visibility={visibilityName} /></span>
                   <RelativeTimestamp timestamp={status.get('created_at')} />{status.get('edited_at') && <abbr title={intl.formatMessage(messages.edited, { date: intl.formatDate(status.get('edited_at'), { hour12: false, year: 'numeric', month: 'short', day: '2-digit', hour: '2-digit', minute: '2-digit' }) })}> *</abbr>}
                 </a>
 
@@ -620,9 +604,8 @@
       isCardMediaWithSensitive = status.get('spoiler_text').length > 0;
     }
 
-    visibilityIcon = visibilityIconInfo[status.get('limited_scope') || status.get('visibility_ex')] || visibilityIconInfo[status.get('visibility')];
-
-<<<<<<< HEAD
+    visibilityName = status.get('limited_scope') || status.get('visibility_ex') || status.get('visibility');
+
     let emojiReactionsBar = null;
     if (!this.props.withoutEmojiReactions && status.get('emoji_reactions')) {
       const emojiReactions = status.get('emoji_reactions');
@@ -631,17 +614,15 @@
       }
     }
 
-=======
->>>>>>> 49b8433c
     const {statusContentProps, hashtagBar} = getHashtagBarForStatus(status);
     const expanded = !status.get('hidden') || status.get('spoiler_text').length === 0;
 
-    const withLimited = status.get('visibility_ex') === 'limited' && status.get('limited_scope') ? <span className='status__visibility-icon'><Icon id='get-pocket' title='Limited' /></span> : null;
-    const withQuote = status.get('quote_id') ? <span className='status__visibility-icon'><Icon id='quote-right' title='Quote' /></span> : null;
-    const withReference = (!withQuote && status.get('status_references_count') > 0) ? <span className='status__visibility-icon'><Icon id='link' title='Reference' /></span> : null;
-    const withExpiration = status.get('expires_at') ? <span className='status__visibility-icon'><Icon id='clock-o' title='Expiration' /></span> : null;
-
-    const quote = !muted && status.get('quote_id') && (['public', 'community'].includes(contextType) ? showQuoteInPublic : showQuoteInHome) && <CompactedStatusContainer id={status.get('quote_id')} />;
+    const withLimited = status.get('visibility_ex') === 'limited' && status.get('limited_scope') ? <span className='status__visibility-icon'><Icon id='get-pocket' icon={LimitedIcon} title='Limited' /></span> : null;
+    const withQuote = status.get('quote_id') ? <span className='status__visibility-icon'><Icon id='quote-right' icon={QuoteIcon} title='Quote' /></span> : null;
+    const withReference = (!withQuote && status.get('status_references_count') > 0) ? <span className='status__visibility-icon'><Icon id='link' icon={ReferenceIcon} title='Reference' /></span> : null;
+    const withExpiration = status.get('expires_at') ? <span className='status__visibility-icon'><Icon id='clock-o' icon={TimerIcon} title='Expiration' /></span> : null;
+
+    const quote = !muted && status.get('quote_id') && (['public', 'community'].includes(contextType) ? showQuoteInPublic : showQuoteInHome) && <CompactedStatusContainer id={status.get('quote_id')} history={this.props.history} />;
 
     return (
       <HotKeys handlers={handlers}>
@@ -654,15 +635,11 @@
             {/* eslint-disable-next-line jsx-a11y/no-static-element-interactions */}
             <div onClick={this.handleClick} className='status__info'>
               <a href={`/@${status.getIn(['account', 'acct'])}/${status.get('id')}`} className='status__relative-time' target='_blank' rel='noopener noreferrer'>
-<<<<<<< HEAD
                 {withQuote}
                 {withReference}
                 {withExpiration}
                 {withLimited}
-                <span className='status__visibility-icon'><Icon id={visibilityIcon.icon} title={visibilityIcon.text} /></span>
-=======
-                <span className='status__visibility-icon'><VisibilityIcon visibility={status.get('visibility')} /></span>
->>>>>>> 49b8433c
+                <span className='status__visibility-icon'><VisibilityIcon visibility={visibilityName} /></span>
                 <RelativeTimestamp timestamp={status.get('created_at')} />{status.get('edited_at') && <abbr title={intl.formatMessage(messages.edited, { date: intl.formatDate(status.get('edited_at'), { hour12: false, year: 'numeric', month: 'short', day: '2-digit', hour: '2-digit', minute: '2-digit' }) })}> *</abbr>}
               </a>
 
