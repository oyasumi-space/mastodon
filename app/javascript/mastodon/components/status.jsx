--- conflicted
+++ resolved
@@ -76,13 +76,10 @@
 };
 
 const messages = defineMessages({
-<<<<<<< HEAD
-=======
   public_short: { id: 'privacy.public.short', defaultMessage: 'Public' },
   unlisted_short: { id: 'privacy.unlisted.short', defaultMessage: 'Quiet public' },
   private_short: { id: 'privacy.private.short', defaultMessage: 'Followers' },
   direct_short: { id: 'privacy.direct.short', defaultMessage: 'Specific people' },
->>>>>>> 881e8c11
   edited: { id: 'status.edited', defaultMessage: 'Edited {date}' },
 });
 
