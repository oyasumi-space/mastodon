--- conflicted
+++ resolved
@@ -126,11 +126,8 @@
       inUse: PropTypes.bool,
       available: PropTypes.bool,
     }),
-<<<<<<< HEAD
     withoutEmojiReactions: PropTypes.bool,
-=======
     ...WithRouterPropTypes,
->>>>>>> ab0fb814
   };
 
   // Avoid checking props that are functions (and whose equality will always
