--- conflicted
+++ resolved
@@ -613,11 +613,9 @@
 
             {media}
 
-<<<<<<< HEAD
+            <HashtagBar hashtags={status.get('tags')} text={status.get('content')} />
+
             {emojiReactionsBar}
-=======
-            <HashtagBar hashtags={status.get('tags')} text={status.get('content')} />
->>>>>>> df6e7198
 
             <StatusActionBar scrollKey={scrollKey} status={status} account={account} onFilter={matchedFilters ? this.handleFilterClick : null} {...other} />
           </div>
