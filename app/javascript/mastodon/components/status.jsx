import PropTypes from 'prop-types';

import { injectIntl, defineMessages, FormattedMessage } from 'react-intl';

import classNames from 'classnames';

import ImmutablePropTypes from 'react-immutable-proptypes';
import ImmutablePureComponent from 'react-immutable-pure-component';

import { HotKeys } from 'react-hotkeys';

import AlternateEmailIcon from '@/material-icons/400-24px/alternate_email.svg?react';
import QuoteIcon from '@/material-icons/400-24px/format_quote.svg?react';
import ReferenceIcon from '@/material-icons/400-24px/link.svg?react';
import PushPinIcon from '@/material-icons/400-24px/push_pin.svg?react';
import RepeatIcon from '@/material-icons/400-24px/repeat.svg?react';
import ReplyIcon from '@/material-icons/400-24px/reply.svg?react';
import LimitedIcon from '@/material-icons/400-24px/shield.svg?react';
import TimerIcon from '@/material-icons/400-24px/timer.svg?react';
import AttachmentList from 'mastodon/components/attachment_list';
import { Icon }  from 'mastodon/components/icon';
import PictureInPicturePlaceholder from 'mastodon/components/picture_in_picture_placeholder';
import { withOptionalRouter, WithOptionalRouterPropTypes } from 'mastodon/utils/react_router';

import CompactedStatusContainer from '../containers/compacted_status_container';
import Card from '../features/status/components/card';
// We use the component (and not the container) since we do not want
// to use the progress bar to show download progress
import Bundle from '../features/ui/components/bundle';
import { MediaGallery, Video, Audio } from '../features/ui/util/async-components';
<<<<<<< HEAD
import { displayMedia, enableEmojiReaction, isShowItem, isHideItem } from '../initial_state';
=======
import { SensitiveMediaContext } from '../features/ui/util/sensitive_media_context';
import { displayMedia } from '../initial_state';
>>>>>>> 4ce714ad

import { Avatar } from './avatar';
import { AvatarOverlay } from './avatar_overlay';
import { DisplayName } from './display_name';
import { getHashtagBarForStatus } from './hashtag_bar';
import { RelativeTimestamp } from './relative_timestamp';
import StatusActionBar from './status_action_bar';
import StatusContent from './status_content';
import StatusEmojiReactionsBar from './status_emoji_reactions_bar';
import { VisibilityIcon } from './visibility_icon';

const domParser = new DOMParser();

export const textForScreenReader = (intl, status, rebloggedByText = false) => {
  const displayName = status.getIn(['account', 'display_name']);

  const spoilerText = status.getIn(['translation', 'spoiler_text']) || status.get('spoiler_text');
  const contentHtml = status.getIn(['translation', 'contentHtml']) || status.get('contentHtml');
  const contentText = domParser.parseFromString(contentHtml, 'text/html').documentElement.textContent;

  const values = [
    displayName.length === 0 ? status.getIn(['account', 'acct']).split('@')[0] : displayName,
    spoilerText && status.get('hidden') ? spoilerText : contentText,
    intl.formatDate(status.get('created_at'), { hour: '2-digit', minute: '2-digit', month: 'short', day: 'numeric' }),
    status.getIn(['account', 'acct']),
  ];

  if (rebloggedByText) {
    values.push(rebloggedByText);
  }

  return values.join(', ');
};

export const defaultMediaVisibility = (status) => {
  if (!status) {
    return undefined;
  }

  if (status.get('reblog', null) !== null && typeof status.get('reblog') === 'object') {
    status = status.get('reblog');
  }

  return (displayMedia !== 'hide_all' && !status.get('sensitive') || displayMedia === 'show_all');
};

const messages = defineMessages({
  limited_short: { id: 'privacy.limited.short', defaultMessage: 'Limited' },
  edited: { id: 'status.edited', defaultMessage: 'Edited {date}' },
});

class Status extends ImmutablePureComponent {

  static contextType = SensitiveMediaContext;

  static propTypes = {
    status: ImmutablePropTypes.map,
    account: ImmutablePropTypes.record,
    contextType: PropTypes.string,
    previousId: PropTypes.string,
    nextInReplyToId: PropTypes.string,
    rootId: PropTypes.string,
    onClick: PropTypes.func,
    onReply: PropTypes.func,
    onFavourite: PropTypes.func,
    onEmojiReact: PropTypes.func,
    onUnEmojiReact: PropTypes.func,
    onReblog: PropTypes.func,
    onReblogForceModal: PropTypes.func,
    onDelete: PropTypes.func,
    onDirect: PropTypes.func,
    onMention: PropTypes.func,
    onPin: PropTypes.func,
    onOpenMedia: PropTypes.func,
    onOpenVideo: PropTypes.func,
    onBlock: PropTypes.func,
    onAddFilter: PropTypes.func,
    onEmbed: PropTypes.func,
    onHeightChange: PropTypes.func,
    onToggleHidden: PropTypes.func,
    onToggleCollapsed: PropTypes.func,
    onTranslate: PropTypes.func,
    onInteractionModal: PropTypes.func,
    muted: PropTypes.bool,
    hidden: PropTypes.bool,
    unread: PropTypes.bool,
    onMoveUp: PropTypes.func,
    onMoveDown: PropTypes.func,
    showThread: PropTypes.bool,
    getScrollPosition: PropTypes.func,
    updateScrollBottom: PropTypes.func,
    cacheMediaWidth: PropTypes.func,
    cachedMediaWidth: PropTypes.number,
    scrollKey: PropTypes.string,
    deployPictureInPicture: PropTypes.func,
    pictureInPicture: ImmutablePropTypes.contains({
      inUse: PropTypes.bool,
      available: PropTypes.bool,
    }),
    withoutEmojiReactions: PropTypes.bool,
    ...WithOptionalRouterPropTypes,
  };

  // Avoid checking props that are functions (and whose equality will always
  // evaluate to false. See react-immutable-pure-component for usage.
  updateOnProps = [
    'status',
    'account',
    'muted',
    'hidden',
    'unread',
    'pictureInPicture',
  ];

  state = {
    showMedia: defaultMediaVisibility(this.props.status) && !(this.context?.hideMediaByDefault),
    forceFilter: undefined,
  };

  componentDidUpdate (prevProps) {
    // This will potentially cause a wasteful redraw, but in most cases `Status` components are used
    // with a `key` directly depending on their `id`, preventing re-use of the component across
    // different IDs.
    // But just in case this does change, reset the state on status change.

    if (this.props.status?.get('id') !== prevProps.status?.get('id')) {
      this.setState({
        showMedia: defaultMediaVisibility(this.props.status) && !(this.context?.hideMediaByDefault),
        forceFilter: undefined,
      });
    }
  }

  handleToggleMediaVisibility = () => {
    this.setState({ showMedia: !this.state.showMedia });
  };

  handleClick = e => {
    if (e && (e.button !== 0 || e.ctrlKey || e.metaKey)) {
      return;
    }

    if (e) {
      e.preventDefault();
    }

    this.handleHotkeyOpen();
  };

  handlePrependAccountClick = e => {
    this.handleAccountClick(e, false);
  };

  handleAccountClick = (e, proper = true) => {
    if (e && (e.button !== 0 || e.ctrlKey || e.metaKey))  {
      return;
    }

    if (e) {
      e.preventDefault();
      e.stopPropagation();
    }

    this._openProfile(proper);
  };

  handleExpandedToggle = () => {
    this.props.onToggleHidden(this._properStatus());
  };

  handleCollapsedToggle = isCollapsed => {
    this.props.onToggleCollapsed(this._properStatus(), isCollapsed);
  };

  handleTranslate = () => {
    this.props.onTranslate(this._properStatus());
  };

  getAttachmentAspectRatio () {
    const attachments = this._properStatus().get('media_attachments');

    if (attachments.getIn([0, 'type']) === 'video') {
      return `${attachments.getIn([0, 'meta', 'original', 'width'])} / ${attachments.getIn([0, 'meta', 'original', 'height'])}`;
    } else if (attachments.getIn([0, 'type']) === 'audio') {
      return '16 / 9';
    } else {
      return (attachments.size === 1 && attachments.getIn([0, 'meta', 'small', 'aspect'])) ? attachments.getIn([0, 'meta', 'small', 'aspect']) : '3 / 2';
    }
  }

  renderLoadingMediaGallery = () => {
    return (
      <div className='media-gallery' style={{ aspectRatio: this.getAttachmentAspectRatio() }} />
    );
  };

  renderLoadingVideoPlayer = () => {
    return (
      <div className='video-player' style={{ aspectRatio: this.getAttachmentAspectRatio() }} />
    );
  };

  renderLoadingAudioPlayer = () => {
    return (
      <div className='audio-player' style={{ aspectRatio: this.getAttachmentAspectRatio() }} />
    );
  };

  handleOpenVideo = (options) => {
    const status = this._properStatus();
    const lang = status.getIn(['translation', 'language']) || status.get('language');
    this.props.onOpenVideo(status.get('id'), status.getIn(['media_attachments', 0]), lang, options);
  };

  handleOpenMedia = (media, index) => {
    const status = this._properStatus();
    const lang = status.getIn(['translation', 'language']) || status.get('language');
    this.props.onOpenMedia(status.get('id'), media, index, lang);
  };

  handleHotkeyOpenMedia = e => {
    const { onOpenMedia, onOpenVideo } = this.props;
    const status = this._properStatus();

    e.preventDefault();

    if (status.get('media_attachments').size > 0) {
      const lang = status.getIn(['translation', 'language']) || status.get('language');
      if (status.getIn(['media_attachments', 0, 'type']) === 'video') {
        onOpenVideo(status.get('id'), status.getIn(['media_attachments', 0]), lang, { startTime: 0 });
      } else {
        onOpenMedia(status.get('id'), status.get('media_attachments'), 0, lang);
      }
    }
  };

  handleDeployPictureInPicture = (type, mediaProps) => {
    const { deployPictureInPicture } = this.props;
    const status = this._properStatus();

    deployPictureInPicture(status, type, mediaProps);
  };

  handleHotkeyReply = e => {
    e.preventDefault();
    this.props.onReply(this._properStatus(), this.props.history);
  };

  handleHotkeyFavourite = () => {
    this.props.onFavourite(this._properStatus());
  };

  handleHotkeyBoost = e => {
    this.props.onReblog(this._properStatus(), e);
  };

  handleHotkeyMention = e => {
    e.preventDefault();
    this.props.onMention(this._properStatus().get('account'), this.props.history);
  };

  handleHotkeyOpen = () => {
    if (this.props.onClick) {
      this.props.onClick();
      return;
    }

    const { history } = this.props;
    const status = this._properStatus();

    if (!history) {
      return;
    }

    history.push(`/@${status.getIn(['account', 'acct'])}/${status.get('id')}`);
  };

  handleHotkeyOpenProfile = () => {
    this._openProfile();
  };

  _openProfile = (proper = true) => {
    const { history } = this.props;
    const status = proper ? this._properStatus() : this.props.status;

    if (!history) {
      return;
    }

    history.push(`/@${status.getIn(['account', 'acct'])}`);
  };

  handleHotkeyMoveUp = e => {
    this.props.onMoveUp(this.props.status.get('id'), e.target.getAttribute('data-featured'));
  };

  handleHotkeyMoveDown = e => {
    this.props.onMoveDown(this.props.status.get('id'), e.target.getAttribute('data-featured'));
  };

  handleHotkeyToggleHidden = () => {
    this.props.onToggleHidden(this._properStatus());
  };

  handleHotkeyToggleSensitive = () => {
    this.handleToggleMediaVisibility();
  };

  handleUnfilterClick = e => {
    this.setState({ forceFilter: false });
    e.preventDefault();
  };

  handleFilterClick = () => {
    this.setState({ forceFilter: true });
  };

  _properStatus () {
    const { status } = this.props;

    if (status.get('reblog', null) !== null && typeof status.get('reblog') === 'object') {
      return status.get('reblog');
    } else {
      return status;
    }
  }

  handleRef = c => {
    this.node = c;
  };

  render () {
    const { intl, hidden, featured, unread, muted, showThread, scrollKey, pictureInPicture, previousId, nextInReplyToId, rootId } = this.props;

    let { status, account, ...other } = this.props;
    
    const contextType = (this.props.contextType || '').split(':')[0];

    if (status === null) {
      return null;
    }

    const handlers = muted ? {} : {
      reply: this.handleHotkeyReply,
      favourite: this.handleHotkeyFavourite,
      boost: this.handleHotkeyBoost,
      mention: this.handleHotkeyMention,
      open: this.handleHotkeyOpen,
      openProfile: this.handleHotkeyOpenProfile,
      moveUp: this.handleHotkeyMoveUp,
      moveDown: this.handleHotkeyMoveDown,
      toggleHidden: this.handleHotkeyToggleHidden,
      toggleSensitive: this.handleHotkeyToggleSensitive,
      openMedia: this.handleHotkeyOpenMedia,
    };

    let media, isCardMediaWithSensitive, statusAvatar, prepend, rebloggedByText;

    if (hidden) {
      return (
        <HotKeys handlers={handlers}>
          <div ref={this.handleRef} className={classNames('status__wrapper', { focusable: !muted })} tabIndex={0}>
            <span>{status.getIn(['account', 'display_name']) || status.getIn(['account', 'username'])}</span>
            <span>{status.get('content')}</span>
          </div>
        </HotKeys>
      );
    }

    const connectUp = previousId && previousId === status.get('in_reply_to_id');
    const connectToRoot = rootId && rootId === status.get('in_reply_to_id');
    const connectReply = nextInReplyToId && nextInReplyToId === status.get('id');
    const matchedFilters = status.get('matched_filters');

    let visibilityName = status.get('limited_scope') || status.get('visibility_ex') || status.get('visibility');

    if (featured) {
      prepend = (
        <div className='status__prepend'>
          <div className='status__prepend-icon-wrapper'><Icon id='thumb-tack' icon={PushPinIcon} className='status__prepend-icon' /></div>
          <FormattedMessage id='status.pinned' defaultMessage='Pinned post' />
        </div>
      );
    } else if (status.get('reblog', null) !== null && typeof status.get('reblog') === 'object') {
      const display_name_html = { __html: status.getIn(['account', 'display_name_html']) };

      prepend = (
        <div className='status__prepend'>
          <div className='status__prepend-icon-wrapper'><Icon id='retweet' icon={RepeatIcon} className='status__prepend-icon' /></div>
          <div className='status__prepend-icon-wrapper'><VisibilityIcon visibility={visibilityName} className='status__prepend-icon' /></div>
          <FormattedMessage id='status.reblogged_by' defaultMessage='{name} boosted' values={{ name: <a onClick={this.handlePrependAccountClick} data-id={status.getIn(['account', 'id'])} href={`/@${status.getIn(['account', 'acct'])}`} className='status__display-name muted'><bdi><strong dangerouslySetInnerHTML={display_name_html} /></bdi></a> }} />
        </div>
      );

      rebloggedByText = intl.formatMessage({ id: 'status.reblogged_by', defaultMessage: '{name} boosted' }, { name: status.getIn(['account', 'acct']) });

      account = status.get('account');
      status  = status.get('reblog');
    } else if (status.get('visibility') === 'direct') {
      prepend = (
        <div className='status__prepend'>
          <div className='status__prepend-icon-wrapper'><Icon id='at' icon={AlternateEmailIcon} className='status__prepend-icon' /></div>
          <FormattedMessage id='status.direct_indicator' defaultMessage='Private mention' />
        </div>
      );
    } else if (showThread && status.get('in_reply_to_id') && status.get('in_reply_to_account_id') === status.getIn(['account', 'id'])) {
      const display_name_html = { __html: status.getIn(['account', 'display_name_html']) };

      prepend = (
        <div className='status__prepend'>
          <div className='status__prepend-icon-wrapper'><Icon id='reply' icon={ReplyIcon} className='status__prepend-icon' /></div>
          <FormattedMessage id='status.replied_to' defaultMessage='Replied to {name}' values={{ name: <a onClick={this.handlePrependAccountClick} data-id={status.getIn(['account', 'id'])} href={`/@${status.getIn(['account', 'acct'])}`} className='status__display-name muted'><bdi><strong dangerouslySetInnerHTML={display_name_html} /></bdi></a> }} />
        </div>
      );
    }

    if (account === undefined || account === null) {
      statusAvatar = <Avatar account={status.get('account')} size={46} />;
    } else {
      statusAvatar = <AvatarOverlay account={status.get('account')} friend={account} />;
    }

    if (this.state.forceFilter === undefined ? matchedFilters : this.state.forceFilter) {
      const minHandlers = muted ? {} : {
        moveUp: this.handleHotkeyMoveUp,
        moveDown: this.handleHotkeyMoveDown,
      };

      if (status.get('filter_action_ex') === 'half_warn') {
        return (
          <HotKeys handlers={minHandlers}>
            <div className='status__wrapper status__wrapper--filtered focusable' tabIndex={0} ref={this.handleRef}>
              {/* eslint-disable-next-line jsx-a11y/no-static-element-interactions */}
              <div onClick={this.handleClick} className='status__info'>
                <a href={`/@${status.getIn(['account', 'acct'])}/${status.get('id')}`} className='status__relative-time' target='_blank' rel='noopener noreferrer'>
                  <span className='status__visibility-icon'><VisibilityIcon visibility={visibilityName} /></span>
                  <RelativeTimestamp timestamp={status.get('created_at')} />{status.get('edited_at') && <abbr title={intl.formatMessage(messages.edited, { date: intl.formatDate(status.get('edited_at'), { hour12: false, year: 'numeric', month: 'short', day: '2-digit', hour: '2-digit', minute: '2-digit' }) })}> *</abbr>}
                </a>

                <a onClick={this.handleAccountClick} href={`/@${status.getIn(['account', 'acct'])}`} title={status.getIn(['account', 'acct'])} className='status__display-name' target='_blank' rel='noopener noreferrer'>
                  <div className='status__avatar'>
                    {statusAvatar}
                  </div>

                  <DisplayName account={status.get('account')} />
                </a>
              </div>

              <div >
                <FormattedMessage id='status.filtered' defaultMessage='Filtered' />: {matchedFilters.join(', ')}.
                {' '}
                <button className='status__wrapper--filtered__button' onClick={this.handleUnfilterClick}>
                  <FormattedMessage id='status.show_filter_reason' defaultMessage='Show anyway' />
                </button>
              </div>
            </div>
          </HotKeys>
        );
      }

      return (
        <HotKeys handlers={minHandlers}>
          <div className='status__wrapper status__wrapper--filtered focusable' tabIndex={0} ref={this.handleRef}>
            <FormattedMessage id='status.filtered' defaultMessage='Filtered' />: {matchedFilters.join(', ')}.
            {' '}
            <button className='status__wrapper--filtered__button' onClick={this.handleUnfilterClick}>
              <FormattedMessage id='status.show_filter_reason' defaultMessage='Show anyway' />
            </button>
          </div>
        </HotKeys>
      );
    }

    isCardMediaWithSensitive = false;

    if (pictureInPicture.get('inUse')) {
      media = <PictureInPicturePlaceholder aspectRatio={this.getAttachmentAspectRatio()} />;
    } else if (status.get('media_attachments').size > 0) {
      const language = status.getIn(['translation', 'language']) || status.get('language');

      if (muted) {
        media = (
          <AttachmentList
            compact
            media={status.get('media_attachments')}
          />
        );
      } else if (status.getIn(['media_attachments', 0, 'type']) === 'audio') {
        const attachment = status.getIn(['media_attachments', 0]);
        const description = attachment.getIn(['translation', 'description']) || attachment.get('description');

        media = (
          <Bundle fetchComponent={Audio} loading={this.renderLoadingAudioPlayer} >
            {Component => (
              <Component
                src={attachment.get('url')}
                alt={description}
                lang={language}
                poster={attachment.get('preview_url') || status.getIn(['account', 'avatar_static'])}
                backgroundColor={attachment.getIn(['meta', 'colors', 'background'])}
                foregroundColor={attachment.getIn(['meta', 'colors', 'foreground'])}
                accentColor={attachment.getIn(['meta', 'colors', 'accent'])}
                duration={attachment.getIn(['meta', 'original', 'duration'], 0)}
                width={this.props.cachedMediaWidth}
                height={110}
                cacheWidth={this.props.cacheMediaWidth}
                deployPictureInPicture={pictureInPicture.get('available') ? this.handleDeployPictureInPicture : undefined}
                sensitive={status.get('sensitive')}
                blurhash={attachment.get('blurhash')}
                visible={this.state.showMedia}
                onToggleVisibility={this.handleToggleMediaVisibility}
              />
            )}
          </Bundle>
        );
      } else if (status.getIn(['media_attachments', 0, 'type']) === 'video') {
        const attachment = status.getIn(['media_attachments', 0]);
        const description = attachment.getIn(['translation', 'description']) || attachment.get('description');

        media = (
          <Bundle fetchComponent={Video} loading={this.renderLoadingVideoPlayer} >
            {Component => (
              <Component
                preview={attachment.get('preview_url')}
                frameRate={attachment.getIn(['meta', 'original', 'frame_rate'])}
                aspectRatio={`${attachment.getIn(['meta', 'original', 'width'])} / ${attachment.getIn(['meta', 'original', 'height'])}`}
                blurhash={attachment.get('blurhash')}
                src={attachment.get('url')}
                alt={description}
                lang={language}
                sensitive={status.get('sensitive')}
                onOpenVideo={this.handleOpenVideo}
                deployPictureInPicture={pictureInPicture.get('available') ? this.handleDeployPictureInPicture : undefined}
                visible={this.state.showMedia}
                onToggleVisibility={this.handleToggleMediaVisibility}
              />
            )}
          </Bundle>
        );
      } else {
        media = (
          <Bundle fetchComponent={MediaGallery} loading={this.renderLoadingMediaGallery}>
            {Component => (
              <Component
                media={status.get('media_attachments')}
                lang={language}
                sensitive={status.get('sensitive')}
                height={110}
                onOpenMedia={this.handleOpenMedia}
                cacheWidth={this.props.cacheMediaWidth}
                defaultWidth={this.props.cachedMediaWidth}
                visible={this.state.showMedia}
                onToggleVisibility={this.handleToggleMediaVisibility}
              />
            )}
          </Bundle>
        );
      }
    } else if (status.get('card') && !muted) {
      media = (
        <Card
          onOpenMedia={this.handleOpenMedia}
          card={status.get('card')}
          compact
          sensitive={status.get('sensitive') && !status.get('spoiler_text')}
        />
      );
      isCardMediaWithSensitive = status.get('spoiler_text').length > 0;
    }

    visibilityName = status.get('limited_scope') || status.get('visibility_ex') || status.get('visibility');

    let emojiReactionsBar = null;
    if (!this.props.withoutEmojiReactions && status.get('emoji_reactions')) {
      const emojiReactions = status.get('emoji_reactions');
      const emojiReactionAvailableServer = !isHideItem('emoji_reaction_unavailable_server') || status.getIn(['account', 'emoji_reaction_available_server']);
      if (emojiReactions.size > 0 && enableEmojiReaction && emojiReactionAvailableServer) {
        emojiReactionsBar = <StatusEmojiReactionsBar emojiReactions={emojiReactions} myReactionOnly={!isShowItem('emoji_reaction_on_timeline')} status={status} onEmojiReact={this.props.onEmojiReact} onUnEmojiReact={this.props.onUnEmojiReact} />;
      }
    }

    const {statusContentProps, hashtagBar} = getHashtagBarForStatus(status);
    const expanded = !status.get('hidden') || status.get('spoiler_text').length === 0;

    const withLimited = status.get('visibility_ex') === 'limited' && status.get('limited_scope') ? <span className='status__visibility-icon'><Icon id='get-pocket' icon={LimitedIcon} title={intl.formatMessage(messages.limited_short)} /></span> : null;
    const withQuote = status.get('quote_id') ? <span className='status__visibility-icon'><Icon id='quote-right' icon={QuoteIcon} title='Quote' /></span> : null;
    const withReference = (!withQuote && status.get('status_references_count') > 0) ? <span className='status__visibility-icon'><Icon id='link' icon={ReferenceIcon} title='Reference' /></span> : null;
    const withExpiration = status.get('expires_at') ? <span className='status__visibility-icon'><Icon id='clock-o' icon={TimerIcon} title='Expiration' /></span> : null;

    const quote = !muted && status.get('quote_id') && (['public', 'community'].includes(contextType) ? isShowItem('quote_in_public') : isShowItem('quote_in_home')) && <CompactedStatusContainer id={status.get('quote_id')} history={this.props.history} />;

    return (
      <HotKeys handlers={handlers}>
        <div className={classNames('status__wrapper', `status__wrapper-${status.get('visibility_ex')}`, { 'status__wrapper-reply': !!status.get('in_reply_to_id'), unread, focusable: !muted })} tabIndex={muted ? null : 0} data-featured={featured ? 'true' : null} aria-label={textForScreenReader(intl, status, rebloggedByText)} ref={this.handleRef} data-nosnippet={status.getIn(['account', 'noindex'], true) || undefined}>
          {prepend}

          <div className={classNames('status', `status-${status.get('visibility_ex')}`, { 'status-reply': !!status.get('in_reply_to_id'), 'status--in-thread': !!rootId, 'status--first-in-thread': previousId && (!connectUp || connectToRoot), muted: muted })} data-id={status.get('id')}>
            {(connectReply || connectUp || connectToRoot) && <div className={classNames('status__line', { 'status__line--full': connectReply, 'status__line--first': !status.get('in_reply_to_id') && !connectToRoot })} />}

            {/* eslint-disable-next-line jsx-a11y/no-static-element-interactions */}
            <div onClick={this.handleClick} className='status__info'>
              <a href={`/@${status.getIn(['account', 'acct'])}/${status.get('id')}`} className='status__relative-time' target='_blank' rel='noopener noreferrer'>
                {withQuote}
                {withReference}
                {withExpiration}
                {withLimited}
                <span className='status__visibility-icon'><VisibilityIcon visibility={visibilityName} /></span>
                <RelativeTimestamp timestamp={status.get('created_at')} />{status.get('edited_at') && <abbr title={intl.formatMessage(messages.edited, { date: intl.formatDate(status.get('edited_at'), { year: 'numeric', month: 'short', day: '2-digit', hour: '2-digit', minute: '2-digit' }) })}> *</abbr>}
              </a>

              <a onClick={this.handleAccountClick} href={`/@${status.getIn(['account', 'acct'])}`} title={status.getIn(['account', 'acct'])} className='status__display-name' target='_blank' rel='noopener noreferrer'>
                <div className='status__avatar'>
                  {statusAvatar}
                </div>

                <DisplayName account={status.get('account')} />
              </a>
            </div>

            <StatusContent
              status={status}
              onClick={this.handleClick}
              expanded={expanded}
              onExpandedToggle={this.handleExpandedToggle}
              onTranslate={this.handleTranslate}
              collapsible
              onCollapsedToggle={this.handleCollapsedToggle}
              {...statusContentProps}
            />

            {(!isCardMediaWithSensitive || !status.get('hidden')) && media}

            {(!status.get('spoiler_text') || expanded) && hashtagBar}

            {(!status.get('spoiler_text') || expanded) && quote}

            {emojiReactionsBar}

            <StatusActionBar scrollKey={scrollKey} status={status} account={account} onFilter={matchedFilters ? this.handleFilterClick : null} {...other} />
          </div>
        </div>
      </HotKeys>
    );
  }

}

export default withOptionalRouter(injectIntl(Status));<|MERGE_RESOLUTION|>--- conflicted
+++ resolved
@@ -28,12 +28,8 @@
 // to use the progress bar to show download progress
 import Bundle from '../features/ui/components/bundle';
 import { MediaGallery, Video, Audio } from '../features/ui/util/async-components';
-<<<<<<< HEAD
+import { SensitiveMediaContext } from '../features/ui/util/sensitive_media_context';
 import { displayMedia, enableEmojiReaction, isShowItem, isHideItem } from '../initial_state';
-=======
-import { SensitiveMediaContext } from '../features/ui/util/sensitive_media_context';
-import { displayMedia } from '../initial_state';
->>>>>>> 4ce714ad
 
 import { Avatar } from './avatar';
 import { AvatarOverlay } from './avatar_overlay';
