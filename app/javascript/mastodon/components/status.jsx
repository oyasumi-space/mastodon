import PropTypes from 'prop-types';
<<<<<<< HEAD
import { Avatar } from './avatar';
import { AvatarOverlay } from './avatar_overlay';
import { RelativeTimestamp } from './relative_timestamp';
import { DisplayName } from './display_name';
import StatusContent from './status_content';
import StatusActionBar from './status_action_bar';
import StatusEmojiReactionsBar from './status_emoji_reactions_bar';
import AttachmentList from './attachment_list';
import Card from '../features/status/components/card';
=======

>>>>>>> e58c36d3
import { injectIntl, defineMessages, FormattedMessage } from 'react-intl';

import classNames from 'classnames';

import ImmutablePropTypes from 'react-immutable-proptypes';
import ImmutablePureComponent from 'react-immutable-pure-component';

import { HotKeys } from 'react-hotkeys';

import { Icon }  from 'mastodon/components/icon';
import PictureInPicturePlaceholder from 'mastodon/components/picture_in_picture_placeholder';

import Card from '../features/status/components/card';
// We use the component (and not the container) since we do not want
// to use the progress bar to show download progress
import Bundle from '../features/ui/components/bundle';
import { MediaGallery, Video, Audio } from '../features/ui/util/async-components';
import { displayMedia } from '../initial_state';

import AttachmentList from './attachment_list';
import { Avatar } from './avatar';
import { AvatarOverlay } from './avatar_overlay';
import { DisplayName } from './display_name';
import { RelativeTimestamp } from './relative_timestamp';
import StatusActionBar from './status_action_bar';
import StatusContent from './status_content';

export const textForScreenReader = (intl, status, rebloggedByText = false) => {
  const displayName = status.getIn(['account', 'display_name']);

  const values = [
    displayName.length === 0 ? status.getIn(['account', 'acct']).split('@')[0] : displayName,
    status.get('spoiler_text') && status.get('hidden') ? status.get('spoiler_text') : status.get('search_index').slice(status.get('spoiler_text').length),
    intl.formatDate(status.get('created_at'), { hour: '2-digit', minute: '2-digit', month: 'short', day: 'numeric' }),
    status.getIn(['account', 'acct']),
  ];

  if (rebloggedByText) {
    values.push(rebloggedByText);
  }

  return values.join(', ');
};

export const defaultMediaVisibility = (status) => {
  if (!status) {
    return undefined;
  }

  if (status.get('reblog', null) !== null && typeof status.get('reblog') === 'object') {
    status = status.get('reblog');
  }

  return (displayMedia !== 'hide_all' && !status.get('sensitive') || displayMedia === 'show_all');
};

const messages = defineMessages({
  public_short: { id: 'privacy.public.short', defaultMessage: 'Public' },
  unlisted_short: { id: 'privacy.unlisted.short', defaultMessage: 'Unlisted' },
<<<<<<< HEAD
  public_unlisted_short: { id: 'privacy.public_unlisted.short', defaultMessage: 'Public unlisted' },
  private_short: { id: 'privacy.private.short', defaultMessage: 'Followers-only' },
=======
  private_short: { id: 'privacy.private.short', defaultMessage: 'Followers only' },
>>>>>>> e58c36d3
  direct_short: { id: 'privacy.direct.short', defaultMessage: 'Mentioned people only' },
  edited: { id: 'status.edited', defaultMessage: 'Edited {date}' },
});

class Status extends ImmutablePureComponent {

  static contextTypes = {
    router: PropTypes.object,
  };

  static propTypes = {
    status: ImmutablePropTypes.map,
    account: ImmutablePropTypes.map,
    previousId: PropTypes.string,
    nextInReplyToId: PropTypes.string,
    rootId: PropTypes.string,
    onClick: PropTypes.func,
    onReply: PropTypes.func,
    onFavourite: PropTypes.func,
    onEmojiReact: PropTypes.func,
    onUnEmojiReact: PropTypes.func,
    onReblog: PropTypes.func,
    onReblogForceModal: PropTypes.func,
    onDelete: PropTypes.func,
    onDirect: PropTypes.func,
    onMention: PropTypes.func,
    onPin: PropTypes.func,
    onOpenMedia: PropTypes.func,
    onOpenVideo: PropTypes.func,
    onBlock: PropTypes.func,
    onAddFilter: PropTypes.func,
    onEmbed: PropTypes.func,
    onHeightChange: PropTypes.func,
    onToggleHidden: PropTypes.func,
    onToggleCollapsed: PropTypes.func,
    onTranslate: PropTypes.func,
    onInteractionModal: PropTypes.func,
    muted: PropTypes.bool,
    hidden: PropTypes.bool,
    unread: PropTypes.bool,
    onMoveUp: PropTypes.func,
    onMoveDown: PropTypes.func,
    showThread: PropTypes.bool,
    getScrollPosition: PropTypes.func,
    updateScrollBottom: PropTypes.func,
    cacheMediaWidth: PropTypes.func,
    cachedMediaWidth: PropTypes.number,
    scrollKey: PropTypes.string,
    deployPictureInPicture: PropTypes.func,
    pictureInPicture: ImmutablePropTypes.contains({
      inUse: PropTypes.bool,
      available: PropTypes.bool,
    }),
    withoutEmojiReactions: PropTypes.bool,
  };

  // Avoid checking props that are functions (and whose equality will always
  // evaluate to false. See react-immutable-pure-component for usage.
  updateOnProps = [
    'status',
    'account',
    'muted',
    'hidden',
    'unread',
    'pictureInPicture',
  ];

  state = {
    showMedia: defaultMediaVisibility(this.props.status),
    statusId: undefined,
    forceFilter: undefined,
  };

  static getDerivedStateFromProps(nextProps, prevState) {
    if (nextProps.status && nextProps.status.get('id') !== prevState.statusId) {
      return {
        showMedia: defaultMediaVisibility(nextProps.status),
        statusId: nextProps.status.get('id'),
      };
    } else {
      return null;
    }
  }

  handleToggleMediaVisibility = () => {
    this.setState({ showMedia: !this.state.showMedia });
  };

  handleClick = e => {
    if (e && (e.button !== 0 || e.ctrlKey || e.metaKey)) {
      return;
    }

    if (e) {
      e.preventDefault();
    }

    this.handleHotkeyOpen();
  };

  handlePrependAccountClick = e => {
    this.handleAccountClick(e, false);
  };

  handleAccountClick = (e, proper = true) => {
    if (e && (e.button !== 0 || e.ctrlKey || e.metaKey))  {
      return;
    }

    if (e) {
      e.preventDefault();
      e.stopPropagation();
    }

    this._openProfile(proper);
  };

  handleExpandedToggle = () => {
    this.props.onToggleHidden(this._properStatus());
  };

  handleCollapsedToggle = isCollapsed => {
    this.props.onToggleCollapsed(this._properStatus(), isCollapsed);
  };

  handleTranslate = () => {
    this.props.onTranslate(this._properStatus());
  };

  renderLoadingMediaGallery () {
    return <div className='media-gallery' style={{ height: '110px' }} />;
  }

  renderLoadingVideoPlayer () {
    return <div className='video-player' style={{ height: '110px' }} />;
  }

  renderLoadingAudioPlayer () {
    return <div className='audio-player' style={{ height: '110px' }} />;
  }

  handleOpenVideo = (options) => {
    const status = this._properStatus();
    this.props.onOpenVideo(status.get('id'), status.getIn(['media_attachments', 0]), status.get('language'), options);
  };

  handleOpenMedia = (media, index) => {
    const status = this._properStatus();
    this.props.onOpenMedia(status.get('id'), media, index, status.get('language'));
  };

  handleHotkeyOpenMedia = e => {
    const { onOpenMedia, onOpenVideo } = this.props;
    const status = this._properStatus();

    e.preventDefault();

    if (status.get('media_attachments').size > 0) {
      const lang = status.get('language');
      if (status.getIn(['media_attachments', 0, 'type']) === 'video') {
        onOpenVideo(status.get('id'), status.getIn(['media_attachments', 0]), lang, { startTime: 0 });
      } else {
        onOpenMedia(status.get('id'), status.get('media_attachments'), 0, lang);
      }
    }
  };

  handleDeployPictureInPicture = (type, mediaProps) => {
    const { deployPictureInPicture } = this.props;
    const status = this._properStatus();

    deployPictureInPicture(status, type, mediaProps);
  };

  handleHotkeyReply = e => {
    e.preventDefault();
    this.props.onReply(this._properStatus(), this.context.router.history);
  };

  handleHotkeyFavourite = () => {
    this.props.onFavourite(this._properStatus());
  };

  handleHotkeyBoost = e => {
    this.props.onReblog(this._properStatus(), e);
  };

  handleHotkeyMention = e => {
    e.preventDefault();
    this.props.onMention(this._properStatus().get('account'), this.context.router.history);
  };

  handleHotkeyOpen = () => {
    if (this.props.onClick) {
      this.props.onClick();
      return;
    }

    const { router } = this.context;
    const status = this._properStatus();

    if (!router) {
      return;
    }

    router.history.push(`/@${status.getIn(['account', 'acct'])}/${status.get('id')}`);
  };

  handleHotkeyOpenProfile = () => {
    this._openProfile();
  };

  _openProfile = (proper = true) => {
    const { router } = this.context;
    const status = proper ? this._properStatus() : this.props.status;

    if (!router) {
      return;
    }

    router.history.push(`/@${status.getIn(['account', 'acct'])}`);
  };

  handleHotkeyMoveUp = e => {
    this.props.onMoveUp(this.props.status.get('id'), e.target.getAttribute('data-featured'));
  };

  handleHotkeyMoveDown = e => {
    this.props.onMoveDown(this.props.status.get('id'), e.target.getAttribute('data-featured'));
  };

  handleHotkeyToggleHidden = () => {
    this.props.onToggleHidden(this._properStatus());
  };

  handleHotkeyToggleSensitive = () => {
    this.handleToggleMediaVisibility();
  };

  handleUnfilterClick = e => {
    this.setState({ forceFilter: false });
    e.preventDefault();
  };

  handleFilterClick = () => {
    this.setState({ forceFilter: true });
  };

  _properStatus () {
    const { status } = this.props;

    if (status.get('reblog', null) !== null && typeof status.get('reblog') === 'object') {
      return status.get('reblog');
    } else {
      return status;
    }
  }

  handleRef = c => {
    this.node = c;
  };

  render () {
    const { intl, hidden, featured, unread, showThread, scrollKey, pictureInPicture, previousId, nextInReplyToId, rootId } = this.props;

    let { status, account, ...other } = this.props;

    if (status === null) {
      return null;
    }

    const handlers = this.props.muted ? {} : {
      reply: this.handleHotkeyReply,
      favourite: this.handleHotkeyFavourite,
      boost: this.handleHotkeyBoost,
      mention: this.handleHotkeyMention,
      open: this.handleHotkeyOpen,
      openProfile: this.handleHotkeyOpenProfile,
      moveUp: this.handleHotkeyMoveUp,
      moveDown: this.handleHotkeyMoveDown,
      toggleHidden: this.handleHotkeyToggleHidden,
      toggleSensitive: this.handleHotkeyToggleSensitive,
      openMedia: this.handleHotkeyOpenMedia,
    };

    let media, statusAvatar, prepend, rebloggedByText;

    if (hidden) {
      return (
        <HotKeys handlers={handlers}>
          <div ref={this.handleRef} className={classNames('status__wrapper', { focusable: !this.props.muted })} tabIndex={0}>
            <span>{status.getIn(['account', 'display_name']) || status.getIn(['account', 'username'])}</span>
            <span>{status.get('content')}</span>
          </div>
        </HotKeys>
      );
    }

    const connectUp = previousId && previousId === status.get('in_reply_to_id');
    const connectToRoot = rootId && rootId === status.get('in_reply_to_id');
    const connectReply = nextInReplyToId && nextInReplyToId === status.get('id');
    const matchedFilters = status.get('matched_filters');

    const visibilityIconInfo = {
      'public': { icon: 'globe', text: intl.formatMessage(messages.public_short) },
      'unlisted': { icon: 'unlock', text: intl.formatMessage(messages.unlisted_short) },
      'public_unlisted': { icon: 'cloud', text: intl.formatMessage(messages.public_unlisted_short) },
      'private': { icon: 'lock', text: intl.formatMessage(messages.private_short) },
      'direct': { icon: 'at', text: intl.formatMessage(messages.direct_short) },
    };

    let visibilityIcon = visibilityIconInfo[status.get('visibility_ex')] || visibilityIconInfo[status.get('visibility')];

    if (this.state.forceFilter === undefined ? matchedFilters : this.state.forceFilter) {
      const minHandlers = this.props.muted ? {} : {
        moveUp: this.handleHotkeyMoveUp,
        moveDown: this.handleHotkeyMoveDown,
      };

      return (
        <HotKeys handlers={minHandlers}>
          <div className='status__wrapper status__wrapper--filtered focusable' tabIndex={0} ref={this.handleRef}>
            <FormattedMessage id='status.filtered' defaultMessage='Filtered' />: {matchedFilters.join(', ')}.
            {' '}
            <button className='status__wrapper--filtered__button' onClick={this.handleUnfilterClick}>
              <FormattedMessage id='status.show_filter_reason' defaultMessage='Show anyway' />
            </button>
          </div>
        </HotKeys>
      );
    }

    if (featured) {
      prepend = (
        <div className='status__prepend'>
          <div className='status__prepend-icon-wrapper'><Icon id='thumb-tack' className='status__prepend-icon' fixedWidth /></div>
          <FormattedMessage id='status.pinned' defaultMessage='Pinned post' />
        </div>
      );
    } else if (status.get('reblog', null) !== null && typeof status.get('reblog') === 'object') {
      const display_name_html = { __html: status.getIn(['account', 'display_name_html']) };

      prepend = (
        <div className='status__prepend'>
          <div className='status__prepend-icon-wrapper'><Icon id='retweet' className='status__prepend-icon' fixedWidth /></div>
          <div className='status__prepend-icon-wrapper'><Icon id={visibilityIcon.icon} className='status__prepend-icon' /></div>
          <FormattedMessage id='status.reblogged_by' defaultMessage='{name} boosted' values={{ name: <a onClick={this.handlePrependAccountClick} data-id={status.getIn(['account', 'id'])} href={`/@${status.getIn(['account', 'acct'])}`} className='status__display-name muted'><bdi><strong dangerouslySetInnerHTML={display_name_html} /></bdi></a> }} />
        </div>
      );

      rebloggedByText = intl.formatMessage({ id: 'status.reblogged_by', defaultMessage: '{name} boosted' }, { name: status.getIn(['account', 'acct']) });

      account = status.get('account');
      status  = status.get('reblog');
    } else if (status.get('visibility') === 'direct') {
      prepend = (
        <div className='status__prepend'>
          <div className='status__prepend-icon-wrapper'><Icon id='at' className='status__prepend-icon' fixedWidth /></div>
          <FormattedMessage id='status.direct_indicator' defaultMessage='Private mention' />
        </div>
      );
    } else if (showThread && status.get('in_reply_to_id') && status.get('in_reply_to_account_id') === status.getIn(['account', 'id'])) {
      const display_name_html = { __html: status.getIn(['account', 'display_name_html']) };

      prepend = (
        <div className='status__prepend'>
          <div className='status__prepend-icon-wrapper'><Icon id='reply' className='status__prepend-icon' fixedWidth /></div>
          <FormattedMessage id='status.replied_to' defaultMessage='Replied to {name}' values={{ name: <a onClick={this.handlePrependAccountClick} data-id={status.getIn(['account', 'id'])} href={`/@${status.getIn(['account', 'acct'])}`} className='status__display-name muted'><bdi><strong dangerouslySetInnerHTML={display_name_html} /></bdi></a> }} />
        </div>
      );
    }

    if (pictureInPicture.get('inUse')) {
      media = <PictureInPicturePlaceholder />;
    } else if (status.get('media_attachments').size > 0) {
      if (this.props.muted) {
        media = (
          <AttachmentList
            compact
            media={status.get('media_attachments')}
          />
        );
      } else if (status.getIn(['media_attachments', 0, 'type']) === 'audio') {
        const attachment = status.getIn(['media_attachments', 0]);

        media = (
          <Bundle fetchComponent={Audio} loading={this.renderLoadingAudioPlayer} >
            {Component => (
              <Component
                src={attachment.get('url')}
                alt={attachment.get('description')}
                lang={status.get('language')}
                poster={attachment.get('preview_url') || status.getIn(['account', 'avatar_static'])}
                backgroundColor={attachment.getIn(['meta', 'colors', 'background'])}
                foregroundColor={attachment.getIn(['meta', 'colors', 'foreground'])}
                accentColor={attachment.getIn(['meta', 'colors', 'accent'])}
                duration={attachment.getIn(['meta', 'original', 'duration'], 0)}
                width={this.props.cachedMediaWidth}
                height={110}
                cacheWidth={this.props.cacheMediaWidth}
                deployPictureInPicture={pictureInPicture.get('available') ? this.handleDeployPictureInPicture : undefined}
                sensitive={status.get('sensitive')}
                blurhash={attachment.get('blurhash')}
                visible={this.state.showMedia}
                onToggleVisibility={this.handleToggleMediaVisibility}
              />
            )}
          </Bundle>
        );
      } else if (status.getIn(['media_attachments', 0, 'type']) === 'video') {
        const attachment = status.getIn(['media_attachments', 0]);

        media = (
          <Bundle fetchComponent={Video} loading={this.renderLoadingVideoPlayer} >
            {Component => (
              <Component
                preview={attachment.get('preview_url')}
                frameRate={attachment.getIn(['meta', 'original', 'frame_rate'])}
                blurhash={attachment.get('blurhash')}
                src={attachment.get('url')}
                alt={attachment.get('description')}
                lang={status.get('language')}
                inline
                sensitive={status.get('sensitive')}
                onOpenVideo={this.handleOpenVideo}
                deployPictureInPicture={pictureInPicture.get('available') ? this.handleDeployPictureInPicture : undefined}
                visible={this.state.showMedia}
                onToggleVisibility={this.handleToggleMediaVisibility}
              />
            )}
          </Bundle>
        );
      } else {
        media = (
          <Bundle fetchComponent={MediaGallery} loading={this.renderLoadingMediaGallery}>
            {Component => (
              <Component
                media={status.get('media_attachments')}
                lang={status.get('language')}
                sensitive={status.get('sensitive')}
                height={110}
                onOpenMedia={this.handleOpenMedia}
                cacheWidth={this.props.cacheMediaWidth}
                defaultWidth={this.props.cachedMediaWidth}
                visible={this.state.showMedia}
                onToggleVisibility={this.handleToggleMediaVisibility}
              />
            )}
          </Bundle>
        );
      }
    } else if (status.get('spoiler_text').length === 0 && status.get('card') && !this.props.muted) {
      media = (
        <Card
          onOpenMedia={this.handleOpenMedia}
          card={status.get('card')}
          compact
          sensitive={status.get('sensitive')}
        />
      );
    }

    if (account === undefined || account === null) {
      statusAvatar = <Avatar account={status.get('account')} size={46} />;
    } else {
      statusAvatar = <AvatarOverlay account={status.get('account')} friend={account} />;
    }

    visibilityIcon = visibilityIconInfo[status.get('visibility_ex')] || visibilityIconInfo[status.get('visibility')];

    let emojiReactionsBar = null;
    if (!this.props.withoutEmojiReactions && status.get('emoji_reactions')) {
      const emojiReactions = status.get('emoji_reactions');
      if (emojiReactions.size > 0) {
        emojiReactionsBar = <StatusEmojiReactionsBar emojiReactions={emojiReactions} status={status} onEmojiReact={this.props.onEmojiReact} onUnEmojiReact={this.props.onUnEmojiReact} />;
      }
    }

    return (
      <HotKeys handlers={handlers}>
        <div className={classNames('status__wrapper', `status__wrapper-${status.get('visibility_ex')}`, { 'status__wrapper-reply': !!status.get('in_reply_to_id'), unread, focusable: !this.props.muted })} tabIndex={this.props.muted ? null : 0} data-featured={featured ? 'true' : null} aria-label={textForScreenReader(intl, status, rebloggedByText)} ref={this.handleRef}>
          {prepend}

          <div className={classNames('status', `status-${status.get('visibility_ex')}`, { 'status-reply': !!status.get('in_reply_to_id'), 'status--in-thread': !!rootId, 'status--first-in-thread': previousId && (!connectUp || connectToRoot), muted: this.props.muted })} data-id={status.get('id')}>
            {(connectReply || connectUp || connectToRoot) && <div className={classNames('status__line', { 'status__line--full': connectReply, 'status__line--first': !status.get('in_reply_to_id') && !connectToRoot })} />}

            {/* eslint-disable-next-line jsx-a11y/no-static-element-interactions */}
            <div onClick={this.handleClick} className='status__info'>
              <a href={`/@${status.getIn(['account', 'acct'])}/${status.get('id')}`} className='status__relative-time' target='_blank' rel='noopener noreferrer'>
                <span className='status__visibility-icon'><Icon id={visibilityIcon.icon} title={visibilityIcon.text} /></span>
                <RelativeTimestamp timestamp={status.get('created_at')} />{status.get('edited_at') && <abbr title={intl.formatMessage(messages.edited, { date: intl.formatDate(status.get('edited_at'), { hour12: false, year: 'numeric', month: 'short', day: '2-digit', hour: '2-digit', minute: '2-digit' }) })}> *</abbr>}
              </a>

              <a onClick={this.handleAccountClick} href={`/@${status.getIn(['account', 'acct'])}`} title={status.getIn(['account', 'acct'])} className='status__display-name' target='_blank' rel='noopener noreferrer'>
                <div className='status__avatar'>
                  {statusAvatar}
                </div>

                <DisplayName account={status.get('account')} />
              </a>
            </div>

            <StatusContent
              status={status}
              onClick={this.handleClick}
              expanded={!status.get('hidden')}
              onExpandedToggle={this.handleExpandedToggle}
              onTranslate={this.handleTranslate}
              collapsible
              onCollapsedToggle={this.handleCollapsedToggle}
            />

            {media}

            {emojiReactionsBar}

            <StatusActionBar scrollKey={scrollKey} status={status} account={account} onFilter={matchedFilters ? this.handleFilterClick : null} {...other} />
          </div>
        </div>
      </HotKeys>
    );
  }

}

export default injectIntl(Status);<|MERGE_RESOLUTION|>--- conflicted
+++ resolved
@@ -1,17 +1,5 @@
 import PropTypes from 'prop-types';
-<<<<<<< HEAD
-import { Avatar } from './avatar';
-import { AvatarOverlay } from './avatar_overlay';
-import { RelativeTimestamp } from './relative_timestamp';
-import { DisplayName } from './display_name';
-import StatusContent from './status_content';
-import StatusActionBar from './status_action_bar';
-import StatusEmojiReactionsBar from './status_emoji_reactions_bar';
-import AttachmentList from './attachment_list';
-import Card from '../features/status/components/card';
-=======
-
->>>>>>> e58c36d3
+
 import { injectIntl, defineMessages, FormattedMessage } from 'react-intl';
 
 import classNames from 'classnames';
@@ -38,6 +26,7 @@
 import { RelativeTimestamp } from './relative_timestamp';
 import StatusActionBar from './status_action_bar';
 import StatusContent from './status_content';
+import StatusEmojiReactionsBar from './status_emoji_reactions_bar';
 
 export const textForScreenReader = (intl, status, rebloggedByText = false) => {
   const displayName = status.getIn(['account', 'display_name']);
@@ -71,12 +60,8 @@
 const messages = defineMessages({
   public_short: { id: 'privacy.public.short', defaultMessage: 'Public' },
   unlisted_short: { id: 'privacy.unlisted.short', defaultMessage: 'Unlisted' },
-<<<<<<< HEAD
   public_unlisted_short: { id: 'privacy.public_unlisted.short', defaultMessage: 'Public unlisted' },
-  private_short: { id: 'privacy.private.short', defaultMessage: 'Followers-only' },
-=======
   private_short: { id: 'privacy.private.short', defaultMessage: 'Followers only' },
->>>>>>> e58c36d3
   direct_short: { id: 'privacy.direct.short', defaultMessage: 'Mentioned people only' },
   edited: { id: 'status.edited', defaultMessage: 'Edited {date}' },
 });
