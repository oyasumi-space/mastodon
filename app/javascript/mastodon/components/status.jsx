import PropTypes from 'prop-types';

import { injectIntl, defineMessages, FormattedMessage } from 'react-intl';

import classNames from 'classnames';

import ImmutablePropTypes from 'react-immutable-proptypes';
import ImmutablePureComponent from 'react-immutable-pure-component';

import { HotKeys } from 'react-hotkeys';

import AlternateEmailIcon from '@/material-icons/400-24px/alternate_email.svg?react';
import QuoteIcon from '@/material-icons/400-24px/format_quote.svg?react';
import ReferenceIcon from '@/material-icons/400-24px/link.svg?react';
import PushPinIcon from '@/material-icons/400-24px/push_pin.svg?react';
import RepeatIcon from '@/material-icons/400-24px/repeat.svg?react';
import ReplyIcon from '@/material-icons/400-24px/reply.svg?react';
import LimitedIcon from '@/material-icons/400-24px/shield.svg?react';
import TimerIcon from '@/material-icons/400-24px/timer.svg?react';
import AttachmentList from 'mastodon/components/attachment_list';
import { Icon }  from 'mastodon/components/icon';
import PictureInPicturePlaceholder from 'mastodon/components/picture_in_picture_placeholder';
import { withOptionalRouter, WithOptionalRouterPropTypes } from 'mastodon/utils/react_router';

import CompactedStatusContainer from '../containers/compacted_status_container';
import Card from '../features/status/components/card';
// We use the component (and not the container) since we do not want
// to use the progress bar to show download progress
import Bundle from '../features/ui/components/bundle';
import { MediaGallery, Video, Audio } from '../features/ui/util/async-components';
import { SensitiveMediaContext } from '../features/ui/util/sensitive_media_context';
import { displayMedia, enableEmojiReaction, isShowItem, isHideItem } from '../initial_state';

import { Avatar } from './avatar';
import { AvatarOverlay } from './avatar_overlay';
import { DisplayName } from './display_name';
import { getHashtagBarForStatus } from './hashtag_bar';
import { RelativeTimestamp } from './relative_timestamp';
import StatusActionBar from './status_action_bar';
import StatusContent from './status_content';
import StatusEmojiReactionsBar from './status_emoji_reactions_bar';
import { VisibilityIcon } from './visibility_icon';

const domParser = new DOMParser();

export const textForScreenReader = (intl, status, rebloggedByText = false) => {
  const displayName = status.getIn(['account', 'display_name']);

  const spoilerText = status.getIn(['translation', 'spoiler_text']) || status.get('spoiler_text');
  const contentHtml = status.getIn(['translation', 'contentHtml']) || status.get('contentHtml');
  const contentText = domParser.parseFromString(contentHtml, 'text/html').documentElement.textContent;

  const values = [
    displayName.length === 0 ? status.getIn(['account', 'acct']).split('@')[0] : displayName,
    spoilerText && status.get('hidden') ? spoilerText : contentText,
    intl.formatDate(status.get('created_at'), { hour: '2-digit', minute: '2-digit', month: 'short', day: 'numeric' }),
    status.getIn(['account', 'acct']),
  ];

  if (rebloggedByText) {
    values.push(rebloggedByText);
  }

  return values.join(', ');
};

export const defaultMediaVisibility = (status) => {
  if (!status) {
    return undefined;
  }

  if (status.get('reblog', null) !== null && typeof status.get('reblog') === 'object') {
    status = status.get('reblog');
  }

  return (displayMedia !== 'hide_all' && !status.get('sensitive') || displayMedia === 'show_all');
};

const messages = defineMessages({
  limited_short: { id: 'privacy.limited.short', defaultMessage: 'Limited' },
  edited: { id: 'status.edited', defaultMessage: 'Edited {date}' },
});

class Status extends ImmutablePureComponent {

  static contextType = SensitiveMediaContext;

  static propTypes = {
    status: ImmutablePropTypes.map,
    account: ImmutablePropTypes.record,
    contextType: PropTypes.string,
    previousId: PropTypes.string,
    nextInReplyToId: PropTypes.string,
    rootId: PropTypes.string,
    onClick: PropTypes.func,
    onReply: PropTypes.func,
    onFavourite: PropTypes.func,
    onEmojiReact: PropTypes.func,
    onUnEmojiReact: PropTypes.func,
    onReblog: PropTypes.func,
    onReblogForceModal: PropTypes.func,
    onDelete: PropTypes.func,
    onDirect: PropTypes.func,
    onMention: PropTypes.func,
    onPin: PropTypes.func,
    onOpenMedia: PropTypes.func,
    onOpenVideo: PropTypes.func,
    onBlock: PropTypes.func,
    onAddFilter: PropTypes.func,
    onEmbed: PropTypes.func,
    onHeightChange: PropTypes.func,
    onToggleHidden: PropTypes.func,
    onToggleCollapsed: PropTypes.func,
    onTranslate: PropTypes.func,
    onInteractionModal: PropTypes.func,
    muted: PropTypes.bool,
    hidden: PropTypes.bool,
    unread: PropTypes.bool,
    onMoveUp: PropTypes.func,
    onMoveDown: PropTypes.func,
    showThread: PropTypes.bool,
    getScrollPosition: PropTypes.func,
    updateScrollBottom: PropTypes.func,
    cacheMediaWidth: PropTypes.func,
    cachedMediaWidth: PropTypes.number,
    scrollKey: PropTypes.string,
    deployPictureInPicture: PropTypes.func,
    pictureInPicture: ImmutablePropTypes.contains({
      inUse: PropTypes.bool,
      available: PropTypes.bool,
    }),
    withoutEmojiReactions: PropTypes.bool,
    withoutQuote: PropTypes.bool,
    ...WithOptionalRouterPropTypes,
  };

  // Avoid checking props that are functions (and whose equality will always
  // evaluate to false. See react-immutable-pure-component for usage.
  updateOnProps = [
    'status',
    'account',
    'muted',
    'hidden',
    'unread',
    'pictureInPicture',
  ];

  state = {
    showMedia: defaultMediaVisibility(this.props.status) && !(this.context?.hideMediaByDefault),
    forceFilter: undefined,
  };

  componentDidUpdate (prevProps) {
    // This will potentially cause a wasteful redraw, but in most cases `Status` components are used
    // with a `key` directly depending on their `id`, preventing re-use of the component across
    // different IDs.
    // But just in case this does change, reset the state on status change.

    if (this.props.status?.get('id') !== prevProps.status?.get('id')) {
      this.setState({
        showMedia: defaultMediaVisibility(this.props.status) && !(this.context?.hideMediaByDefault),
        forceFilter: undefined,
      });
    }
  }

  handleToggleMediaVisibility = () => {
    this.setState({ showMedia: !this.state.showMedia });
  };

  handleClick = e => {
    if (e && (e.button !== 0 || e.ctrlKey || e.metaKey)) {
      return;
    }

    if (e) {
      e.preventDefault();
    }

    this.handleHotkeyOpen();
  };

  handlePrependAccountClick = e => {
    this.handleAccountClick(e, false);
  };

  handleAccountClick = (e, proper = true) => {
    if (e && (e.button !== 0 || e.ctrlKey || e.metaKey))  {
      return;
    }

    if (e) {
      e.preventDefault();
      e.stopPropagation();
    }

    this._openProfile(proper);
  };

  handleExpandedToggle = () => {
    this.props.onToggleHidden(this._properStatus());
  };

  handleCollapsedToggle = isCollapsed => {
    this.props.onToggleCollapsed(this._properStatus(), isCollapsed);
  };

  handleTranslate = () => {
    this.props.onTranslate(this._properStatus());
  };

  getAttachmentAspectRatio () {
    const attachments = this._properStatus().get('media_attachments');

    if (attachments.getIn([0, 'type']) === 'video') {
      return `${attachments.getIn([0, 'meta', 'original', 'width'])} / ${attachments.getIn([0, 'meta', 'original', 'height'])}`;
    } else if (attachments.getIn([0, 'type']) === 'audio') {
      return '16 / 9';
    } else {
      return (attachments.size === 1 && attachments.getIn([0, 'meta', 'small', 'aspect'])) ? attachments.getIn([0, 'meta', 'small', 'aspect']) : '3 / 2';
    }
  }

  renderLoadingMediaGallery = () => {
    return (
      <div className='media-gallery' style={{ aspectRatio: this.getAttachmentAspectRatio() }} />
    );
  };

  renderLoadingVideoPlayer = () => {
    return (
      <div className='video-player' style={{ aspectRatio: this.getAttachmentAspectRatio() }} />
    );
  };

  renderLoadingAudioPlayer = () => {
    return (
      <div className='audio-player' style={{ aspectRatio: this.getAttachmentAspectRatio() }} />
    );
  };

  handleOpenVideo = (options) => {
    const status = this._properStatus();
    const lang = status.getIn(['translation', 'language']) || status.get('language');
    this.props.onOpenVideo(status.get('id'), status.getIn(['media_attachments', 0]), lang, options);
  };

  handleOpenMedia = (media, index) => {
    const status = this._properStatus();
    const lang = status.getIn(['translation', 'language']) || status.get('language');
    this.props.onOpenMedia(status.get('id'), media, index, lang);
  };

  handleHotkeyOpenMedia = e => {
    const { onOpenMedia, onOpenVideo } = this.props;
    const status = this._properStatus();

    e.preventDefault();

    if (status.get('media_attachments').size > 0) {
      const lang = status.getIn(['translation', 'language']) || status.get('language');
      if (status.getIn(['media_attachments', 0, 'type']) === 'video') {
        onOpenVideo(status.get('id'), status.getIn(['media_attachments', 0]), lang, { startTime: 0 });
      } else {
        onOpenMedia(status.get('id'), status.get('media_attachments'), 0, lang);
      }
    }
  };

  handleDeployPictureInPicture = (type, mediaProps) => {
    const { deployPictureInPicture } = this.props;
    const status = this._properStatus();

    deployPictureInPicture(status, type, mediaProps);
  };

  handleHotkeyReply = e => {
    e.preventDefault();
    this.props.onReply(this._properStatus(), this.props.history);
  };

  handleHotkeyFavourite = () => {
    this.props.onFavourite(this._properStatus());
  };

  handleHotkeyBoost = e => {
    this.props.onReblog(this._properStatus(), e);
  };

  handleHotkeyMention = e => {
    e.preventDefault();
    this.props.onMention(this._properStatus().get('account'), this.props.history);
  };

  handleHotkeyOpen = () => {
    if (this.props.onClick) {
      this.props.onClick();
      return;
    }

    const { history } = this.props;
    const status = this._properStatus();

    if (!history) {
      return;
    }

    history.push(`/@${status.getIn(['account', 'acct'])}/${status.get('id')}`);
  };

  handleHotkeyOpenProfile = () => {
    this._openProfile();
  };

  _openProfile = (proper = true) => {
    const { history } = this.props;
    const status = proper ? this._properStatus() : this.props.status;

    if (!history) {
      return;
    }

    history.push(`/@${status.getIn(['account', 'acct'])}`);
  };

  handleHotkeyMoveUp = e => {
    this.props.onMoveUp(this.props.status.get('id'), e.target.getAttribute('data-featured'));
  };

  handleHotkeyMoveDown = e => {
    this.props.onMoveDown(this.props.status.get('id'), e.target.getAttribute('data-featured'));
  };

  handleHotkeyToggleHidden = () => {
    this.props.onToggleHidden(this._properStatus());
  };

  handleHotkeyToggleSensitive = () => {
    this.handleToggleMediaVisibility();
  };

  handleUnfilterClick = e => {
    this.setState({ forceFilter: false });
    e.preventDefault();
  };

  handleFilterClick = () => {
    this.setState({ forceFilter: true });
  };

  _properStatus () {
    const { status } = this.props;

    if (status.get('reblog', null) !== null && typeof status.get('reblog') === 'object') {
      return status.get('reblog');
    } else {
      return status;
    }
  }

  handleRef = c => {
    this.node = c;
  };

  render () {
    const { intl, hidden, featured, unread, muted, showThread, scrollKey, pictureInPicture, previousId, nextInReplyToId, rootId, withoutQuote } = this.props;

    let { status, account, ...other } = this.props;
    
    const contextType = (this.props.contextType || '').split(':')[0];

    if (status === null) {
      return null;
    }

    const handlers = muted ? {} : {
      reply: this.handleHotkeyReply,
      favourite: this.handleHotkeyFavourite,
      boost: this.handleHotkeyBoost,
      mention: this.handleHotkeyMention,
      open: this.handleHotkeyOpen,
      openProfile: this.handleHotkeyOpenProfile,
      moveUp: this.handleHotkeyMoveUp,
      moveDown: this.handleHotkeyMoveDown,
      toggleHidden: this.handleHotkeyToggleHidden,
      toggleSensitive: this.handleHotkeyToggleSensitive,
      openMedia: this.handleHotkeyOpenMedia,
    };

    let media, isCardMediaWithSensitive, statusAvatar, prepend, rebloggedByText;

    if (hidden) {
      return (
        <HotKeys handlers={handlers}>
          <div ref={this.handleRef} className={classNames('status__wrapper', { focusable: !muted })} tabIndex={0}>
            <span>{status.getIn(['account', 'display_name']) || status.getIn(['account', 'username'])}</span>
            <span>{status.get('content')}</span>
          </div>
        </HotKeys>
      );
    }

    const connectUp = previousId && previousId === status.get('in_reply_to_id');
    const connectToRoot = rootId && rootId === status.get('in_reply_to_id');
    const connectReply = nextInReplyToId && nextInReplyToId === status.get('id');
    const matchedFilters = status.get('matched_filters');

    let visibilityName = status.get('limited_scope') || status.get('visibility_ex') || status.get('visibility');

    if (featured) {
      prepend = (
        <div className='status__prepend'>
          <div className='status__prepend-icon-wrapper'><Icon id='thumb-tack' icon={PushPinIcon} className='status__prepend-icon' /></div>
          <FormattedMessage id='status.pinned' defaultMessage='Pinned post' />
        </div>
      );
    } else if (status.get('reblog', null) !== null && typeof status.get('reblog') === 'object') {
      const display_name_html = { __html: status.getIn(['account', 'display_name_html']) };

      prepend = (
        <div className='status__prepend'>
          <div className='status__prepend-icon-wrapper'><Icon id='retweet' icon={RepeatIcon} className='status__prepend-icon' /></div>
<<<<<<< HEAD
          <div className='status__prepend-icon-wrapper'><VisibilityIcon visibility={visibilityName} className='status__prepend-icon' /></div>
          <FormattedMessage id='status.reblogged_by' defaultMessage='{name} boosted' values={{ name: <a onClick={this.handlePrependAccountClick} data-id={status.getIn(['account', 'id'])} href={`/@${status.getIn(['account', 'acct'])}`} className='status__display-name muted'><bdi><strong dangerouslySetInnerHTML={display_name_html} /></bdi></a> }} />
=======
          <FormattedMessage id='status.reblogged_by' defaultMessage='{name} boosted' values={{ name: <a onClick={this.handlePrependAccountClick} data-id={status.getIn(['account', 'id'])} data-hover-card-account={status.getIn(['account', 'id'])} href={`/@${status.getIn(['account', 'acct'])}`} className='status__display-name muted'><bdi><strong dangerouslySetInnerHTML={display_name_html} /></bdi></a> }} />
>>>>>>> ea6c455e
        </div>
      );

      rebloggedByText = intl.formatMessage({ id: 'status.reblogged_by', defaultMessage: '{name} boosted' }, { name: status.getIn(['account', 'acct']) });

      account = status.get('account');
      status  = status.get('reblog');
    } else if (status.get('visibility') === 'direct') {
      prepend = (
        <div className='status__prepend'>
          <div className='status__prepend-icon-wrapper'><Icon id='at' icon={AlternateEmailIcon} className='status__prepend-icon' /></div>
          <FormattedMessage id='status.direct_indicator' defaultMessage='Private mention' />
        </div>
      );
    } else if (showThread && status.get('in_reply_to_id') && status.get('in_reply_to_account_id') === status.getIn(['account', 'id'])) {
      const display_name_html = { __html: status.getIn(['account', 'display_name_html']) };

      prepend = (
        <div className='status__prepend'>
          <div className='status__prepend-icon-wrapper'><Icon id='reply' icon={ReplyIcon} className='status__prepend-icon' /></div>
          <FormattedMessage id='status.replied_to' defaultMessage='Replied to {name}' values={{ name: <a onClick={this.handlePrependAccountClick} data-id={status.getIn(['account', 'id'])} data-hover-card-account={status.getIn(['account', 'id'])} href={`/@${status.getIn(['account', 'acct'])}`} className='status__display-name muted'><bdi><strong dangerouslySetInnerHTML={display_name_html} /></bdi></a> }} />
        </div>
      );
    }

    if (account === undefined || account === null) {
      statusAvatar = <Avatar account={status.get('account')} size={46} />;
    } else {
      statusAvatar = <AvatarOverlay account={status.get('account')} friend={account} />;
    }

    if (this.state.forceFilter === undefined ? matchedFilters : this.state.forceFilter) {
      const minHandlers = muted ? {} : {
        moveUp: this.handleHotkeyMoveUp,
        moveDown: this.handleHotkeyMoveDown,
      };

      if (status.get('filter_action_ex') === 'half_warn') {
        return (
          <HotKeys handlers={minHandlers}>
            <div className='status__wrapper status__wrapper--filtered focusable' tabIndex={0} ref={this.handleRef}>
              {/* eslint-disable-next-line jsx-a11y/no-static-element-interactions */}
              <div onClick={this.handleClick} className='status__info'>
                <a href={`/@${status.getIn(['account', 'acct'])}/${status.get('id')}`} className='status__relative-time' target='_blank' rel='noopener noreferrer'>
                  <span className='status__visibility-icon'><VisibilityIcon visibility={visibilityName} /></span>
                  <RelativeTimestamp timestamp={status.get('created_at')} />{status.get('edited_at') && <abbr title={intl.formatMessage(messages.edited, { date: intl.formatDate(status.get('edited_at'), { hour12: false, year: 'numeric', month: 'short', day: '2-digit', hour: '2-digit', minute: '2-digit' }) })}> *</abbr>}
                </a>

                <a onClick={this.handleAccountClick} href={`/@${status.getIn(['account', 'acct'])}`} title={status.getIn(['account', 'acct'])} className='status__display-name' target='_blank' rel='noopener noreferrer'>
                  <div className='status__avatar'>
                    {statusAvatar}
                  </div>

                  <DisplayName account={status.get('account')} />
                </a>
              </div>

              <div >
                <FormattedMessage id='status.filtered' defaultMessage='Filtered' />: {matchedFilters.join(', ')}.
                {' '}
                <button className='status__wrapper--filtered__button' onClick={this.handleUnfilterClick}>
                  <FormattedMessage id='status.show_filter_reason' defaultMessage='Show anyway' />
                </button>
              </div>
            </div>
          </HotKeys>
        );
      }

      return (
        <HotKeys handlers={minHandlers}>
          <div className='status__wrapper status__wrapper--filtered focusable' tabIndex={0} ref={this.handleRef}>
            <FormattedMessage id='status.filtered' defaultMessage='Filtered' />: {matchedFilters.join(', ')}.
            {' '}
            <button className='status__wrapper--filtered__button' onClick={this.handleUnfilterClick}>
              <FormattedMessage id='status.show_filter_reason' defaultMessage='Show anyway' />
            </button>
          </div>
        </HotKeys>
      );
    }

    isCardMediaWithSensitive = false;

    if (pictureInPicture.get('inUse')) {
      media = <PictureInPicturePlaceholder aspectRatio={this.getAttachmentAspectRatio()} />;
    } else if (status.get('media_attachments').size > 0) {
      const language = status.getIn(['translation', 'language']) || status.get('language');

      if (muted) {
        media = (
          <AttachmentList
            compact
            media={status.get('media_attachments')}
          />
        );
      } else if (status.getIn(['media_attachments', 0, 'type']) === 'audio') {
        const attachment = status.getIn(['media_attachments', 0]);
        const description = attachment.getIn(['translation', 'description']) || attachment.get('description');

        media = (
          <Bundle fetchComponent={Audio} loading={this.renderLoadingAudioPlayer} >
            {Component => (
              <Component
                src={attachment.get('url')}
                alt={description}
                lang={language}
                poster={attachment.get('preview_url') || status.getIn(['account', 'avatar_static'])}
                backgroundColor={attachment.getIn(['meta', 'colors', 'background'])}
                foregroundColor={attachment.getIn(['meta', 'colors', 'foreground'])}
                accentColor={attachment.getIn(['meta', 'colors', 'accent'])}
                duration={attachment.getIn(['meta', 'original', 'duration'], 0)}
                width={this.props.cachedMediaWidth}
                height={110}
                cacheWidth={this.props.cacheMediaWidth}
                deployPictureInPicture={pictureInPicture.get('available') ? this.handleDeployPictureInPicture : undefined}
                sensitive={status.get('sensitive')}
                blurhash={attachment.get('blurhash')}
                visible={this.state.showMedia}
                onToggleVisibility={this.handleToggleMediaVisibility}
              />
            )}
          </Bundle>
        );
      } else if (status.getIn(['media_attachments', 0, 'type']) === 'video') {
        const attachment = status.getIn(['media_attachments', 0]);
        const description = attachment.getIn(['translation', 'description']) || attachment.get('description');

        media = (
          <Bundle fetchComponent={Video} loading={this.renderLoadingVideoPlayer} >
            {Component => (
              <Component
                preview={attachment.get('preview_url')}
                frameRate={attachment.getIn(['meta', 'original', 'frame_rate'])}
                aspectRatio={`${attachment.getIn(['meta', 'original', 'width'])} / ${attachment.getIn(['meta', 'original', 'height'])}`}
                blurhash={attachment.get('blurhash')}
                src={attachment.get('url')}
                alt={description}
                lang={language}
                sensitive={status.get('sensitive')}
                onOpenVideo={this.handleOpenVideo}
                deployPictureInPicture={pictureInPicture.get('available') ? this.handleDeployPictureInPicture : undefined}
                visible={this.state.showMedia}
                onToggleVisibility={this.handleToggleMediaVisibility}
              />
            )}
          </Bundle>
        );
      } else {
        media = (
          <Bundle fetchComponent={MediaGallery} loading={this.renderLoadingMediaGallery}>
            {Component => (
              <Component
                media={status.get('media_attachments')}
                lang={language}
                sensitive={status.get('sensitive')}
                height={110}
                onOpenMedia={this.handleOpenMedia}
                cacheWidth={this.props.cacheMediaWidth}
                defaultWidth={this.props.cachedMediaWidth}
                visible={this.state.showMedia}
                onToggleVisibility={this.handleToggleMediaVisibility}
              />
            )}
          </Bundle>
        );
      }
    } else if (status.get('card') && !muted) {
      media = (
        <Card
          onOpenMedia={this.handleOpenMedia}
          card={status.get('card')}
          compact
          sensitive={status.get('sensitive') && !status.get('spoiler_text')}
        />
      );
      isCardMediaWithSensitive = status.get('spoiler_text').length > 0;
    }

    visibilityName = status.get('limited_scope') || status.get('visibility_ex') || status.get('visibility');

    let emojiReactionsBar = null;
    if (!this.props.withoutEmojiReactions && status.get('emoji_reactions')) {
      const emojiReactions = status.get('emoji_reactions');
      const emojiReactionAvailableServer = !isHideItem('emoji_reaction_unavailable_server') || status.getIn(['account', 'server_features', 'emoji_reaction']);
      if (emojiReactions.size > 0 && enableEmojiReaction && emojiReactionAvailableServer) {
        emojiReactionsBar = <StatusEmojiReactionsBar emojiReactions={emojiReactions} myReactionOnly={!isShowItem('emoji_reaction_on_timeline')} status={status} onEmojiReact={this.props.onEmojiReact} onUnEmojiReact={this.props.onUnEmojiReact} />;
      }
    }

    const {statusContentProps, hashtagBar} = getHashtagBarForStatus(status);
    const expanded = !status.get('hidden') || status.get('spoiler_text').length === 0;

    const withLimited = status.get('visibility_ex') === 'limited' && status.get('limited_scope') ? <span className='status__visibility-icon'><Icon id='get-pocket' icon={LimitedIcon} title={intl.formatMessage(messages.limited_short)} /></span> : null;
    const withQuote = status.get('quote_id') ? <span className='status__visibility-icon'><Icon id='quote-right' icon={QuoteIcon} title='Quote' /></span> : null;
    const withReference = (!withQuote && status.get('status_references_count') > 0) ? <span className='status__visibility-icon'><Icon id='link' icon={ReferenceIcon} title='Quiet quote' /></span> : null;
    const withExpiration = status.get('expires_at') ? <span className='status__visibility-icon'><Icon id='clock-o' icon={TimerIcon} title='Expiration' /></span> : null;

    const quote = !muted && !withoutQuote && status.get('quote_id') && (['public', 'community'].includes(contextType) ? isShowItem('quote_in_public') : isShowItem('quote_in_home')) && <CompactedStatusContainer id={status.get('quote_id')} history={this.props.history} />;

    return (
      <HotKeys handlers={handlers}>
        <div className={classNames('status__wrapper', `status__wrapper-${status.get('visibility_ex')}`, { 'status__wrapper-reply': !!status.get('in_reply_to_id'), unread, focusable: !muted })} tabIndex={muted ? null : 0} data-featured={featured ? 'true' : null} aria-label={textForScreenReader(intl, status, rebloggedByText)} ref={this.handleRef} data-nosnippet={status.getIn(['account', 'noindex'], true) || undefined}>
          {prepend}

          <div className={classNames('status', `status-${status.get('visibility_ex')}`, { 'status-reply': !!status.get('in_reply_to_id'), 'status--in-thread': !!rootId, 'status--first-in-thread': previousId && (!connectUp || connectToRoot), muted: muted })} data-id={status.get('id')}>
            {(connectReply || connectUp || connectToRoot) && <div className={classNames('status__line', { 'status__line--full': connectReply, 'status__line--first': !status.get('in_reply_to_id') && !connectToRoot })} />}

            {/* eslint-disable-next-line jsx-a11y/no-static-element-interactions */}
            <div onClick={this.handleClick} className='status__info'>
              <a href={`/@${status.getIn(['account', 'acct'])}/${status.get('id')}`} className='status__relative-time' target='_blank' rel='noopener noreferrer'>
                {withQuote}
                {withReference}
                {withExpiration}
                {withLimited}
                <span className='status__visibility-icon'><VisibilityIcon visibility={visibilityName} /></span>
                <RelativeTimestamp timestamp={status.get('created_at')} />{status.get('edited_at') && <abbr title={intl.formatMessage(messages.edited, { date: intl.formatDate(status.get('edited_at'), { year: 'numeric', month: 'short', day: '2-digit', hour: '2-digit', minute: '2-digit' }) })}> *</abbr>}
              </a>

              <a onClick={this.handleAccountClick} href={`/@${status.getIn(['account', 'acct'])}`} data-hover-card-account={status.getIn(['account', 'id'])} className='status__display-name' target='_blank' rel='noopener noreferrer'>
                <div className='status__avatar'>
                  {statusAvatar}
                </div>

                <DisplayName account={status.get('account')} />
              </a>
            </div>

            <StatusContent
              status={status}
              onClick={this.handleClick}
              expanded={expanded}
              onExpandedToggle={this.handleExpandedToggle}
              onTranslate={this.handleTranslate}
              collapsible
              onCollapsedToggle={this.handleCollapsedToggle}
              {...statusContentProps}
            />

            {(!isCardMediaWithSensitive || !status.get('hidden')) && media}

            {(!status.get('spoiler_text') || expanded) && hashtagBar}

            {(!status.get('spoiler_text') || expanded) && quote}

            {emojiReactionsBar}

            <StatusActionBar scrollKey={scrollKey} status={status} account={account} onFilter={matchedFilters ? this.handleFilterClick : null} {...other} />
          </div>
        </div>
      </HotKeys>
    );
  }

}

export default withOptionalRouter(injectIntl(Status));<|MERGE_RESOLUTION|>--- conflicted
+++ resolved
@@ -420,12 +420,8 @@
       prepend = (
         <div className='status__prepend'>
           <div className='status__prepend-icon-wrapper'><Icon id='retweet' icon={RepeatIcon} className='status__prepend-icon' /></div>
-<<<<<<< HEAD
           <div className='status__prepend-icon-wrapper'><VisibilityIcon visibility={visibilityName} className='status__prepend-icon' /></div>
-          <FormattedMessage id='status.reblogged_by' defaultMessage='{name} boosted' values={{ name: <a onClick={this.handlePrependAccountClick} data-id={status.getIn(['account', 'id'])} href={`/@${status.getIn(['account', 'acct'])}`} className='status__display-name muted'><bdi><strong dangerouslySetInnerHTML={display_name_html} /></bdi></a> }} />
-=======
           <FormattedMessage id='status.reblogged_by' defaultMessage='{name} boosted' values={{ name: <a onClick={this.handlePrependAccountClick} data-id={status.getIn(['account', 'id'])} data-hover-card-account={status.getIn(['account', 'id'])} href={`/@${status.getIn(['account', 'acct'])}`} className='status__display-name muted'><bdi><strong dangerouslySetInnerHTML={display_name_html} /></bdi></a> }} />
->>>>>>> ea6c455e
         </div>
       );
 
