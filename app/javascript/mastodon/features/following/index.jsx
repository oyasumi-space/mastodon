--- conflicted
+++ resolved
@@ -143,7 +143,7 @@
     let emptyMessage;
 
     const forceEmptyState = blockedBy || suspended || hidden;
-    const normalizedAccountIds = isHideItem('relationships') ? accountIds.filter((id) => id !== me) : accountIds;
+    const filteredAccountIds = isHideItem('relationships') ? accountIds.filter((id) => id !== me) : accountIds;
 
     if (suspended) {
       emptyMessage = <FormattedMessage id='empty_column.account_suspended' defaultMessage='Account suspended' />;
@@ -151,15 +151,10 @@
       emptyMessage = <LimitedAccountHint accountId={accountId} />;
     } else if (blockedBy) {
       emptyMessage = <FormattedMessage id='empty_column.account_unavailable' defaultMessage='Profile unavailable' />;
-    } else if (hideCollections && normalizedAccountIds.isEmpty()) {
+    } else if (hideCollections && filteredAccountIds.isEmpty()) {
       emptyMessage = <FormattedMessage id='empty_column.account_hides_collections' defaultMessage='This user has chosen to not make this information available' />;
-<<<<<<< HEAD
-    } else if (remote && normalizedAccountIds.isEmpty()) {
-      emptyMessage = <RemoteHint url={remoteUrl} />;
-=======
-    } else if (remote && accountIds.isEmpty()) {
+    } else if (remote && filteredAccountIds.isEmpty()) {
       emptyMessage = <RemoteHint accountId={accountId} url={remoteUrl} />;
->>>>>>> b91264b1
     } else {
       emptyMessage = <FormattedMessage id='account.follows.empty' defaultMessage="This user doesn't follow anyone yet." />;
     }
@@ -181,7 +176,7 @@
           emptyMessage={emptyMessage}
           bindToDocument={!multiColumn}
         >
-          {forceEmptyState ? [] : normalizedAccountIds.map(id =>
+          {forceEmptyState ? [] : filteredAccountIds.map(id =>
             <AccountContainer key={id} id={id} withNote={false} />,
           )}
         </ScrollableList>
