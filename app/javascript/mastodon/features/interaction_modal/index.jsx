import PropTypes from 'prop-types';
import { PureComponent } from 'react';

import { FormattedMessage } from 'react-intl';

import classNames from 'classnames';

import { connect } from 'react-redux';

import { openModal, closeModal } from 'mastodon/actions/modal';
import { Icon }  from 'mastodon/components/icon';
import { registrationsOpen } from 'mastodon/initial_state';

const mapStateToProps = (state, { accountId }) => ({
  displayNameHtml: state.getIn(['accounts', accountId, 'display_name_html']),
<<<<<<< HEAD
  signupUrl: state.getIn(['server', 'server', 'registrations', 'url'], '/auth/sign_up') || '/auth/sign_up',
=======
  signupUrl: state.getIn(['server', 'server', 'registrations', 'url'], null) || '/auth/sign_up',
>>>>>>> 14bb6bb2
});

const mapDispatchToProps = (dispatch) => ({
  onSignupClick() {
    dispatch(closeModal({
      modalType: undefined,
      ignoreFocus: false,
    }));
    dispatch(openModal({ modalType: 'CLOSED_REGISTRATIONS' }));
  },
});

class Copypaste extends PureComponent {

  static propTypes = {
    value: PropTypes.string,
  };

  state = {
    copied: false,
  };

  setRef = c => {
    this.input = c;
  };

  handleInputClick = () => {
    this.setState({ copied: false });
    this.input.focus();
    this.input.select();
    this.input.setSelectionRange(0, this.input.value.length);
  };

  handleButtonClick = () => {
    const { value } = this.props;
    navigator.clipboard.writeText(value);
    this.input.blur();
    this.setState({ copied: true });
    this.timeout = setTimeout(() => this.setState({ copied: false }), 700);
  };

  componentWillUnmount () {
    if (this.timeout) clearTimeout(this.timeout);
  }

  render () {
    const { value } = this.props;
    const { copied } = this.state;

    return (
      <div className={classNames('copypaste', { copied })}>
        <input
          type='text'
          ref={this.setRef}
          value={value}
          readOnly
          onClick={this.handleInputClick}
        />

        <button className='button' onClick={this.handleButtonClick}>
          {copied ? <FormattedMessage id='copypaste.copied' defaultMessage='Copied' /> : <FormattedMessage id='copypaste.copy' defaultMessage='Copy' />}
        </button>
      </div>
    );
  }

}

class InteractionModal extends PureComponent {

  static propTypes = {
    displayNameHtml: PropTypes.string,
    url: PropTypes.string,
    type: PropTypes.oneOf(['reply', 'reblog', 'favourite', 'follow']),
    onSignupClick: PropTypes.func.isRequired,
    signupUrl: PropTypes.string.isRequired,
  };

  handleSignupClick = () => {
    this.props.onSignupClick();
  };

  render () {
    const { url, type, displayNameHtml, signupUrl } = this.props;

    const name = <bdi dangerouslySetInnerHTML={{ __html: displayNameHtml }} />;

    let title, actionDescription, icon;

    switch(type) {
    case 'reply':
      icon = <Icon id='reply' />;
      title = <FormattedMessage id='interaction_modal.title.reply' defaultMessage="Reply to {name}'s post" values={{ name }} />;
      actionDescription = <FormattedMessage id='interaction_modal.description.reply' defaultMessage='With an account on Mastodon, you can respond to this post.' />;
      break;
    case 'reblog':
      icon = <Icon id='retweet' />;
      title = <FormattedMessage id='interaction_modal.title.reblog' defaultMessage="Boost {name}'s post" values={{ name }} />;
      actionDescription = <FormattedMessage id='interaction_modal.description.reblog' defaultMessage='With an account on Mastodon, you can boost this post to share it with your own followers.' />;
      break;
    case 'favourite':
      icon = <Icon id='star' />;
      title = <FormattedMessage id='interaction_modal.title.favourite' defaultMessage="Favourite {name}'s post" values={{ name }} />;
      actionDescription = <FormattedMessage id='interaction_modal.description.favourite' defaultMessage='With an account on Mastodon, you can favourite this post to let the author know you appreciate it and save it for later.' />;
      break;
    case 'emoji_reaction':
      icon = <Icon id='smile-o' />;
      title = <FormattedMessage id='interaction_modal.title.emoji_reaction' defaultMessage="Emoji react {name}'s post" values={{ name }} />;
      actionDescription = <FormattedMessage id='interaction_modal.description.emoji_reaection' defaultMessage='With an account on Mastodon, you can emoji react this post to let the author know you appreciate it and save it for later.' />;
      break;
    case 'follow':
      icon = <Icon id='user-plus' />;
      title = <FormattedMessage id='interaction_modal.title.follow' defaultMessage='Follow {name}' values={{ name }} />;
      actionDescription = <FormattedMessage id='interaction_modal.description.follow' defaultMessage='With an account on Mastodon, you can follow {name} to receive their posts in your home feed.' values={{ name }} />;
      break;
    }

    let signupButton;

    if (registrationsOpen) {
      signupButton = (
        <a href={signupUrl} className='button button--block button-tertiary'>
          <FormattedMessage id='sign_in_banner.create_account' defaultMessage='Create account' />
        </a>
      );
    } else {
      signupButton = (
        <button className='button button--block button-tertiary' onClick={this.handleSignupClick}>
          <FormattedMessage id='sign_in_banner.create_account' defaultMessage='Create account' />
        </button>
      );
    }

    return (
      <div className='modal-root__modal interaction-modal'>
        <div className='interaction-modal__lead'>
          <h3><span className='interaction-modal__icon'>{icon}</span> {title}</h3>
          <p>{actionDescription} <FormattedMessage id='interaction_modal.preamble' defaultMessage="Since Mastodon is decentralized, you can use your existing account hosted by another Mastodon server or compatible platform if you don't have an account on this one." /></p>
        </div>

        <div className='interaction-modal__choices'>
          <div className='interaction-modal__choices__choice'>
            <h3><FormattedMessage id='interaction_modal.on_this_server' defaultMessage='On this server' /></h3>
            <a href='/auth/sign_in' className='button button--block'><FormattedMessage id='sign_in_banner.sign_in' defaultMessage='Login' /></a>
            {signupButton}
          </div>

          <div className='interaction-modal__choices__choice'>
            <h3><FormattedMessage id='interaction_modal.on_another_server' defaultMessage='On a different server' /></h3>
            <p><FormattedMessage id='interaction_modal.other_server_instructions' defaultMessage='Copy and paste this URL into the search field of your favourite Mastodon app or the web interface of your Mastodon server.' /></p>
            <Copypaste value={url} />
          </div>
        </div>
      </div>
    );
  }

}

export default connect(mapStateToProps, mapDispatchToProps)(InteractionModal);<|MERGE_RESOLUTION|>--- conflicted
+++ resolved
@@ -13,11 +13,7 @@
 
 const mapStateToProps = (state, { accountId }) => ({
   displayNameHtml: state.getIn(['accounts', accountId, 'display_name_html']),
-<<<<<<< HEAD
-  signupUrl: state.getIn(['server', 'server', 'registrations', 'url'], '/auth/sign_up') || '/auth/sign_up',
-=======
   signupUrl: state.getIn(['server', 'server', 'registrations', 'url'], null) || '/auth/sign_up',
->>>>>>> 14bb6bb2
 });
 
 const mapDispatchToProps = (dispatch) => ({
