--- conflicted
+++ resolved
@@ -1,9 +1,5 @@
-<<<<<<< HEAD
+import { createSelector } from '@reduxjs/toolkit';
 import { Map as ImmutableMap, List as ImmutableList } from 'immutable';
-=======
-import { createSelector } from '@reduxjs/toolkit';
-import { Map as ImmutableMap } from 'immutable';
->>>>>>> 383be173
 import { connect } from 'react-redux';
 
 
