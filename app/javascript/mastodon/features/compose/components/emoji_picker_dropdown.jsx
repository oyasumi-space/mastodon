import PropTypes from 'prop-types';
import { PureComponent } from 'react';

import { defineMessages, injectIntl, FormattedMessage } from 'react-intl';

import classNames from 'classnames';

import ImmutablePropTypes from 'react-immutable-proptypes';

import { supportsPassiveEvents } from 'detect-passive-events';
import Overlay from 'react-overlays/Overlay';

import MoodIcon from '@/material-icons/400-20px/mood.svg?react';
import { IconButton } from 'mastodon/components/icon_button';
import { assetHost } from 'mastodon/utils/config';

import { buildCustomEmojis, categoriesFromEmojis } from '../../emoji/emoji';
import { EmojiPicker as EmojiPickerAsync } from '../../ui/util/async-components';

const messages = defineMessages({
  emoji: { id: 'emoji_button.label', defaultMessage: 'Insert emoji' },
  emoji_search: { id: 'emoji_button.search', defaultMessage: 'Search...' },
  custom: { id: 'emoji_button.custom', defaultMessage: 'Custom' },
  recent: { id: 'emoji_button.recent', defaultMessage: 'Frequently used' },
  search_results: { id: 'emoji_button.search_results', defaultMessage: 'Search results' },
  people: { id: 'emoji_button.people', defaultMessage: 'People' },
  nature: { id: 'emoji_button.nature', defaultMessage: 'Nature' },
  food: { id: 'emoji_button.food', defaultMessage: 'Food & Drink' },
  activity: { id: 'emoji_button.activity', defaultMessage: 'Activity' },
  travel: { id: 'emoji_button.travel', defaultMessage: 'Travel & Places' },
  objects: { id: 'emoji_button.objects', defaultMessage: 'Objects' },
  symbols: { id: 'emoji_button.symbols', defaultMessage: 'Symbols' },
  flags: { id: 'emoji_button.flags', defaultMessage: 'Flags' },
});

let EmojiPicker, Emoji; // load asynchronously

const listenerOptions = supportsPassiveEvents ? { passive: true, capture: true } : true;

const backgroundImageFn = () => `${assetHost}/emoji/sheet_13.png`;

const notFoundFn = () => (
  <div className='emoji-mart-no-results'>
    <Emoji
      emoji='sleuth_or_spy'
      set='twitter'
      size={32}
      sheetSize={32}
      backgroundImageFn={backgroundImageFn}
    />

    <div className='emoji-mart-no-results-label'>
      <FormattedMessage id='emoji_button.not_found' defaultMessage='No matching emojis found' />
    </div>
  </div>
);

class ModifierPickerMenu extends PureComponent {

  static propTypes = {
    active: PropTypes.bool,
    onSelect: PropTypes.func.isRequired,
    onClose: PropTypes.func.isRequired,
  };

  handleClick = e => {
    this.props.onSelect(e.currentTarget.getAttribute('data-index') * 1);
  };

  UNSAFE_componentWillReceiveProps (nextProps) {
    if (nextProps.active) {
      this.attachListeners();
    } else {
      this.removeListeners();
    }
  }

  componentWillUnmount () {
    this.removeListeners();
  }

  handleDocumentClick = e => {
    if (this.node && !this.node.contains(e.target)) {
      this.props.onClose();
    }
  };

  attachListeners () {
    document.addEventListener('click', this.handleDocumentClick, { capture: true });
    document.addEventListener('touchend', this.handleDocumentClick, listenerOptions);
  }

  removeListeners () {
    document.removeEventListener('click', this.handleDocumentClick, { capture: true });
    document.removeEventListener('touchend', this.handleDocumentClick, listenerOptions);
  }

  setRef = c => {
    this.node = c;
  };

  render () {
    const { active } = this.props;

    return (
      <div className='emoji-picker-dropdown__modifiers__menu' style={{ display: active ? 'block' : 'none' }} ref={this.setRef}>
        <button type='button' onClick={this.handleClick} data-index={1}><Emoji emoji='fist' set='twitter' size={22} sheetSize={32} skin={1} backgroundImageFn={backgroundImageFn} /></button>
        <button type='button' onClick={this.handleClick} data-index={2}><Emoji emoji='fist' set='twitter' size={22} sheetSize={32} skin={2} backgroundImageFn={backgroundImageFn} /></button>
        <button type='button' onClick={this.handleClick} data-index={3}><Emoji emoji='fist' set='twitter' size={22} sheetSize={32} skin={3} backgroundImageFn={backgroundImageFn} /></button>
        <button type='button' onClick={this.handleClick} data-index={4}><Emoji emoji='fist' set='twitter' size={22} sheetSize={32} skin={4} backgroundImageFn={backgroundImageFn} /></button>
        <button type='button' onClick={this.handleClick} data-index={5}><Emoji emoji='fist' set='twitter' size={22} sheetSize={32} skin={5} backgroundImageFn={backgroundImageFn} /></button>
        <button type='button' onClick={this.handleClick} data-index={6}><Emoji emoji='fist' set='twitter' size={22} sheetSize={32} skin={6} backgroundImageFn={backgroundImageFn} /></button>
      </div>
    );
  }

}

class ModifierPicker extends PureComponent {

  static propTypes = {
    active: PropTypes.bool,
    modifier: PropTypes.number,
    onChange: PropTypes.func,
    onClose: PropTypes.func,
    onOpen: PropTypes.func,
  };

  handleClick = () => {
    if (this.props.active) {
      this.props.onClose();
    } else {
      this.props.onOpen();
    }
  };

  handleSelect = modifier => {
    this.props.onChange(modifier);
    this.props.onClose();
  };

  render () {
    const { active, modifier } = this.props;

    return (
      <div className='emoji-picker-dropdown__modifiers'>
        <Emoji emoji='fist' set='twitter' size={22} sheetSize={32} skin={modifier} onClick={this.handleClick} backgroundImageFn={backgroundImageFn} />
        <ModifierPickerMenu active={active} onSelect={this.handleSelect} onClose={this.props.onClose} />
      </div>
    );
  }

}

class EmojiPickerMenuImpl extends PureComponent {

  static propTypes = {
    custom_emojis: ImmutablePropTypes.list,
    frequentlyUsedEmojis: PropTypes.arrayOf(PropTypes.string),
    loading: PropTypes.bool,
    onClose: PropTypes.func.isRequired,
    onPick: PropTypes.func.isRequired,
    style: PropTypes.object,
    intl: PropTypes.object.isRequired,
    skinTone: PropTypes.number.isRequired,
    onSkinTone: PropTypes.func.isRequired,
    pickerButtonRef: PropTypes.func.isRequired
  };

  static defaultProps = {
    style: {},
    loading: true,
    frequentlyUsedEmojis: [],
  };

  state = {
    modifierOpen: false,
    readyToFocus: false,
  };

  handleDocumentClick = e => {
    if (this.node && !this.node.contains(e.target) && !this.props.pickerButtonRef.contains(e.target)) {
      this.props.onClose();
    }
  };

  componentDidMount () {
    document.addEventListener('click', this.handleDocumentClick, { capture: true });
    document.addEventListener('touchend', this.handleDocumentClick, listenerOptions);

    // Because of https://github.com/react-bootstrap/react-bootstrap/issues/2614 we need
    // to wait for a frame before focusing
    requestAnimationFrame(() => {
      this.setState({ readyToFocus: true });
      if (this.node) {
        const element = this.node.querySelector('input[type="search"]');
        if (element) element.focus();
      }
    });
  }

  componentWillUnmount () {
    document.removeEventListener('click', this.handleDocumentClick, { capture: true });
    document.removeEventListener('touchend', this.handleDocumentClick, listenerOptions);
  }

  setRef = c => {
    this.node = c;
  };

  getI18n = () => {
    const { intl } = this.props;

    return {
      search: intl.formatMessage(messages.emoji_search),
      categories: {
        search: intl.formatMessage(messages.search_results),
        recent: intl.formatMessage(messages.recent),
        people: intl.formatMessage(messages.people),
        nature: intl.formatMessage(messages.nature),
        foods: intl.formatMessage(messages.food),
        activity: intl.formatMessage(messages.activity),
        places: intl.formatMessage(messages.travel),
        objects: intl.formatMessage(messages.objects),
        symbols: intl.formatMessage(messages.symbols),
        flags: intl.formatMessage(messages.flags),
        custom: intl.formatMessage(messages.custom),
      },
    };
  };

  handleClick = (emoji, event) => {
    if (!emoji.native) {
      emoji.native = emoji.colons;
    }
    if (!(event.ctrlKey || event.metaKey)) {

      this.props.onClose();
    }
    this.props.onPick(emoji);
  };

  handleModifierOpen = () => {
    this.setState({ modifierOpen: true });
  };

  handleModifierClose = () => {
    this.setState({ modifierOpen: false });
  };

  handleModifierChange = modifier => {
    this.props.onSkinTone(modifier);
  };

  render () {
    const { loading, style, intl, custom_emojis, skinTone, frequentlyUsedEmojis } = this.props;

    if (loading) {
      return <div style={{ width: 299 }} />;
    }

    const title = intl.formatMessage(messages.emoji);

    const { modifierOpen } = this.state;

    const categoriesSort = [
      'recent',
      'people',
      'nature',
      'foods',
      'activity',
      'places',
      'objects',
      'symbols',
      'flags',
    ];

    categoriesSort.splice(1, 0, ...Array.from(categoriesFromEmojis(custom_emojis)).sort());

    return (
      <div className={classNames('emoji-picker-dropdown__menu', { selecting: modifierOpen })} style={style} ref={this.setRef}>
        <EmojiPicker
          perLine={8}
          emojiSize={22}
          sheetSize={32}
          custom={buildCustomEmojis(custom_emojis)}
          color=''
          emoji=''
          set='twitter'
          title={title}
          i18n={this.getI18n()}
          onClick={this.handleClick}
          include={categoriesSort}
          recent={frequentlyUsedEmojis}
          skin={skinTone}
          showPreview={false}
          showSkinTones={false}
          backgroundImageFn={backgroundImageFn}
          notFound={notFoundFn}
          autoFocus={this.state.readyToFocus}
          emojiTooltip
        />

        <ModifierPicker
          active={modifierOpen}
          modifier={skinTone}
          onOpen={this.handleModifierOpen}
          onClose={this.handleModifierClose}
          onChange={this.handleModifierChange}
        />
      </div>
    );
  }

}

const EmojiPickerMenu = injectIntl(EmojiPickerMenuImpl);

class EmojiPickerDropdown extends PureComponent {

  static propTypes = {
    custom_emojis: ImmutablePropTypes.list,
    frequentlyUsedEmojis: PropTypes.arrayOf(PropTypes.string),
    intl: PropTypes.object.isRequired,
    onPickEmoji: PropTypes.func.isRequired,
    onSkinTone: PropTypes.func.isRequired,
    skinTone: PropTypes.number.isRequired,
  };

  state = {
    active: false,
    loading: false,
<<<<<<< HEAD
    bottom: true,
=======
    placement: 'bottom',
>>>>>>> 0cea7a62
  };

  setRef = (c) => {
    this.dropdown = c;
  };

  onShowDropdown = () => {
    this.updateDropdownPosition();
    this.setState({ active: true });

    if (!EmojiPicker) {
      this.setState({ loading: true });

      EmojiPickerAsync().then(EmojiMart => {
        EmojiPicker = EmojiMart.Picker;
        Emoji       = EmojiMart.Emoji;

        this.setState({ loading: false });
      }).catch(() => {
        this.setState({ loading: false, active: false });
      });
    }
  };

  onHideDropdown = () => {
    this.setState({ active: false });
  };

  updateDropdownPosition = () => {
    let bottom = true;

    if (this.target) {
      const height = window.innerHeight;
      const rect = this.target.getBoundingClientRect();

      if (height && rect) {
        bottom = height / 2 > rect.top;
      }
    }

    if (this.state.bottom !== bottom) {
      this.setState({ bottom });
    }
  };

  onToggle = (e) => {
    if (!this.state.loading && (!e.key || e.key === 'Enter')) {
      if (this.state.active) {
        this.onHideDropdown();
      } else {
        this.onShowDropdown(e);
      }
    }
  };

  handleKeyDown = e => {
    if (e.key === 'Escape') {
      this.onHideDropdown();
    }
  };

  setTargetRef = c => {
    this.target = c;
  };

  findTarget = () => {
    return this.target;
  };

  handleOverlayEnter = (state) => {
    this.setState({ placement: state.placement });
  };

  render () {
    const { intl, onPickEmoji, onSkinTone, skinTone, frequentlyUsedEmojis } = this.props;
    const title = intl.formatMessage(messages.emoji);
<<<<<<< HEAD
    const { active, loading, bottom } = this.state;
=======
    const { active, loading, placement } = this.state;
>>>>>>> 0cea7a62

    return (
      <div className='emoji-picker-dropdown' onKeyDown={this.handleKeyDown} ref={this.setTargetRef}>
        <IconButton
          title={title}
          aria-expanded={active}
          active={active}
          iconComponent={MoodIcon}
          onClick={this.onToggle}
          inverted
        />

<<<<<<< HEAD
        <Overlay show={active} placement={ bottom ? 'bottom' : 'top' } target={this.findTarget} popperConfig={{ strategy: 'fixed' }}>
=======
        <Overlay show={active} placement={placement} flip target={this.findTarget} popperConfig={{ strategy: 'fixed', onFirstUpdate: this.handleOverlayEnter }}>
>>>>>>> 0cea7a62
          {({ props, placement })=> (
            <div {...props} style={{ ...props.style }}>
              <div className={`dropdown-animation ${placement}`}>
                <EmojiPickerMenu
                  custom_emojis={this.props.custom_emojis}
                  loading={loading}
                  onClose={this.onHideDropdown}
                  onPick={onPickEmoji}
                  onSkinTone={onSkinTone}
                  skinTone={skinTone}
                  frequentlyUsedEmojis={frequentlyUsedEmojis}
                  pickerButtonRef={this.target}
                />
              </div>
            </div>
          )}
        </Overlay>
      </div>
    );
  }

}

export default injectIntl(EmojiPickerDropdown);<|MERGE_RESOLUTION|>--- conflicted
+++ resolved
@@ -330,11 +330,7 @@
   state = {
     active: false,
     loading: false,
-<<<<<<< HEAD
-    bottom: true,
-=======
     placement: 'bottom',
->>>>>>> 0cea7a62
   };
 
   setRef = (c) => {
@@ -342,7 +338,6 @@
   };
 
   onShowDropdown = () => {
-    this.updateDropdownPosition();
     this.setState({ active: true });
 
     if (!EmojiPicker) {
@@ -361,23 +356,6 @@
 
   onHideDropdown = () => {
     this.setState({ active: false });
-  };
-
-  updateDropdownPosition = () => {
-    let bottom = true;
-
-    if (this.target) {
-      const height = window.innerHeight;
-      const rect = this.target.getBoundingClientRect();
-
-      if (height && rect) {
-        bottom = height / 2 > rect.top;
-      }
-    }
-
-    if (this.state.bottom !== bottom) {
-      this.setState({ bottom });
-    }
   };
 
   onToggle = (e) => {
@@ -411,11 +389,7 @@
   render () {
     const { intl, onPickEmoji, onSkinTone, skinTone, frequentlyUsedEmojis } = this.props;
     const title = intl.formatMessage(messages.emoji);
-<<<<<<< HEAD
-    const { active, loading, bottom } = this.state;
-=======
     const { active, loading, placement } = this.state;
->>>>>>> 0cea7a62
 
     return (
       <div className='emoji-picker-dropdown' onKeyDown={this.handleKeyDown} ref={this.setTargetRef}>
@@ -428,11 +402,7 @@
           inverted
         />
 
-<<<<<<< HEAD
-        <Overlay show={active} placement={ bottom ? 'bottom' : 'top' } target={this.findTarget} popperConfig={{ strategy: 'fixed' }}>
-=======
         <Overlay show={active} placement={placement} flip target={this.findTarget} popperConfig={{ strategy: 'fixed', onFirstUpdate: this.handleOverlayEnter }}>
->>>>>>> 0cea7a62
           {({ props, placement })=> (
             <div {...props} style={{ ...props.style }}>
               <div className={`dropdown-animation ${placement}`}>
