import PropTypes from 'prop-types';

import { defineMessages, injectIntl } from 'react-intl';

import classNames from 'classnames';

import ImmutablePropTypes from 'react-immutable-proptypes';
import ImmutablePureComponent from 'react-immutable-pure-component';

import { length } from 'stringz';

import { Icon }  from 'mastodon/components/icon';

import AutosuggestInput from '../../../components/autosuggest_input';
import AutosuggestTextarea from '../../../components/autosuggest_textarea';
import Button from '../../../components/button';
import EmojiPickerDropdown from '../containers/emoji_picker_dropdown_container';
import ExpirationDropdownContainer from '../containers/expiration_dropdown_container';
import LanguageDropdown from '../containers/language_dropdown_container';
import MarkdownButtonContainer from '../containers/markdown_button_container';
import PollButtonContainer from '../containers/poll_button_container';
import PollFormContainer from '../containers/poll_form_container';
import PrivacyDropdownContainer from '../containers/privacy_dropdown_container';
import ReplyIndicatorContainer from '../containers/reply_indicator_container';
import SearchabilityDropdownContainer from '../containers/searchability_dropdown_container';
import SpoilerButtonContainer from '../containers/spoiler_button_container';
import UploadButtonContainer from '../containers/upload_button_container';
import UploadFormContainer from '../containers/upload_form_container';
import WarningContainer from '../containers/warning_container';
import { countableText } from '../util/counter';

import CharacterCounter from './character_counter';

const allowedAroundShortCode = '><\u0085\u0020\u00a0\u1680\u2000\u2001\u2002\u2003\u2004\u2005\u2006\u2007\u2008\u2009\u200a\u202f\u205f\u3000\u2028\u2029\u0009\u000a\u000b\u000c\u000d';

const messages = defineMessages({
  placeholder: { id: 'compose_form.placeholder', defaultMessage: 'What is on your mind?' },
  spoiler_placeholder: { id: 'compose_form.spoiler_placeholder', defaultMessage: 'Write your warning here' },
  publish: { id: 'compose_form.publish', defaultMessage: 'Publish' },
  publishLoud: { id: 'compose_form.publish_loud', defaultMessage: '{publish}!' },
  saveChanges: { id: 'compose_form.save_changes', defaultMessage: 'Save changes' },
});

class ComposeForm extends ImmutablePureComponent {

  static contextTypes = {
    router: PropTypes.object,
  };

  static propTypes = {
    intl: PropTypes.object.isRequired,
    text: PropTypes.string.isRequired,
    suggestions: ImmutablePropTypes.list,
    spoiler: PropTypes.bool,
    privacy: PropTypes.string,
    searchability: PropTypes.string,
    spoilerText: PropTypes.string,
    focusDate: PropTypes.instanceOf(Date),
    caretPosition: PropTypes.number,
    preselectDate: PropTypes.instanceOf(Date),
    isSubmitting: PropTypes.bool,
    isChangingUpload: PropTypes.bool,
    isEditing: PropTypes.bool,
    isUploading: PropTypes.bool,
    onChange: PropTypes.func.isRequired,
    onSubmit: PropTypes.func.isRequired,
    onClearSuggestions: PropTypes.func.isRequired,
    onFetchSuggestions: PropTypes.func.isRequired,
    onSuggestionSelected: PropTypes.func.isRequired,
    onChangeSpoilerText: PropTypes.func.isRequired,
    onPaste: PropTypes.func.isRequired,
    onPickEmoji: PropTypes.func.isRequired,
    onPickExpiration: PropTypes.func.isRequired,
    autoFocus: PropTypes.bool,
    anyMedia: PropTypes.bool,
    isInReply: PropTypes.bool,
    singleColumn: PropTypes.bool,
    lang: PropTypes.string,
  };

  static defaultProps = {
    autoFocus: false,
  };

  state = {
    highlighted: false,
  };

  handleChange = (e) => {
    this.props.onChange(e.target.value);
  };

  handleKeyDown = (e) => {
    if (e.keyCode === 13 && (e.ctrlKey || e.metaKey)) {
      this.handleSubmit();
    }
  };

  getFulltextForCharacterCounting = () => {
    return [this.props.spoiler? this.props.spoilerText: '', countableText(this.props.text)].join('');
  };

  canSubmit = () => {
    const { isSubmitting, isChangingUpload, isUploading, anyMedia } = this.props;
    const fulltext = this.getFulltextForCharacterCounting();
    const isOnlyWhitespace = fulltext.length !== 0 && fulltext.trim().length === 0;

    return !(isSubmitting || isUploading || isChangingUpload || length(fulltext) > 500 || (isOnlyWhitespace && !anyMedia));
  };

  handleSubmit = (e) => {
    if (this.props.text !== this.autosuggestTextarea.textarea.value) {
      // Something changed the text inside the textarea (e.g. browser extensions like Grammarly)
      // Update the state to match the current text
      this.props.onChange(this.autosuggestTextarea.textarea.value);
    }

    if (!this.canSubmit()) {
      return;
    }

    this.props.onSubmit(this.context.router ? this.context.router.history : null);

    if (e) {
      e.preventDefault();
    }
  };

  onSuggestionsClearRequested = () => {
    this.props.onClearSuggestions();
  };

  onSuggestionsFetchRequested = (token) => {
    this.props.onFetchSuggestions(token);
  };

  onSuggestionSelected = (tokenStart, token, value) => {
    this.props.onSuggestionSelected(tokenStart, token, value, ['text']);
  };

  onSpoilerSuggestionSelected = (tokenStart, token, value) => {
    this.props.onSuggestionSelected(tokenStart, token, value, ['spoiler_text']);
  };

  handleChangeSpoilerText = (e) => {
    this.props.onChangeSpoilerText(e.target.value);
  };

  handleFocus = () => {
    if (this.composeForm && !this.props.singleColumn) {
      const { left, right } = this.composeForm.getBoundingClientRect();
      if (left < 0 || right > (window.innerWidth || document.documentElement.clientWidth)) {
        this.composeForm.scrollIntoView();
      }
    }
  };

  componentDidMount () {
    this._updateFocusAndSelection({ });
  }

  componentWillUnmount () {
    if (this.timeout) clearTimeout(this.timeout);
  }

  componentDidUpdate (prevProps) {
    this._updateFocusAndSelection(prevProps);
  }

  _updateFocusAndSelection = (prevProps) => {
    // This statement does several things:
    // - If we're beginning a reply, and,
    //     - Replying to zero or one users, places the cursor at the end of the textbox.
    //     - Replying to more than one user, selects any usernames past the first;
    //       this provides a convenient shortcut to drop everyone else from the conversation.
    if (this.props.focusDate && this.props.focusDate !== prevProps.focusDate) {
      let selectionEnd, selectionStart;

      if (this.props.preselectDate !== prevProps.preselectDate && this.props.isInReply) {
        selectionEnd   = this.props.text.length;
        selectionStart = this.props.text.search(/\s/) + 1;
      } else if (typeof this.props.caretPosition === 'number') {
        selectionStart = this.props.caretPosition;
        selectionEnd   = this.props.caretPosition;
      } else {
        selectionEnd   = this.props.text.length;
        selectionStart = selectionEnd;
      }

      // Because of the wicg-inert polyfill, the activeElement may not be
      // immediately selectable, we have to wait for observers to run, as
      // described in https://github.com/WICG/inert#performance-and-gotchas
      Promise.resolve().then(() => {
        this.autosuggestTextarea.textarea.setSelectionRange(selectionStart, selectionEnd);
        this.autosuggestTextarea.textarea.focus();
        this.setState({ highlighted: true });
        this.timeout = setTimeout(() => this.setState({ highlighted: false }), 700);
      }).catch(console.error);
    } else if(prevProps.isSubmitting && !this.props.isSubmitting) {
      this.autosuggestTextarea.textarea.focus();
    } else if (this.props.spoiler !== prevProps.spoiler) {
      if (this.props.spoiler) {
        this.spoilerText.input.focus();
      } else if (prevProps.spoiler) {
        this.autosuggestTextarea.textarea.focus();
      }
    }
  };

  setAutosuggestTextarea = (c) => {
    this.autosuggestTextarea = c;
  };

  setSpoilerText = (c) => {
    this.spoilerText = c;
  };

  setRef = c => {
    this.composeForm = c;
  };

  handleEmojiPick = (data) => {
    const { text }     = this.props;
    const position     = this.autosuggestTextarea.textarea.selectionStart;
    const needsSpace   = data.custom && position > 0 && !allowedAroundShortCode.includes(text[position - 1]);

    this.props.onPickEmoji(position, data, needsSpace);
  };

  handleExpirationPick = (data) => {
    const position     = this.autosuggestTextarea.textarea.selectionStart;

    this.props.onPickExpiration(position, data);
  };

  render () {
    const { intl, onPaste, autoFocus } = this.props;
    const { highlighted } = this.state;
    const disabled = this.props.isSubmitting;

    let publishText = '';

    if (this.props.isEditing) {
      publishText = intl.formatMessage(messages.saveChanges);
    } else if (this.props.privacy === 'private' || this.props.privacy === 'direct') {
      publishText = <span className='compose-form__publish-private'><Icon id='lock' /> {intl.formatMessage(messages.publish)}</span>;
    } else {
      publishText = (this.props.privacy !== 'unlisted' && this.props.privacy !== 'public_unlisted' && this.props.privacy !== 'login') ? intl.formatMessage(messages.publishLoud, { publish: intl.formatMessage(messages.publish) }) : intl.formatMessage(messages.publish);
    }

    return (
      <form className='compose-form' onSubmit={this.handleSubmit}>
        <WarningContainer />

        <ReplyIndicatorContainer />

        <div className={`spoiler-input ${this.props.spoiler ? 'spoiler-input--visible' : ''}`} ref={this.setRef} aria-hidden={!this.props.spoiler}>
          <AutosuggestInput
            placeholder={intl.formatMessage(messages.spoiler_placeholder)}
            value={this.props.spoilerText}
            onChange={this.handleChangeSpoilerText}
            onKeyDown={this.handleKeyDown}
            disabled={!this.props.spoiler}
            ref={this.setSpoilerText}
            suggestions={this.props.suggestions}
            onSuggestionsFetchRequested={this.onSuggestionsFetchRequested}
            onSuggestionsClearRequested={this.onSuggestionsClearRequested}
            onSuggestionSelected={this.onSpoilerSuggestionSelected}
            searchTokens={[':']}
            id='cw-spoiler-input'
            className='spoiler-input__input'
            lang={this.props.lang}
            spellCheck
          />
        </div>

        <div className={classNames('compose-form__highlightable', { active: highlighted })}>
          <AutosuggestTextarea
            ref={this.setAutosuggestTextarea}
            placeholder={intl.formatMessage(messages.placeholder)}
            disabled={disabled}
            value={this.props.text}
            onChange={this.handleChange}
            suggestions={this.props.suggestions}
            onFocus={this.handleFocus}
            onKeyDown={this.handleKeyDown}
            onSuggestionsFetchRequested={this.onSuggestionsFetchRequested}
            onSuggestionsClearRequested={this.onSuggestionsClearRequested}
            onSuggestionSelected={this.onSuggestionSelected}
            onPaste={onPaste}
            autoFocus={autoFocus}
            lang={this.props.lang}
          >
<<<<<<< HEAD
            <EmojiPickerDropdown onPickEmoji={this.handleEmojiPick} />
            <ExpirationDropdownContainer onPickExpiration={this.handleExpirationPick} />

=======
>>>>>>> fd284311
            <div className='compose-form__modifiers'>
              <UploadFormContainer />
              <PollFormContainer />
            </div>
          </AutosuggestTextarea>
          <EmojiPickerDropdown onPickEmoji={this.handleEmojiPick} />

          <div className='compose-form__buttons-wrapper'>
            <div className='compose-form__buttons'>
              <UploadButtonContainer />
              <PollButtonContainer />
              <PrivacyDropdownContainer disabled={this.props.isEditing} />
              <SearchabilityDropdownContainer disabled={this.props.isEditing} />
              <SpoilerButtonContainer />
              <LanguageDropdown />
              <MarkdownButtonContainer />
            </div>

            <div className='character-counter__wrapper'>
              <CharacterCounter max={500} text={this.getFulltextForCharacterCounting()} />
            </div>
          </div>
        </div>

        <div className='compose-form__publish'>
          <div className='compose-form__publish-button-wrapper'>
            <Button
              type='submit'
              text={publishText}
              disabled={!this.canSubmit()}
              block
            />
          </div>
        </div>
      </form>
    );
  }

}

export default injectIntl(ComposeForm);<|MERGE_RESOLUTION|>--- conflicted
+++ resolved
@@ -291,18 +291,14 @@
             autoFocus={autoFocus}
             lang={this.props.lang}
           >
-<<<<<<< HEAD
-            <EmojiPickerDropdown onPickEmoji={this.handleEmojiPick} />
-            <ExpirationDropdownContainer onPickExpiration={this.handleExpirationPick} />
-
-=======
->>>>>>> fd284311
+
             <div className='compose-form__modifiers'>
               <UploadFormContainer />
               <PollFormContainer />
             </div>
           </AutosuggestTextarea>
           <EmojiPickerDropdown onPickEmoji={this.handleEmojiPick} />
+          <ExpirationDropdownContainer onPickExpiration={this.handleExpirationPick} />
 
           <div className='compose-form__buttons-wrapper'>
             <div className='compose-form__buttons'>
