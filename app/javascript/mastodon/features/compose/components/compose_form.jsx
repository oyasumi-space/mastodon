import PropTypes from 'prop-types';

import { defineMessages, injectIntl } from 'react-intl';

import classNames from 'classnames';

import ImmutablePropTypes from 'react-immutable-proptypes';
import ImmutablePureComponent from 'react-immutable-pure-component';

import { length } from 'stringz';

import { Icon }  from 'mastodon/components/icon';

import AutosuggestInput from '../../../components/autosuggest_input';
import AutosuggestTextarea from '../../../components/autosuggest_textarea';
import Button from '../../../components/button';
import CircleSelectContainer from '../containers/circle_select_container';
import EmojiPickerDropdown from '../containers/emoji_picker_dropdown_container';
import ExpirationDropdownContainer from '../containers/expiration_dropdown_container';
import LanguageDropdown from '../containers/language_dropdown_container';
import MarkdownButtonContainer from '../containers/markdown_button_container';
import PollButtonContainer from '../containers/poll_button_container';
import PollFormContainer from '../containers/poll_form_container';
import PrivacyDropdownContainer from '../containers/privacy_dropdown_container';
import ReplyIndicatorContainer from '../containers/reply_indicator_container';
import SearchabilityDropdownContainer from '../containers/searchability_dropdown_container';
import SpoilerButtonContainer from '../containers/spoiler_button_container';
import UploadButtonContainer from '../containers/upload_button_container';
import UploadFormContainer from '../containers/upload_form_container';
import WarningContainer from '../containers/warning_container';
import { countableText } from '../util/counter';

import CharacterCounter from './character_counter';

const allowedAroundShortCode = '><\u0085\u0020\u00a0\u1680\u2000\u2001\u2002\u2003\u2004\u2005\u2006\u2007\u2008\u2009\u200a\u202f\u205f\u3000\u2028\u2029\u0009\u000a\u000b\u000c\u000d';

const messages = defineMessages({
  placeholder: { id: 'compose_form.placeholder', defaultMessage: 'What is on your mind?' },
  spoiler_placeholder: { id: 'compose_form.spoiler_placeholder', defaultMessage: 'Write your warning here' },
  publish: { id: 'compose_form.publish', defaultMessage: 'Publish' },
  publishLoud: { id: 'compose_form.publish_loud', defaultMessage: '{publish}!' },
  saveChanges: { id: 'compose_form.save_changes', defaultMessage: 'Save changes' },
});

class ComposeForm extends ImmutablePureComponent {

  static contextTypes = {
    router: PropTypes.object,
  };

  static propTypes = {
    intl: PropTypes.object.isRequired,
    text: PropTypes.string.isRequired,
    suggestions: ImmutablePropTypes.list,
    spoiler: PropTypes.bool,
    privacy: PropTypes.string,
    searchability: PropTypes.string,
    spoilerText: PropTypes.string,
    focusDate: PropTypes.instanceOf(Date),
    caretPosition: PropTypes.number,
    preselectDate: PropTypes.instanceOf(Date),
    isSubmitting: PropTypes.bool,
    isChangingUpload: PropTypes.bool,
    isEditing: PropTypes.bool,
    isUploading: PropTypes.bool,
    onChange: PropTypes.func.isRequired,
    onSubmit: PropTypes.func.isRequired,
    onClearSuggestions: PropTypes.func.isRequired,
    onFetchSuggestions: PropTypes.func.isRequired,
    onSuggestionSelected: PropTypes.func.isRequired,
    onChangeSpoilerText: PropTypes.func.isRequired,
    onPaste: PropTypes.func.isRequired,
    onPickEmoji: PropTypes.func.isRequired,
    onPickExpiration: PropTypes.func.isRequired,
    autoFocus: PropTypes.bool,
    anyMedia: PropTypes.bool,
    isInReply: PropTypes.bool,
    singleColumn: PropTypes.bool,
    lang: PropTypes.string,
    circleId: PropTypes.string,
  };

  static defaultProps = {
    autoFocus: false,
  };

  state = {
    highlighted: false,
  };

  handleChange = (e) => {
    this.props.onChange(e.target.value);
  };

  handleKeyDown = (e) => {
    if (e.keyCode === 13 && (e.ctrlKey || e.metaKey)) {
      this.handleSubmit();
    }
  };

  getFulltextForCharacterCounting = () => {
    return [this.props.spoiler? this.props.spoilerText: '', countableText(this.props.text)].join('');
  };

  canSubmit = () => {
    const { isSubmitting, isChangingUpload, isUploading, anyMedia, privacy, circleId } = this.props;
    const fulltext = this.getFulltextForCharacterCounting();
    const isOnlyWhitespace = fulltext.length !== 0 && fulltext.trim().length === 0;

<<<<<<< HEAD
    return !(isSubmitting || isUploading || isChangingUpload || length(fulltext) > 143 || (isOnlyWhitespace && !anyMedia));
=======
    return !(isSubmitting || isUploading || isChangingUpload || length(fulltext) > 500 || (isOnlyWhitespace && !anyMedia) || (privacy === 'circle' && !circleId));
>>>>>>> 6a5ea619
  };

  handleSubmit = (e) => {
    if (this.props.text !== this.autosuggestTextarea.textarea.value) {
      // Something changed the text inside the textarea (e.g. browser extensions like Grammarly)
      // Update the state to match the current text
      this.props.onChange(this.autosuggestTextarea.textarea.value);
    }

    if (!this.canSubmit()) {
      return;
    }

    this.props.onSubmit(this.context.router ? this.context.router.history : null);

    if (e) {
      e.preventDefault();
    }
  };

  onSuggestionsClearRequested = () => {
    this.props.onClearSuggestions();
  };

  onSuggestionsFetchRequested = (token) => {
    this.props.onFetchSuggestions(token);
  };

  onSuggestionSelected = (tokenStart, token, value) => {
    this.props.onSuggestionSelected(tokenStart, token, value, ['text']);
  };

  onSpoilerSuggestionSelected = (tokenStart, token, value) => {
    this.props.onSuggestionSelected(tokenStart, token, value, ['spoiler_text']);
  };

  handleChangeSpoilerText = (e) => {
    this.props.onChangeSpoilerText(e.target.value);
  };

  handleFocus = () => {
    if (this.composeForm && !this.props.singleColumn) {
      const { left, right } = this.composeForm.getBoundingClientRect();
      if (left < 0 || right > (window.innerWidth || document.documentElement.clientWidth)) {
        this.composeForm.scrollIntoView();
      }
    }
  };

  componentDidMount () {
    this._updateFocusAndSelection({ });
  }

  componentWillUnmount () {
    if (this.timeout) clearTimeout(this.timeout);
  }

  componentDidUpdate (prevProps) {
    this._updateFocusAndSelection(prevProps);
  }

  _updateFocusAndSelection = (prevProps) => {
    // This statement does several things:
    // - If we're beginning a reply, and,
    //     - Replying to zero or one users, places the cursor at the end of the textbox.
    //     - Replying to more than one user, selects any usernames past the first;
    //       this provides a convenient shortcut to drop everyone else from the conversation.
    if (this.props.focusDate && this.props.focusDate !== prevProps.focusDate) {
      let selectionEnd, selectionStart;

      if (this.props.preselectDate !== prevProps.preselectDate && this.props.isInReply) {
        selectionEnd   = this.props.text.length;
        selectionStart = this.props.text.search(/\s/) + 1;
      } else if (typeof this.props.caretPosition === 'number') {
        selectionStart = this.props.caretPosition;
        selectionEnd   = this.props.caretPosition;
      } else {
        selectionEnd   = this.props.text.length;
        selectionStart = selectionEnd;
      }

      // Because of the wicg-inert polyfill, the activeElement may not be
      // immediately selectable, we have to wait for observers to run, as
      // described in https://github.com/WICG/inert#performance-and-gotchas
      Promise.resolve().then(() => {
        this.autosuggestTextarea.textarea.setSelectionRange(selectionStart, selectionEnd);
        this.autosuggestTextarea.textarea.focus();
        this.setState({ highlighted: true });
        this.timeout = setTimeout(() => this.setState({ highlighted: false }), 700);
      }).catch(console.error);
    } else if(prevProps.isSubmitting && !this.props.isSubmitting) {
      this.autosuggestTextarea.textarea.focus();
    } else if (this.props.spoiler !== prevProps.spoiler) {
      if (this.props.spoiler) {
        this.spoilerText.input.focus();
      } else if (prevProps.spoiler) {
        this.autosuggestTextarea.textarea.focus();
      }
    }
  };

  setAutosuggestTextarea = (c) => {
    this.autosuggestTextarea = c;
  };

  setSpoilerText = (c) => {
    this.spoilerText = c;
  };

  setRef = c => {
    this.composeForm = c;
  };

  handleEmojiPick = (data) => {
    const { text }     = this.props;
    const position     = this.autosuggestTextarea.textarea.selectionStart;
    const needsSpace   = data.custom && position > 0 && !allowedAroundShortCode.includes(text[position - 1]);

    this.props.onPickEmoji(position, data, needsSpace);
  };

  handleExpirationPick = (data) => {
    const position     = this.autosuggestTextarea.textarea.selectionStart;

    this.props.onPickExpiration(position, data);
  };

  render () {
    const { intl, onPaste, autoFocus } = this.props;
    const { highlighted } = this.state;
    const disabled = this.props.isSubmitting;

    let publishText = '';

    if (this.props.isEditing) {
      publishText = intl.formatMessage(messages.saveChanges);
    } else if (this.props.privacy === 'private' || this.props.privacy === 'direct') {
      publishText = <span className='compose-form__publish-private'><Icon id='lock' /> {intl.formatMessage(messages.publish)}</span>;
    } else {
      publishText = (this.props.privacy !== 'unlisted' && this.props.privacy !== 'public_unlisted' && this.props.privacy !== 'login') ? intl.formatMessage(messages.publishLoud, { publish: intl.formatMessage(messages.publish) }) : intl.formatMessage(messages.publish);
    }

    return (
      <form className='compose-form' onSubmit={this.handleSubmit}>
        <WarningContainer />

        <ReplyIndicatorContainer />

        <div className={`spoiler-input ${this.props.spoiler ? 'spoiler-input--visible' : ''}`} ref={this.setRef} aria-hidden={!this.props.spoiler}>
          <AutosuggestInput
            placeholder={intl.formatMessage(messages.spoiler_placeholder)}
            value={this.props.spoilerText}
            onChange={this.handleChangeSpoilerText}
            onKeyDown={this.handleKeyDown}
            disabled={!this.props.spoiler}
            ref={this.setSpoilerText}
            suggestions={this.props.suggestions}
            onSuggestionsFetchRequested={this.onSuggestionsFetchRequested}
            onSuggestionsClearRequested={this.onSuggestionsClearRequested}
            onSuggestionSelected={this.onSpoilerSuggestionSelected}
            searchTokens={[':']}
            id='cw-spoiler-input'
            className='spoiler-input__input'
            lang={this.props.lang}
            spellCheck
          />
        </div>

        <div className={classNames('compose-form__highlightable', { active: highlighted })}>
          <AutosuggestTextarea
            ref={this.setAutosuggestTextarea}
            placeholder={intl.formatMessage(messages.placeholder)}
            disabled={disabled}
            value={this.props.text}
            onChange={this.handleChange}
            suggestions={this.props.suggestions}
            onFocus={this.handleFocus}
            onKeyDown={this.handleKeyDown}
            onSuggestionsFetchRequested={this.onSuggestionsFetchRequested}
            onSuggestionsClearRequested={this.onSuggestionsClearRequested}
            onSuggestionSelected={this.onSuggestionSelected}
            onPaste={onPaste}
            autoFocus={autoFocus}
            lang={this.props.lang}
          >

            <div className='compose-form__modifiers'>
              <UploadFormContainer />
              <PollFormContainer />
            </div>
          </AutosuggestTextarea>
          <EmojiPickerDropdown onPickEmoji={this.handleEmojiPick} />
          <ExpirationDropdownContainer onPickExpiration={this.handleExpirationPick} />

          <div className='compose-form__buttons-wrapper'>
            <div className='compose-form__buttons'>
              <UploadButtonContainer />
              <PollButtonContainer />
              <PrivacyDropdownContainer disabled={this.props.isEditing} />
              <SearchabilityDropdownContainer disabled={this.props.isEditing} />
              <SpoilerButtonContainer />
              <LanguageDropdown />
              <MarkdownButtonContainer />
            </div>

            <div className='character-counter__wrapper'>
              <CharacterCounter max={143} text={this.getFulltextForCharacterCounting()} />
            </div>
          </div>
        </div>

        <CircleSelectContainer />

        <div className='compose-form__publish'>
          <div className='compose-form__publish-button-wrapper'>
            <Button
              type='submit'
              text={publishText}
              disabled={!this.canSubmit()}
              block
            />
          </div>
        </div>
      </form>
    );
  }

}

export default injectIntl(ComposeForm);<|MERGE_RESOLUTION|>--- conflicted
+++ resolved
@@ -107,11 +107,7 @@
     const fulltext = this.getFulltextForCharacterCounting();
     const isOnlyWhitespace = fulltext.length !== 0 && fulltext.trim().length === 0;
 
-<<<<<<< HEAD
-    return !(isSubmitting || isUploading || isChangingUpload || length(fulltext) > 143 || (isOnlyWhitespace && !anyMedia));
-=======
-    return !(isSubmitting || isUploading || isChangingUpload || length(fulltext) > 500 || (isOnlyWhitespace && !anyMedia) || (privacy === 'circle' && !circleId));
->>>>>>> 6a5ea619
+    return !(isSubmitting || isUploading || isChangingUpload || length(fulltext) > 143 || (isOnlyWhitespace && !anyMedia) || (privacy === 'circle' && !circleId));
   };
 
   handleSubmit = (e) => {
