--- conflicted
+++ resolved
@@ -268,46 +268,6 @@
           />
         </div>
 
-<<<<<<< HEAD
-        <AutosuggestTextarea
-          ref={this.setAutosuggestTextarea}
-          placeholder={intl.formatMessage(messages.placeholder)}
-          disabled={disabled}
-          value={this.props.text}
-          onChange={this.handleChange}
-          suggestions={this.props.suggestions}
-          onFocus={this.handleFocus}
-          onKeyDown={this.handleKeyDown}
-          onSuggestionsFetchRequested={this.onSuggestionsFetchRequested}
-          onSuggestionsClearRequested={this.onSuggestionsClearRequested}
-          onSuggestionSelected={this.onSuggestionSelected}
-          onPaste={onPaste}
-          autoFocus={autoFocus}
-          lang={this.props.lang}
-        >
-          <EmojiPickerDropdown onPickEmoji={this.handleEmojiPick} />
-          <ExpirationDropdownContainer onPickExpiration={this.handleExpirationPick} />
-
-          <div className='compose-form__modifiers'>
-            <UploadFormContainer />
-            <PollFormContainer />
-          </div>
-        </AutosuggestTextarea>
-
-        <div className='compose-form__buttons-wrapper'>
-          <div className='compose-form__buttons'>
-            <UploadButtonContainer />
-            <PollButtonContainer />
-            <PrivacyDropdownContainer disabled={this.props.isEditing} />
-            <SearchabilityDropdownContainer disabled={this.props.isEditing} />
-            <SpoilerButtonContainer />
-            <LanguageDropdown />
-            <MarkdownButtonContainer />
-          </div>
-
-          <div className='character-counter__wrapper'>
-            <CharacterCounter max={500} text={this.getFulltextForCharacterCounting()} />
-=======
         <div className={classNames('compose-form__highlightable', { active: highlighted })}>
           <AutosuggestTextarea
             ref={this.setAutosuggestTextarea}
@@ -326,6 +286,7 @@
             lang={this.props.lang}
           >
             <EmojiPickerDropdown onPickEmoji={this.handleEmojiPick} />
+            <ExpirationDropdownContainer onPickExpiration={this.handleExpirationPick} />
 
             <div className='compose-form__modifiers'>
               <UploadFormContainer />
@@ -338,14 +299,15 @@
               <UploadButtonContainer />
               <PollButtonContainer />
               <PrivacyDropdownContainer disabled={this.props.isEditing} />
+              <SearchabilityDropdownContainer disabled={this.props.isEditing} />
               <SpoilerButtonContainer />
               <LanguageDropdown />
+              <MarkdownButtonContainer />
             </div>
 
             <div className='character-counter__wrapper'>
               <CharacterCounter max={500} text={this.getFulltextForCharacterCounting()} />
             </div>
->>>>>>> 8099ba04
           </div>
         </div>
 
