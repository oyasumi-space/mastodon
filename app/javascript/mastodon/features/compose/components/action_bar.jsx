--- conflicted
+++ resolved
@@ -33,26 +33,6 @@
   const dispatch = useDispatch();
   const intl = useIntl();
 
-<<<<<<< HEAD
-    menu.push({ text: intl.formatMessage(messages.edit_profile), href: '/settings/profile' });
-    menu.push({ text: intl.formatMessage(messages.preferences), href: '/settings/preferences' });
-    menu.push({ text: intl.formatMessage(messages.reaction_deck), to: '/reaction_deck' });
-    menu.push({ text: intl.formatMessage(messages.pins), to: '/pinned' });
-    menu.push(null);
-    menu.push({ text: intl.formatMessage(messages.follow_requests), to: '/follow_requests' });
-    menu.push({ text: intl.formatMessage(messages.bookmarks), to: '/bookmark_categories' });
-    menu.push({ text: intl.formatMessage(messages.favourites), to: '/favourites' });
-    menu.push({ text: intl.formatMessage(messages.emoji_reactions), to: '/emoji_reactions' });
-    menu.push({ text: intl.formatMessage(messages.lists), to: '/lists' });
-    menu.push({ text: intl.formatMessage(messages.followed_tags), to: '/followed_tags' });
-    menu.push(null);
-    menu.push({ text: intl.formatMessage(messages.mutes), to: '/mutes' });
-    menu.push({ text: intl.formatMessage(messages.blocks), to: '/blocks' });
-    menu.push({ text: intl.formatMessage(messages.domain_blocks), to: '/domain_blocks' });
-    menu.push({ text: intl.formatMessage(messages.filters), href: '/filters' });
-    menu.push(null);
-    menu.push({ text: intl.formatMessage(messages.logout), action: this.handleLogout });
-=======
   const handleLogoutClick = useCallback(() => {
     dispatch(openModal({
       modalType: 'CONFIRM',
@@ -64,17 +44,18 @@
       },
     }));
   }, [dispatch, intl]);
->>>>>>> 881e8c11
 
   let menu = [];
 
   menu.push({ text: intl.formatMessage(messages.edit_profile), href: '/settings/profile' });
   menu.push({ text: intl.formatMessage(messages.preferences), href: '/settings/preferences' });
+  menu.push({ text: intl.formatMessage(messages.reaction_deck), to: '/reaction_deck' });
   menu.push({ text: intl.formatMessage(messages.pins), to: '/pinned' });
   menu.push(null);
   menu.push({ text: intl.formatMessage(messages.follow_requests), to: '/follow_requests' });
   menu.push({ text: intl.formatMessage(messages.favourites), to: '/favourites' });
   menu.push({ text: intl.formatMessage(messages.bookmarks), to: '/bookmarks' });
+  menu.push({ text: intl.formatMessage(messages.emoji_reactions), to: '/emoji_reactions' });
   menu.push({ text: intl.formatMessage(messages.lists), to: '/lists' });
   menu.push({ text: intl.formatMessage(messages.followed_tags), to: '/followed_tags' });
   menu.push(null);
