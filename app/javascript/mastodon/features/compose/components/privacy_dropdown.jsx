import PropTypes from 'prop-types';
import { PureComponent } from 'react';

import { injectIntl, defineMessages } from 'react-intl';

import classNames from 'classnames';

import Overlay from 'react-overlays/Overlay';

import CircleIcon from '@/material-icons/400-24px/account_circle.svg?react';
import AlternateEmailIcon from '@/material-icons/400-24px/alternate_email.svg?react';
import BlockIcon from '@/material-icons/400-24px/block.svg?react';
import PublicUnlistedIcon from '@/material-icons/400-24px/cloud.svg?react';
import MutualIcon from '@/material-icons/400-24px/compare_arrows.svg?react';
import LoginIcon from '@/material-icons/400-24px/key.svg?react';
import LockIcon from '@/material-icons/400-24px/lock.svg?react';
import PublicIcon from '@/material-icons/400-24px/public.svg?react';
import QuietTimeIcon from '@/material-icons/400-24px/quiet_time.svg?react';
import ReplyIcon from '@/material-icons/400-24px/reply.svg?react';
import LimitedIcon from '@/material-icons/400-24px/shield.svg?react';
import { DropdownSelector } from 'mastodon/components/dropdown_selector';
import { Icon }  from 'mastodon/components/icon';
import { enabledVisibilites } from 'mastodon/initial_state';

const messages = defineMessages({
  public_short: { id: 'privacy.public.short', defaultMessage: 'Public' },
  public_long: { id: 'privacy.public.long', defaultMessage: 'Anyone on and off Mastodon' },
  unlisted_short: { id: 'privacy.unlisted.short', defaultMessage: 'Quiet public' },
  unlisted_long: { id: 'privacy.unlisted.long', defaultMessage: 'Fewer algorithmic fanfares' },
  public_unlisted_short: { id: 'privacy.public_unlisted.short', defaultMessage: 'Local public' },
  public_unlisted_long: { id: 'privacy.public_unlisted.long', defaultMessage: 'Visible for all without GTL' },
  login_short: { id: 'privacy.login.short', defaultMessage: 'Login only' },
  login_long: { id: 'privacy.login.long', defaultMessage: 'Login user only' },
  private_short: { id: 'privacy.private.short', defaultMessage: 'Followers' },
  private_long: { id: 'privacy.private.long', defaultMessage: 'Only your followers' },
  limited_short: { id: 'privacy.limited.short', defaultMessage: 'Limited' },
  mutual_short: { id: 'privacy.mutual.short', defaultMessage: 'Mutual' },
  mutual_long: { id: 'privacy.mutual.long', defaultMessage: 'Mutual follows only' },
  circle_short: { id: 'privacy.circle.short', defaultMessage: 'Circle' },
  circle_long: { id: 'privacy.circle.long', defaultMessage: 'Circle members only' },
  reply_short: { id: 'privacy.reply.short', defaultMessage: 'Reply' },
  reply_long: { id: 'privacy.reply.long', defaultMessage: 'Reply to limited post' },
  direct_short: { id: 'privacy.direct.short', defaultMessage: 'Specific people' },
  direct_long: { id: 'privacy.direct.long', defaultMessage: 'Everyone mentioned in the post' },
  banned_short: { id: 'privacy.banned.short', defaultMessage: 'No posting' },
  banned_long: { id: 'privacy.banned.long', defaultMessage: 'All public range submissions are disabled. User settings need to be modified.' },
  change_privacy: { id: 'privacy.change', defaultMessage: 'Change post privacy' },
  unlisted_extra: { id: 'privacy.unlisted.additional', defaultMessage: 'This behaves exactly like public, except the post will not appear in live feeds or hashtags, explore, or Mastodon search, even if you are opted-in account-wide.' },
});

class PrivacyDropdown extends PureComponent {

  static propTypes = {
    isUserTouching: PropTypes.func,
    onModalOpen: PropTypes.func,
    onModalClose: PropTypes.func,
    value: PropTypes.string.isRequired,
    onChange: PropTypes.func.isRequired,
    noDirect: PropTypes.bool,
    noLimited: PropTypes.bool,
<<<<<<< HEAD
=======
    replyToLimited: PropTypes.bool,
>>>>>>> 428abf33
    container: PropTypes.func,
    disabled: PropTypes.bool,
    intl: PropTypes.object.isRequired,
  };

  state = {
    open: false,
    placement: 'bottom',
  };

  handleToggle = () => {
    if (this.props.isUserTouching && this.props.isUserTouching()) {
      if (this.state.open) {
        this.props.onModalClose();
      } else {
        this.props.onModalOpen({
          actions: this.options.map(option => ({ ...option, active: option.value === this.props.value })),
          onClick: this.handleModalActionClick,
        });
      }
    } else {
      if (this.state.open && this.activeElement) {
        this.activeElement.focus({ preventScroll: true });
      }
      this.setState({ open: !this.state.open });
    }
  };

  handleModalActionClick = (e) => {
    e.preventDefault();

    const { value } = this.options[e.currentTarget.getAttribute('data-index')];

    this.props.onModalClose();
    this.props.onChange(value);
  };

  handleKeyDown = e => {
    switch(e.key) {
    case 'Escape':
      this.handleClose();
      break;
    }
  };

  handleMouseDown = () => {
    if (!this.state.open) {
      this.activeElement = document.activeElement;
    }
  };

  handleButtonKeyDown = (e) => {
    switch(e.key) {
    case ' ':
    case 'Enter':
      this.handleMouseDown();
      break;
    }
  };

  handleClose = () => {
    if (this.state.open && this.activeElement) {
      this.activeElement.focus({ preventScroll: true });
    }
    this.setState({ open: false });
  };

  handleChange = value => {
    this.props.onChange(value);
  };

  UNSAFE_componentWillMount () {
    const { intl: { formatMessage } } = this.props;

    this.dynamicOptions = [
      { icon: 'reply', iconComponent: ReplyIcon, value: 'reply', text: formatMessage(messages.reply_short), meta: formatMessage(messages.reply_long), extra: formatMessage(messages.limited_short), extraIconComponent: LimitedIcon },
      { icon: 'ban', iconComponent: BlockIcon, value: 'banned', text: formatMessage(messages.banned_short), meta: formatMessage(messages.banned_long) },
    ];

    this.originalOptions = [
      { icon: 'globe', iconComponent: PublicIcon, value: 'public', text: formatMessage(messages.public_short), meta: formatMessage(messages.public_long) },
      { icon: 'cloud', iconComponent: PublicUnlistedIcon, value: 'public_unlisted', text: formatMessage(messages.public_unlisted_short), meta: formatMessage(messages.public_unlisted_long) },
      { icon: 'key', iconComponent: LoginIcon, value: 'login', text: formatMessage(messages.login_short), meta: formatMessage(messages.login_long) },
      { icon: 'unlock', iconComponent: QuietTimeIcon,  value: 'unlisted', text: formatMessage(messages.unlisted_short), meta: formatMessage(messages.unlisted_long), extra: formatMessage(messages.unlisted_extra) },
      { icon: 'lock', iconComponent: LockIcon, value: 'private', text: formatMessage(messages.private_short), meta: formatMessage(messages.private_long) },
      { icon: 'exchange', iconComponent: MutualIcon, value: 'mutual', text: formatMessage(messages.mutual_short), meta: formatMessage(messages.mutual_long), extra: formatMessage(messages.limited_short), extraIconComponent: LimitedIcon },
      { icon: 'user-circle', iconComponent: CircleIcon, value: 'circle', text: formatMessage(messages.circle_short), meta: formatMessage(messages.circle_long), extra: formatMessage(messages.limited_short), extraIconComponent: LimitedIcon },
      { icon: 'at', iconComponent: AlternateEmailIcon, value: 'direct', text: formatMessage(messages.direct_short), meta: formatMessage(messages.direct_long) },
      ...this.dynamicOptions,
    ];

    this.options = [...this.originalOptions];

    if (this.props.noDirect) {
      this.options = this.options.filter((opt) => opt.value !== 'direct');
    }

    if (this.props.noLimited) {
      this.options = this.options.filter((opt) => !['mutual', 'circle'].includes(opt.value));
    }

    if (enabledVisibilites) {
      this.options = this.options.filter((opt) => enabledVisibilites.includes(opt.value));
    }

    if (this.options.length === 0) {
      this.options.push(this.dynamicOptions.find((opt) => opt.value === 'banned'));
      this.props.onChange('banned');
    }

    if (this.props.noLimited) {
      this.selectableOptions = this.selectableOptions.filter((opt) => !['mutual', 'circle'].includes(opt.value));
    }
  }

  setTargetRef = c => {
    this.target = c;
  };

  findTarget = () => {
    return this.target;
  };

  handleOverlayEnter = (state) => {
    this.setState({ placement: state.placement });
  };

  render () {
    const { value, container, disabled, intl, replyToLimited } = this.props;
    const { open, placement } = this.state;

    if (replyToLimited) {
      if (!this.options.some((op) => op.value === 'reply')) {
        this.options.unshift(this.dynamicOptions.find((opt) => opt.value === 'reply'));
      }
    } else {
      if (this.options.some((op) => op.value === 'reply')) {
        this.options = this.options.filter((op) => op.value !== 'reply');
      }
    }

    const valueOption = (disabled ? this.originalOptions : this.options).find(item => item.value === value) || this.options[0];

    return (
      <div ref={this.setTargetRef} onKeyDown={this.handleKeyDown}>
        <button
          type='button'
          title={intl.formatMessage(messages.change_privacy)}
          aria-expanded={open}
          onClick={this.handleToggle}
          onMouseDown={this.handleMouseDown}
          onKeyDown={this.handleButtonKeyDown}
          disabled={disabled}
          className={classNames('dropdown-button', { active: open })}
        >
          <Icon id={valueOption.icon} icon={valueOption.iconComponent} />
          <span className='dropdown-button__label'>{valueOption.text}</span>
        </button>

        <Overlay show={open} offset={[5, 5]} placement={placement} flip target={this.findTarget} container={container} popperConfig={{ strategy: 'fixed', onFirstUpdate: this.handleOverlayEnter }}>
          {({ props, placement }) => (
            <div {...props}>
              <div className={`dropdown-animation privacy-dropdown__dropdown ${placement}`}>
                <DropdownSelector
                  items={this.options}
                  value={value}
                  onClose={this.handleClose}
                  onChange={this.handleChange}
                />
              </div>
            </div>
          )}
        </Overlay>
      </div>
    );
  }

}

export default injectIntl(PrivacyDropdown);<|MERGE_RESOLUTION|>--- conflicted
+++ resolved
@@ -58,10 +58,7 @@
     onChange: PropTypes.func.isRequired,
     noDirect: PropTypes.bool,
     noLimited: PropTypes.bool,
-<<<<<<< HEAD
-=======
     replyToLimited: PropTypes.bool,
->>>>>>> 428abf33
     container: PropTypes.func,
     disabled: PropTypes.bool,
     intl: PropTypes.object.isRequired,
@@ -170,10 +167,6 @@
     if (this.options.length === 0) {
       this.options.push(this.dynamicOptions.find((opt) => opt.value === 'banned'));
       this.props.onChange('banned');
-    }
-
-    if (this.props.noLimited) {
-      this.selectableOptions = this.selectableOptions.filter((opt) => !['mutual', 'circle'].includes(opt.value));
     }
   }
 
