import PropTypes from 'prop-types';
import { PureComponent } from 'react';

import { injectIntl, defineMessages } from 'react-intl';

import classNames from 'classnames';


import { ReactComponent as AlternateEmailIcon } from '@material-symbols/svg-600/outlined/alternate_email.svg';
import { ReactComponent as LockIcon } from '@material-symbols/svg-600/outlined/lock.svg';
import { ReactComponent as LockOpenIcon } from '@material-symbols/svg-600/outlined/lock_open.svg';
import { ReactComponent as PublicIcon } from '@material-symbols/svg-600/outlined/public.svg';
import { supportsPassiveEvents } from 'detect-passive-events';
import Overlay from 'react-overlays/Overlay';


import { Icon }  from 'mastodon/components/icon';
import { enableLoginPrivacy, enableLocalPrivacy } from 'mastodon/initial_state';

import { IconButton } from '../../../components/icon_button';

const messages = defineMessages({
  public_short: { id: 'privacy.public.short', defaultMessage: 'Public' },
  public_long: { id: 'privacy.public.long', defaultMessage: 'Visible for all' },
  unlisted_short: { id: 'privacy.unlisted.short', defaultMessage: 'Unlisted' },
  unlisted_long: { id: 'privacy.unlisted.long', defaultMessage: 'Visible for all, but opted-out of discovery features' },
  public_unlisted_short: { id: 'privacy.public_unlisted.short', defaultMessage: 'Public unlisted' },
  public_unlisted_long: { id: 'privacy.public_unlisted.long', defaultMessage: 'Visible for all without GTL' },
  login_short: { id: 'privacy.login.short', defaultMessage: 'Login only' },
  login_long: { id: 'privacy.login.long', defaultMessage: 'Login user only' },
  private_short: { id: 'privacy.private.short', defaultMessage: 'Followers only' },
  private_long: { id: 'privacy.private.long', defaultMessage: 'Visible for followers only' },
  mutual_short: { id: 'privacy.mutual.short', defaultMessage: 'Mutual' },
  mutual_long: { id: 'privacy.mutual.long', defaultMessage: 'Mutual follows only' },
  circle_short: { id: 'privacy.circle.short', defaultMessage: 'Circle' },
  circle_long: { id: 'privacy.circle.long', defaultMessage: 'Circle members only' },
  direct_short: { id: 'privacy.direct.short', defaultMessage: 'Mentioned people only' },
  direct_long: { id: 'privacy.direct.long', defaultMessage: 'Visible for mentioned users only' },
  change_privacy: { id: 'privacy.change', defaultMessage: 'Adjust status privacy' },
});

const listenerOptions = supportsPassiveEvents ? { passive: true, capture: true } : true;

class PrivacyDropdownMenu extends PureComponent {

  static propTypes = {
    style: PropTypes.object,
    items: PropTypes.array.isRequired,
    value: PropTypes.string.isRequired,
    onClose: PropTypes.func.isRequired,
    onChange: PropTypes.func.isRequired,
  };

  handleDocumentClick = e => {
    if (this.node && !this.node.contains(e.target)) {
      this.props.onClose();
      e.stopPropagation();
    }
  };

  handleKeyDown = e => {
    const { items } = this.props;
    const value = e.currentTarget.getAttribute('data-index');
    const index = items.findIndex(item => {
      return (item.value === value);
    });
    let element = null;

    switch(e.key) {
    case 'Escape':
      this.props.onClose();
      break;
    case 'Enter':
      this.handleClick(e);
      break;
    case 'ArrowDown':
      element = this.node.childNodes[index + 1] || this.node.firstChild;
      break;
    case 'ArrowUp':
      element = this.node.childNodes[index - 1] || this.node.lastChild;
      break;
    case 'Tab':
      if (e.shiftKey) {
        element = this.node.childNodes[index - 1] || this.node.lastChild;
      } else {
        element = this.node.childNodes[index + 1] || this.node.firstChild;
      }
      break;
    case 'Home':
      element = this.node.firstChild;
      break;
    case 'End':
      element = this.node.lastChild;
      break;
    }

    if (element) {
      element.focus();
      this.props.onChange(element.getAttribute('data-index'));
      e.preventDefault();
      e.stopPropagation();
    }
  };

  handleClick = e => {
    const value = e.currentTarget.getAttribute('data-index');

    e.preventDefault();

    this.props.onClose();
    this.props.onChange(value);
  };

  componentDidMount () {
    document.addEventListener('click', this.handleDocumentClick, { capture: true });
    document.addEventListener('touchend', this.handleDocumentClick, listenerOptions);
    if (this.focusedItem) this.focusedItem.focus({ preventScroll: true });
  }

  componentWillUnmount () {
    document.removeEventListener('click', this.handleDocumentClick, { capture: true });
    document.removeEventListener('touchend', this.handleDocumentClick, listenerOptions);
  }

  setRef = c => {
    this.node = c;
  };

  setFocusRef = c => {
    this.focusedItem = c;
  };
  
  render () {
    const { style, items, value } = this.props;

    return (
      <div style={{ ...style }} role='listbox' ref={this.setRef}>
        {items.map(item => (
          <div role='option' tabIndex={0} key={item.value} data-index={item.value} onKeyDown={this.handleKeyDown} onClick={this.handleClick} className={classNames('privacy-dropdown__option', { active: item.value === value })} aria-selected={item.value === value} ref={item.value === value ? this.setFocusRef : null}>
            <div className='privacy-dropdown__option__icon'>
              <Icon id={item.icon} icon={item.iconComponent} />
            </div>

            <div className='privacy-dropdown__option__content'>
              <strong>{item.text}</strong>
              {item.meta}
            </div>
          </div>
        ))}
      </div>
    );
  }

}

class PrivacyDropdown extends PureComponent {

  static propTypes = {
    isUserTouching: PropTypes.func,
    onModalOpen: PropTypes.func,
    onModalClose: PropTypes.func,
    value: PropTypes.string.isRequired,
    onChange: PropTypes.func.isRequired,
    noDirect: PropTypes.bool,
    container: PropTypes.func,
    disabled: PropTypes.bool,
    intl: PropTypes.object.isRequired,
  };

  state = {
    open: false,
    placement: 'bottom',
  };

  handleToggle = () => {
    if (this.props.isUserTouching && this.props.isUserTouching()) {
      if (this.state.open) {
        this.props.onModalClose();
      } else {
        this.props.onModalOpen({
          actions: this.options.map(option => ({ ...option, active: option.value === this.props.value })),
          onClick: this.handleModalActionClick,
        });
      }
    } else {
      if (this.state.open && this.activeElement) {
        this.activeElement.focus({ preventScroll: true });
      }
      this.setState({ open: !this.state.open });
    }
  };

  handleModalActionClick = (e) => {
    e.preventDefault();

    const { value } = this.options[e.currentTarget.getAttribute('data-index')];

    this.props.onModalClose();
    this.props.onChange(value);
  };

  handleKeyDown = e => {
    switch(e.key) {
    case 'Escape':
      this.handleClose();
      break;
    }
  };

  handleMouseDown = () => {
    if (!this.state.open) {
      this.activeElement = document.activeElement;
    }
  };

  handleButtonKeyDown = (e) => {
    switch(e.key) {
    case ' ':
    case 'Enter':
      this.handleMouseDown();
      break;
    }
  };

  handleClose = () => {
    if (this.state.open && this.activeElement) {
      this.activeElement.focus({ preventScroll: true });
    }
    this.setState({ open: false });
  };

  handleChange = value => {
    this.props.onChange(value);
  };

  UNSAFE_componentWillMount () {
    const { intl: { formatMessage } } = this.props;

    this.options = [
<<<<<<< HEAD
      { icon: 'globe', value: 'public', text: formatMessage(messages.public_short), meta: formatMessage(messages.public_long) },
      { icon: 'cloud', value: 'public_unlisted', text: formatMessage(messages.public_unlisted_short), meta: formatMessage(messages.public_unlisted_long) },
      { icon: 'key', value: 'login', text: formatMessage(messages.login_short), meta: formatMessage(messages.login_long) },
      { icon: 'unlock', value: 'unlisted', text: formatMessage(messages.unlisted_short), meta: formatMessage(messages.unlisted_long) },
      { icon: 'lock', value: 'private', text: formatMessage(messages.private_short), meta: formatMessage(messages.private_long) },
      { icon: 'exchange', value: 'mutual', text: formatMessage(messages.mutual_short), meta: formatMessage(messages.mutual_long) },
      { icon: 'user-circle', value: 'circle', text: formatMessage(messages.circle_short), meta: formatMessage(messages.circle_long) },
      { icon: 'at', value: 'direct', text: formatMessage(messages.direct_short), meta: formatMessage(messages.direct_long) },
=======
      { icon: 'globe', iconComponent: PublicIcon, value: 'public', text: formatMessage(messages.public_short), meta: formatMessage(messages.public_long) },
      { icon: 'unlock', iconComponent: LockOpenIcon,  value: 'unlisted', text: formatMessage(messages.unlisted_short), meta: formatMessage(messages.unlisted_long) },
      { icon: 'lock', iconComponent: LockIcon, value: 'private', text: formatMessage(messages.private_short), meta: formatMessage(messages.private_long) },
>>>>>>> 49b8433c
    ];
    this.selectableOptions = [...this.options];

    if (!enableLoginPrivacy) {
      this.selectableOptions = this.selectableOptions.filter((opt) => opt.value !== 'login');
    }

    if (!enableLocalPrivacy) {
      this.selectableOptions = this.selectableOptions.filter((opt) => opt.value !== 'public_unlisted');
    }

<<<<<<< HEAD
    if (this.props.noDirect) {
      this.selectableOptions = this.selectableOptions.filter((opt) => opt.value !== 'direct');
=======
    if (!this.props.noDirect) {
      this.options.push(
        { icon: 'at', iconComponent: AlternateEmailIcon, value: 'direct', text: formatMessage(messages.direct_short), meta: formatMessage(messages.direct_long) },
      );
>>>>>>> 49b8433c
    }
  }

  setTargetRef = c => {
    this.target = c;
  };

  findTarget = () => {
    return this.target;
  };

  handleOverlayEnter = (state) => {
    this.setState({ placement: state.placement });
  };

  render () {
    const { value, container, disabled, intl } = this.props;
    const { open, placement } = this.state;

    const valueOption = this.options.find(item => item.value === value) || this.options[0];

    return (
      <div ref={this.setTargetRef} onKeyDown={this.handleKeyDown}>
        <IconButton
          className='privacy-dropdown__value-icon'
          icon={valueOption.icon}
          iconComponent={valueOption.iconComponent}
          title={intl.formatMessage(messages.change_privacy)}
          size={18}
          expanded={open}
          active={open}
          inverted
          onClick={this.handleToggle}
          onMouseDown={this.handleMouseDown}
          onKeyDown={this.handleButtonKeyDown}
          style={{ height: null, lineHeight: '27px' }}
          disabled={disabled}
        />

        <Overlay show={open} placement={placement} flip target={this.findTarget} container={container} popperConfig={{ strategy: 'fixed', onFirstUpdate: this.handleOverlayEnter }}>
          {({ props, placement }) => (
            <div {...props}>
              <div className={`dropdown-animation privacy-dropdown__dropdown ${placement}`}>
                <PrivacyDropdownMenu
                  items={this.selectableOptions}
                  value={value}
                  onClose={this.handleClose}
                  onChange={this.handleChange}
                />
              </div>
            </div>
          )}
        </Overlay>
      </div>
    );
  }

}

export default injectIntl(PrivacyDropdown);<|MERGE_RESOLUTION|>--- conflicted
+++ resolved
@@ -6,7 +6,11 @@
 import classNames from 'classnames';
 
 
+import { ReactComponent as CircleIcon } from '@material-symbols/svg-600/outlined/account_circle.svg';
 import { ReactComponent as AlternateEmailIcon } from '@material-symbols/svg-600/outlined/alternate_email.svg';
+import { ReactComponent as PublicUnlistedIcon } from '@material-symbols/svg-600/outlined/cloud.svg';
+import { ReactComponent as MutualIcon } from '@material-symbols/svg-600/outlined/compare_arrows.svg';
+import { ReactComponent as LoginIcon } from '@material-symbols/svg-600/outlined/key.svg';
 import { ReactComponent as LockIcon } from '@material-symbols/svg-600/outlined/lock.svg';
 import { ReactComponent as LockOpenIcon } from '@material-symbols/svg-600/outlined/lock_open.svg';
 import { ReactComponent as PublicIcon } from '@material-symbols/svg-600/outlined/public.svg';
@@ -237,20 +241,13 @@
     const { intl: { formatMessage } } = this.props;
 
     this.options = [
-<<<<<<< HEAD
-      { icon: 'globe', value: 'public', text: formatMessage(messages.public_short), meta: formatMessage(messages.public_long) },
-      { icon: 'cloud', value: 'public_unlisted', text: formatMessage(messages.public_unlisted_short), meta: formatMessage(messages.public_unlisted_long) },
-      { icon: 'key', value: 'login', text: formatMessage(messages.login_short), meta: formatMessage(messages.login_long) },
-      { icon: 'unlock', value: 'unlisted', text: formatMessage(messages.unlisted_short), meta: formatMessage(messages.unlisted_long) },
-      { icon: 'lock', value: 'private', text: formatMessage(messages.private_short), meta: formatMessage(messages.private_long) },
-      { icon: 'exchange', value: 'mutual', text: formatMessage(messages.mutual_short), meta: formatMessage(messages.mutual_long) },
-      { icon: 'user-circle', value: 'circle', text: formatMessage(messages.circle_short), meta: formatMessage(messages.circle_long) },
-      { icon: 'at', value: 'direct', text: formatMessage(messages.direct_short), meta: formatMessage(messages.direct_long) },
-=======
       { icon: 'globe', iconComponent: PublicIcon, value: 'public', text: formatMessage(messages.public_short), meta: formatMessage(messages.public_long) },
-      { icon: 'unlock', iconComponent: LockOpenIcon,  value: 'unlisted', text: formatMessage(messages.unlisted_short), meta: formatMessage(messages.unlisted_long) },
+      { icon: 'cloud', iconComponent: PublicUnlistedIcon, value: 'public_unlisted', text: formatMessage(messages.public_unlisted_short), meta: formatMessage(messages.public_unlisted_long) },
+      { icon: 'key', iconComponent: LoginIcon, value: 'login', text: formatMessage(messages.login_short), meta: formatMessage(messages.login_long) },
+      { icon: 'unlock', iconComponent: LockOpenIcon, value: 'unlisted', text: formatMessage(messages.unlisted_short), meta: formatMessage(messages.unlisted_long) },
       { icon: 'lock', iconComponent: LockIcon, value: 'private', text: formatMessage(messages.private_short), meta: formatMessage(messages.private_long) },
->>>>>>> 49b8433c
+      { icon: 'exchange', iconComponent: MutualIcon, value: 'mutual', text: formatMessage(messages.mutual_short), meta: formatMessage(messages.mutual_long) },
+      { icon: 'user-circle', iconComponent: CircleIcon, value: 'circle', text: formatMessage(messages.circle_short), meta: formatMessage(messages.circle_long) },
     ];
     this.selectableOptions = [...this.options];
 
@@ -262,15 +259,10 @@
       this.selectableOptions = this.selectableOptions.filter((opt) => opt.value !== 'public_unlisted');
     }
 
-<<<<<<< HEAD
-    if (this.props.noDirect) {
-      this.selectableOptions = this.selectableOptions.filter((opt) => opt.value !== 'direct');
-=======
     if (!this.props.noDirect) {
       this.options.push(
         { icon: 'at', iconComponent: AlternateEmailIcon, value: 'direct', text: formatMessage(messages.direct_short), meta: formatMessage(messages.direct_long) },
       );
->>>>>>> 49b8433c
     }
   }
 
