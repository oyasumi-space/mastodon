--- conflicted
+++ resolved
@@ -16,12 +16,9 @@
 import LockIcon from '@/material-icons/400-24px/lock.svg?react';
 import PublicIcon from '@/material-icons/400-24px/public.svg?react';
 import QuietTimeIcon from '@/material-icons/400-24px/quiet_time.svg?react';
-<<<<<<< HEAD
 import ReplyIcon from '@/material-icons/400-24px/reply.svg?react';
 import LimitedIcon from '@/material-icons/400-24px/shield.svg?react';
-=======
 import { DropdownSelector } from 'mastodon/components/dropdown_selector';
->>>>>>> b42661ba
 import { Icon }  from 'mastodon/components/icon';
 import { enabledVisibilites } from 'mastodon/initial_state';
 
@@ -137,7 +134,7 @@
     const { intl: { formatMessage } } = this.props;
 
     this.dynamicOptions = [
-      { icon: 'reply', iconComponent: ReplyIcon, value: 'reply', text: formatMessage(messages.reply_short), meta: formatMessage(messages.reply_long), extra: formatMessage(messages.limited_short), extraIcomComponent: LimitedIcon },
+      { icon: 'reply', iconComponent: ReplyIcon, value: 'reply', text: formatMessage(messages.reply_short), meta: formatMessage(messages.reply_long), extra: formatMessage(messages.limited_short), extraIconComponent: LimitedIcon },
       { icon: 'ban', iconComponent: BlockIcon, value: 'banned', text: formatMessage(messages.banned_short), meta: formatMessage(messages.banned_long) },
     ];
 
@@ -147,8 +144,8 @@
       { icon: 'key', iconComponent: LoginIcon, value: 'login', text: formatMessage(messages.login_short), meta: formatMessage(messages.login_long) },
       { icon: 'unlock', iconComponent: QuietTimeIcon,  value: 'unlisted', text: formatMessage(messages.unlisted_short), meta: formatMessage(messages.unlisted_long), extra: formatMessage(messages.unlisted_extra) },
       { icon: 'lock', iconComponent: LockIcon, value: 'private', text: formatMessage(messages.private_short), meta: formatMessage(messages.private_long) },
-      { icon: 'exchange', iconComponent: MutualIcon, value: 'mutual', text: formatMessage(messages.mutual_short), meta: formatMessage(messages.mutual_long), extra: formatMessage(messages.limited_short), extraIcomComponent: LimitedIcon },
-      { icon: 'user-circle', iconComponent: CircleIcon, value: 'circle', text: formatMessage(messages.circle_short), meta: formatMessage(messages.circle_long), extra: formatMessage(messages.limited_short), extraIcomComponent: LimitedIcon },
+      { icon: 'exchange', iconComponent: MutualIcon, value: 'mutual', text: formatMessage(messages.mutual_short), meta: formatMessage(messages.mutual_long), extra: formatMessage(messages.limited_short), extraIconComponent: LimitedIcon },
+      { icon: 'user-circle', iconComponent: CircleIcon, value: 'circle', text: formatMessage(messages.circle_short), meta: formatMessage(messages.circle_long), extra: formatMessage(messages.limited_short), extraIconComponent: LimitedIcon },
       { icon: 'at', iconComponent: AlternateEmailIcon, value: 'direct', text: formatMessage(messages.direct_short), meta: formatMessage(messages.direct_long) },
       ...this.dynamicOptions,
     ];
