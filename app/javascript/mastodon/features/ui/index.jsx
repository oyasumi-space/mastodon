import PropTypes from 'prop-types';
import { PureComponent } from 'react';

import { defineMessages, injectIntl } from 'react-intl';

import classNames from 'classnames';
import { Redirect, Route, withRouter } from 'react-router-dom';

import { connect } from 'react-redux';

import { debounce } from 'lodash';
import { HotKeys } from 'react-hotkeys';

import { focusApp, unfocusApp, changeLayout } from 'mastodon/actions/app';
import { synchronouslySubmitMarkers, submitMarkers, fetchMarkers } from 'mastodon/actions/markers';
import { INTRODUCTION_VERSION } from 'mastodon/actions/onboarding';
import PictureInPicture from 'mastodon/features/picture_in_picture';
import { layoutFromWindow } from 'mastodon/is_mobile';
import { WithRouterPropTypes } from 'mastodon/utils/react_router';

import { uploadCompose, resetCompose, changeComposeSpoilerness } from '../../actions/compose';
import { clearHeight } from '../../actions/height_cache';
import { expandNotifications } from '../../actions/notifications';
import { fetchServer, fetchServerTranslationLanguages } from '../../actions/server';
import { expandHomeTimeline } from '../../actions/timelines';
import initialState, { me, owner, singleUserMode, trendsEnabled, trendsAsLanding } from '../../initial_state';

import BundleColumnError from './components/bundle_column_error';
import Header from './components/header';
import UploadArea from './components/upload_area';
import ColumnsAreaContainer from './containers/columns_area_container';
import LoadingBarContainer from './containers/loading_bar_container';
import ModalContainer from './containers/modal_container';
import NotificationsContainer from './containers/notifications_container';
import {
  Compose,
  Status,
  GettingStarted,
  KeyboardShortcuts,
  Firehose,
  AccountTimeline,
  AccountGallery,
  HomeTimeline,
  Followers,
  Following,
  Reblogs,
  Favourites,
  EmojiReactions,
  StatusReferences,
  MentionedUsers,
  DirectTimeline,
  HashtagTimeline,
  AntennaTimeline,
  Notifications,
  NotificationRequests,
  NotificationRequest,
  FollowRequests,
  FavouritedStatuses,
  EmojiReactedStatuses,
  BookmarkedStatuses,
  BookmarkCategories,
  BookmarkCategoryStatuses,
  FollowedTags,
  ListTimeline,
  Blocks,
  DomainBlocks,
  Mutes,
  PinnedStatuses,
  Lists,
  Antennas,
  Circles,
  CircleStatuses,
  AntennaSetting,
  Directory,
  Explore,
  ReactionDeck,
  Onboarding,
  About,
  PrivacyPolicy,
  CommunityTimeline,
} from './util/async-components';
import { ColumnsContextProvider } from './util/columns_context';
import { WrappedSwitch, WrappedRoute } from './util/react_router_helpers';
// Dummy import, to make sure that <Status /> ends up in the application bundle.
// Without this it ends up in ~8 very commonly used bundles.
import '../../components/status';

const messages = defineMessages({
  beforeUnload: { id: 'ui.beforeunload', defaultMessage: 'Your draft will be lost if you leave Mastodon.' },
});

const mapStateToProps = state => ({
  layout: state.getIn(['meta', 'layout']),
  isComposing: state.getIn(['compose', 'is_composing']),
  hasComposingText: state.getIn(['compose', 'text']).trim().length !== 0,
  hasMediaAttachments: state.getIn(['compose', 'media_attachments']).size > 0,
  canUploadMore: !state.getIn(['compose', 'media_attachments']).some(x => ['audio', 'video'].includes(x.get('type'))) && state.getIn(['compose', 'media_attachments']).size < 4,
  firstLaunch: state.getIn(['settings', 'introductionVersion'], 0) < INTRODUCTION_VERSION,
  username: state.getIn(['accounts', me, 'username']),
});

const keyMap = {
  help: '?',
  new: 'n',
  search: 's',
  forceNew: 'option+n',
  toggleComposeSpoilers: 'option+x',
  focusColumn: ['1', '2', '3', '4', '5', '6', '7', '8', '9'],
  reply: 'r',
  favourite: 'f',
  boost: 'b',
  mention: 'm',
  open: ['enter', 'o'],
  openProfile: 'p',
  moveDown: ['down', 'j'],
  moveUp: ['up', 'k'],
  back: 'backspace',
  goToHome: 'g h',
  goToNotifications: 'g n',
  goToLocal: 'g l',
  goToFederated: 'g t',
  goToDirect: 'g d',
  goToStart: 'g s',
  goToFavourites: 'g f',
  goToEmojiReactions: 'g e',
  goToPinned: 'g p',
  goToProfile: 'g u',
  goToBlocked: 'g b',
  goToMuted: 'g m',
  goToRequests: 'g r',
  toggleHidden: 'x',
  toggleSensitive: 'h',
  openMedia: 'e',
};

class SwitchingColumnsArea extends PureComponent {

  static contextTypes = {
    identity: PropTypes.object,
  };

  static propTypes = {
    children: PropTypes.node,
    location: PropTypes.object,
    singleColumn: PropTypes.bool,
  };

  UNSAFE_componentWillMount () {
    if (this.props.singleColumn) {
      document.body.classList.toggle('layout-single-column', true);
      document.body.classList.toggle('layout-multiple-columns', false);
    } else {
      document.body.classList.toggle('layout-single-column', false);
      document.body.classList.toggle('layout-multiple-columns', true);
    }
  }

  componentDidUpdate (prevProps) {
    if (![this.props.location.pathname, '/'].includes(prevProps.location.pathname)) {
      this.node.handleChildrenContentChange();
    }

    if (prevProps.singleColumn !== this.props.singleColumn) {
      document.body.classList.toggle('layout-single-column', this.props.singleColumn);
      document.body.classList.toggle('layout-multiple-columns', !this.props.singleColumn);
    }
  }

  setRef = c => {
    if (c) {
      this.node = c;
    }
  };

  render () {
    const { children, singleColumn } = this.props;
    const { signedIn } = this.context.identity;
    const pathName = this.props.location.pathname;

    let redirect;

    if (signedIn) {
      if (singleColumn) {
        redirect = <Redirect from='/' to='/home' exact />;
      } else {
        redirect = <Redirect from='/' to='/deck/getting-started' exact />;
      }
    } else if (singleUserMode && owner && initialState?.accounts[owner]) {
      redirect = <Redirect from='/' to={`/@${initialState.accounts[owner].username}`} exact />;
    } else if (trendsEnabled && trendsAsLanding) {
      redirect = <Redirect from='/' to='/explore' exact />;
    } else {
      redirect = <Redirect from='/' to='/about' exact />;
    }

    return (
      <ColumnsContextProvider multiColumn={!singleColumn}>
        <ColumnsAreaContainer ref={this.setRef} singleColumn={singleColumn}>
          <WrappedSwitch>
            {redirect}

            {singleColumn ? <Redirect from='/deck' to='/home' exact /> : null}
            {singleColumn && pathName.startsWith('/deck/') ? <Redirect from={pathName} to={pathName.slice(5)} /> : null}
            {/* Redirect old bookmarks (without /deck) with home-like routes to the advanced interface */}
            {!singleColumn && pathName === '/getting-started' ? <Redirect from='/getting-started' to='/deck/getting-started' exact /> : null}
            {!singleColumn && pathName === '/home' ? <Redirect from='/home' to='/deck/getting-started' exact /> : null}

            <WrappedRoute path='/getting-started' component={GettingStarted} content={children} />
            <WrappedRoute path='/keyboard-shortcuts' component={KeyboardShortcuts} content={children} />
            <WrappedRoute path='/about' component={About} content={children} />
            <WrappedRoute path='/privacy-policy' component={PrivacyPolicy} content={children} />

            <WrappedRoute path={['/home', '/timelines/home']} component={HomeTimeline} content={children} />
            <Redirect from='/timelines/public' to='/public' exact />
            <Redirect from='/timelines/public/local' to='/public/local' exact />
            <WrappedRoute path='/public' exact component={Firehose} componentParams={{ feedType: 'public' }} content={children} />
            <WrappedRoute path='/public/local' exact component={Firehose} componentParams={{ feedType: 'community' }} content={children} />
            <WrappedRoute path='/public/remote' exact component={Firehose} componentParams={{ feedType: 'public:remote' }} content={children} />
            <WrappedRoute path='/public/local/fixed' exact component={CommunityTimeline} content={children} />
            <WrappedRoute path={['/conversations', '/timelines/direct']} component={DirectTimeline} content={children} />
            <WrappedRoute path='/tags/:id' component={HashtagTimeline} content={children} />
            <WrappedRoute path='/lists/:id' component={ListTimeline} content={children} />
<<<<<<< HEAD
            <WrappedRoute path='/antennasw/:id' component={AntennaSetting} content={children} />
            <WrappedRoute path='/antennast/:id' component={AntennaTimeline} content={children} />
            <WrappedRoute path='/notifications' component={Notifications} content={children} />
=======
            <WrappedRoute path='/notifications' component={Notifications} content={children} exact />
            <WrappedRoute path='/notifications/requests' component={NotificationRequests} content={children} exact />
            <WrappedRoute path='/notifications/requests/:id' component={NotificationRequest} content={children} exact />
>>>>>>> 24319836
            <WrappedRoute path='/favourites' component={FavouritedStatuses} content={children} />
            <WrappedRoute path='/emoji_reactions' component={EmojiReactedStatuses} content={children} />

            <WrappedRoute path='/bookmarks' component={BookmarkedStatuses} content={children} />
            <WrappedRoute path='/bookmark_categories/:id' component={BookmarkCategoryStatuses} content={children} />
            <WrappedRoute path='/bookmark_categories' component={BookmarkCategories} content={children} />
            <WrappedRoute path='/pinned' component={PinnedStatuses} content={children} />
            
            <WrappedRoute path='/reaction_deck' component={ReactionDeck} content={children} />

            <WrappedRoute path='/start' component={Onboarding} content={children} />
            <WrappedRoute path='/directory' component={Directory} content={children} />
            <WrappedRoute path={['/explore', '/search']} component={Explore} content={children} />
            <WrappedRoute path={['/publish', '/statuses/new']} component={Compose} content={children} />

            <WrappedRoute path={['/@:acct', '/accounts/:id']} exact component={AccountTimeline} content={children} />
            <WrappedRoute path='/@:acct/tagged/:tagged?' exact component={AccountTimeline} content={children} />
            <WrappedRoute path={['/@:acct/with_replies', '/accounts/:id/with_replies']} component={AccountTimeline} content={children} componentParams={{ withReplies: true }} />
            <WrappedRoute path={['/accounts/:id/followers', '/users/:acct/followers', '/@:acct/followers']} component={Followers} content={children} />
            <WrappedRoute path={['/accounts/:id/following', '/users/:acct/following', '/@:acct/following']} component={Following} content={children} />
            <WrappedRoute path={['/@:acct/media', '/accounts/:id/media']} component={AccountGallery} content={children} />
            <WrappedRoute path='/@:acct/:statusId' exact component={Status} content={children} />
            <WrappedRoute path='/@:acct/:statusId/reblogs' component={Reblogs} content={children} />
            <WrappedRoute path='/@:acct/:statusId/favourites' component={Favourites} content={children} />
            <WrappedRoute path='/@:acct/:statusId/emoji_reactions' component={EmojiReactions} content={children} />
            <WrappedRoute path='/@:acct/:statusId/references' component={StatusReferences} content={children} />
            <WrappedRoute path='/@:acct/:statusId/mentioned_users' component={MentionedUsers} content={children} />

            {/* Legacy routes, cannot be easily factored with other routes because they share a param name */}
            <WrappedRoute path='/timelines/tag/:id' component={HashtagTimeline} content={children} />
            <WrappedRoute path='/timelines/list/:id' component={ListTimeline} content={children} />
            <WrappedRoute path='/statuses/:statusId' exact component={Status} content={children} />
            <WrappedRoute path='/statuses/:statusId/reblogs' component={Reblogs} content={children} />
            <WrappedRoute path='/statuses/:statusId/favourites' component={Favourites} content={children} />
            <WrappedRoute path='/statuses/:statusId/emoji_reactions' component={EmojiReactions} content={children} />
            <WrappedRoute path='/statuses/:statusId/references' component={StatusReferences} content={children} />

            <WrappedRoute path='/follow_requests' component={FollowRequests} content={children} />
            <WrappedRoute path='/blocks' component={Blocks} content={children} />
            <WrappedRoute path='/domain_blocks' component={DomainBlocks} content={children} />
            <WrappedRoute path='/followed_tags' component={FollowedTags} content={children} />
            <WrappedRoute path='/mutes' component={Mutes} content={children} />
            <WrappedRoute path='/lists' component={Lists} content={children} />
            <WrappedRoute path='/antennasw' component={Antennas} content={children} />
            <WrappedRoute path='/circles/:id' component={CircleStatuses} content={children} />
            <WrappedRoute path='/circles' component={Circles} content={children} />

            <Route component={BundleColumnError} />
          </WrappedSwitch>
        </ColumnsAreaContainer>
      </ColumnsContextProvider>
    );
  }

}

class UI extends PureComponent {

  static contextTypes = {
    identity: PropTypes.object.isRequired,
  };

  static propTypes = {
    dispatch: PropTypes.func.isRequired,
    children: PropTypes.node,
    isComposing: PropTypes.bool,
    hasComposingText: PropTypes.bool,
    hasMediaAttachments: PropTypes.bool,
    canUploadMore: PropTypes.bool,
    intl: PropTypes.object.isRequired,
    layout: PropTypes.string.isRequired,
    firstLaunch: PropTypes.bool,
    username: PropTypes.string,
    ...WithRouterPropTypes,
  };

  state = {
    draggingOver: false,
  };

  handleBeforeUnload = e => {
    const { intl, dispatch, isComposing, hasComposingText, hasMediaAttachments } = this.props;

    dispatch(synchronouslySubmitMarkers());

    if (isComposing && (hasComposingText || hasMediaAttachments)) {
      e.preventDefault();
      // Setting returnValue to any string causes confirmation dialog.
      // Many browsers no longer display this text to users,
      // but we set user-friendly message for other browsers, e.g. Edge.
      e.returnValue = intl.formatMessage(messages.beforeUnload);
    }
  };

  handleWindowFocus = () => {
    this.props.dispatch(focusApp());
    this.props.dispatch(submitMarkers({ immediate: true }));
  };

  handleWindowBlur = () => {
    this.props.dispatch(unfocusApp());
  };

  handleDragEnter = (e) => {
    e.preventDefault();

    if (!this.dragTargets) {
      this.dragTargets = [];
    }

    if (this.dragTargets.indexOf(e.target) === -1) {
      this.dragTargets.push(e.target);
    }

    if (e.dataTransfer && Array.from(e.dataTransfer.types).includes('Files') && this.props.canUploadMore && this.context.identity.signedIn) {
      this.setState({ draggingOver: true });
    }
  };

  handleDragOver = (e) => {
    if (this.dataTransferIsText(e.dataTransfer)) return false;

    e.preventDefault();
    e.stopPropagation();

    try {
      e.dataTransfer.dropEffect = 'copy';
    } catch (err) {

    }

    return false;
  };

  handleDrop = (e) => {
    if (this.dataTransferIsText(e.dataTransfer)) return;

    e.preventDefault();

    this.setState({ draggingOver: false });
    this.dragTargets = [];

    if (e.dataTransfer && e.dataTransfer.files.length >= 1 && this.props.canUploadMore && this.context.identity.signedIn) {
      this.props.dispatch(uploadCompose(e.dataTransfer.files));
    }
  };

  handleDragLeave = (e) => {
    e.preventDefault();
    e.stopPropagation();

    this.dragTargets = this.dragTargets.filter(el => el !== e.target && this.node.contains(el));

    if (this.dragTargets.length > 0) {
      return;
    }

    this.setState({ draggingOver: false });
  };

  dataTransferIsText = (dataTransfer) => {
    return (dataTransfer && Array.from(dataTransfer.types).filter((type) => type === 'text/plain').length === 1);
  };

  closeUploadModal = () => {
    this.setState({ draggingOver: false });
  };

  handleServiceWorkerPostMessage = ({ data }) => {
    if (data.type === 'navigate') {
      this.props.history.push(data.path);
    } else {
      console.warn('Unknown message type:', data.type);
    }
  };

  handleLayoutChange = debounce(() => {
    this.props.dispatch(clearHeight()); // The cached heights are no longer accurate, invalidate
  }, 500, {
    trailing: true,
  });

  handleResize = () => {
    const layout = layoutFromWindow();

    if (layout !== this.props.layout) {
      this.handleLayoutChange.cancel();
      this.props.dispatch(changeLayout({ layout }));
    } else {
      this.handleLayoutChange();
    }
  };

  componentDidMount () {
    const { signedIn } = this.context.identity;

    window.addEventListener('focus', this.handleWindowFocus, false);
    window.addEventListener('blur', this.handleWindowBlur, false);
    window.addEventListener('beforeunload', this.handleBeforeUnload, false);
    window.addEventListener('resize', this.handleResize, { passive: true });

    document.addEventListener('dragenter', this.handleDragEnter, false);
    document.addEventListener('dragover', this.handleDragOver, false);
    document.addEventListener('drop', this.handleDrop, false);
    document.addEventListener('dragleave', this.handleDragLeave, false);
    document.addEventListener('dragend', this.handleDragEnd, false);

    if ('serviceWorker' in  navigator) {
      navigator.serviceWorker.addEventListener('message', this.handleServiceWorkerPostMessage);
    }

    if (signedIn) {
      this.props.dispatch(fetchMarkers());
      this.props.dispatch(expandHomeTimeline());
      this.props.dispatch(expandNotifications());
      this.props.dispatch(fetchServerTranslationLanguages());

      setTimeout(() => this.props.dispatch(fetchServer()), 3000);
    }

    this.hotkeys.__mousetrap__.stopCallback = (e, element) => {
      return ['TEXTAREA', 'SELECT', 'INPUT'].includes(element.tagName);
    };
  }

  componentWillUnmount () {
    window.removeEventListener('focus', this.handleWindowFocus);
    window.removeEventListener('blur', this.handleWindowBlur);
    window.removeEventListener('beforeunload', this.handleBeforeUnload);
    window.removeEventListener('resize', this.handleResize);

    document.removeEventListener('dragenter', this.handleDragEnter);
    document.removeEventListener('dragover', this.handleDragOver);
    document.removeEventListener('drop', this.handleDrop);
    document.removeEventListener('dragleave', this.handleDragLeave);
    document.removeEventListener('dragend', this.handleDragEnd);
  }

  setRef = c => {
    this.node = c;
  };

  handleHotkeyNew = e => {
    e.preventDefault();

    const element = this.node.querySelector('.compose-form__scrollable .autosuggest-textarea__textarea');

    if (element) {
      element.focus();
    }
  };

  handleHotkeySearch = e => {
    e.preventDefault();

    const element = this.node.querySelector('.search__input');

    if (element) {
      element.focus();
    }
  };

  handleHotkeyForceNew = e => {
    this.handleHotkeyNew(e);
    this.props.dispatch(resetCompose());
  };

  handleHotkeyToggleComposeSpoilers = e => {
    e.preventDefault();
    this.props.dispatch(changeComposeSpoilerness());
  };

  handleHotkeyFocusColumn = e => {
    const index  = (e.key * 1) + 1; // First child is drawer, skip that
    const column = this.node.querySelector(`.column:nth-child(${index})`);
    if (!column) return;
    const container = column.querySelector('.scrollable');

    if (container) {
      const status = container.querySelector('.focusable');

      if (status) {
        if (container.scrollTop > status.offsetTop) {
          status.scrollIntoView(true);
        }
        status.focus();
      }
    }
  };

  handleHotkeyBack = () => {
    const { history } = this.props;

    if (history.location?.state?.fromMastodon) {
      history.goBack();
    } else {
      history.push('/');
    }
  };

  setHotkeysRef = c => {
    this.hotkeys = c;
  };

  handleHotkeyToggleHelp = () => {
    if (this.props.location.pathname === '/keyboard-shortcuts') {
      this.props.history.goBack();
    } else {
      this.props.history.push('/keyboard-shortcuts');
    }
  };

  handleHotkeyGoToHome = () => {
    this.props.history.push('/home');
  };

  handleHotkeyGoToNotifications = () => {
    this.props.history.push('/notifications');
  };

  handleHotkeyGoToLocal = () => {
    this.props.history.push('/public/local');
  };

  handleHotkeyGoToFederated = () => {
    this.props.history.push('/public');
  };

  handleHotkeyGoToDirect = () => {
    this.props.history.push('/conversations');
  };

  handleHotkeyGoToStart = () => {
    this.props.history.push('/getting-started');
  };

  handleHotkeyGoToFavourites = () => {
    this.props.history.push('/favourites');
  };

  handleHotkeyGoToEmojiReactions = () => {
    this.props.history.push('/emoji_reactions');
  };

  handleHotkeyGoToPinned = () => {
    this.props.history.push('/pinned');
  };

  handleHotkeyGoToProfile = () => {
    this.props.history.push(`/@${this.props.username}`);
  };

  handleHotkeyGoToBlocked = () => {
    this.props.history.push('/blocks');
  };

  handleHotkeyGoToMuted = () => {
    this.props.history.push('/mutes');
  };

  handleHotkeyGoToRequests = () => {
    this.props.history.push('/follow_requests');
  };

  render () {
    const { draggingOver } = this.state;
    const { children, isComposing, location, layout } = this.props;

    const handlers = {
      help: this.handleHotkeyToggleHelp,
      new: this.handleHotkeyNew,
      search: this.handleHotkeySearch,
      forceNew: this.handleHotkeyForceNew,
      toggleComposeSpoilers: this.handleHotkeyToggleComposeSpoilers,
      focusColumn: this.handleHotkeyFocusColumn,
      back: this.handleHotkeyBack,
      goToHome: this.handleHotkeyGoToHome,
      goToNotifications: this.handleHotkeyGoToNotifications,
      goToLocal: this.handleHotkeyGoToLocal,
      goToFederated: this.handleHotkeyGoToFederated,
      goToDirect: this.handleHotkeyGoToDirect,
      goToStart: this.handleHotkeyGoToStart,
      goToFavourites: this.handleHotkeyGoToFavourites,
      goToEmojiReactions: this.handleHotkeyGoToEmojiReactions,
      goToPinned: this.handleHotkeyGoToPinned,
      goToProfile: this.handleHotkeyGoToProfile,
      goToBlocked: this.handleHotkeyGoToBlocked,
      goToMuted: this.handleHotkeyGoToMuted,
      goToRequests: this.handleHotkeyGoToRequests,
    };

    return (
      <HotKeys keyMap={keyMap} handlers={handlers} ref={this.setHotkeysRef} attach={window} focused>
        <div className={classNames('ui', { 'is-composing': isComposing })} ref={this.setRef}>
          <Header />

          <SwitchingColumnsArea location={location} singleColumn={layout === 'mobile' || layout === 'single-column'}>
            {children}
          </SwitchingColumnsArea>

          {layout !== 'mobile' && <PictureInPicture />}
          <NotificationsContainer />
          <LoadingBarContainer className='loading-bar' />
          <ModalContainer />
          <UploadArea active={draggingOver} onClose={this.closeUploadModal} />
        </div>
      </HotKeys>
    );
  }

}

export default connect(mapStateToProps)(injectIntl(withRouter(UI)));<|MERGE_RESOLUTION|>--- conflicted
+++ resolved
@@ -220,15 +220,11 @@
             <WrappedRoute path={['/conversations', '/timelines/direct']} component={DirectTimeline} content={children} />
             <WrappedRoute path='/tags/:id' component={HashtagTimeline} content={children} />
             <WrappedRoute path='/lists/:id' component={ListTimeline} content={children} />
-<<<<<<< HEAD
             <WrappedRoute path='/antennasw/:id' component={AntennaSetting} content={children} />
             <WrappedRoute path='/antennast/:id' component={AntennaTimeline} content={children} />
-            <WrappedRoute path='/notifications' component={Notifications} content={children} />
-=======
             <WrappedRoute path='/notifications' component={Notifications} content={children} exact />
             <WrappedRoute path='/notifications/requests' component={NotificationRequests} content={children} exact />
             <WrappedRoute path='/notifications/requests/:id' component={NotificationRequest} content={children} exact />
->>>>>>> 24319836
             <WrappedRoute path='/favourites' component={FavouritedStatuses} content={children} />
             <WrappedRoute path='/emoji_reactions' component={EmojiReactedStatuses} content={children} />
 
