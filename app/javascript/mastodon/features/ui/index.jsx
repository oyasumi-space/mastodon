import PropTypes from 'prop-types';
import { PureComponent } from 'react';

import { defineMessages, injectIntl } from 'react-intl';

import classNames from 'classnames';
import { Redirect, Route, withRouter } from 'react-router-dom';

import { connect } from 'react-redux';

import { debounce } from 'lodash';
import { HotKeys } from 'react-hotkeys';

import { focusApp, unfocusApp, changeLayout } from 'mastodon/actions/app';
import { synchronouslySubmitMarkers, submitMarkers, fetchMarkers } from 'mastodon/actions/markers';
import { INTRODUCTION_VERSION } from 'mastodon/actions/onboarding';
import PictureInPicture from 'mastodon/features/picture_in_picture';
import { layoutFromWindow } from 'mastodon/is_mobile';
import { WithRouterPropTypes } from 'mastodon/utils/react_router';

import { uploadCompose, resetCompose, changeComposeSpoilerness } from '../../actions/compose';
import { clearHeight } from '../../actions/height_cache';
import { expandNotifications } from '../../actions/notifications';
import { fetchServer, fetchServerTranslationLanguages } from '../../actions/server';
import { expandHomeTimeline } from '../../actions/timelines';
import initialState, { me, owner, singleUserMode, trendsEnabled, trendsAsLanding } from '../../initial_state';

import BundleColumnError from './components/bundle_column_error';
import Header from './components/header';
import UploadArea from './components/upload_area';
import ColumnsAreaContainer from './containers/columns_area_container';
import LoadingBarContainer from './containers/loading_bar_container';
import ModalContainer from './containers/modal_container';
import NotificationsContainer from './containers/notifications_container';
import {
  Compose,
  Status,
  GettingStarted,
  KeyboardShortcuts,
  Firehose,
  AccountTimeline,
  AccountGallery,
  HomeTimeline,
  Followers,
  Following,
  Reblogs,
  Favourites,
  EmojiReactions,
  StatusReferences,
  MentionedUsers,
  DirectTimeline,
  HashtagTimeline,
  AntennaTimeline,
  Notifications,
  FollowRequests,
  FavouritedStatuses,
  EmojiReactedStatuses,
  BookmarkedStatuses,
  BookmarkCategories,
  BookmarkCategoryStatuses,
  FollowedTags,
  ListTimeline,
  Blocks,
  DomainBlocks,
  Mutes,
  PinnedStatuses,
  Lists,
  Antennas,
  Circles,
  CircleStatuses,
  AntennaSetting,
  Directory,
  Explore,
  ReactionDeck,
  Onboarding,
  About,
  PrivacyPolicy,
  CommunityTimeline,
} from './util/async-components';
import { ColumnsContextProvider } from './util/columns_context';
import { WrappedSwitch, WrappedRoute } from './util/react_router_helpers';
// Dummy import, to make sure that <Status /> ends up in the application bundle.
// Without this it ends up in ~8 very commonly used bundles.
import '../../components/status';

const messages = defineMessages({
  beforeUnload: { id: 'ui.beforeunload', defaultMessage: 'Your draft will be lost if you leave Mastodon.' },
});

const mapStateToProps = state => ({
  layout: state.getIn(['meta', 'layout']),
  isComposing: state.getIn(['compose', 'is_composing']),
  hasComposingText: state.getIn(['compose', 'text']).trim().length !== 0,
  hasMediaAttachments: state.getIn(['compose', 'media_attachments']).size > 0,
  canUploadMore: !state.getIn(['compose', 'media_attachments']).some(x => ['audio', 'video'].includes(x.get('type'))) && state.getIn(['compose', 'media_attachments']).size < 4,
  dropdownMenuIsOpen: state.dropdownMenu.openId !== null,
  firstLaunch: state.getIn(['settings', 'introductionVersion'], 0) < INTRODUCTION_VERSION,
  username: state.getIn(['accounts', me, 'username']),
});

const keyMap = {
  help: '?',
  new: 'n',
  search: 's',
  forceNew: 'option+n',
  toggleComposeSpoilers: 'option+x',
  focusColumn: ['1', '2', '3', '4', '5', '6', '7', '8', '9'],
  reply: 'r',
  favourite: 'f',
  boost: 'b',
  mention: 'm',
  open: ['enter', 'o'],
  openProfile: 'p',
  moveDown: ['down', 'j'],
  moveUp: ['up', 'k'],
  back: 'backspace',
  goToHome: 'g h',
  goToNotifications: 'g n',
  goToLocal: 'g l',
  goToFederated: 'g t',
  goToDirect: 'g d',
  goToStart: 'g s',
  goToFavourites: 'g f',
  goToEmojiReactions: 'g e',
  goToPinned: 'g p',
  goToProfile: 'g u',
  goToBlocked: 'g b',
  goToMuted: 'g m',
  goToRequests: 'g r',
  toggleHidden: 'x',
  toggleSensitive: 'h',
  openMedia: 'e',
};

class SwitchingColumnsArea extends PureComponent {

  static contextTypes = {
    identity: PropTypes.object,
  };

  static propTypes = {
    children: PropTypes.node,
    location: PropTypes.object,
    singleColumn: PropTypes.bool,
  };

  UNSAFE_componentWillMount () {
    if (this.props.singleColumn) {
      document.body.classList.toggle('layout-single-column', true);
      document.body.classList.toggle('layout-multiple-columns', false);
    } else {
      document.body.classList.toggle('layout-single-column', false);
      document.body.classList.toggle('layout-multiple-columns', true);
    }
  }

  componentDidUpdate (prevProps) {
    if (![this.props.location.pathname, '/'].includes(prevProps.location.pathname)) {
      this.node.handleChildrenContentChange();
    }

    if (prevProps.singleColumn !== this.props.singleColumn) {
      document.body.classList.toggle('layout-single-column', this.props.singleColumn);
      document.body.classList.toggle('layout-multiple-columns', !this.props.singleColumn);
    }
  }

  setRef = c => {
    if (c) {
      this.node = c;
    }
  };

  render () {
    const { children, singleColumn } = this.props;
    const { signedIn } = this.context.identity;
    const pathName = this.props.location.pathname;

    let redirect;

    if (signedIn) {
      if (singleColumn) {
        redirect = <Redirect from='/' to='/home' exact />;
      } else {
        redirect = <Redirect from='/' to='/deck/getting-started' exact />;
      }
    } else if (singleUserMode && owner && initialState?.accounts[owner]) {
      redirect = <Redirect from='/' to={`/@${initialState.accounts[owner].username}`} exact />;
    } else if (trendsEnabled && trendsAsLanding) {
      redirect = <Redirect from='/' to='/explore' exact />;
    } else {
      redirect = <Redirect from='/' to='/about' exact />;
    }

    return (
<<<<<<< HEAD
      <ColumnsAreaContainer ref={this.setRef} singleColumn={singleColumn}>
        <WrappedSwitch>
          {redirect}

          {singleColumn ? <Redirect from='/deck' to='/home' exact /> : null}
          {singleColumn && pathName.startsWith('/deck/') ? <Redirect from={pathName} to={pathName.slice(5)} /> : null}
          {/* Redirect old bookmarks (without /deck) with home-like routes to the advanced interface */}
          {!singleColumn && pathName === '/getting-started' ? <Redirect from='/getting-started' to='/deck/getting-started' exact /> : null}
          {!singleColumn && pathName === '/home' ? <Redirect from='/home' to='/deck/getting-started' exact /> : null}

          <WrappedRoute path='/getting-started' component={GettingStarted} content={children} />
          <WrappedRoute path='/keyboard-shortcuts' component={KeyboardShortcuts} content={children} />
          <WrappedRoute path='/about' component={About} content={children} />
          <WrappedRoute path='/privacy-policy' component={PrivacyPolicy} content={children} />

          <WrappedRoute path={['/home', '/timelines/home']} component={HomeTimeline} content={children} />
          <Redirect from='/timelines/public' to='/public' exact />
          <Redirect from='/timelines/public/local' to='/public/local' exact />
          <WrappedRoute path='/public' exact component={Firehose} componentParams={{ feedType: 'public' }} content={children} />
          <WrappedRoute path='/public/local' exact component={Firehose} componentParams={{ feedType: 'community' }} content={children} />
          <WrappedRoute path='/public/remote' exact component={Firehose} componentParams={{ feedType: 'public:remote' }} content={children} />
          <WrappedRoute path='/public/local/fixed' exact component={CommunityTimeline} content={children} />
          <WrappedRoute path={['/conversations', '/timelines/direct']} component={DirectTimeline} content={children} />
          <WrappedRoute path='/tags/:id' component={HashtagTimeline} content={children} />
          <WrappedRoute path='/lists/:id' component={ListTimeline} content={children} />
          <WrappedRoute path='/antennasw/:id' component={AntennaSetting} content={children} />
          <WrappedRoute path='/antennast/:id' component={AntennaTimeline} content={children} />
          <WrappedRoute path='/notifications' component={Notifications} content={children} />
          <WrappedRoute path='/favourites' component={FavouritedStatuses} content={children} />
          <WrappedRoute path='/emoji_reactions' component={EmojiReactedStatuses} content={children} />

          <WrappedRoute path='/bookmarks' component={BookmarkedStatuses} content={children} />
          <WrappedRoute path='/bookmark_categories/:id' component={BookmarkCategoryStatuses} content={children} />
          <WrappedRoute path='/bookmark_categories' component={BookmarkCategories} content={children} />
          <WrappedRoute path='/pinned' component={PinnedStatuses} content={children} />

          <WrappedRoute path='/reaction_deck' component={ReactionDeck} content={children} />

          <WrappedRoute path='/start' exact component={Onboarding} content={children} />
          <WrappedRoute path='/directory' component={Directory} content={children} />
          <WrappedRoute path={['/explore', '/search']} component={Explore} content={children} />
          <WrappedRoute path={['/publish', '/statuses/new']} component={Compose} content={children} />

          <WrappedRoute path={['/@:acct', '/accounts/:id']} exact component={AccountTimeline} content={children} />
          <WrappedRoute path='/@:acct/tagged/:tagged?' exact component={AccountTimeline} content={children} />
          <WrappedRoute path={['/@:acct/with_replies', '/accounts/:id/with_replies']} component={AccountTimeline} content={children} componentParams={{ withReplies: true }} />
          <WrappedRoute path={['/accounts/:id/followers', '/users/:acct/followers', '/@:acct/followers']} component={Followers} content={children} />
          <WrappedRoute path={['/accounts/:id/following', '/users/:acct/following', '/@:acct/following']} component={Following} content={children} />
          <WrappedRoute path={['/@:acct/media', '/accounts/:id/media']} component={AccountGallery} content={children} />
          <WrappedRoute path='/@:acct/:statusId' exact component={Status} content={children} />
          <WrappedRoute path='/@:acct/:statusId/reblogs' component={Reblogs} content={children} />
          <WrappedRoute path='/@:acct/:statusId/favourites' component={Favourites} content={children} />
          <WrappedRoute path='/@:acct/:statusId/emoji_reactions' component={EmojiReactions} content={children} />
          <WrappedRoute path='/@:acct/:statusId/references' component={StatusReferences} content={children} />
          <WrappedRoute path='/@:acct/:statusId/mentioned_users' component={MentionedUsers} content={children} />

          {/* Legacy routes, cannot be easily factored with other routes because they share a param name */}
          <WrappedRoute path='/timelines/tag/:id' component={HashtagTimeline} content={children} />
          <WrappedRoute path='/timelines/list/:id' component={ListTimeline} content={children} />
          <WrappedRoute path='/statuses/:statusId' exact component={Status} content={children} />
          <WrappedRoute path='/statuses/:statusId/reblogs' component={Reblogs} content={children} />
          <WrappedRoute path='/statuses/:statusId/favourites' component={Favourites} content={children} />
          <WrappedRoute path='/statuses/:statusId/emoji_reactions' component={EmojiReactions} content={children} />
          <WrappedRoute path='/statuses/:statusId/references' component={StatusReferences} content={children} />

          <WrappedRoute path='/follow_requests' component={FollowRequests} content={children} />
          <WrappedRoute path='/blocks' component={Blocks} content={children} />
          <WrappedRoute path='/domain_blocks' component={DomainBlocks} content={children} />
          <WrappedRoute path='/followed_tags' component={FollowedTags} content={children} />
          <WrappedRoute path='/mutes' component={Mutes} content={children} />
          <WrappedRoute path='/lists' component={Lists} content={children} />
          <WrappedRoute path='/antennasw' component={Antennas} content={children} />
          <WrappedRoute path='/circles/:id' component={CircleStatuses} content={children} />
          <WrappedRoute path='/circles' component={Circles} content={children} />

          <Route component={BundleColumnError} />
        </WrappedSwitch>
      </ColumnsAreaContainer>
=======
      <ColumnsContextProvider multiColumn={!singleColumn}>
        <ColumnsAreaContainer ref={this.setRef} singleColumn={singleColumn}>
          <WrappedSwitch>
            {redirect}

            {singleColumn ? <Redirect from='/deck' to='/home' exact /> : null}
            {singleColumn && pathName.startsWith('/deck/') ? <Redirect from={pathName} to={pathName.slice(5)} /> : null}
            {/* Redirect old bookmarks (without /deck) with home-like routes to the advanced interface */}
            {!singleColumn && pathName === '/getting-started' ? <Redirect from='/getting-started' to='/deck/getting-started' exact /> : null}
            {!singleColumn && pathName === '/home' ? <Redirect from='/home' to='/deck/getting-started' exact /> : null}

            <WrappedRoute path='/getting-started' component={GettingStarted} content={children} />
            <WrappedRoute path='/keyboard-shortcuts' component={KeyboardShortcuts} content={children} />
            <WrappedRoute path='/about' component={About} content={children} />
            <WrappedRoute path='/privacy-policy' component={PrivacyPolicy} content={children} />

            <WrappedRoute path={['/home', '/timelines/home']} component={HomeTimeline} content={children} />
            <Redirect from='/timelines/public' to='/public' exact />
            <Redirect from='/timelines/public/local' to='/public/local' exact />
            <WrappedRoute path='/public' exact component={Firehose} componentParams={{ feedType: 'public' }} content={children} />
            <WrappedRoute path='/public/local' exact component={Firehose} componentParams={{ feedType: 'community' }} content={children} />
            <WrappedRoute path='/public/remote' exact component={Firehose} componentParams={{ feedType: 'public:remote' }} content={children} />
            <WrappedRoute path={['/conversations', '/timelines/direct']} component={DirectTimeline} content={children} />
            <WrappedRoute path='/tags/:id' component={HashtagTimeline} content={children} />
            <WrappedRoute path='/lists/:id' component={ListTimeline} content={children} />
            <WrappedRoute path='/notifications' component={Notifications} content={children} />
            <WrappedRoute path='/favourites' component={FavouritedStatuses} content={children} />

            <WrappedRoute path='/bookmarks' component={BookmarkedStatuses} content={children} />
            <WrappedRoute path='/pinned' component={PinnedStatuses} content={children} />

            <WrappedRoute path='/start' exact component={Onboarding} content={children} />
            <WrappedRoute path='/directory' component={Directory} content={children} />
            <WrappedRoute path={['/explore', '/search']} component={Explore} content={children} />
            <WrappedRoute path={['/publish', '/statuses/new']} component={Compose} content={children} />

            <WrappedRoute path={['/@:acct', '/accounts/:id']} exact component={AccountTimeline} content={children} />
            <WrappedRoute path='/@:acct/tagged/:tagged?' exact component={AccountTimeline} content={children} />
            <WrappedRoute path={['/@:acct/with_replies', '/accounts/:id/with_replies']} component={AccountTimeline} content={children} componentParams={{ withReplies: true }} />
            <WrappedRoute path={['/accounts/:id/followers', '/users/:acct/followers', '/@:acct/followers']} component={Followers} content={children} />
            <WrappedRoute path={['/accounts/:id/following', '/users/:acct/following', '/@:acct/following']} component={Following} content={children} />
            <WrappedRoute path={['/@:acct/media', '/accounts/:id/media']} component={AccountGallery} content={children} />
            <WrappedRoute path='/@:acct/:statusId' exact component={Status} content={children} />
            <WrappedRoute path='/@:acct/:statusId/reblogs' component={Reblogs} content={children} />
            <WrappedRoute path='/@:acct/:statusId/favourites' component={Favourites} content={children} />

            {/* Legacy routes, cannot be easily factored with other routes because they share a param name */}
            <WrappedRoute path='/timelines/tag/:id' component={HashtagTimeline} content={children} />
            <WrappedRoute path='/timelines/list/:id' component={ListTimeline} content={children} />
            <WrappedRoute path='/statuses/:statusId' exact component={Status} content={children} />
            <WrappedRoute path='/statuses/:statusId/reblogs' component={Reblogs} content={children} />
            <WrappedRoute path='/statuses/:statusId/favourites' component={Favourites} content={children} />

            <WrappedRoute path='/follow_requests' component={FollowRequests} content={children} />
            <WrappedRoute path='/blocks' component={Blocks} content={children} />
            <WrappedRoute path='/domain_blocks' component={DomainBlocks} content={children} />
            <WrappedRoute path='/followed_tags' component={FollowedTags} content={children} />
            <WrappedRoute path='/mutes' component={Mutes} content={children} />
            <WrappedRoute path='/lists' component={Lists} content={children} />

            <Route component={BundleColumnError} />
          </WrappedSwitch>
        </ColumnsAreaContainer>
      </ColumnsContextProvider>
>>>>>>> 12550a6a
    );
  }

}

class UI extends PureComponent {

  static contextTypes = {
    identity: PropTypes.object.isRequired,
  };

  static propTypes = {
    dispatch: PropTypes.func.isRequired,
    children: PropTypes.node,
    isComposing: PropTypes.bool,
    hasComposingText: PropTypes.bool,
    hasMediaAttachments: PropTypes.bool,
    canUploadMore: PropTypes.bool,
    intl: PropTypes.object.isRequired,
    dropdownMenuIsOpen: PropTypes.bool,
    layout: PropTypes.string.isRequired,
    firstLaunch: PropTypes.bool,
    username: PropTypes.string,
    ...WithRouterPropTypes,
  };

  state = {
    draggingOver: false,
  };

  handleBeforeUnload = e => {
    const { intl, dispatch, isComposing, hasComposingText, hasMediaAttachments } = this.props;

    dispatch(synchronouslySubmitMarkers());

    if (isComposing && (hasComposingText || hasMediaAttachments)) {
      e.preventDefault();
      // Setting returnValue to any string causes confirmation dialog.
      // Many browsers no longer display this text to users,
      // but we set user-friendly message for other browsers, e.g. Edge.
      e.returnValue = intl.formatMessage(messages.beforeUnload);
    }
  };

  handleWindowFocus = () => {
    this.props.dispatch(focusApp());
    this.props.dispatch(submitMarkers({ immediate: true }));
  };

  handleWindowBlur = () => {
    this.props.dispatch(unfocusApp());
  };

  handleDragEnter = (e) => {
    e.preventDefault();

    if (!this.dragTargets) {
      this.dragTargets = [];
    }

    if (this.dragTargets.indexOf(e.target) === -1) {
      this.dragTargets.push(e.target);
    }

    if (e.dataTransfer && Array.from(e.dataTransfer.types).includes('Files') && this.props.canUploadMore && this.context.identity.signedIn) {
      this.setState({ draggingOver: true });
    }
  };

  handleDragOver = (e) => {
    if (this.dataTransferIsText(e.dataTransfer)) return false;

    e.preventDefault();
    e.stopPropagation();

    try {
      e.dataTransfer.dropEffect = 'copy';
    } catch (err) {

    }

    return false;
  };

  handleDrop = (e) => {
    if (this.dataTransferIsText(e.dataTransfer)) return;

    e.preventDefault();

    this.setState({ draggingOver: false });
    this.dragTargets = [];

    if (e.dataTransfer && e.dataTransfer.files.length >= 1 && this.props.canUploadMore && this.context.identity.signedIn) {
      this.props.dispatch(uploadCompose(e.dataTransfer.files));
    }
  };

  handleDragLeave = (e) => {
    e.preventDefault();
    e.stopPropagation();

    this.dragTargets = this.dragTargets.filter(el => el !== e.target && this.node.contains(el));

    if (this.dragTargets.length > 0) {
      return;
    }

    this.setState({ draggingOver: false });
  };

  dataTransferIsText = (dataTransfer) => {
    return (dataTransfer && Array.from(dataTransfer.types).filter((type) => type === 'text/plain').length === 1);
  };

  closeUploadModal = () => {
    this.setState({ draggingOver: false });
  };

  handleServiceWorkerPostMessage = ({ data }) => {
    if (data.type === 'navigate') {
      this.props.history.push(data.path);
    } else {
      console.warn('Unknown message type:', data.type);
    }
  };

  handleLayoutChange = debounce(() => {
    this.props.dispatch(clearHeight()); // The cached heights are no longer accurate, invalidate
  }, 500, {
    trailing: true,
  });

  handleResize = () => {
    const layout = layoutFromWindow();

    if (layout !== this.props.layout) {
      this.handleLayoutChange.cancel();
      this.props.dispatch(changeLayout({ layout }));
    } else {
      this.handleLayoutChange();
    }
  };

  componentDidMount () {
    const { signedIn } = this.context.identity;

    window.addEventListener('focus', this.handleWindowFocus, false);
    window.addEventListener('blur', this.handleWindowBlur, false);
    window.addEventListener('beforeunload', this.handleBeforeUnload, false);
    window.addEventListener('resize', this.handleResize, { passive: true });

    document.addEventListener('dragenter', this.handleDragEnter, false);
    document.addEventListener('dragover', this.handleDragOver, false);
    document.addEventListener('drop', this.handleDrop, false);
    document.addEventListener('dragleave', this.handleDragLeave, false);
    document.addEventListener('dragend', this.handleDragEnd, false);

    if ('serviceWorker' in  navigator) {
      navigator.serviceWorker.addEventListener('message', this.handleServiceWorkerPostMessage);
    }

    if (signedIn) {
      this.props.dispatch(fetchMarkers());
      this.props.dispatch(expandHomeTimeline());
      this.props.dispatch(expandNotifications());
      this.props.dispatch(fetchServerTranslationLanguages());

      setTimeout(() => this.props.dispatch(fetchServer()), 3000);
    }

    this.hotkeys.__mousetrap__.stopCallback = (e, element) => {
      return ['TEXTAREA', 'SELECT', 'INPUT'].includes(element.tagName);
    };
  }

  componentWillUnmount () {
    window.removeEventListener('focus', this.handleWindowFocus);
    window.removeEventListener('blur', this.handleWindowBlur);
    window.removeEventListener('beforeunload', this.handleBeforeUnload);
    window.removeEventListener('resize', this.handleResize);

    document.removeEventListener('dragenter', this.handleDragEnter);
    document.removeEventListener('dragover', this.handleDragOver);
    document.removeEventListener('drop', this.handleDrop);
    document.removeEventListener('dragleave', this.handleDragLeave);
    document.removeEventListener('dragend', this.handleDragEnd);
  }

  setRef = c => {
    this.node = c;
  };

  handleHotkeyNew = e => {
    e.preventDefault();

    const element = this.node.querySelector('.compose-form__autosuggest-wrapper textarea');

    if (element) {
      element.focus();
    }
  };

  handleHotkeySearch = e => {
    e.preventDefault();

    const element = this.node.querySelector('.search__input');

    if (element) {
      element.focus();
    }
  };

  handleHotkeyForceNew = e => {
    this.handleHotkeyNew(e);
    this.props.dispatch(resetCompose());
  };

  handleHotkeyToggleComposeSpoilers = e => {
    e.preventDefault();
    this.props.dispatch(changeComposeSpoilerness());
  };

  handleHotkeyFocusColumn = e => {
    const index  = (e.key * 1) + 1; // First child is drawer, skip that
    const column = this.node.querySelector(`.column:nth-child(${index})`);
    if (!column) return;
    const container = column.querySelector('.scrollable');

    if (container) {
      const status = container.querySelector('.focusable');

      if (status) {
        if (container.scrollTop > status.offsetTop) {
          status.scrollIntoView(true);
        }
        status.focus();
      }
    }
  };

  handleHotkeyBack = () => {
    const { history } = this.props;

    if (history.location?.state?.fromMastodon) {
      history.goBack();
    } else {
      history.push('/');
    }
  };

  setHotkeysRef = c => {
    this.hotkeys = c;
  };

  handleHotkeyToggleHelp = () => {
    if (this.props.location.pathname === '/keyboard-shortcuts') {
      this.props.history.goBack();
    } else {
      this.props.history.push('/keyboard-shortcuts');
    }
  };

  handleHotkeyGoToHome = () => {
    this.props.history.push('/home');
  };

  handleHotkeyGoToNotifications = () => {
    this.props.history.push('/notifications');
  };

  handleHotkeyGoToLocal = () => {
    this.props.history.push('/public/local');
  };

  handleHotkeyGoToFederated = () => {
    this.props.history.push('/public');
  };

  handleHotkeyGoToDirect = () => {
    this.props.history.push('/conversations');
  };

  handleHotkeyGoToStart = () => {
    this.props.history.push('/getting-started');
  };

  handleHotkeyGoToFavourites = () => {
    this.props.history.push('/favourites');
  };

  handleHotkeyGoToEmojiReactions = () => {
    this.props.history.push('/emoji_reactions');
  };

  handleHotkeyGoToPinned = () => {
    this.props.history.push('/pinned');
  };

  handleHotkeyGoToProfile = () => {
    this.props.history.push(`/@${this.props.username}`);
  };

  handleHotkeyGoToBlocked = () => {
    this.props.history.push('/blocks');
  };

  handleHotkeyGoToMuted = () => {
    this.props.history.push('/mutes');
  };

  handleHotkeyGoToRequests = () => {
    this.props.history.push('/follow_requests');
  };

  render () {
    const { draggingOver } = this.state;
    const { children, isComposing, location, dropdownMenuIsOpen, layout } = this.props;

    const handlers = {
      help: this.handleHotkeyToggleHelp,
      new: this.handleHotkeyNew,
      search: this.handleHotkeySearch,
      forceNew: this.handleHotkeyForceNew,
      toggleComposeSpoilers: this.handleHotkeyToggleComposeSpoilers,
      focusColumn: this.handleHotkeyFocusColumn,
      back: this.handleHotkeyBack,
      goToHome: this.handleHotkeyGoToHome,
      goToNotifications: this.handleHotkeyGoToNotifications,
      goToLocal: this.handleHotkeyGoToLocal,
      goToFederated: this.handleHotkeyGoToFederated,
      goToDirect: this.handleHotkeyGoToDirect,
      goToStart: this.handleHotkeyGoToStart,
      goToFavourites: this.handleHotkeyGoToFavourites,
      goToEmojiReactions: this.handleHotkeyGoToEmojiReactions,
      goToPinned: this.handleHotkeyGoToPinned,
      goToProfile: this.handleHotkeyGoToProfile,
      goToBlocked: this.handleHotkeyGoToBlocked,
      goToMuted: this.handleHotkeyGoToMuted,
      goToRequests: this.handleHotkeyGoToRequests,
    };

    return (
      <HotKeys keyMap={keyMap} handlers={handlers} ref={this.setHotkeysRef} attach={window} focused>
        <div className={classNames('ui', { 'is-composing': isComposing })} ref={this.setRef} style={{ pointerEvents: dropdownMenuIsOpen ? 'none' : null }}>
          <Header />

          <SwitchingColumnsArea location={location} singleColumn={layout === 'mobile' || layout === 'single-column'}>
            {children}
          </SwitchingColumnsArea>

          {layout !== 'mobile' && <PictureInPicture />}
          <NotificationsContainer />
          <LoadingBarContainer className='loading-bar' />
          <ModalContainer />
          <UploadArea active={draggingOver} onClose={this.closeUploadModal} />
        </div>
      </HotKeys>
    );
  }

}

export default connect(mapStateToProps)(injectIntl(withRouter(UI)));<|MERGE_RESOLUTION|>--- conflicted
+++ resolved
@@ -193,86 +193,6 @@
     }
 
     return (
-<<<<<<< HEAD
-      <ColumnsAreaContainer ref={this.setRef} singleColumn={singleColumn}>
-        <WrappedSwitch>
-          {redirect}
-
-          {singleColumn ? <Redirect from='/deck' to='/home' exact /> : null}
-          {singleColumn && pathName.startsWith('/deck/') ? <Redirect from={pathName} to={pathName.slice(5)} /> : null}
-          {/* Redirect old bookmarks (without /deck) with home-like routes to the advanced interface */}
-          {!singleColumn && pathName === '/getting-started' ? <Redirect from='/getting-started' to='/deck/getting-started' exact /> : null}
-          {!singleColumn && pathName === '/home' ? <Redirect from='/home' to='/deck/getting-started' exact /> : null}
-
-          <WrappedRoute path='/getting-started' component={GettingStarted} content={children} />
-          <WrappedRoute path='/keyboard-shortcuts' component={KeyboardShortcuts} content={children} />
-          <WrappedRoute path='/about' component={About} content={children} />
-          <WrappedRoute path='/privacy-policy' component={PrivacyPolicy} content={children} />
-
-          <WrappedRoute path={['/home', '/timelines/home']} component={HomeTimeline} content={children} />
-          <Redirect from='/timelines/public' to='/public' exact />
-          <Redirect from='/timelines/public/local' to='/public/local' exact />
-          <WrappedRoute path='/public' exact component={Firehose} componentParams={{ feedType: 'public' }} content={children} />
-          <WrappedRoute path='/public/local' exact component={Firehose} componentParams={{ feedType: 'community' }} content={children} />
-          <WrappedRoute path='/public/remote' exact component={Firehose} componentParams={{ feedType: 'public:remote' }} content={children} />
-          <WrappedRoute path='/public/local/fixed' exact component={CommunityTimeline} content={children} />
-          <WrappedRoute path={['/conversations', '/timelines/direct']} component={DirectTimeline} content={children} />
-          <WrappedRoute path='/tags/:id' component={HashtagTimeline} content={children} />
-          <WrappedRoute path='/lists/:id' component={ListTimeline} content={children} />
-          <WrappedRoute path='/antennasw/:id' component={AntennaSetting} content={children} />
-          <WrappedRoute path='/antennast/:id' component={AntennaTimeline} content={children} />
-          <WrappedRoute path='/notifications' component={Notifications} content={children} />
-          <WrappedRoute path='/favourites' component={FavouritedStatuses} content={children} />
-          <WrappedRoute path='/emoji_reactions' component={EmojiReactedStatuses} content={children} />
-
-          <WrappedRoute path='/bookmarks' component={BookmarkedStatuses} content={children} />
-          <WrappedRoute path='/bookmark_categories/:id' component={BookmarkCategoryStatuses} content={children} />
-          <WrappedRoute path='/bookmark_categories' component={BookmarkCategories} content={children} />
-          <WrappedRoute path='/pinned' component={PinnedStatuses} content={children} />
-
-          <WrappedRoute path='/reaction_deck' component={ReactionDeck} content={children} />
-
-          <WrappedRoute path='/start' exact component={Onboarding} content={children} />
-          <WrappedRoute path='/directory' component={Directory} content={children} />
-          <WrappedRoute path={['/explore', '/search']} component={Explore} content={children} />
-          <WrappedRoute path={['/publish', '/statuses/new']} component={Compose} content={children} />
-
-          <WrappedRoute path={['/@:acct', '/accounts/:id']} exact component={AccountTimeline} content={children} />
-          <WrappedRoute path='/@:acct/tagged/:tagged?' exact component={AccountTimeline} content={children} />
-          <WrappedRoute path={['/@:acct/with_replies', '/accounts/:id/with_replies']} component={AccountTimeline} content={children} componentParams={{ withReplies: true }} />
-          <WrappedRoute path={['/accounts/:id/followers', '/users/:acct/followers', '/@:acct/followers']} component={Followers} content={children} />
-          <WrappedRoute path={['/accounts/:id/following', '/users/:acct/following', '/@:acct/following']} component={Following} content={children} />
-          <WrappedRoute path={['/@:acct/media', '/accounts/:id/media']} component={AccountGallery} content={children} />
-          <WrappedRoute path='/@:acct/:statusId' exact component={Status} content={children} />
-          <WrappedRoute path='/@:acct/:statusId/reblogs' component={Reblogs} content={children} />
-          <WrappedRoute path='/@:acct/:statusId/favourites' component={Favourites} content={children} />
-          <WrappedRoute path='/@:acct/:statusId/emoji_reactions' component={EmojiReactions} content={children} />
-          <WrappedRoute path='/@:acct/:statusId/references' component={StatusReferences} content={children} />
-          <WrappedRoute path='/@:acct/:statusId/mentioned_users' component={MentionedUsers} content={children} />
-
-          {/* Legacy routes, cannot be easily factored with other routes because they share a param name */}
-          <WrappedRoute path='/timelines/tag/:id' component={HashtagTimeline} content={children} />
-          <WrappedRoute path='/timelines/list/:id' component={ListTimeline} content={children} />
-          <WrappedRoute path='/statuses/:statusId' exact component={Status} content={children} />
-          <WrappedRoute path='/statuses/:statusId/reblogs' component={Reblogs} content={children} />
-          <WrappedRoute path='/statuses/:statusId/favourites' component={Favourites} content={children} />
-          <WrappedRoute path='/statuses/:statusId/emoji_reactions' component={EmojiReactions} content={children} />
-          <WrappedRoute path='/statuses/:statusId/references' component={StatusReferences} content={children} />
-
-          <WrappedRoute path='/follow_requests' component={FollowRequests} content={children} />
-          <WrappedRoute path='/blocks' component={Blocks} content={children} />
-          <WrappedRoute path='/domain_blocks' component={DomainBlocks} content={children} />
-          <WrappedRoute path='/followed_tags' component={FollowedTags} content={children} />
-          <WrappedRoute path='/mutes' component={Mutes} content={children} />
-          <WrappedRoute path='/lists' component={Lists} content={children} />
-          <WrappedRoute path='/antennasw' component={Antennas} content={children} />
-          <WrappedRoute path='/circles/:id' component={CircleStatuses} content={children} />
-          <WrappedRoute path='/circles' component={Circles} content={children} />
-
-          <Route component={BundleColumnError} />
-        </WrappedSwitch>
-      </ColumnsAreaContainer>
-=======
       <ColumnsContextProvider multiColumn={!singleColumn}>
         <ColumnsAreaContainer ref={this.setRef} singleColumn={singleColumn}>
           <WrappedSwitch>
@@ -295,14 +215,22 @@
             <WrappedRoute path='/public' exact component={Firehose} componentParams={{ feedType: 'public' }} content={children} />
             <WrappedRoute path='/public/local' exact component={Firehose} componentParams={{ feedType: 'community' }} content={children} />
             <WrappedRoute path='/public/remote' exact component={Firehose} componentParams={{ feedType: 'public:remote' }} content={children} />
+            <WrappedRoute path='/public/local/fixed' exact component={CommunityTimeline} content={children} />
             <WrappedRoute path={['/conversations', '/timelines/direct']} component={DirectTimeline} content={children} />
             <WrappedRoute path='/tags/:id' component={HashtagTimeline} content={children} />
             <WrappedRoute path='/lists/:id' component={ListTimeline} content={children} />
+            <WrappedRoute path='/antennasw/:id' component={AntennaSetting} content={children} />
+            <WrappedRoute path='/antennast/:id' component={AntennaTimeline} content={children} />
             <WrappedRoute path='/notifications' component={Notifications} content={children} />
             <WrappedRoute path='/favourites' component={FavouritedStatuses} content={children} />
+            <WrappedRoute path='/emoji_reactions' component={EmojiReactedStatuses} content={children} />
 
             <WrappedRoute path='/bookmarks' component={BookmarkedStatuses} content={children} />
+            <WrappedRoute path='/bookmark_categories/:id' component={BookmarkCategoryStatuses} content={children} />
+            <WrappedRoute path='/bookmark_categories' component={BookmarkCategories} content={children} />
             <WrappedRoute path='/pinned' component={PinnedStatuses} content={children} />
+
+            <WrappedRoute path='/reaction_deck' component={ReactionDeck} content={children} />
 
             <WrappedRoute path='/start' exact component={Onboarding} content={children} />
             <WrappedRoute path='/directory' component={Directory} content={children} />
@@ -318,6 +246,9 @@
             <WrappedRoute path='/@:acct/:statusId' exact component={Status} content={children} />
             <WrappedRoute path='/@:acct/:statusId/reblogs' component={Reblogs} content={children} />
             <WrappedRoute path='/@:acct/:statusId/favourites' component={Favourites} content={children} />
+            <WrappedRoute path='/@:acct/:statusId/emoji_reactions' component={EmojiReactions} content={children} />
+            <WrappedRoute path='/@:acct/:statusId/references' component={StatusReferences} content={children} />
+            <WrappedRoute path='/@:acct/:statusId/mentioned_users' component={MentionedUsers} content={children} />
 
             {/* Legacy routes, cannot be easily factored with other routes because they share a param name */}
             <WrappedRoute path='/timelines/tag/:id' component={HashtagTimeline} content={children} />
@@ -325,6 +256,8 @@
             <WrappedRoute path='/statuses/:statusId' exact component={Status} content={children} />
             <WrappedRoute path='/statuses/:statusId/reblogs' component={Reblogs} content={children} />
             <WrappedRoute path='/statuses/:statusId/favourites' component={Favourites} content={children} />
+            <WrappedRoute path='/statuses/:statusId/emoji_reactions' component={EmojiReactions} content={children} />
+            <WrappedRoute path='/statuses/:statusId/references' component={StatusReferences} content={children} />
 
             <WrappedRoute path='/follow_requests' component={FollowRequests} content={children} />
             <WrappedRoute path='/blocks' component={Blocks} content={children} />
@@ -332,12 +265,14 @@
             <WrappedRoute path='/followed_tags' component={FollowedTags} content={children} />
             <WrappedRoute path='/mutes' component={Mutes} content={children} />
             <WrappedRoute path='/lists' component={Lists} content={children} />
+            <WrappedRoute path='/antennasw' component={Antennas} content={children} />
+            <WrappedRoute path='/circles/:id' component={CircleStatuses} content={children} />
+            <WrappedRoute path='/circles' component={Circles} content={children} />
 
             <Route component={BundleColumnError} />
           </WrappedSwitch>
         </ColumnsAreaContainer>
       </ColumnsContextProvider>
->>>>>>> 12550a6a
     );
   }
 
