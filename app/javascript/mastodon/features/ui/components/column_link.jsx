--- conflicted
+++ resolved
@@ -5,21 +5,14 @@
 
 import { Icon }  from 'mastodon/components/icon';
 
-<<<<<<< HEAD
-const ColumnLink = ({ icon, iconComponent, text, to, href, method, badge, transparent, children, ...other }) => {
-  const className = classNames('column-link', { 'column-link--transparent': transparent });
-  const badgeElement = typeof badge !== 'undefined' ? <span className='column-link__badge'>{badge}</span> : null;
-  const iconElement = (typeof icon === 'string' || iconComponent) ? <Icon id={icon} icon={iconComponent} className='column-link__icon' /> : icon;
-  const childElement = typeof children !== 'undefined' ? <p>{children}</p> : null;
-=======
-const ColumnLink = ({ icon, activeIcon, iconComponent, activeIconComponent, text, to, href, method, badge, transparent, ...other }) => {
+const ColumnLink = ({ icon, activeIcon, iconComponent, activeIconComponent, text, to, href, method, badge, transparent, children, ...other }) => {
   const match = useRouteMatch(to);
   const className = classNames('column-link', { 'column-link--transparent': transparent });
   const badgeElement = typeof badge !== 'undefined' ? <span className='column-link__badge'>{badge}</span> : null;
   const iconElement = (typeof icon === 'string' || iconComponent) ? <Icon id={icon} icon={iconComponent} className='column-link__icon' /> : icon;
   const activeIconElement = activeIcon ?? (activeIconComponent ? <Icon id={icon} icon={activeIconComponent} className='column-link__icon' /> : iconElement);
   const active = match?.isExact;
->>>>>>> 24319836
+  const childElement = typeof children !== 'undefined' ? <p>{children}</p> : null;
 
   if (href) {
     return (
