import PropTypes from 'prop-types';

import { defineMessages, injectIntl, FormattedMessage } from 'react-intl';

import classNames from 'classnames';

import ImmutablePropTypes from 'react-immutable-proptypes';
import ImmutablePureComponent from 'react-immutable-pure-component';
import { connect } from 'react-redux';

import { changeBoostPrivacy } from 'mastodon/actions/boosts';
import AttachmentList from 'mastodon/components/attachment_list';
import { Icon }  from 'mastodon/components/icon';
import PrivacyDropdown from 'mastodon/features/compose/components/privacy_dropdown';

import { Avatar } from '../../../components/avatar';
import Button from '../../../components/button';
import { DisplayName } from '../../../components/display_name';
import { RelativeTimestamp } from '../../../components/relative_timestamp';
import StatusContent from '../../../components/status_content';

const messages = defineMessages({
  cancel_reblog: { id: 'status.cancel_reblog_private', defaultMessage: 'Unboost' },
  reblog: { id: 'status.reblog', defaultMessage: 'Boost' },
  public_short: { id: 'privacy.public.short', defaultMessage: 'Public' },
  unlisted_short: { id: 'privacy.unlisted.short', defaultMessage: 'Unlisted' },
<<<<<<< HEAD
  public_unlisted_short: { id: 'privacy.public_unlisted.short', defaultMessage: 'Public unlisted' },
  private_short: { id: 'privacy.private.short', defaultMessage: 'Followers-only' },
  direct_short: { id: 'privacy.direct.short', defaultMessage: 'Direct' },
=======
  private_short: { id: 'privacy.private.short', defaultMessage: 'Followers only' },
  direct_short: { id: 'privacy.direct.short', defaultMessage: 'Mentioned people only' },
>>>>>>> e58c36d3
});

const mapStateToProps = state => {
  return {
    privacy: state.getIn(['boosts', 'new', 'privacy']),
  };
};

const mapDispatchToProps = dispatch => {
  return {
    onChangeBoostPrivacy(value) {
      dispatch(changeBoostPrivacy(value));
    },
  };
};

class BoostModal extends ImmutablePureComponent {

  static contextTypes = {
    router: PropTypes.object,
  };

  static propTypes = {
    status: ImmutablePropTypes.map.isRequired,
    onReblog: PropTypes.func.isRequired,
    onClose: PropTypes.func.isRequired,
    onChangeBoostPrivacy: PropTypes.func.isRequired,
    privacy: PropTypes.string.isRequired,
    intl: PropTypes.object.isRequired,
  };

  componentDidMount() {
    this.button.focus();
  }

  handleReblog = () => {
    this.props.onReblog(this.props.status, this.props.privacy);
    this.props.onClose();
  };

  handleAccountClick = (e) => {
    if (e.button === 0 && !(e.ctrlKey || e.metaKey)) {
      e.preventDefault();
      this.props.onClose();
      this.context.router.history.push(`/@${this.props.status.getIn(['account', 'acct'])}`);
    }
  };

  _findContainer = () => {
    return document.getElementsByClassName('modal-root__container')[0];
  };

  setRef = (c) => {
    this.button = c;
  };

  render () {
    const { status, privacy, intl } = this.props;
    const buttonText = status.get('reblogged') ? messages.cancel_reblog : messages.reblog;

    const visibilityIconInfo = {
      'public': { icon: 'globe', text: intl.formatMessage(messages.public_short) },
      'unlisted': { icon: 'unlock', text: intl.formatMessage(messages.unlisted_short) },
      'public_unlisted': { icon: 'cloud', text: intl.formatMessage(messages.public_unlisted_short) },
      'private': { icon: 'lock', text: intl.formatMessage(messages.private_short) },
      'direct': { icon: 'at', text: intl.formatMessage(messages.direct_short) },
    };

    const visibilityIcon = visibilityIconInfo[status.get('visibility_ex')];

    return (
      <div className='modal-root__modal boost-modal'>
        <div className='boost-modal__container'>
          <div className={classNames('status', `status-${status.get('visibility_ex')}`, 'light')}>
            <div className='status__info'>
              <a href={`/@${status.getIn(['account', 'acct'])}/${status.get('id')}`} className='status__relative-time' target='_blank' rel='noopener noreferrer'>
                <span className='status__visibility-icon'><Icon id={visibilityIcon.icon} title={visibilityIcon.text} /></span>
                <RelativeTimestamp timestamp={status.get('created_at')} />
              </a>

              <a onClick={this.handleAccountClick} href={`/@${status.getIn(['account', 'acct'])}`} className='status__display-name'>
                <div className='status__avatar'>
                  <Avatar account={status.get('account')} size={48} />
                </div>

                <DisplayName account={status.get('account')} />
              </a>
            </div>

            <StatusContent status={status} />

            {status.get('media_attachments').size > 0 && (
              <AttachmentList
                compact
                media={status.get('media_attachments')}
              />
            )}
          </div>
        </div>

        <div className='boost-modal__action-bar'>
          <div><FormattedMessage id='boost_modal.combo' defaultMessage='You can press {combo} to skip this next time' values={{ combo: <span>Shift + <Icon id='retweet' /></span> }} /></div>
          {status.get('visibility_ex') !== 'private' && !status.get('reblogged') && (
            <PrivacyDropdown
              noDirect
              value={privacy}
              container={this._findContainer}
              onChange={this.props.onChangeBoostPrivacy}
            />
          )}
          <Button text={intl.formatMessage(buttonText)} onClick={this.handleReblog} ref={this.setRef} />
        </div>
      </div>
    );
  }

}

export default connect(mapStateToProps, mapDispatchToProps)(injectIntl(BoostModal));<|MERGE_RESOLUTION|>--- conflicted
+++ resolved
@@ -24,14 +24,9 @@
   reblog: { id: 'status.reblog', defaultMessage: 'Boost' },
   public_short: { id: 'privacy.public.short', defaultMessage: 'Public' },
   unlisted_short: { id: 'privacy.unlisted.short', defaultMessage: 'Unlisted' },
-<<<<<<< HEAD
   public_unlisted_short: { id: 'privacy.public_unlisted.short', defaultMessage: 'Public unlisted' },
-  private_short: { id: 'privacy.private.short', defaultMessage: 'Followers-only' },
-  direct_short: { id: 'privacy.direct.short', defaultMessage: 'Direct' },
-=======
   private_short: { id: 'privacy.private.short', defaultMessage: 'Followers only' },
   direct_short: { id: 'privacy.direct.short', defaultMessage: 'Mentioned people only' },
->>>>>>> e58c36d3
 });
 
 const mapStateToProps = state => {
