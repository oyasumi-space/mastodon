--- conflicted
+++ resolved
@@ -8,11 +8,8 @@
 import CirclesIcon from '@/material-icons/400-24px/account_circle-fill.svg?react';
 import AlternateEmailIcon from '@/material-icons/400-24px/alternate_email.svg?react';
 import BookmarksIcon from '@/material-icons/400-24px/bookmarks-fill.svg?react';
-<<<<<<< HEAD
+import ExploreIcon from '@/material-icons/400-24px/explore.svg?react';
 import PeopleIcon from '@/material-icons/400-24px/group.svg?react';
-=======
-import ExploreIcon from '@/material-icons/400-24px/explore.svg?react';
->>>>>>> c63567a2
 import HomeIcon from '@/material-icons/400-24px/home-fill.svg?react';
 import ListAltIcon from '@/material-icons/400-24px/list_alt.svg?react';
 import MoreHorizIcon from '@/material-icons/400-24px/more_horiz.svg?react';
@@ -20,11 +17,7 @@
 import SearchIcon from '@/material-icons/400-24px/search.svg?react';
 import SettingsIcon from '@/material-icons/400-24px/settings-fill.svg?react';
 import StarIcon from '@/material-icons/400-24px/star-fill.svg?react';
-<<<<<<< HEAD
-import TagIcon from '@/material-icons/400-24px/tag.svg?react';
 import AntennaIcon from '@/material-icons/400-24px/wifi.svg?react';
-=======
->>>>>>> c63567a2
 import { WordmarkLogo } from 'mastodon/components/logo';
 import { NavigationPortal } from 'mastodon/components/navigation_portal';
 import { enableDtlMenu, timelinePreview, trendsEnabled, dtlTag, enableLocalTimeline, isHideItem } from 'mastodon/initial_state';
@@ -81,7 +74,7 @@
     const { signedIn, disabledAccountId } = this.context.identity;
 
     const explorer = (trendsEnabled ? (
-      <ColumnLink transparent to='/explore' icon='hashtag' iconComponent={TagIcon} text={intl.formatMessage(messages.explore)} />
+      <ColumnLink transparent to='/explore' icon='hashtag' iconComponent={ExploreIcon} text={intl.formatMessage(messages.explore)} />
     ) : (
       <ColumnLink transparent to='/search' icon='search' iconComponent={SearchIcon} text={intl.formatMessage(messages.search)} />
     ));
@@ -116,15 +109,8 @@
           </>
         )}
 
-<<<<<<< HEAD
         {signedIn && enableLocalTimeline && (
           <ColumnLink transparent to='/public/local/fixed' icon='users' iconComponent={PeopleIcon} text={intl.formatMessage(messages.local)} />
-=======
-        {trendsEnabled ? (
-          <ColumnLink transparent to='/explore' icon='hashtag' iconComponent={ExploreIcon} text={intl.formatMessage(messages.explore)} />
-        ) : (
-          <ColumnLink transparent to='/search' icon='search' iconComponent={SearchIcon} text={intl.formatMessage(messages.search)} />
->>>>>>> c63567a2
         )}
 
         {signedIn && enableDtlMenu && dtlTag && (
