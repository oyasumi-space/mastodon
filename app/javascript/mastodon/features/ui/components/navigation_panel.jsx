--- conflicted
+++ resolved
@@ -5,8 +5,10 @@
 
 import { Link } from 'react-router-dom';
 
+import { ReactComponent as CircleIcon } from '@material-symbols/svg-600/outlined/account_circle.svg';
 import { ReactComponent as AlternateEmailIcon } from '@material-symbols/svg-600/outlined/alternate_email.svg';
 import { ReactComponent as BookmarksIcon } from '@material-symbols/svg-600/outlined/bookmarks-fill.svg';
+import { ReactComponent as PeopleIcon } from '@material-symbols/svg-600/outlined/group.svg';
 import { ReactComponent as HomeIcon } from '@material-symbols/svg-600/outlined/home-fill.svg';
 import { ReactComponent as ListAltIcon } from '@material-symbols/svg-600/outlined/list_alt.svg';
 import { ReactComponent as MoreHorizIcon } from '@material-symbols/svg-600/outlined/more_horiz.svg';
@@ -15,6 +17,7 @@
 import { ReactComponent as SettingsIcon } from '@material-symbols/svg-600/outlined/settings-fill.svg';
 import { ReactComponent as StarIcon } from '@material-symbols/svg-600/outlined/star-fill.svg';
 import { ReactComponent as TagIcon } from '@material-symbols/svg-600/outlined/tag.svg';
+import { ReactComponent as AntennaIcon } from '@material-symbols/svg-600/outlined/wifi.svg';
 
 import { WordmarkLogo } from 'mastodon/components/logo';
 import { NavigationPortal } from 'mastodon/components/navigation_portal';
@@ -72,9 +75,9 @@
     const { signedIn, disabledAccountId } = this.context.identity;
 
     const explorer = (trendsEnabled ? (
-      <ColumnLink transparent to='/explore' icon='hashtag' text={intl.formatMessage(messages.explore)} />
+      <ColumnLink transparent to='/explore' icon='hashtag' iconComponent={TagIcon} text={intl.formatMessage(messages.explore)} />
     ) : (
-      <ColumnLink transparent to='/search' icon='search' text={intl.formatMessage(messages.search)} />
+      <ColumnLink transparent to='/search' icon='search' iconComponent={SearchIcon} text={intl.formatMessage(messages.search)} />
     ));
     
     let banner = undefined;
@@ -105,33 +108,22 @@
           <>
             <ColumnLink transparent to='/home' icon='home' iconComponent={HomeIcon} text={intl.formatMessage(messages.home)} />
             <ColumnLink transparent to='/notifications' icon={<NotificationsCounterIcon className='column-link__icon' />} text={intl.formatMessage(messages.notifications)} />
-            <ColumnLink transparent to='/public/local/fixed' icon='users' text={intl.formatMessage(messages.local)} />
+            <ColumnLink transparent to='/public/local/fixed' icon='users' iconComponent={PeopleIcon} text={intl.formatMessage(messages.local)} />
           </>
         )}
 
-<<<<<<< HEAD
         {signedIn && enableDtlMenu && dtlTag && (
-          <ColumnLink transparent to={`/tags/${dtlTag}`} icon='users' text={intl.formatMessage(messages.deepLocal)} />
+          <ColumnLink transparent to={`/tags/${dtlTag}`} icon='users' iconComponent={PeopleIcon} text={intl.formatMessage(messages.deepLocal)} />
         )}
 
         {!signedIn && explorer}
 
         {signedIn && (
-          <ColumnLink transparent to='/public' isActive={this.isFirehoseActive} icon='globe' text={intl.formatMessage(messages.firehose)} />
+          <ColumnLink transparent to='/public' isActive={this.isFirehoseActive} icon='globe' iconComponent={PublicIcon} text={intl.formatMessage(messages.firehose)} />
         )}
 
         {(!signedIn && timelinePreview) && (
-          <ColumnLink transparent to='/public/local' isActive={this.isFirehoseActive} icon='globe' text={intl.formatMessage(messages.firehose)} />
-=======
-        {trendsEnabled ? (
-          <ColumnLink transparent to='/explore' icon='hashtag' iconComponent={TagIcon} text={intl.formatMessage(messages.explore)} />
-        ) : (
-          <ColumnLink transparent to='/search' icon='search' iconComponent={SearchIcon} text={intl.formatMessage(messages.search)} />
-        )}
-
-        {(signedIn || timelinePreview) && (
           <ColumnLink transparent to='/public/local' isActive={this.isFirehoseActive} icon='globe' iconComponent={PublicIcon} text={intl.formatMessage(messages.firehose)} />
->>>>>>> 49b8433c
         )}
 
         {signedIn && (
@@ -143,27 +135,20 @@
 
         {signedIn && (
           <>
-<<<<<<< HEAD
-            <ColumnLink transparent to='/lists' icon='list-ul' text={intl.formatMessage(messages.lists)} />
-            <ColumnLink transparent to='/antennasw' icon='wifi' text={intl.formatMessage(messages.antennas)} isActive={this.isAntennasActive} />
-            <ColumnLink transparent to='/circles' icon='user-circle' text={intl.formatMessage(messages.circles)} />
+            <ColumnLink transparent to='/lists' icon='list-ul' iconComponent={ListAltIcon} text={intl.formatMessage(messages.lists)} />
+            <ColumnLink transparent to='/antennasw' icon='wifi' iconComponent={AntennaIcon} text={intl.formatMessage(messages.antennas)} isActive={this.isAntennasActive} />
+            <ColumnLink transparent to='/circles' icon='user-circle' iconComponent={CircleIcon} text={intl.formatMessage(messages.circles)} />
             <FollowRequestsColumnLink />
-            <ColumnLink transparent to='/conversations' icon='at' text={intl.formatMessage(messages.direct)} />
+            <ColumnLink transparent to='/conversations' icon='at' iconComponent={AlternateEmailIcon} text={intl.formatMessage(messages.direct)} />
           </>
         )}
-=======
-            <ColumnLink transparent to='/conversations' icon='at' iconComponent={AlternateEmailIcon} text={intl.formatMessage(messages.direct)} />
-            <ColumnLink transparent to='/bookmarks' icon='bookmarks' iconComponent={BookmarksIcon} text={intl.formatMessage(messages.bookmarks)} />
-            <ColumnLink transparent to='/favourites' icon='star' iconComponent={StarIcon} text={intl.formatMessage(messages.favourites)} />
-            <ColumnLink transparent to='/lists' icon='list-ul' iconComponent={ListAltIcon} text={intl.formatMessage(messages.lists)} />
->>>>>>> 49b8433c
 
         {signedIn && explorer}
 
         {signedIn && (
           <>
-            <ColumnLink transparent to='/bookmark_categories' icon='bookmark' text={intl.formatMessage(messages.bookmarks)} />
-            <ColumnLink transparent to='/favourites' icon='star' text={intl.formatMessage(messages.favourites)} />
+            <ColumnLink transparent to='/bookmark_categories' icon='bookmarks' iconComponent={BookmarksIcon} text={intl.formatMessage(messages.bookmarks)} />
+            <ColumnLink transparent to='/favourites' icon='star' iconComponent={StarIcon} text={intl.formatMessage(messages.favourites)} />
             <hr />
 
             <ColumnLink transparent href='/settings/preferences' icon='cog' iconComponent={SettingsIcon} text={intl.formatMessage(messages.preferences)} />
