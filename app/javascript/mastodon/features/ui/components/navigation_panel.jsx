import PropTypes from 'prop-types';
import { Component, useEffect } from 'react';

import { defineMessages, injectIntl, useIntl } from 'react-intl';

import { Link } from 'react-router-dom';

import { useSelector, useDispatch } from 'react-redux';

import CirclesIcon from '@/material-icons/400-24px/account_circle-fill.svg?react';
import AlternateEmailIcon from '@/material-icons/400-24px/alternate_email.svg?react';
import BookmarksActiveIcon from '@/material-icons/400-24px/bookmarks-fill.svg?react';
import BookmarksIcon from '@/material-icons/400-24px/bookmarks.svg?react';
import ExploreActiveIcon from '@/material-icons/400-24px/explore-fill.svg?react';
import ExploreIcon from '@/material-icons/400-24px/explore.svg?react';
import PeopleIcon from '@/material-icons/400-24px/group.svg?react';
import HomeActiveIcon from '@/material-icons/400-24px/home-fill.svg?react';
import HomeIcon from '@/material-icons/400-24px/home.svg?react';
import ListAltActiveIcon from '@/material-icons/400-24px/list_alt-fill.svg?react';
import ListAltIcon from '@/material-icons/400-24px/list_alt.svg?react';
import MoreHorizIcon from '@/material-icons/400-24px/more_horiz.svg?react';
import NotificationsActiveIcon from '@/material-icons/400-24px/notifications-fill.svg?react';
import NotificationsIcon from '@/material-icons/400-24px/notifications.svg?react';
import PersonAddActiveIcon from '@/material-icons/400-24px/person_add-fill.svg?react';
import PersonAddIcon from '@/material-icons/400-24px/person_add.svg?react';
import PublicIcon from '@/material-icons/400-24px/public.svg?react';
import SearchIcon from '@/material-icons/400-24px/search.svg?react';
import SettingsIcon from '@/material-icons/400-24px/settings.svg?react';
import StarActiveIcon from '@/material-icons/400-24px/star-fill.svg?react';
import StarIcon from '@/material-icons/400-24px/star.svg?react';
import AntennaIcon from '@/material-icons/400-24px/wifi.svg?react';
import { fetchFollowRequests } from 'mastodon/actions/accounts';
import { IconWithBadge } from 'mastodon/components/icon_with_badge';
import { WordmarkLogo } from 'mastodon/components/logo';
import { NavigationPortal } from 'mastodon/components/navigation_portal';
import { enableDtlMenu, timelinePreview, trendsEnabled, dtlTag, enableLocalTimeline, isHideItem } from 'mastodon/initial_state';
import { transientSingleColumn } from 'mastodon/is_mobile';

import ColumnLink from './column_link';
import DisabledAccountBanner from './disabled_account_banner';
import { ListPanel } from './list_panel';
import SignInBanner from './sign_in_banner';

const messages = defineMessages({
  home: { id: 'tabs_bar.home', defaultMessage: 'Home' },
  notifications: { id: 'tabs_bar.notifications', defaultMessage: 'Notifications' },
  explore: { id: 'explore.title', defaultMessage: 'Explore' },
  local: { id: 'column.local', defaultMessage: 'Local' },
  deepLocal: { id: 'column.deep_local', defaultMessage: 'Deep' },
  firehose: { id: 'column.firehose', defaultMessage: 'Live feeds' },
  direct: { id: 'navigation_bar.direct', defaultMessage: 'Private mentions' },
  favourites: { id: 'navigation_bar.favourites', defaultMessage: 'Favorites' },
  bookmarks: { id: 'navigation_bar.bookmarks', defaultMessage: 'Bookmarks' },
  lists: { id: 'navigation_bar.lists', defaultMessage: 'Lists' },
  antennas: { id: 'navigation_bar.antennas', defaultMessage: 'Antennas' },
  circles: { id: 'navigation_bar.circles', defaultMessage: 'Circles' },
  preferences: { id: 'navigation_bar.preferences', defaultMessage: 'Preferences' },
  followsAndFollowers: { id: 'navigation_bar.follows_and_followers', defaultMessage: 'Follows and followers' },
  about: { id: 'navigation_bar.about', defaultMessage: 'About' },
  search: { id: 'navigation_bar.search', defaultMessage: 'Search' },
  advancedInterface: { id: 'navigation_bar.advanced_interface', defaultMessage: 'Open in advanced web interface' },
  openedInClassicInterface: { id: 'navigation_bar.opened_in_classic_interface', defaultMessage: 'Posts, accounts, and other specific pages are opened by default in the classic web interface.' },
  followRequests: { id: 'navigation_bar.follow_requests', defaultMessage: 'Follow requests' },
});

const NotificationsLink = () => {
  const count = useSelector(state => state.getIn(['notifications', 'unread']));
  const intl = useIntl();

  return (
    <ColumnLink
      transparent
      to='/notifications'
      icon={<IconWithBadge id='bell' icon={NotificationsIcon} count={count} className='column-link__icon' />}
      activeIcon={<IconWithBadge id='bell' icon={NotificationsActiveIcon} count={count} className='column-link__icon' />}
      text={intl.formatMessage(messages.notifications)}
    />
  );
};

const FollowRequestsLink = () => {
  const count = useSelector(state => state.getIn(['user_lists', 'follow_requests', 'items'])?.size ?? 0);
  const intl = useIntl();
  const dispatch = useDispatch();

  useEffect(() => {
    dispatch(fetchFollowRequests());
  }, [dispatch]);

  if (count === 0) {
    return null;
  }

  return (
    <ColumnLink
      transparent
      to='/follow_requests'
      icon={<IconWithBadge id='user-plus' icon={PersonAddIcon} count={count} className='column-link__icon' />}
      activeIcon={<IconWithBadge id='user-plus' icon={PersonAddActiveIcon} count={count} className='column-link__icon' />}
      text={intl.formatMessage(messages.followRequests)}
    />
  );
};

class NavigationPanel extends Component {

  static contextTypes = {
    identity: PropTypes.object.isRequired,
  };

  static propTypes = {
    intl: PropTypes.object.isRequired,
  };

  isFirehoseActive = (match, location) => {
    return (match || location.pathname.startsWith('/public')) && !location.pathname.endsWith('/fixed');
  };

  isAntennasActive = (match, location) => {
    return (match || location.pathname.startsWith('/antennast'));
  };

  render () {
    const { intl } = this.props;
    const { signedIn, disabledAccountId } = this.context.identity;

    const explorer = (trendsEnabled ? (
      <ColumnLink transparent to='/explore' icon='explore' iconComponent={ExploreIcon} text={intl.formatMessage(messages.explore)} />
    ) : (
      <ColumnLink transparent to='/search' icon='search' iconComponent={SearchIcon} text={intl.formatMessage(messages.search)} />
    ));
    
    let banner = undefined;

    if(transientSingleColumn)
      banner = (<div className='switch-to-advanced'>
        {intl.formatMessage(messages.openedInClassicInterface)}
        {" "}
        <a href={`/deck${location.pathname}`} className='switch-to-advanced__toggle'>
          {intl.formatMessage(messages.advancedInterface)}
        </a>
      </div>);

    return (
      <div className='navigation-panel'>
        <div className='navigation-panel__logo'>
          <Link to='/' className='column-link column-link--logo'><WordmarkLogo /></Link>
        </div>

        {banner &&
          <div className='navigation-panel__banner'>
            {banner}
          </div>
        }

        {signedIn && (
          <>
            <ColumnLink transparent to='/home' icon='home' iconComponent={HomeIcon} activeIconComponent={HomeActiveIcon} text={intl.formatMessage(messages.home)} />
            <NotificationsLink />
          </>
        )}

<<<<<<< HEAD
        {signedIn && enableLocalTimeline && (
          <ColumnLink transparent to='/public/local/fixed' icon='users' iconComponent={PeopleIcon} text={intl.formatMessage(messages.local)} />
=======
        {trendsEnabled ? (
          <ColumnLink transparent to='/explore' icon='explore' iconComponent={ExploreIcon} activeIconComponent={ExploreActiveIcon} text={intl.formatMessage(messages.explore)} />
        ) : (
          <ColumnLink transparent to='/search' icon='search' iconComponent={SearchIcon} text={intl.formatMessage(messages.search)} />
>>>>>>> 0cea7a62
        )}

        {signedIn && enableDtlMenu && dtlTag && (
          <ColumnLink transparent to={`/tags/${dtlTag}`} icon='users' iconComponent={PeopleIcon} text={intl.formatMessage(messages.deepLocal)} />
        )}

        {!signedIn && explorer}

        {signedIn && (
          <ColumnLink transparent to='/public' isActive={this.isFirehoseActive} icon='globe' iconComponent={PublicIcon} text={intl.formatMessage(messages.firehose)} />
        )}

        {(!signedIn && timelinePreview) && (
          <ColumnLink transparent to={enableLocalTimeline ? '/public/local' : '/public'} isActive={this.isFirehoseActive} icon='globe' iconComponent={PublicIcon} text={intl.formatMessage(messages.firehose)} />
        )}

        {signedIn && (
          <>
            <ListPanel />
            <hr />
          </>
        )}

        {signedIn && (
          <>
            <ColumnLink transparent to='/lists' icon='list-ul' iconComponent={ListAltIcon} activeIconComponent={ListAltActiveIcon} text={intl.formatMessage(messages.lists)} />
            <ColumnLink transparent to='/antennasw' icon='wifi' iconComponent={AntennaIcon} text={intl.formatMessage(messages.antennas)} isActive={this.isAntennasActive} />
            <ColumnLink transparent to='/circles' icon='user-circle' iconComponent={CirclesIcon} text={intl.formatMessage(messages.circles)} />
            <FollowRequestsLink />
            <ColumnLink transparent to='/conversations' icon='at' iconComponent={AlternateEmailIcon} text={intl.formatMessage(messages.direct)} />
          </>
        )}

        {signedIn && explorer}

        {signedIn && (
          <>
            <ColumnLink transparent to='/bookmark_categories' icon='bookmarks' iconComponent={BookmarksIcon} activeIconComponent={BookmarksActiveIcon} text={intl.formatMessage(messages.bookmarks)} />
            { !isHideItem('favourite_menu') && <ColumnLink transparent to='/favourites' icon='star' iconComponent={StarIcon} activeIconComponent={StarActiveIcon} text={intl.formatMessage(messages.favourites)} /> }
            <hr />

            <ColumnLink transparent href='/settings/preferences' icon='cog' iconComponent={SettingsIcon} text={intl.formatMessage(messages.preferences)} />
          </>
        )}

        {!signedIn && (
          <div className='navigation-panel__sign-in-banner'>
            <hr />
            { disabledAccountId ? <DisabledAccountBanner /> : <SignInBanner /> }
          </div>
        )}

        <div className='navigation-panel__legal'>
          <hr />
          <ColumnLink transparent to='/about' icon='ellipsis-h' iconComponent={MoreHorizIcon} text={intl.formatMessage(messages.about)} />
        </div>

        <NavigationPortal />
      </div>
    );
  }

}

export default injectIntl(NavigationPanel);<|MERGE_RESOLUTION|>--- conflicted
+++ resolved
@@ -125,7 +125,7 @@
     const { signedIn, disabledAccountId } = this.context.identity;
 
     const explorer = (trendsEnabled ? (
-      <ColumnLink transparent to='/explore' icon='explore' iconComponent={ExploreIcon} text={intl.formatMessage(messages.explore)} />
+      <ColumnLink transparent to='/explore' icon='explore' iconComponent={ExploreIcon} activeIconComponent={ExploreActiveIcon} text={intl.formatMessage(messages.explore)} />
     ) : (
       <ColumnLink transparent to='/search' icon='search' iconComponent={SearchIcon} text={intl.formatMessage(messages.search)} />
     ));
@@ -160,15 +160,8 @@
           </>
         )}
 
-<<<<<<< HEAD
         {signedIn && enableLocalTimeline && (
           <ColumnLink transparent to='/public/local/fixed' icon='users' iconComponent={PeopleIcon} text={intl.formatMessage(messages.local)} />
-=======
-        {trendsEnabled ? (
-          <ColumnLink transparent to='/explore' icon='explore' iconComponent={ExploreIcon} activeIconComponent={ExploreActiveIcon} text={intl.formatMessage(messages.explore)} />
-        ) : (
-          <ColumnLink transparent to='/search' icon='search' iconComponent={SearchIcon} text={intl.formatMessage(messages.search)} />
->>>>>>> 0cea7a62
         )}
 
         {signedIn && enableDtlMenu && dtlTag && (
