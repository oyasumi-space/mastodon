import { useEffect } from 'react';

import { createSelector } from '@reduxjs/toolkit';
import { useDispatch, useSelector } from 'react-redux';

import ListAltActiveIcon from '@/material-icons/400-24px/list_alt-fill.svg?react';
import ListAltIcon from '@/material-icons/400-24px/list_alt.svg?react';
import AntennaIcon from '@/material-icons/400-24px/wifi.svg?react';
import { fetchAntennas } from 'mastodon/actions/antennas';
import { fetchLists } from 'mastodon/actions/lists';

import ColumnLink from './column_link';

const getOrderedLists = createSelector([state => state.get('lists')], lists => {
  if (!lists) {
    return lists;
  }

  return lists.toList().filter(item => !!item).sort((a, b) => a.get('title').localeCompare(b.get('title'))).take(8);
});

const getOrderedAntennas = createSelector([state => state.get('antennas')], antennas => {
  if (!antennas) {
    return antennas;
  }

  return antennas.toList().filter(item => !!item && !item.get('insert_feeds')).sort((a, b) => a.get('title').localeCompare(b.get('title'))).take(8);
});

<<<<<<< HEAD
const mapStateToProps = state => ({
  lists: getOrderedLists(state),
  antennas: getOrderedAntennas(state),
});

class ListPanel extends ImmutablePureComponent {

  static propTypes = {
    dispatch: PropTypes.func.isRequired,
    lists: ImmutablePropTypes.list,
    antennas: ImmutablePropTypes.list,
  };

  componentDidMount () {
    const { dispatch } = this.props;
    dispatch(fetchLists());
    dispatch(fetchAntennas());
  }

  render () {
    const { lists, antennas } = this.props;
    const size = (lists ? lists.size : 0) + (antennas ? antennas.size : 0);

    if (size === 0) {
      return null;
    }

    return (
      <div className='list-panel'>
        <hr />

        {lists && lists.map(list => (
          <ColumnLink icon='list-ul' iconComponent={ListAltIcon} key={list.get('id')} strict text={list.get('title')} to={`/lists/${list.get('id')}`} transparent />
        ))}
        {antennas && antennas.take(8 - (lists ? lists.size : 0)).map(antenna => (
          <ColumnLink icon='wifi' iconComponent={AntennaIcon} key={antenna.get('id')} strict text={antenna.get('title')} to={`/antennast/${antenna.get('id')}`} transparent />
        ))}
      </div>
    );
=======
export const ListPanel = () => {
  const dispatch = useDispatch();
  const lists = useSelector(state => getOrderedLists(state));

  useEffect(() => {
    dispatch(fetchLists());
  }, [dispatch]);

  if (!lists || lists.isEmpty()) {
    return null;
>>>>>>> 24319836
  }

  return (
    <div className='list-panel'>
      <hr />

      {lists.map(list => (
        <ColumnLink icon='list-ul' key={list.get('id')} iconComponent={ListAltIcon} activeIconComponent={ListAltActiveIcon} text={list.get('title')} to={`/lists/${list.get('id')}`} transparent />
      ))}
    </div>
  );
};<|MERGE_RESOLUTION|>--- conflicted
+++ resolved
@@ -27,66 +27,30 @@
   return antennas.toList().filter(item => !!item && !item.get('insert_feeds')).sort((a, b) => a.get('title').localeCompare(b.get('title'))).take(8);
 });
 
-<<<<<<< HEAD
-const mapStateToProps = state => ({
-  lists: getOrderedLists(state),
-  antennas: getOrderedAntennas(state),
-});
-
-class ListPanel extends ImmutablePureComponent {
-
-  static propTypes = {
-    dispatch: PropTypes.func.isRequired,
-    lists: ImmutablePropTypes.list,
-    antennas: ImmutablePropTypes.list,
-  };
-
-  componentDidMount () {
-    const { dispatch } = this.props;
-    dispatch(fetchLists());
-    dispatch(fetchAntennas());
-  }
-
-  render () {
-    const { lists, antennas } = this.props;
-    const size = (lists ? lists.size : 0) + (antennas ? antennas.size : 0);
-
-    if (size === 0) {
-      return null;
-    }
-
-    return (
-      <div className='list-panel'>
-        <hr />
-
-        {lists && lists.map(list => (
-          <ColumnLink icon='list-ul' iconComponent={ListAltIcon} key={list.get('id')} strict text={list.get('title')} to={`/lists/${list.get('id')}`} transparent />
-        ))}
-        {antennas && antennas.take(8 - (lists ? lists.size : 0)).map(antenna => (
-          <ColumnLink icon='wifi' iconComponent={AntennaIcon} key={antenna.get('id')} strict text={antenna.get('title')} to={`/antennast/${antenna.get('id')}`} transparent />
-        ))}
-      </div>
-    );
-=======
 export const ListPanel = () => {
   const dispatch = useDispatch();
   const lists = useSelector(state => getOrderedLists(state));
+  const antennas = useSelector(state => getOrderedAntennas(state));
 
   useEffect(() => {
     dispatch(fetchLists());
+    dispatch(fetchAntennas());
   }, [dispatch]);
 
-  if (!lists || lists.isEmpty()) {
+  const size = (lists ? lists.size : 0) + (antennas ? antennas.size : 0);
+  if (size === 0) {
     return null;
->>>>>>> 24319836
   }
 
   return (
     <div className='list-panel'>
       <hr />
 
-      {lists.map(list => (
+      {lists && lists.map(list => (
         <ColumnLink icon='list-ul' key={list.get('id')} iconComponent={ListAltIcon} activeIconComponent={ListAltActiveIcon} text={list.get('title')} to={`/lists/${list.get('id')}`} transparent />
+      ))}
+      {antennas && antennas.map(antenna => (
+        <ColumnLink icon='wifi' key={antenna.get('id')} iconComponent={AntennaIcon} activeIconComponent={AntennaIcon} text={antenna.get('title')} to={`/antennast/${antenna.get('id')}`} transparent />
       ))}
     </div>
   );
