import { useCallback } from 'react';

import { FormattedMessage } from 'react-intl';


import { openModal } from 'mastodon/actions/modal';
import { registrationsOpen } from 'mastodon/initial_state';
import { useAppDispatch, useAppSelector } from 'mastodon/store';

const SignInBanner = () => {
  const dispatch = useAppDispatch();

  const openClosedRegistrationsModal = useCallback(
    () => dispatch(openModal({ modalType: 'CLOSED_REGISTRATIONS' })),
    [dispatch],
  );

  let signupButton;

<<<<<<< HEAD
  const signupUrl = useAppSelector((state) => state.getIn(['server', 'server', 'registrations', 'url'], '/auth/sign_up') || '/auth/sign_up');
=======
  const signupUrl = useAppSelector((state) => state.getIn(['server', 'server', 'registrations', 'url'], null) || '/auth/sign_up');
>>>>>>> 14bb6bb2

  if (registrationsOpen) {
    signupButton = (
      <a href={signupUrl} className='button button--block'>
        <FormattedMessage id='sign_in_banner.create_account' defaultMessage='Create account' />
      </a>
    );
  } else {
    signupButton = (
      <button className='button button--block' onClick={openClosedRegistrationsModal}>
        <FormattedMessage id='sign_in_banner.create_account' defaultMessage='Create account' />
      </button>
    );
  }

  return (
    <div className='sign-in-banner'>
      <p><FormattedMessage id='sign_in_banner.text' defaultMessage='Login to follow profiles or hashtags, favourite, share and reply to posts. You can also interact from your account on a different server.' /></p>
      {signupButton}
      <a href='/auth/sign_in' className='button button--block button-tertiary'><FormattedMessage id='sign_in_banner.sign_in' defaultMessage='Login' /></a>
    </div>
  );
};

export default SignInBanner;<|MERGE_RESOLUTION|>--- conflicted
+++ resolved
@@ -17,11 +17,7 @@
 
   let signupButton;
 
-<<<<<<< HEAD
-  const signupUrl = useAppSelector((state) => state.getIn(['server', 'server', 'registrations', 'url'], '/auth/sign_up') || '/auth/sign_up');
-=======
   const signupUrl = useAppSelector((state) => state.getIn(['server', 'server', 'registrations', 'url'], null) || '/auth/sign_up');
->>>>>>> 14bb6bb2
 
   if (registrationsOpen) {
     signupButton = (
