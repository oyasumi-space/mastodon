--- conflicted
+++ resolved
@@ -32,14 +32,9 @@
     (state) => state.compose.get('default_privacy') as StatusVisibility,
   );
 
-<<<<<<< HEAD
-  const account = status.get('account') as Account;
+  const statusId = status.get('id') as string;
   const statusVisibility = (status.get('limited_scope') ||
     status.get('visibility_ex')) as StatusVisibility;
-=======
-  const statusId = status.get('id') as string;
-  const statusVisibility = status.get('visibility') as StatusVisibility;
->>>>>>> f6fb9b75
 
   const [privacy, setPrivacy] = useState<StatusVisibility>(
     statusVisibility === 'private' ? 'private' : defaultPrivacy,
@@ -111,6 +106,7 @@
           {!status.get('reblogged') && (
             <PrivacyDropdown
               noDirect
+              noLimited
               value={privacy}
               container={findContainer}
               onChange={onPrivacyChange}
@@ -136,24 +132,6 @@
             )}
           />
         </div>
-<<<<<<< HEAD
-        {statusVisibility !== 'private' && !status.get('reblogged') && (
-          <PrivacyDropdown
-            noDirect
-            noLimited
-            value={privacy}
-            container={findContainer}
-            onChange={onPrivacyChange}
-          />
-        )}
-        <Button
-          text={intl.formatMessage(buttonText)}
-          onClick={handleReblog}
-          // eslint-disable-next-line jsx-a11y/no-autofocus
-          autoFocus
-        />
-=======
->>>>>>> f6fb9b75
       </div>
     </div>
   );
