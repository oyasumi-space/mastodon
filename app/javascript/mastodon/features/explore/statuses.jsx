--- conflicted
+++ resolved
@@ -61,10 +61,7 @@
         prepend={<DismissableBanner id='explore/statuses'><FormattedMessage id='dismissable_banner.explore_statuses' defaultMessage='These are posts from across the social web that are gaining traction today. Newer posts with more boosts and favorites are ranked higher.' /></DismissableBanner>}
         alwaysPrepend
         timelineId='explore'
-<<<<<<< HEAD
-=======
         contextType='explore'
->>>>>>> 428abf33
         statusIds={statusIds}
         scrollKey='explore-statuses'
         hasMore={hasMore}
