--- conflicted
+++ resolved
@@ -12,12 +12,8 @@
 
 import { IconButton } from '../../../components/icon_button';
 import DropdownMenuContainer from '../../../containers/dropdown_menu_container';
-<<<<<<< HEAD
+import { me } from '../../../initial_state';
 import EmojiPickerDropdown from '../../compose/containers/emoji_picker_dropdown_container';
-import { defineMessages, injectIntl } from 'react-intl';
-=======
->>>>>>> e58c36d3
-import { me } from '../../../initial_state';
 
 const messages = defineMessages({
   delete: { id: 'status.delete', defaultMessage: 'Delete' },
@@ -284,17 +280,10 @@
       }
     }
 
-<<<<<<< HEAD
-    const shareButton = ('share' in navigator) && publicStatus && (
-      <div className='detailed-status__button'><IconButton title={intl.formatMessage(messages.share)} icon='share-alt' onClick={this.handleShare} /></div>
-    );
-
     const emojiPickerButton = (
       <IconButton icon='smile-o' onClick={this.handleEmojiPickInnerButton} title={intl.formatMessage(messages.pickEmoji)} />
     );
 
-=======
->>>>>>> e58c36d3
     let replyIcon;
     if (status.get('in_reply_to_id', null) === null) {
       replyIcon = 'reply';
