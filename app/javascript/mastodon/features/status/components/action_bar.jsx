import PropTypes from 'prop-types';
import { PureComponent } from 'react';

import { defineMessages, injectIntl } from 'react-intl';

import classNames from 'classnames';

import ImmutablePropTypes from 'react-immutable-proptypes';
import { connect } from 'react-redux';

import { PERMISSION_MANAGE_USERS, PERMISSION_MANAGE_FEDERATION } from 'mastodon/permissions';

import { IconButton } from '../../../components/icon_button';
import DropdownMenuContainer from '../../../containers/dropdown_menu_container';
import { me } from '../../../initial_state';
import EmojiPickerDropdown from '../../compose/containers/emoji_picker_dropdown_container';

const messages = defineMessages({
  delete: { id: 'status.delete', defaultMessage: 'Delete' },
  redraft: { id: 'status.redraft', defaultMessage: 'Delete & re-draft' },
  edit: { id: 'status.edit', defaultMessage: 'Edit' },
  direct: { id: 'status.direct', defaultMessage: 'Privately mention @{name}' },
  mention: { id: 'status.mention', defaultMessage: 'Mention @{name}' },
  reply: { id: 'status.reply', defaultMessage: 'Reply' },
  reblog: { id: 'status.reblog', defaultMessage: 'Boost' },
  reblog_private: { id: 'status.reblog_private', defaultMessage: 'Boost with original visibility' },
  cancel_reblog_private: { id: 'status.cancel_reblog_private', defaultMessage: 'Unboost' },
  cannot_reblog: { id: 'status.cannot_reblog', defaultMessage: 'This post cannot be boosted' },
  favourite: { id: 'status.favourite', defaultMessage: 'Favourite' },
  bookmark: { id: 'status.bookmark', defaultMessage: 'Bookmark' },
  more: { id: 'status.more', defaultMessage: 'More' },
  mute: { id: 'status.mute', defaultMessage: 'Mute @{name}' },
  muteConversation: { id: 'status.mute_conversation', defaultMessage: 'Mute conversation' },
  unmuteConversation: { id: 'status.unmute_conversation', defaultMessage: 'Unmute conversation' },
  block: { id: 'status.block', defaultMessage: 'Block @{name}' },
  report: { id: 'status.report', defaultMessage: 'Report @{name}' },
  share: { id: 'status.share', defaultMessage: 'Share' },
  pin: { id: 'status.pin', defaultMessage: 'Pin on profile' },
  unpin: { id: 'status.unpin', defaultMessage: 'Unpin from profile' },
  embed: { id: 'status.embed', defaultMessage: 'Embed' },
  admin_account: { id: 'status.admin_account', defaultMessage: 'Open moderation interface for @{name}' },
  admin_status: { id: 'status.admin_status', defaultMessage: 'Open this post in the moderation interface' },
  admin_domain: { id: 'status.admin_domain', defaultMessage: 'Open moderation interface for {domain}' },
  copy: { id: 'status.copy', defaultMessage: 'Copy link to post' },
  blockDomain: { id: 'account.block_domain', defaultMessage: 'Block domain {domain}' },
  unblockDomain: { id: 'account.unblock_domain', defaultMessage: 'Unblock domain {domain}' },
  unmute: { id: 'account.unmute', defaultMessage: 'Unmute @{name}' },
  unblock: { id: 'account.unblock', defaultMessage: 'Unblock @{name}' },
  openOriginalPage: { id: 'account.open_original_page', defaultMessage: 'Open original page' },
  pickEmoji: { id: 'status.emoji_reaction.pick', defaultMessage: 'Pick emoji' },
});

const mapStateToProps = (state, { status }) => ({
  relationship: state.getIn(['relationships', status.getIn(['account', 'id'])]),
});

class ActionBar extends PureComponent {

  static contextTypes = {
    router: PropTypes.object,
    identity: PropTypes.object,
  };

  static propTypes = {
    status: ImmutablePropTypes.map.isRequired,
    relationship: ImmutablePropTypes.map,
    onReply: PropTypes.func.isRequired,
    onReblog: PropTypes.func.isRequired,
    onReblogForceModal: PropTypes.func.isRequired,
    onFavourite: PropTypes.func.isRequired,
    onEmojiReact: PropTypes.func.isRequired,
    onBookmark: PropTypes.func.isRequired,
    onDelete: PropTypes.func.isRequired,
    onEdit: PropTypes.func.isRequired,
    onDirect: PropTypes.func.isRequired,
    onMention: PropTypes.func.isRequired,
    onMute: PropTypes.func,
    onUnmute: PropTypes.func,
    onBlock: PropTypes.func,
    onUnblock: PropTypes.func,
    onBlockDomain: PropTypes.func,
    onUnblockDomain: PropTypes.func,
    onMuteConversation: PropTypes.func,
    onReport: PropTypes.func,
    onPin: PropTypes.func,
    onEmbed: PropTypes.func,
    intl: PropTypes.object.isRequired,
  };

  handleReplyClick = () => {
    this.props.onReply(this.props.status);
  };

  handleReblogClick = (e) => {
    this.props.onReblog(this.props.status, e);
  };

  handleReblogForceModalClick = (e) => {
    this.props.onReblogForceModal(this.props.status, e);
  };

  handleFavouriteClick = () => {
    this.props.onFavourite(this.props.status);
  };

  handleBookmarkClick = (e) => {
    this.props.onBookmark(this.props.status, e);
  };

  handleDeleteClick = () => {
    this.props.onDelete(this.props.status, this.context.router.history);
  };

  handleRedraftClick = () => {
    this.props.onDelete(this.props.status, this.context.router.history, true);
  };

  handleEditClick = () => {
    this.props.onEdit(this.props.status, this.context.router.history);
  };

  handleDirectClick = () => {
    this.props.onDirect(this.props.status.get('account'), this.context.router.history);
  };

  handleMentionClick = () => {
    this.props.onMention(this.props.status.get('account'), this.context.router.history);
  };

  handleMuteClick = () => {
    const { status, relationship, onMute, onUnmute } = this.props;
    const account = status.get('account');

    if (relationship && relationship.get('muting')) {
      onUnmute(account);
    } else {
      onMute(account);
    }
  };

  handleBlockClick = () => {
    const { status, relationship, onBlock, onUnblock } = this.props;
    const account = status.get('account');

    if (relationship && relationship.get('blocking')) {
      onUnblock(account);
    } else {
      onBlock(status);
    }
  };

  handleBlockDomain = () => {
    const { status, onBlockDomain } = this.props;
    const account = status.get('account');

    onBlockDomain(account.get('acct').split('@')[1]);
  };

  handleUnblockDomain = () => {
    const { status, onUnblockDomain } = this.props;
    const account = status.get('account');

    onUnblockDomain(account.get('acct').split('@')[1]);
  };

  handleConversationMuteClick = () => {
    this.props.onMuteConversation(this.props.status);
  };

  handleReport = () => {
    this.props.onReport(this.props.status);
  };

  handlePinClick = () => {
    this.props.onPin(this.props.status);
  };

  handleShare = () => {
    navigator.share({
      url: this.props.status.get('url'),
    });
  };

  handleEmbed = () => {
    this.props.onEmbed(this.props.status);
  };

  handleCopy = () => {
    const url = this.props.status.get('url');
    navigator.clipboard.writeText(url);
  };

  handleEmojiPick = (data) => {
    this.props.onEmojiReact(this.props.status, data);
  };

  handleEmojiPickInnerButton = () => {};

  render () {
    const { status, relationship, intl } = this.props;
    const { signedIn, permissions } = this.context.identity;

    const publicStatus       = ['public', 'unlisted', 'public_unlisted', 'login'].includes(status.get('visibility_ex'));
    const anonymousStatus    = ['public', 'unlisted', 'public_unlisted'].includes(status.get('visibility_ex'));
    const pinnableStatus     = ['public', 'unlisted', 'public_unlisted', 'login', 'private'].includes(status.get('visibility_ex'));
    const mutingConversation = status.get('muted');
    const account            = status.get('account');
    const writtenByMe        = status.getIn(['account', 'id']) === me;
    const isRemote           = status.getIn(['account', 'username']) !== status.getIn(['account', 'acct']);

    let menu = [];

    if (publicStatus) {
      if (isRemote) {
        menu.push({ text: intl.formatMessage(messages.openOriginalPage), href: status.get('url') });
      }

      menu.push({ text: intl.formatMessage(messages.copy), action: this.handleCopy });

<<<<<<< HEAD
      if ('share' in navigator) {
        menu.push({ text: intl.formatMessage(messages.share), action: this.handleShare });
      }

      menu.push({ text: intl.formatMessage(messages.embed), action: this.handleEmbed });
=======
      if (anonymousStatus) {
        menu.push({ text: intl.formatMessage(messages.embed), action: this.handleEmbed });
      }
      
>>>>>>> 9ffe6817
      menu.push(null);
      menu.push({ text: intl.formatMessage(messages.reblog), action: this.handleReblogForceModalClick });
      menu.push(null);
    }

    if (writtenByMe) {
      if (pinnableStatus) {
        menu.push({ text: intl.formatMessage(status.get('pinned') ? messages.unpin : messages.pin), action: this.handlePinClick });
        menu.push(null);
      }

      menu.push({ text: intl.formatMessage(mutingConversation ? messages.unmuteConversation : messages.muteConversation), action: this.handleConversationMuteClick });
      menu.push(null);
      menu.push({ text: intl.formatMessage(messages.edit), action: this.handleEditClick });
      menu.push({ text: intl.formatMessage(messages.delete), action: this.handleDeleteClick });
      menu.push({ text: intl.formatMessage(messages.redraft), action: this.handleRedraftClick });
    } else {
      menu.push({ text: intl.formatMessage(messages.mention, { name: status.getIn(['account', 'username']) }), action: this.handleMentionClick });
      menu.push(null);

      if (relationship && relationship.get('muting')) {
        menu.push({ text: intl.formatMessage(messages.unmute, { name: account.get('username') }), action: this.handleMuteClick });
      } else {
        menu.push({ text: intl.formatMessage(messages.mute, { name: account.get('username') }), action: this.handleMuteClick });
      }

      if (relationship && relationship.get('blocking')) {
        menu.push({ text: intl.formatMessage(messages.unblock, { name: account.get('username') }), action: this.handleBlockClick });
      } else {
        menu.push({ text: intl.formatMessage(messages.block, { name: account.get('username') }), action: this.handleBlockClick });
      }

      menu.push({ text: intl.formatMessage(messages.report, { name: status.getIn(['account', 'username']) }), action: this.handleReport });

      if (account.get('acct') !== account.get('username')) {
        const domain = account.get('acct').split('@')[1];

        menu.push(null);

        if (relationship && relationship.get('domain_blocking')) {
          menu.push({ text: intl.formatMessage(messages.unblockDomain, { domain }), action: this.handleUnblockDomain });
        } else {
          menu.push({ text: intl.formatMessage(messages.blockDomain, { domain }), action: this.handleBlockDomain });
        }
      }

      if ((permissions & PERMISSION_MANAGE_USERS) === PERMISSION_MANAGE_USERS || (isRemote && (permissions & PERMISSION_MANAGE_FEDERATION) === PERMISSION_MANAGE_FEDERATION)) {
        menu.push(null);
        if ((permissions & PERMISSION_MANAGE_USERS) === PERMISSION_MANAGE_USERS) {
          menu.push({ text: intl.formatMessage(messages.admin_account, { name: status.getIn(['account', 'username']) }), href: `/admin/accounts/${status.getIn(['account', 'id'])}` });
          menu.push({ text: intl.formatMessage(messages.admin_status), href: `/admin/accounts/${status.getIn(['account', 'id'])}/statuses/${status.get('id')}` });
        }
        if (isRemote && (permissions & PERMISSION_MANAGE_FEDERATION) === PERMISSION_MANAGE_FEDERATION) {
          const domain = account.get('acct').split('@')[1];
          menu.push({ text: intl.formatMessage(messages.admin_domain, { domain: domain }), href: `/admin/instances/${domain}` });
        }
      }
    }

    const emojiPickerButton = (
      <IconButton icon='smile-o' onClick={this.handleEmojiPickInnerButton} title={intl.formatMessage(messages.pickEmoji)} />
    );

    let replyIcon;
    if (status.get('in_reply_to_id', null) === null) {
      replyIcon = 'reply';
    } else {
      replyIcon = 'reply-all';
    }

    const reblogPrivate = status.getIn(['account', 'id']) === me && status.get('visibility_ex') === 'private';

    let reblogTitle;
    if (status.get('reblogged')) {
      reblogTitle = intl.formatMessage(messages.cancel_reblog_private);
    } else if (publicStatus) {
      reblogTitle = intl.formatMessage(messages.reblog);
    } else if (reblogPrivate) {
      reblogTitle = intl.formatMessage(messages.reblog_private);
    } else {
      reblogTitle = intl.formatMessage(messages.cannot_reblog);
    }

    return (
      <div className='detailed-status__action-bar'>
        <div className='detailed-status__button'><IconButton title={intl.formatMessage(messages.reply)} icon={status.get('in_reply_to_account_id') === status.getIn(['account', 'id']) ? 'reply' : replyIcon} onClick={this.handleReplyClick} /></div>
        <div className='detailed-status__button'><IconButton className={classNames({ reblogPrivate })} disabled={!publicStatus && !reblogPrivate} active={status.get('reblogged')} title={reblogTitle} icon='retweet' onClick={this.handleReblogClick} /></div>
        <div className='detailed-status__button'><IconButton className='star-icon' animate active={status.get('favourited')} title={intl.formatMessage(messages.favourite)} icon='star' onClick={this.handleFavouriteClick} /></div>
        <div className='detailed-status__button'><IconButton className='bookmark-icon' disabled={!signedIn} active={status.get('bookmarked')} title={intl.formatMessage(messages.bookmark)} icon='bookmark' onClick={this.handleBookmarkClick} /></div>
        <div className='detailed-status__button'><EmojiPickerDropdown onPickEmoji={this.handleEmojiPick} button={emojiPickerButton} /></div>

        <div className='detailed-status__action-bar-dropdown'>
          <DropdownMenuContainer size={18} icon='ellipsis-h' disabled={!signedIn} status={status} items={menu} direction='left' title={intl.formatMessage(messages.more)} />
        </div>
      </div>
    );
  }

}

export default connect(mapStateToProps)(injectIntl(ActionBar));<|MERGE_RESOLUTION|>--- conflicted
+++ resolved
@@ -217,18 +217,14 @@
 
       menu.push({ text: intl.formatMessage(messages.copy), action: this.handleCopy });
 
-<<<<<<< HEAD
       if ('share' in navigator) {
         menu.push({ text: intl.formatMessage(messages.share), action: this.handleShare });
       }
 
-      menu.push({ text: intl.formatMessage(messages.embed), action: this.handleEmbed });
-=======
       if (anonymousStatus) {
         menu.push({ text: intl.formatMessage(messages.embed), action: this.handleEmbed });
       }
       
->>>>>>> 9ffe6817
       menu.push(null);
       menu.push({ text: intl.formatMessage(messages.reblog), action: this.handleReblogForceModalClick });
       menu.push(null);
