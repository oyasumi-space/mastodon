import PropTypes from 'prop-types';

import { FormattedDate, FormattedMessage } from 'react-intl';

import classNames from 'classnames';
import { Link, withRouter } from 'react-router-dom';

import ImmutablePropTypes from 'react-immutable-proptypes';
import ImmutablePureComponent from 'react-immutable-pure-component';

import { ReactComponent as AlternateEmailIcon } from '@material-symbols/svg-600/outlined/alternate_email.svg';
import { ReactComponent as RepeatIcon } from '@material-symbols/svg-600/outlined/repeat.svg';
import { ReactComponent as StarIcon } from '@material-symbols/svg-600/outlined/star-fill.svg';

import { AnimatedNumber } from 'mastodon/components/animated_number';
import EditedTimestamp from 'mastodon/components/edited_timestamp';
import { getHashtagBarForStatus } from 'mastodon/components/hashtag_bar';
import { Icon }  from 'mastodon/components/icon';
import PictureInPicturePlaceholder from 'mastodon/components/picture_in_picture_placeholder';
<<<<<<< HEAD
import { enableEmojiReaction } from 'mastodon/initial_state';
=======
import { VisibilityIcon } from 'mastodon/components/visibility_icon';
>>>>>>> 49b8433c
import { WithRouterPropTypes } from 'mastodon/utils/react_router';

import { Avatar } from '../../../components/avatar';
import { DisplayName } from '../../../components/display_name';
import MediaGallery from '../../../components/media_gallery';
import StatusContent from '../../../components/status_content';
import StatusEmojiReactionsBar from '../../../components/status_emoji_reactions_bar';
import Audio from '../../audio';
import scheduleIdleTask from '../../ui/util/schedule_idle_task';
import Video from '../../video';

import Card from './card';

<<<<<<< HEAD
const messages = defineMessages({
  public_short: { id: 'privacy.public.short', defaultMessage: 'Public' },
  unlisted_short: { id: 'privacy.unlisted.short', defaultMessage: 'Unlisted' },
  public_unlisted_short: { id: 'privacy.public_unlisted.short', defaultMessage: 'Public unlisted' },
  login_short: { id: 'privacy.login.short', defaultMessage: 'Login only' },
  private_short: { id: 'privacy.private.short', defaultMessage: 'Followers only' },
  limited_short: { id: 'privacy.limited.short', defaultMessage: 'Limited menbers only' },
  mutual_short: { id: 'privacy.mutual.short', defaultMessage: 'Mutual followers only' },
  circle_short: { id: 'privacy.circle.short', defaultMessage: 'Circle members only' },
  personal_short: { id: 'privacy.personal.short', defaultMessage: 'Yourself only' },
  direct_short: { id: 'privacy.direct.short', defaultMessage: 'Mentioned people only' },
  searchability_public_short: { id: 'searchability.public.short', defaultMessage: 'Public' },
  searchability_public_unlisted_short: { id: 'searchability.public_unlisted.short', defaultMessage: 'Public unlisted' },
  searchability_private_short: { id: 'searchability.unlisted.short', defaultMessage: 'Followers' },
  searchability_direct_short: { id: 'searchability.private.short', defaultMessage: 'Reactionners' },
  searchability_limited_short: { id: 'searchability.direct.short', defaultMessage: 'Self only' },
});

=======
>>>>>>> 49b8433c
class DetailedStatus extends ImmutablePureComponent {

  static propTypes = {
    status: ImmutablePropTypes.map,
    onOpenMedia: PropTypes.func.isRequired,
    onOpenVideo: PropTypes.func.isRequired,
    onToggleHidden: PropTypes.func.isRequired,
    onTranslate: PropTypes.func.isRequired,
    measureHeight: PropTypes.bool,
    onHeightChange: PropTypes.func,
    domain: PropTypes.string.isRequired,
    compact: PropTypes.bool,
    showMedia: PropTypes.bool,
    pictureInPicture: ImmutablePropTypes.contains({
      inUse: PropTypes.bool,
      available: PropTypes.bool,
    }),
    onToggleMediaVisibility: PropTypes.func,
    onEmojiReact: PropTypes.func,
    onUnEmojiReact: PropTypes.func,
    ...WithRouterPropTypes,
  };

  state = {
    height: null,
  };

  handleAccountClick = (e) => {
    if (e.button === 0 && !(e.ctrlKey || e.metaKey) && this.props.history) {
      e.preventDefault();
      this.history.push(`/@${this.props.status.getIn(['account', 'acct'])}`);
    }

    e.stopPropagation();
  };

  handleOpenVideo = (options) => {
    this.props.onOpenVideo(this.props.status.getIn(['media_attachments', 0]), options);
  };

  handleExpandedToggle = () => {
    this.props.onToggleHidden(this.props.status);
  };

  _measureHeight (heightJustChanged) {
    if (this.props.measureHeight && this.node) {
      scheduleIdleTask(() => this.node && this.setState({ height: Math.ceil(this.node.scrollHeight) + 1 }));

      if (this.props.onHeightChange && heightJustChanged) {
        this.props.onHeightChange();
      }
    }
  }

  setRef = c => {
    this.node = c;
    this._measureHeight();
  };

  componentDidUpdate (prevProps, prevState) {
    this._measureHeight(prevState.height !== this.state.height);
  }

  handleModalLink = e => {
    e.preventDefault();

    let href;

    if (e.target.nodeName !== 'A') {
      href = e.target.parentNode.href;
    } else {
      href = e.target.href;
    }

    window.open(href, 'mastodon-intent', 'width=445,height=600,resizable=no,menubar=no,status=no,scrollbars=yes');
  };

  handleTranslate = () => {
    const { onTranslate, status } = this.props;
    onTranslate(status);
  };

  _properStatus () {
    const { status } = this.props;

    if (status.get('reblog', null) !== null && typeof status.get('reblog') === 'object') {
      return status.get('reblog');
    } else {
      return status;
    }
  }

  getAttachmentAspectRatio () {
    const attachments = this._properStatus().get('media_attachments');

    if (attachments.getIn([0, 'type']) === 'video') {
      return `${attachments.getIn([0, 'meta', 'original', 'width'])} / ${attachments.getIn([0, 'meta', 'original', 'height'])}`;
    } else if (attachments.getIn([0, 'type']) === 'audio') {
      return '16 / 9';
    } else {
      return (attachments.size === 1 && attachments.getIn([0, 'meta', 'small', 'aspect'])) ? attachments.getIn([0, 'meta', 'small', 'aspect']) : '3 / 2';
    }
  }

  render () {
    const status = this._properStatus();
    const outerStyle = { boxSizing: 'border-box' };
    const { compact, pictureInPicture } = this.props;

    if (!status) {
      return null;
    }

    let media           = '';
    let isCardMediaWithSensitive = false;
    let applicationLink = '';
    let reblogLink = '';
    const reblogIcon = 'retweet';
    const reblogIconComponent = RepeatIcon;
    let favouriteLink = '';
    let emojiReactionsLink = '';
    let statusReferencesLink = '';
    let edited = '';

    if (this.props.measureHeight) {
      outerStyle.height = `${this.state.height}px`;
    }

    const language = status.getIn(['translation', 'language']) || status.get('language');

    if (pictureInPicture.get('inUse')) {
      media = <PictureInPicturePlaceholder aspectRatio={this.getAttachmentAspectRatio()} />;
    } else if (status.get('media_attachments').size > 0) {
      if (status.getIn(['media_attachments', 0, 'type']) === 'audio') {
        const attachment = status.getIn(['media_attachments', 0]);
        const description = attachment.getIn(['translation', 'description']) || attachment.get('description');

        media = (
          <Audio
            src={attachment.get('url')}
            alt={description}
            lang={language}
            duration={attachment.getIn(['meta', 'original', 'duration'], 0)}
            poster={attachment.get('preview_url') || status.getIn(['account', 'avatar_static'])}
            backgroundColor={attachment.getIn(['meta', 'colors', 'background'])}
            foregroundColor={attachment.getIn(['meta', 'colors', 'foreground'])}
            accentColor={attachment.getIn(['meta', 'colors', 'accent'])}
            sensitive={status.get('sensitive')}
            visible={this.props.showMedia}
            blurhash={attachment.get('blurhash')}
            height={150}
            onToggleVisibility={this.props.onToggleMediaVisibility}
          />
        );
      } else if (status.getIn(['media_attachments', 0, 'type']) === 'video') {
        const attachment = status.getIn(['media_attachments', 0]);
        const description = attachment.getIn(['translation', 'description']) || attachment.get('description');

        media = (
          <Video
            preview={attachment.get('preview_url')}
            frameRate={attachment.getIn(['meta', 'original', 'frame_rate'])}
            aspectRatio={`${attachment.getIn(['meta', 'original', 'width'])} / ${attachment.getIn(['meta', 'original', 'height'])}`}
            blurhash={attachment.get('blurhash')}
            src={attachment.get('url')}
            alt={description}
            lang={language}
            width={300}
            height={150}
            onOpenVideo={this.handleOpenVideo}
            sensitive={status.get('sensitive')}
            visible={this.props.showMedia}
            onToggleVisibility={this.props.onToggleMediaVisibility}
          />
        );
      } else {
        media = (
          <MediaGallery
            standalone
            sensitive={status.get('sensitive')}
            media={status.get('media_attachments')}
            lang={language}
            height={300}
            onOpenMedia={this.props.onOpenMedia}
            visible={this.props.showMedia}
            onToggleVisibility={this.props.onToggleMediaVisibility}
          />
        );
      }
    } else if (status.get('card')) {
      media = <Card sensitive={status.get('sensitive') && !status.get('spoiler_text')} onOpenMedia={this.props.onOpenMedia} card={status.get('card', null)} />;
      isCardMediaWithSensitive = status.get('spoiler_text').length > 0;
    }

    let emojiReactionsBar = null;
    if (status.get('emoji_reactions')) {
      const emojiReactions = status.get('emoji_reactions');
      const emojiReactionPolicy = status.getIn(['account', 'other_settings', 'emoji_reaction_policy']) || 'allow';
      if (emojiReactions.size > 0 && enableEmojiReaction && emojiReactionPolicy !== 'block') {
        emojiReactionsBar = <StatusEmojiReactionsBar emojiReactions={emojiReactions} status={status} onEmojiReact={this.props.onEmojiReact} onUnEmojiReact={this.props.onUnEmojiReact} />;
      }
    }

    if (status.get('application')) {
      applicationLink = <> · <a className='detailed-status__application' href={status.getIn(['application', 'website'])} target='_blank' rel='noopener noreferrer'>{status.getIn(['application', 'name'])}</a></>;
    }

<<<<<<< HEAD
    const visibilityIconInfo = {
      'public': { icon: 'globe', text: intl.formatMessage(messages.public_short) },
      'unlisted': { icon: 'unlock', text: intl.formatMessage(messages.unlisted_short) },
      'public_unlisted': { icon: 'cloud', text: intl.formatMessage(messages.public_unlisted_short) },
      'login': { icon: 'key', text: intl.formatMessage(messages.login_short) },
      'private': { icon: 'lock', text: intl.formatMessage(messages.private_short) },
      'limited': { icon: 'get-pocket', text: intl.formatMessage(messages.limited_short) },
      'mutual': { icon: 'exchange', text: intl.formatMessage(messages.mutual_short) },
      'circle': { icon: 'user-circle', text: intl.formatMessage(messages.circle_short) },
      'personal': { icon: 'sticky-note-o', text: intl.formatMessage(messages.personal_short) },
      'direct': { icon: 'at', text: intl.formatMessage(messages.direct_short) },
    };

    const visibilityIcon = visibilityIconInfo[status.get('limited_scope') || status.get('visibility_ex')];
    const visibilityLink = <> · <Icon id={visibilityIcon.icon} title={visibilityIcon.text} /></>;
=======
    const visibilityLink = <> · <VisibilityIcon visibility={status.get('visibility')} /></>;
>>>>>>> 49b8433c

    const searchabilityIconInfo = {
      'public': { icon: 'globe', text: intl.formatMessage(messages.searchability_public_short) },
      'public_unlisted': { icon: 'cloud', text: intl.formatMessage(messages.searchability_public_unlisted_short) },
      'private': { icon: 'unlock', text: intl.formatMessage(messages.searchability_private_short) },
      'direct': { icon: 'lock', text: intl.formatMessage(messages.searchability_direct_short) },
      'limited': { icon: 'at', text: intl.formatMessage(messages.searchability_limited_short) },
    };

    const searchabilityIcon = searchabilityIconInfo[status.get('searchability')];
    const searchabilityLink = <> · <Icon id={searchabilityIcon.icon} title={searchabilityIcon.text} /></>;

    if (['private', 'direct'].includes(status.get('visibility_ex'))) {
      reblogLink = '';
    } else if (this.props.history) {
      reblogLink = (
        <>
          {' · '}
          <Link to={`/@${status.getIn(['account', 'acct'])}/${status.get('id')}/reblogs`} className='detailed-status__link'>
            <Icon id={reblogIcon} icon={reblogIconComponent} />
            <span className='detailed-status__reblogs'>
              <AnimatedNumber value={status.get('reblogs_count')} />
            </span>
          </Link>
        </>
      );
    } else {
      reblogLink = (
        <>
          {' · '}
          <a href={`/interact/${status.get('id')}?type=reblog`} className='detailed-status__link' onClick={this.handleModalLink}>
            <Icon id={reblogIcon} icon={reblogIconComponent} />
            <span className='detailed-status__reblogs'>
              <AnimatedNumber value={status.get('reblogs_count')} />
            </span>
          </a>
        </>
      );
    }

    if (this.props.history) {
      favouriteLink = (
        <Link to={`/@${status.getIn(['account', 'acct'])}/${status.get('id')}/favourites`} className='detailed-status__link'>
          <Icon id='star' icon={StarIcon} />
          <span className='detailed-status__favorites'>
            <AnimatedNumber value={status.get('favourites_count')} />
          </span>
        </Link>
      );
    } else {
      favouriteLink = (
        <a href={`/interact/${status.get('id')}?type=favourite`} className='detailed-status__link' onClick={this.handleModalLink}>
          <Icon id='star' icon={StarIcon} />
          <span className='detailed-status__favorites'>
            <AnimatedNumber value={status.get('favourites_count')} />
          </span>
        </a>
      );
    }

    if (this.context.router) {
      emojiReactionsLink = (
        <Link to={`/@${status.getIn(['account', 'acct'])}/${status.get('id')}/emoji_reactions`} className='detailed-status__link'>
          <Icon id='smile-o' />
          <span className='detailed-status__favorites'>
            <AnimatedNumber value={status.get('emoji_reactions_count')} />
          </span>
        </Link>
      );
    } else {
      emojiReactionsLink = (
        <a href={`/interact/${status.get('id')}?type=emoji_reactions`} className='detailed-status__link' onClick={this.handleModalLink}>
          <Icon id='smile-o' />
          <span className='detailed-status__favorites'>
            <AnimatedNumber value={status.get('emoji_reactions_count')} />
          </span>
        </a>
      );
    }

    if (this.context.router) {
      statusReferencesLink = (
        <Link to={`/@${status.getIn(['account', 'acct'])}/${status.get('id')}/references`} className='detailed-status__link'>
          <Icon id='link' />
          <span className='detailed-status__favorites'>
            <AnimatedNumber value={status.get('status_referred_by_count')} />
          </span>
        </Link>
      );
    } else {
      statusReferencesLink = (
        <a href={`/interact/${status.get('id')}?type=references`} className='detailed-status__link' onClick={this.handleModalLink}>
          <Icon id='link' />
          <span className='detailed-status__favorites'>
            <AnimatedNumber value={status.get('status_referred_by_count')} />
          </span>
        </a>
      );
    }

    if (status.get('edited_at')) {
      edited = (
        <>
          {' · '}
          <EditedTimestamp statusId={status.get('id')} timestamp={status.get('edited_at')} />
        </>
      );
    }

    const {statusContentProps, hashtagBar} = getHashtagBarForStatus(status);
    const expanded = !status.get('hidden') || status.get('spoiler_text').length === 0;

    return (
      <div style={outerStyle}>
        <div ref={this.setRef} className={classNames('detailed-status', { compact })}>
          {status.get('visibility_ex') === 'direct' && (
            <div className='status__prepend'>
              <div className='status__prepend-icon-wrapper'><Icon id='at' icon={AlternateEmailIcon} className='status__prepend-icon' /></div>
              <FormattedMessage id='status.direct_indicator' defaultMessage='Private mention' />
            </div>
          )}
          <a href={`/@${status.getIn(['account', 'acct'])}`} onClick={this.handleAccountClick} className='detailed-status__display-name'>
            <div className='detailed-status__display-avatar'><Avatar account={status.get('account')} size={46} /></div>
            <DisplayName account={status.get('account')} localDomain={this.props.domain} />
          </a>

          <StatusContent
            status={status}
            expanded={!status.get('hidden')}
            onExpandedToggle={this.handleExpandedToggle}
            onTranslate={this.handleTranslate}
            {...statusContentProps}
          />

          {(!isCardMediaWithSensitive || !status.get('hidden')) && media}

          {(!status.get('spoiler_text') || expanded) && hashtagBar}

          {emojiReactionsBar}

          <div className='detailed-status__meta'>
            <a className='detailed-status__datetime' href={`/@${status.getIn(['account', 'acct'])}/${status.get('id')}`} target='_blank' rel='noopener noreferrer'>
              <FormattedDate value={new Date(status.get('created_at'))} hour12={false} year='numeric' month='short' day='2-digit' hour='2-digit' minute='2-digit' />
            </a>{edited}{visibilityLink}{searchabilityLink}{applicationLink}{reblogLink} · {favouriteLink} · {emojiReactionsLink} - {statusReferencesLink}
          </div>
        </div>
      </div>
    );
  }

}

export default withRouter(DetailedStatus);<|MERGE_RESOLUTION|>--- conflicted
+++ resolved
@@ -9,6 +9,8 @@
 import ImmutablePureComponent from 'react-immutable-pure-component';
 
 import { ReactComponent as AlternateEmailIcon } from '@material-symbols/svg-600/outlined/alternate_email.svg';
+import { ReactComponent as ReferenceIcon } from '@material-symbols/svg-600/outlined/link.svg';
+import { ReactComponent as EmojiReactionIcon } from '@material-symbols/svg-600/outlined/mood.svg';
 import { ReactComponent as RepeatIcon } from '@material-symbols/svg-600/outlined/repeat.svg';
 import { ReactComponent as StarIcon } from '@material-symbols/svg-600/outlined/star-fill.svg';
 
@@ -17,11 +19,9 @@
 import { getHashtagBarForStatus } from 'mastodon/components/hashtag_bar';
 import { Icon }  from 'mastodon/components/icon';
 import PictureInPicturePlaceholder from 'mastodon/components/picture_in_picture_placeholder';
-<<<<<<< HEAD
+import { SearchabilityIcon } from 'mastodon/components/searchability_icon';
+import { VisibilityIcon } from 'mastodon/components/visibility_icon';
 import { enableEmojiReaction } from 'mastodon/initial_state';
-=======
-import { VisibilityIcon } from 'mastodon/components/visibility_icon';
->>>>>>> 49b8433c
 import { WithRouterPropTypes } from 'mastodon/utils/react_router';
 
 import { Avatar } from '../../../components/avatar';
@@ -35,27 +35,6 @@
 
 import Card from './card';
 
-<<<<<<< HEAD
-const messages = defineMessages({
-  public_short: { id: 'privacy.public.short', defaultMessage: 'Public' },
-  unlisted_short: { id: 'privacy.unlisted.short', defaultMessage: 'Unlisted' },
-  public_unlisted_short: { id: 'privacy.public_unlisted.short', defaultMessage: 'Public unlisted' },
-  login_short: { id: 'privacy.login.short', defaultMessage: 'Login only' },
-  private_short: { id: 'privacy.private.short', defaultMessage: 'Followers only' },
-  limited_short: { id: 'privacy.limited.short', defaultMessage: 'Limited menbers only' },
-  mutual_short: { id: 'privacy.mutual.short', defaultMessage: 'Mutual followers only' },
-  circle_short: { id: 'privacy.circle.short', defaultMessage: 'Circle members only' },
-  personal_short: { id: 'privacy.personal.short', defaultMessage: 'Yourself only' },
-  direct_short: { id: 'privacy.direct.short', defaultMessage: 'Mentioned people only' },
-  searchability_public_short: { id: 'searchability.public.short', defaultMessage: 'Public' },
-  searchability_public_unlisted_short: { id: 'searchability.public_unlisted.short', defaultMessage: 'Public unlisted' },
-  searchability_private_short: { id: 'searchability.unlisted.short', defaultMessage: 'Followers' },
-  searchability_direct_short: { id: 'searchability.private.short', defaultMessage: 'Reactionners' },
-  searchability_limited_short: { id: 'searchability.direct.short', defaultMessage: 'Self only' },
-});
-
-=======
->>>>>>> 49b8433c
 class DetailedStatus extends ImmutablePureComponent {
 
   static propTypes = {
@@ -263,36 +242,8 @@
       applicationLink = <> · <a className='detailed-status__application' href={status.getIn(['application', 'website'])} target='_blank' rel='noopener noreferrer'>{status.getIn(['application', 'name'])}</a></>;
     }
 
-<<<<<<< HEAD
-    const visibilityIconInfo = {
-      'public': { icon: 'globe', text: intl.formatMessage(messages.public_short) },
-      'unlisted': { icon: 'unlock', text: intl.formatMessage(messages.unlisted_short) },
-      'public_unlisted': { icon: 'cloud', text: intl.formatMessage(messages.public_unlisted_short) },
-      'login': { icon: 'key', text: intl.formatMessage(messages.login_short) },
-      'private': { icon: 'lock', text: intl.formatMessage(messages.private_short) },
-      'limited': { icon: 'get-pocket', text: intl.formatMessage(messages.limited_short) },
-      'mutual': { icon: 'exchange', text: intl.formatMessage(messages.mutual_short) },
-      'circle': { icon: 'user-circle', text: intl.formatMessage(messages.circle_short) },
-      'personal': { icon: 'sticky-note-o', text: intl.formatMessage(messages.personal_short) },
-      'direct': { icon: 'at', text: intl.formatMessage(messages.direct_short) },
-    };
-
-    const visibilityIcon = visibilityIconInfo[status.get('limited_scope') || status.get('visibility_ex')];
-    const visibilityLink = <> · <Icon id={visibilityIcon.icon} title={visibilityIcon.text} /></>;
-=======
-    const visibilityLink = <> · <VisibilityIcon visibility={status.get('visibility')} /></>;
->>>>>>> 49b8433c
-
-    const searchabilityIconInfo = {
-      'public': { icon: 'globe', text: intl.formatMessage(messages.searchability_public_short) },
-      'public_unlisted': { icon: 'cloud', text: intl.formatMessage(messages.searchability_public_unlisted_short) },
-      'private': { icon: 'unlock', text: intl.formatMessage(messages.searchability_private_short) },
-      'direct': { icon: 'lock', text: intl.formatMessage(messages.searchability_direct_short) },
-      'limited': { icon: 'at', text: intl.formatMessage(messages.searchability_limited_short) },
-    };
-
-    const searchabilityIcon = searchabilityIconInfo[status.get('searchability')];
-    const searchabilityLink = <> · <Icon id={searchabilityIcon.icon} title={searchabilityIcon.text} /></>;
+    const visibilityLink = <> · <VisibilityIcon visibility={status.get('limited_scope') || status.get('visibility_ex')} /></>;
+    const searchabilityLink = <> · <SearchabilityIcon searchability={status.get('searchability')} /></>;
 
     if (['private', 'direct'].includes(status.get('visibility_ex'))) {
       reblogLink = '';
@@ -345,7 +296,7 @@
     if (this.context.router) {
       emojiReactionsLink = (
         <Link to={`/@${status.getIn(['account', 'acct'])}/${status.get('id')}/emoji_reactions`} className='detailed-status__link'>
-          <Icon id='smile-o' />
+          <Icon id='smile-o' icon={EmojiReactionIcon} />
           <span className='detailed-status__favorites'>
             <AnimatedNumber value={status.get('emoji_reactions_count')} />
           </span>
@@ -354,7 +305,7 @@
     } else {
       emojiReactionsLink = (
         <a href={`/interact/${status.get('id')}?type=emoji_reactions`} className='detailed-status__link' onClick={this.handleModalLink}>
-          <Icon id='smile-o' />
+          <Icon id='smile-o' icon={EmojiReactionIcon} />
           <span className='detailed-status__favorites'>
             <AnimatedNumber value={status.get('emoji_reactions_count')} />
           </span>
@@ -365,7 +316,7 @@
     if (this.context.router) {
       statusReferencesLink = (
         <Link to={`/@${status.getIn(['account', 'acct'])}/${status.get('id')}/references`} className='detailed-status__link'>
-          <Icon id='link' />
+          <Icon id='link' icon={ReferenceIcon} />
           <span className='detailed-status__favorites'>
             <AnimatedNumber value={status.get('status_referred_by_count')} />
           </span>
@@ -374,7 +325,7 @@
     } else {
       statusReferencesLink = (
         <a href={`/interact/${status.get('id')}?type=references`} className='detailed-status__link' onClick={this.handleModalLink}>
-          <Icon id='link' />
+          <Icon id='link' icon={ReferenceIcon} />
           <span className='detailed-status__favorites'>
             <AnimatedNumber value={status.get('status_referred_by_count')} />
           </span>
