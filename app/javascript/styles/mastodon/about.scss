$maximum-width: 1235px;
$fluid-breakpoint: $maximum-width + 20px;

.container {
  box-sizing: border-box;
  max-width: $maximum-width;
  margin: 0 auto;
  position: relative;

  @media screen and (max-width: $fluid-breakpoint) {
    width: 100%;
    padding: 0 10px;
  }
}

.brand {
  position: relative;
  text-decoration: none;
}

.rules-list {
  font-size: 15px;
  line-height: 22px;
  color: $primary-text-color;
  counter-reset: list-counter;

  li {
    position: relative;
    border-bottom: 1px solid lighten($ui-base-color, 8%);
    padding: 1em 1.75em;
    padding-inline-start: 3em;
    font-weight: 500;
    counter-increment: list-counter;

    &::before {
      content: counter(list-counter);
      position: absolute;
      inset-inline-start: 0;
      top: 50%;
      transform: translateY(-50%);
      background: $highlight-text-color;
      color: $ui-base-color;
      border-radius: 50%;
      width: 4ch;
      height: 4ch;
      font-weight: 500;
      display: flex;
      justify-content: center;
      align-items: center;
    }

    &:last-child {
      border-bottom: 0;
    }
  }

<<<<<<< HEAD
  .capability-icon {
    svg {
      transform: translateY(4px);
    }

    &.enabled {
      color: green;
    }

    &.disabled {
      color: red;
    }
=======
  &__hint {
    font-size: 14px;
    font-weight: 400;
    color: $darker-text-color;
>>>>>>> 24319836
  }
}<|MERGE_RESOLUTION|>--- conflicted
+++ resolved
@@ -54,7 +54,12 @@
     }
   }
 
-<<<<<<< HEAD
+  &__hint {
+    font-size: 14px;
+    font-weight: 400;
+    color: $darker-text-color;
+  }
+
   .capability-icon {
     svg {
       transform: translateY(4px);
@@ -67,11 +72,5 @@
     &.disabled {
       color: red;
     }
-=======
-  &__hint {
-    font-size: 14px;
-    font-weight: 400;
-    color: $darker-text-color;
->>>>>>> 24319836
   }
 }