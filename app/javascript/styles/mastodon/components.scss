--- conflicted
+++ resolved
@@ -2960,10 +2960,6 @@
   flex-direction: column;
 
   > .scrollable {
-<<<<<<< HEAD
-    background: $ui-base-color;
-    border-radius: 0 0 4px 4px;
-=======
     border: 1px solid var(--background-border-color);
     border-top: 0;
     border-radius: 0 0 4px 4px;
@@ -2978,7 +2974,6 @@
         border-bottom: 0;
       }
     }
->>>>>>> 428abf33
   }
 }
 
