.app-body {
  -webkit-overflow-scrolling: touch;
  -ms-overflow-style: -ms-autohiding-scrollbar;
}

.animated-number {
  display: inline-flex;
  flex-direction: column;
  align-items: stretch;
  overflow: hidden;
  position: relative;
}

.inline-alert {
  color: $valid-value-color;
  font-weight: 400;

  .no-reduce-motion & {
    transition: opacity 200ms ease;
  }
}

.link-button {
  display: block;
  font-size: 15px;
  line-height: 20px;
  color: $highlight-text-color;
  border: 0;
  background: transparent;
  padding: 0;
  cursor: pointer;
  text-decoration: none;

  &--destructive {
    color: $error-value-color;
  }

  &:hover,
  &:active {
    text-decoration: underline;
  }

  &:disabled {
    color: $ui-primary-color;
    cursor: default;
  }
}

.button {
  background-color: $ui-button-background-color;
  border: 10px none;
  border-radius: 4px;
  box-sizing: border-box;
  color: $ui-button-color;
  cursor: pointer;
  display: inline-flex;
  align-items: center;
  justify-content: center;
  gap: 6px;
  font-family: inherit;
  font-size: 15px;
  font-weight: 500;
  letter-spacing: 0;
  line-height: 22px;
  overflow: hidden;
  padding: 7px 18px;
  position: relative;
  text-align: center;
  text-decoration: none;
  text-overflow: ellipsis;
  white-space: nowrap;
  width: auto;

  &:active,
  &:focus,
  &:hover {
    background-color: $ui-button-focus-background-color;
  }

  &:focus-visible {
    outline: $ui-button-icon-focus-outline;
  }

  &--destructive {
    &:active,
    &:focus,
    &:hover {
      background-color: $ui-button-destructive-focus-background-color;
      transition: none;
    }
  }

  &:disabled,
  &.disabled {
    background-color: $ui-primary-color;
    cursor: default;
  }

  &.copyable {
    transition: background 300ms linear;
  }

  &.copied {
    background: $valid-value-color;
    transition: none;
  }

  &.button-secondary {
    color: $ui-button-secondary-color;
    background: transparent;
    padding: 6px 17px;
    border: 1px solid $ui-button-secondary-border-color;

    &:active,
    &:focus,
    &:hover {
      border-color: $ui-button-secondary-focus-background-color;
      color: $ui-button-secondary-focus-color;
      background-color: $ui-button-secondary-focus-background-color;
      text-decoration: none;
    }

    &:disabled {
      opacity: 0.5;
    }
  }

  &.button-tertiary {
    background: transparent;
    padding: 6px 17px;
    color: $ui-button-tertiary-color;
    border: 1px solid $ui-button-tertiary-border-color;

    &:active,
    &:focus,
    &:hover {
      background-color: $ui-button-tertiary-focus-background-color;
      color: $ui-button-tertiary-focus-color;
      border: 0;
      padding: 7px 18px;
    }

    &:disabled {
      opacity: 0.5;
    }

    &.button--confirmation {
      color: $valid-value-color;
      border-color: $valid-value-color;

      &:active,
      &:focus,
      &:hover {
        background: $valid-value-color;
        color: $primary-text-color;
      }
    }

    &.button--destructive {
      color: $error-value-color;
      border-color: $error-value-color;

      &:active,
      &:focus,
      &:hover {
        background: $error-value-color;
        color: $primary-text-color;
      }
    }
  }

  &.button--block {
    width: 100%;
  }

  .icon {
    width: 18px;
    height: 18px;
  }
}

.column__wrapper {
  display: flex;
  flex: 1 1 auto;
  position: relative;
}

.icon {
  flex: 0 0 auto;
  width: 20px;
  height: 20px;
  aspect-ratio: 1;

  path {
    fill: currentColor;
  }
}

.icon-button {
  display: inline-flex;
  color: $action-button-color;
  border: 0;
  padding: 2px;
  border-radius: 4px;
  background: transparent;
  cursor: pointer;
  align-items: center;
  justify-content: center;
  text-decoration: none;
  gap: 4px;
  flex: 0 0 auto;

  a {
    color: inherit;
    text-decoration: none;
  }

  &:hover,
  &:active,
  &:focus {
    color: lighten($action-button-color, 7%);
    background-color: rgba($action-button-color, 0.15);
  }

  &:focus-visible {
    outline: $ui-button-icon-focus-outline;
  }

  &.disabled {
    color: darken($action-button-color, 13%);
    background-color: transparent;
    cursor: default;
  }

  &.inverted {
    color: $lighter-text-color;

    &:hover,
    &:active,
    &:focus {
      color: darken($lighter-text-color, 7%);
      background-color: rgba($lighter-text-color, 0.15);
    }

    &:focus-visible {
      outline: $ui-button-icon-focus-outline;
    }

    &.disabled {
      color: lighten($lighter-text-color, 7%);
      background-color: transparent;
    }
  }

  &.active {
    color: $highlight-text-color;

    &:hover,
    &:active,
    &:focus {
      color: $highlight-text-color;
      background-color: transparent;
    }

    &.disabled {
      color: lighten($highlight-text-color, 13%);
    }
  }

  &.overlayed {
    box-sizing: content-box;
    background: rgba($black, 0.65);
    backdrop-filter: blur(10px) saturate(180%) contrast(75%) brightness(70%);
    color: rgba($white, 0.7);
    border-radius: 4px;
    padding: 2px;

    &:hover {
      background: rgba($black, 0.9);
    }
  }

  &__counter {
    display: block;
    width: auto;
    font-size: 12px;
    font-weight: 500;
  }
}

.text-icon-button {
  color: $lighter-text-color;
  border: 0;
  border-radius: 4px;
  background: transparent;
  cursor: pointer;
  font-weight: 600;
  font-size: 11px;
  padding: 0 3px;
  line-height: 27px;
  white-space: nowrap;

  &:hover,
  &:active,
  &:focus {
    color: darken($lighter-text-color, 7%);
    background-color: rgba($lighter-text-color, 0.15);
  }

  &:focus-visible {
    outline: $ui-button-icon-focus-outline;
  }

  &.disabled {
    color: lighten($lighter-text-color, 20%);
    background-color: transparent;
    cursor: default;
  }

  &.active {
    color: $highlight-text-color;

    &:hover,
    &:active,
    &:focus {
      color: $highlight-text-color;
      background-color: transparent;
    }
  }
}

body > [data-popper-placement] {
  z-index: 3;
}

.invisible {
  font-size: 0;
  line-height: 0;
  display: inline-block;
  width: 0;
  height: 0;
  position: absolute;

  img,
  svg {
    margin: 0 !important;
    border: 0 !important;
    padding: 0 !important;
    width: 0 !important;
    height: 0 !important;
  }
}

.ellipsis {
  &::after {
    content: '…';
  }
}

.compose-form {
  padding: 15px;

  &__sensitive-button {
    padding: 10px;
    padding-top: 0;
    font-size: 14px;
    font-weight: 500;

    &.active {
      color: $highlight-text-color;
    }

    input[type='checkbox'] {
      appearance: none;
      display: inline-block;
      position: relative;
      border: 1px solid $ui-primary-color;
      box-sizing: border-box;
      width: 18px;
      height: 18px;
      flex: 0 0 auto;
      margin-inline-end: 10px;
      top: -1px;
      border-radius: 4px;
      vertical-align: middle;
      cursor: inherit;

      &:checked {
        border-color: $highlight-text-color;
        background: $highlight-text-color
          url("data:image/svg+xml;utf8,<svg width='18' height='18' fill='none' xmlns='http://www.w3.org/2000/svg'><path d='M4.5 8.5L8 12l6-6' stroke='white' stroke-width='1.5'/></svg>")
          center center no-repeat;
      }
    }
  }

  .compose-form__warning {
    color: $inverted-text-color;
    margin-bottom: 10px;
    background: $ui-primary-color;
    box-shadow: 0 2px 6px rgba($base-shadow-color, 0.3);
    padding: 8px 10px;
    border-radius: 4px;
    font-size: 13px;
    font-weight: 400;

    strong {
      color: $inverted-text-color;
      font-weight: 500;

      @each $lang in $cjk-langs {
        &:lang(#{$lang}) {
          font-weight: 700;
        }
      }
    }

    a {
      color: $lighter-text-color;
      font-weight: 500;
      text-decoration: underline;

      &:hover,
      &:active,
      &:focus {
        text-decoration: none;
      }
    }
  }

  .emoji-picker-dropdown {
    position: absolute;
    top: 0;
    inset-inline-end: 0;
  }

  .expiration-dropdown {
    position: absolute;
    top: 32px;
    right: 4px;
    transform: scale(1.2);
  }

  .compose-form__autosuggest-wrapper {
    position: relative;
  }

  .autosuggest-textarea,
  .autosuggest-input,
  .spoiler-input {
    position: relative;
    width: 100%;
  }

  .spoiler-input {
    height: 0;
    transform-origin: bottom;
    opacity: 0;

    &.spoiler-input--visible {
      height: 36px;
      margin-bottom: 11px;
      opacity: 1;
    }
  }

  .autosuggest-textarea__textarea,
  .spoiler-input__input {
    display: block;
    box-sizing: border-box;
    width: 100%;
    margin: 0;
    color: $inverted-text-color;
    background: $simple-background-color;
    padding: 10px;
    font-family: inherit;
    font-size: 14px;
    resize: vertical;
    border: 0;
    outline: 0;

    &::placeholder {
      color: $dark-text-color;
    }

    &:focus {
      outline: 0;
    }

    @media screen and (width <= 600px) {
      font-size: 16px;
    }
  }

  .spoiler-input__input {
    border-radius: 4px;
  }

  .autosuggest-textarea__textarea {
    min-height: 100px;
    border-radius: 4px 4px 0 0;
    padding-bottom: 0;
    padding-right: 10px + 22px; // Cannot use inline-end because of dir=auto
    resize: none;
    scrollbar-color: initial;

    &::-webkit-scrollbar {
      all: unset;
    }

    @media screen and (width <= 600px) {
      height: 100px !important; // Prevent auto-resize textarea
      resize: vertical;
    }
  }

  .autosuggest-textarea__suggestions-wrapper {
    position: relative;
    height: 0;
  }

  .autosuggest-textarea__suggestions {
    box-sizing: border-box;
    display: none;
    position: absolute;
    top: 100%;
    width: 100%;
    z-index: 99;
    box-shadow: 4px 4px 6px rgba($base-shadow-color, 0.4);
    background: $ui-secondary-color;
    border-radius: 0 0 4px 4px;
    color: $inverted-text-color;
    font-size: 14px;
    padding: 6px;

    &.autosuggest-textarea__suggestions--visible {
      display: block;
    }
  }

  .autosuggest-textarea__suggestions__item {
    padding: 10px;
    cursor: pointer;
    border-radius: 4px;

    &:hover,
    &:focus,
    &:active,
    &.selected {
      background: darken($ui-secondary-color, 10%);
    }
  }

  .autosuggest-account,
  .autosuggest-emoji,
  .autosuggest-hashtag {
    display: flex;
    flex-direction: row;
    align-items: center;
    justify-content: flex-start;
    line-height: 18px;
    font-size: 14px;
  }

  .autosuggest-hashtag {
    justify-content: space-between;

    &__name {
      flex: 1 1 auto;
      overflow: hidden;
      text-overflow: ellipsis;
      white-space: nowrap;
    }

    strong {
      font-weight: 500;
    }

    &__uses {
      flex: 0 0 auto;
      text-align: end;
      overflow: hidden;
      text-overflow: ellipsis;
      white-space: nowrap;
    }
  }

  .autosuggest-account-icon,
  .autosuggest-emoji img {
    display: block;
    margin-inline-end: 8px;
    width: 16px;
    height: 16px;
  }

  .autosuggest-account .display-name__account {
    color: $lighter-text-color;
  }

  .compose-form__modifiers {
    color: $inverted-text-color;
    font-family: inherit;
    font-size: 14px;
    background: $simple-background-color;

    .compose-form__upload-wrapper {
      overflow: hidden;
    }

    .compose-form__uploads-wrapper {
      display: flex;
      flex-direction: row;
      padding: 5px;
      flex-wrap: wrap;
    }

    .compose-form__upload {
      flex: 1 1 0;
      min-width: 40%;
      margin: 5px;

      &__actions {
        background: linear-gradient(
          180deg,
          rgba($base-shadow-color, 0.8) 0,
          rgba($base-shadow-color, 0.35) 80%,
          transparent
        );
        display: flex;
        align-items: flex-start;
        justify-content: space-between;
      }

      .icon-button {
        flex: 0 1 auto;
        color: $secondary-text-color;
        font-size: 14px;
        font-weight: 500;
        padding: 10px;
        font-family: inherit;

        .icon {
          width: 15px;
          height: 15px;
        }

        &:hover,
        &:focus,
        &:active {
          color: lighten($secondary-text-color, 7%);
        }
      }

      &__warning {
        position: absolute;
        z-index: 2;
        bottom: 0;
        inset-inline-start: 0;
        inset-inline-end: 0;
        box-sizing: border-box;
        background: linear-gradient(
          0deg,
          rgba($base-shadow-color, 0.8) 0,
          rgba($base-shadow-color, 0.35) 80%,
          transparent
        );
      }
    }

    .compose-form__upload-thumbnail {
      border-radius: 4px;
      background-color: $base-shadow-color;
      background-position: center;
      background-size: cover;
      background-repeat: no-repeat;
      height: 140px;
      width: 100%;
      overflow: hidden;
    }
  }

  .compose-form__buttons-wrapper {
    padding: 10px;
    background: darken($simple-background-color, 8%);
    border-radius: 0 0 4px 4px;
    display: flex;
    justify-content: space-between;
    flex: 0 0 auto;

    .compose-form__buttons {
      display: flex;
      gap: 2px;

      .icon-button {
        height: 100%;
      }

      .compose-form__upload-button-icon {
        line-height: 27px;
      }

      .compose-form__sensitive-button {
        display: none;

        &.compose-form__sensitive-button--visible {
          display: block;
        }

        .compose-form__sensitive-button__icon {
          line-height: 27px;
        }
      }
    }

    .icon-button,
    .text-icon-button {
      box-sizing: content-box;
      padding: 0 3px;
    }

    .character-counter__wrapper {
      align-self: center;
      margin-inline-end: 4px;
    }
  }

  .compose-form__publish {
    display: flex;
    justify-content: flex-end;
    min-width: 0;
    flex: 0 0 auto;

    .compose-form__publish-button-wrapper {
      padding-top: 15px;
    }
  }
}

.character-counter {
  cursor: default;
  font-family: $font-sans-serif, sans-serif;
  font-size: 14px;
  font-weight: 600;
  color: $lighter-text-color;

  &.character-counter--over {
    color: $warning-red;
  }
}

.no-reduce-motion .spoiler-input {
  transition:
    height 0.4s ease,
    opacity 0.4s ease;
}

.sign-in-banner {
  padding: 10px;

  p {
    color: $darker-text-color;
    margin-bottom: 20px;

    a {
      color: $secondary-text-color;
      text-decoration: none;
      unicode-bidi: isolate;

      &:hover {
        text-decoration: underline;
      }
    }
  }

  .button {
    margin-bottom: 10px;
  }
}

.emojione {
  font-size: inherit;
  vertical-align: middle;
  object-fit: contain;
  margin: -0.2ex 0.15em 0.2ex;
  min-width: 20px;
  max-width: min(8em, 100%);
  height: 20px;

  img {
    width: auto;
  }
}

.reply-indicator {
  border-radius: 4px;
  margin-bottom: 10px;
  background: $ui-primary-color;
  padding: 10px;
  min-height: 23px;
  overflow-y: auto;
  flex: 0 2 auto;
}

.reply-indicator__header {
  margin-bottom: 5px;
  overflow: hidden;
}

.reply-indicator__cancel {
  float: right;
  line-height: 24px;
}

.reply-indicator__display-name {
  color: $inverted-text-color;
  display: block;
  max-width: 100%;
  line-height: 24px;
  overflow: hidden;
  padding-inline-end: 25px;
  text-decoration: none;
}

.reply-indicator__display-avatar {
  float: left;
  margin-inline-end: 5px;
}

.status__content--with-action {
  cursor: pointer;
}

.status__content {
  clear: both;
}

.status__content,
.reply-indicator__content {
  position: relative;
  font-size: 15px;
  line-height: 22px;
  word-wrap: break-word;
  font-weight: 400;
  overflow: hidden;
  text-overflow: ellipsis;
  padding-top: 2px;
  color: $primary-text-color;

  &:focus {
    outline: 0;
  }

  &.status__content--with-spoiler {
    white-space: normal;

    .status__content__text {
      white-space: pre-wrap;
    }
  }

  .emojione {
    min-width: 20px;
    max-width: min(8em, 100%);
    height: 20px;
    margin: -3px 0 0;
  }

  p {
    margin-bottom: 22px;
    white-space: pre-wrap;
    unicode-bidi: plaintext;

    &:last-child {
      margin-bottom: 0;
    }
  }

  a {
    color: $secondary-text-color;
    text-decoration: none;
    unicode-bidi: isolate;

    &:hover {
      text-decoration: underline;
    }

    &.mention {
      &:hover {
        text-decoration: none;

        span {
          text-decoration: underline;
        }
      }
    }
  }

  a.unhandled-link {
    color: $highlight-text-color;
  }

  .status__content__spoiler-link {
    background: $action-button-color;

    &:hover,
    &:focus {
      background: lighten($action-button-color, 7%);
      text-decoration: none;
    }

    &::-moz-focus-inner {
      border: 0;
    }

    &::-moz-focus-inner,
    &:focus,
    &:active {
      outline: 0 !important;
    }
  }

  .status__content__text {
    display: none;

    &.status__content__text--visible {
      display: block;
    }
  }
}

.announcements__item__content {
  word-wrap: break-word;
  overflow-y: auto;

  .emojione {
    min-width: 20px;
    max-width: min(8em, 100%);
    height: 20px;
    margin: -3px 0 0;
  }

  p {
    margin-bottom: 10px;
    white-space: pre-wrap;

    &:last-child {
      margin-bottom: 0;
    }
  }

  a {
    color: $secondary-text-color;
    text-decoration: none;

    &:hover {
      text-decoration: underline;
    }

    &.mention {
      &:hover {
        text-decoration: none;

        span {
          text-decoration: underline;
        }
      }
    }

    &.unhandled-link {
      color: $highlight-text-color;
    }
  }
}

.status__content.status__content--collapsed {
  max-height: 22px * 15; // 15 lines is roughly above 500 characters
}

.status__content__read-more-button,
.status__content__translate-button {
  display: flex;
  align-items: center;
  font-size: 15px;
  line-height: 22px;
  color: $highlight-text-color;
  border: 0;
  background: transparent;
  padding: 0;
  padding-top: 16px;
  text-decoration: none;

  &:hover,
  &:active {
    text-decoration: underline;
  }

  .icon {
    width: 15px;
    height: 15px;
  }
}

.translate-button {
  margin-top: 16px;
  font-size: 15px;
  line-height: 22px;
  display: flex;
  justify-content: space-between;
  color: $dark-text-color;
}

.status__content__spoiler-link {
  display: inline-block;
  border-radius: 2px;
  background: transparent;
  border: 0;
  color: $inverted-text-color;
  font-weight: 700;
  font-size: 11px;
  padding: 0 6px;
  text-transform: uppercase;
  line-height: 20px;
  cursor: pointer;
  vertical-align: top;
}

.status__wrapper--filtered {
  color: $dark-text-color;
  border: 0;
  font-size: inherit;
  text-align: center;
  line-height: inherit;
  margin: 0;
  padding: 15px;
  box-sizing: border-box;
  width: 100%;
  clear: both;
  border-bottom: 1px solid lighten($ui-base-color, 8%);

  &__button {
    display: inline;
    color: lighten($ui-highlight-color, 8%);
    border: 0;
    background: transparent;
    padding: 0;
    font-size: inherit;
    line-height: inherit;

    &:hover,
    &:active {
      text-decoration: underline;
    }
  }
}

.focusable {
  &:focus {
    outline: 0;
    background: lighten($ui-base-color, 4%);

    .detailed-status,
    .detailed-status__action-bar {
      background: lighten($ui-base-color, 8%);
    }
  }
}

.status {
  padding: 16px;
  min-height: 54px;
  border-bottom: 1px solid lighten($ui-base-color, 8%);
  cursor: auto;

  @keyframes fade {
    0% {
      opacity: 0;
    }

    100% {
      opacity: 1;
    }
  }

  opacity: 1;
  animation: fade 150ms linear;

  .media-gallery,
  .video-player,
  .audio-player,
  .attachment-list {
    margin-top: 16px;
  }

  &.light {
    .status__relative-time,
    .status__visibility-icon {
      color: $light-text-color;
    }

    .status__display-name {
      color: $inverted-text-color;
    }

    .display-name {
      color: $light-text-color;

      strong {
        color: $inverted-text-color;
      }
    }

    .status__content {
      color: $inverted-text-color;

      a {
        color: $highlight-text-color;
      }

      &__spoiler-link {
        color: $primary-text-color;
        background: $ui-primary-color;

        &:hover,
        &:focus {
          background: lighten($ui-primary-color, 8%);
        }
      }
    }
  }

  &--in-thread {
    $thread-margin: 46px + 10px;

    border-bottom: 0;

    .status__content,
    .status__action-bar,
    .status__emoji-reactions-bar,
    .media-gallery,
    .video-player,
    .audio-player,
    .attachment-list,
    .picture-in-picture-placeholder,
    .status-card,
    .hashtag-bar {
      margin-inline-start: $thread-margin;
      width: calc(100% - ($thread-margin));
    }

    .status__content__read-more-button {
      margin-inline-start: $thread-margin;
    }
  }

  &--first-in-thread {
    border-top: 1px solid lighten($ui-base-color, 8%);
  }

  &__line {
    height: 16px - 4px;
    border-inline-start: 2px solid lighten($ui-base-color, 8%);
    width: 0;
    position: absolute;
    top: 0;
    inset-inline-start: 16px + ((46px - 2px) * 0.5);

    &--full {
      top: 0;
      height: 100%;

      &::before {
        content: '';
        display: block;
        position: absolute;
        top: 16px - 4px;
        height: 46px + 4px + 4px;
        width: 2px;
        background: $ui-base-color;
        inset-inline-start: -2px;
      }
    }

    &--first {
      top: 16px + 46px + 4px;
      height: calc(100% - (16px + 46px + 4px));

      &::before {
        display: none;
      }
    }
  }
}

.status__relative-time {
  display: block;
  font-size: 15px;
  line-height: 22px;
  height: 40px;
  order: 2;
  flex: 0 0 auto;
  color: $dark-text-color;
}

.notification__relative_time {
  color: $dark-text-color;
  float: right;
  font-size: 14px;
  padding-bottom: 1px;
}

.status__visibility-icon {
  padding: 0 4px;

  .icon {
    width: 1em;
    height: 1em;
    margin-bottom: -2px;
  }
}

.status__display-name {
  color: $dark-text-color;
}

.status__info .status__display-name {
  max-width: 100%;
  display: flex;
  font-size: 15px;
  line-height: 22px;
  align-items: center;
  gap: 10px;
  overflow: hidden;

  .display-name {
    bdi {
      overflow: hidden;
      text-overflow: ellipsis;
    }

    &__account {
      white-space: nowrap;
      display: block;
      overflow: hidden;
      text-overflow: ellipsis;
    }
  }
}

.status__info {
  font-size: 15px;
  padding-bottom: 10px;
  display: flex;
  align-items: center;
  justify-content: space-between;
  gap: 10px;
  cursor: pointer;
}

.status-check-box__status {
  display: block;
  box-sizing: border-box;
  width: 100%;
  padding: 0 10px;

  .detailed-status__display-name {
    color: lighten($inverted-text-color, 16%);

    span {
      display: inline;
    }

    &:hover strong {
      text-decoration: none;
    }
  }

  .media-gallery,
  .audio-player,
  .video-player {
    margin-top: 15px;
    max-width: 250px;
  }

  .status__content {
    padding: 0;
    white-space: normal;
  }

  .media-gallery__item-thumbnail {
    cursor: default;
  }
}

.status__prepend {
  padding: 16px;
  padding-bottom: 0;
  display: inline-flex;
  gap: 10px;
  font-size: 15px;
  line-height: 22px;
  font-weight: 500;
  color: $dark-text-color;

  .status__display-name strong {
    color: $dark-text-color;
  }

  > span {
    display: block;
    overflow: hidden;
    text-overflow: ellipsis;
  }
}

.status__wrapper-direct {
  background: mix($ui-base-color, $ui-highlight-color, 95%);

  &:focus {
    background: mix(lighten($ui-base-color, 4%), $ui-highlight-color, 95%);
  }

  .status__prepend {
    color: $highlight-text-color;
  }
}

.status__emoji-reactions-bar {
  display: flex;
  flex-wrap: wrap;
  gap: 4px 8px;
  margin: 12px 0 2px 4px;

  .emoji-reactions-bar__button {
    background: $emoji-reaction-color;
    border: 0;
    cursor: pointer;
    display: flex;
    justify-items: center;
    align-items: center;
    height: 24px;

    &.toggled {
      background: $emoji-reaction-selected-color;
    }

    > .emoji {
      display: block;
      height: 20px;
      transition: transform 0.2s ease;

      &:hover {
        transform: scale(1.44);
      }

      img {
        margin-top: 0;
        margin-bottom: 0;
        height: 20px;
      }
    }

    .count {
      display: block;
      margin: 0 2px;
      color: $ui-secondary-color;
    }
  }
}

.status__action-bar {
  display: flex;
  justify-content: space-between;
  align-items: center;
  gap: 18px;
  margin-top: 16px;
}

.detailed-status__action-bar-dropdown {
  flex: 1 1 auto;
  display: flex;
  align-items: center;
  justify-content: center;
  position: relative;
}

.detailed-status {
  background: lighten($ui-base-color, 4%);
  padding: 16px;
  border-top: 1px solid lighten($ui-base-color, 8%);

  &--flex {
    display: flex;
    flex-wrap: wrap;
    justify-content: space-between;
    align-items: flex-start;

    .status__content,
    .detailed-status__meta {
      flex: 100%;
    }
  }

  .status__content {
    font-size: 19px;
    line-height: 24px;

    .emojione {
      min-width: 24px;
      max-width: min(8em, 100%);
      height: 24px;
      margin: -1px 0 0;
    }

    .status__content__spoiler-link {
      line-height: 24px;
      margin: -1px 0 0;
    }
  }

  .media-gallery,
  .video-player,
  .audio-player {
    margin-top: 16px;
  }

  .status__prepend {
    padding: 0;
    margin-bottom: 16px;
  }
}

.scrollable > div:first-child .detailed-status {
  border-top: 0;
}

.detailed-status__meta {
  margin-top: 16px;
  color: $dark-text-color;
  font-size: 14px;
  line-height: 18px;

  .icon {
    width: 15px;
    height: 15px;
    position: relative;
    top: 0.145em;
  }
}

.detailed-status__action-bar {
  background: lighten($ui-base-color, 4%);
  border-top: 1px solid lighten($ui-base-color, 8%);
  border-bottom: 1px solid lighten($ui-base-color, 8%);
  display: flex;
  flex-direction: row;
  padding: 10px 0;
}

.detailed-status__wrapper-direct {
  .detailed-status,
  .detailed-status__action-bar {
    background: mix($ui-base-color, $ui-highlight-color, 95%);
  }

  &:focus {
    .detailed-status,
    .detailed-status__action-bar {
      background: mix(lighten($ui-base-color, 4%), $ui-highlight-color, 95%);
    }
  }

  .detailed-status__action-bar {
    border-top-color: mix(
      lighten($ui-base-color, 8%),
      $ui-highlight-color,
      95%
    );
  }

  .status__prepend {
    color: $highlight-text-color;
  }
}

.detailed-status__link {
  display: inline-flex;
  align-items: center;
  color: inherit;
  text-decoration: none;
  gap: 6px;
  position: relative;
  top: 0.145em;

  .icon {
    top: 0;
  }
}

.detailed-status__favorites,
.detailed-status__reblogs {
  font-weight: 500;
  font-size: 12px;
  line-height: 18px;
}

.reply-indicator__content {
  color: $inverted-text-color;
  font-size: 14px;

  a {
    color: $lighter-text-color;
  }
}

.domain {
  padding: 10px;
  border-bottom: 1px solid lighten($ui-base-color, 8%);

  .domain__domain-name {
    flex: 1 1 auto;
    display: block;
    color: $primary-text-color;
    text-decoration: none;
    font-size: 14px;
    font-weight: 500;
  }
}

.domain__wrapper {
  display: flex;
}

.domain_buttons {
  height: 18px;
  padding: 10px;
  white-space: nowrap;
}

.account {
  padding: 16px;
  border-bottom: 1px solid lighten($ui-base-color, 8%);

  .account__display-name {
    flex: 1 1 auto;
    display: flex;
    align-items: center;
    gap: 10px;
    color: $darker-text-color;
    overflow: hidden;
    text-decoration: none;
    font-size: 14px;

    .display-name {
      margin-bottom: 4px;
    }

    .display-name strong {
      display: inline;
    }
  }

  &--minimal {
    .account__display-name {
      .display-name {
        margin-bottom: 0;
      }

      .display-name strong {
        display: block;
      }
    }
  }

  &__note {
    font-size: 14px;
    font-weight: 400;
    overflow: hidden;
    text-overflow: ellipsis;
    display: -webkit-box;
    -webkit-line-clamp: 1;
    -webkit-box-orient: vertical;
    margin-top: 10px;
    color: $darker-text-color;

    &--missing {
      color: $dark-text-color;
    }

    p {
      margin-bottom: 10px;

      &:last-child {
        margin-bottom: 0;
      }
    }

    a {
      color: inherit;

      &:hover,
      &:focus,
      &:active {
        text-decoration: none;
      }
    }
  }
}

.account__wrapper {
  display: flex;
  gap: 10px;
  align-items: center;
}

.account__avatar {
  @include avatar-radius;

  display: block;
  position: relative;
  overflow: hidden;

  img {
    display: block;
    width: 100%;
    height: 100%;
    object-fit: cover;
  }

  &-inline {
    display: inline-block;
    vertical-align: middle;
    margin-inline-end: 5px;
  }

  &-composite {
    border-radius: 50%;
    overflow: hidden;
    position: relative;

    & > div {
      float: left;
      position: relative;
      box-sizing: border-box;
    }

    .account__avatar {
      width: 100% !important;
      height: 100% !important;
    }

    &__label {
      display: block;
      position: absolute;
      top: 50%;
      inset-inline-start: 50%;
      transform: translate(-50%, -50%);
      color: $primary-text-color;
      text-shadow: 1px 1px 2px $base-shadow-color;
      font-weight: 700;
      font-size: 15px;
    }
  }
}

a .account__avatar {
  cursor: pointer;
}

.account__avatar-overlay {
  position: relative;

  &-overlay {
    position: absolute;
    bottom: 0;
    inset-inline-end: 0;
    z-index: 1;
  }
}

.account__relationship {
  white-space: nowrap;
  display: flex;
  align-items: center;
  gap: 4px;

  .fa-times {
    color: $ui-secondary-color;
  }
}

.account-authorize {
  padding: 14px 10px;

  .detailed-status__display-name {
    display: block;
    margin-bottom: 15px;
    overflow: hidden;
  }
}

.account-authorize__avatar {
  float: left;
  margin-inline-end: 10px;
}

.status__display-name,
.status__relative-time,
.detailed-status__display-name,
.detailed-status__datetime,
.detailed-status__application,
.account__display-name {
  text-decoration: none;
}

.status__display-name,
.account__display-name {
  .display-name strong {
    color: $primary-text-color;
  }
}

.muted {
  .emojione {
    opacity: 0.5;
  }
}

.status__display-name,
.reply-indicator__display-name,
.detailed-status__display-name,
a.account__display-name {
  &:hover .display-name strong {
    text-decoration: underline;
  }
}

.account__display-name .display-name strong {
  display: block;
  overflow: hidden;
  text-overflow: ellipsis;
}

.detailed-status__application,
.detailed-status__datetime {
  color: inherit;
}

.detailed-status__display-name {
  color: $darker-text-color;
  display: flex;
  align-items: center;
  gap: 10px;
  font-size: 15px;
  line-height: 22px;
  margin-bottom: 16px;
  overflow: hidden;

  strong,
  span {
    display: block;
    text-overflow: ellipsis;
    overflow: hidden;
  }

  strong {
    color: $primary-text-color;
  }
}

.status__avatar {
  width: 46px;
  height: 46px;

  &.status__avatar__compact {
    width: 24px;
    height: 24px;
  }
}

.muted {
  .status__content,
  .status__content p,
  .status__content a {
    color: $dark-text-color;
  }

  .status__display-name strong {
    color: $dark-text-color;
  }

  .status__avatar {
    opacity: 0.5;
  }

  a.status__content__spoiler-link {
    background: $ui-base-lighter-color;
    color: $inverted-text-color;

    &:hover,
    &:focus {
      background: lighten($ui-base-lighter-color, 7%);
      text-decoration: none;
    }
  }
}

.notification__report {
  padding: 16px;
  border-bottom: 1px solid lighten($ui-base-color, 8%);
  display: flex;
  gap: 10px;

  &__avatar {
    flex: 0 0 auto;
  }

  &__details {
    flex: 1 1 auto;
    display: flex;
    justify-content: space-between;
    align-items: center;
    color: $darker-text-color;
    gap: 10px;
    font-size: 15px;
    line-height: 22px;
    white-space: nowrap;
    overflow: hidden;

    & > div {
      overflow: hidden;
      text-overflow: ellipsis;
    }

    strong {
      font-weight: 500;
    }
  }

  &__actions {
    flex: 0 0 auto;
  }
}

.notification__message {
  padding: 16px;
  padding-bottom: 0;
  cursor: default;
  color: $darker-text-color;
  font-size: 15px;
  line-height: 22px;
  font-weight: 500;
  display: flex;
  align-items: center;
  gap: 10px;

  .icon {
    color: $highlight-text-color;
    width: 18px;
    height: 18px;
  }

  .icon-star {
    color: $gold-star;
  }

  > span {
    display: inline;
    overflow: hidden;
    text-overflow: ellipsis;
  }
}

.icon-button.star-icon.active {
  color: $gold-star;
}

.icon-button.bookmark-icon.active {
  color: $red-bookmark;
}

.no-reduce-motion .icon-button.star-icon {
  &.activate {
    & > .icon {
      animation: spring-rotate-in 1s linear;
    }
  }

  &.deactivate {
    & > .icon {
      animation: spring-rotate-out 1s linear;
    }
  }
}

.notification__warning-text {
  padding: 16px 16px 16px 48px;
  color: $darker-text-color;
}

.notification__display-name {
  color: inherit;
  font-weight: 500;
  text-decoration: none;

  &:hover {
    text-decoration: underline;
  }
}

.display-name {
  display: block;
  max-width: 100%;
  overflow: hidden;
  text-overflow: ellipsis;
  white-space: nowrap;

  &__account {
    text-overflow: ellipsis;
    overflow: hidden;
  }
}

.display-name__html {
  font-weight: 500;
}

.status__relative-time,
.detailed-status__datetime {
  &:hover {
    text-decoration: underline;
  }
}

.image-loader {
  position: relative;
  width: 100%;
  height: 100%;
  display: flex;
  align-items: center;
  justify-content: center;
  flex-direction: column;
  scrollbar-width: none; /* Firefox */
  -ms-overflow-style: none; /* IE 10+ */

  * {
    scrollbar-width: none; /* Firefox */
    -ms-overflow-style: none; /* IE 10+ */
  }

  &::-webkit-scrollbar,
  *::-webkit-scrollbar {
    width: 0;
    height: 0;
    background: transparent; /* Chrome/Safari/Webkit */
  }

  .image-loader__preview-canvas {
    max-width: $media-modal-media-max-width;
    max-height: $media-modal-media-max-height;
    background: url('../images/void.png') repeat;
    object-fit: contain;
  }

  .loading-bar__container {
    position: relative;
  }

  .loading-bar {
    position: absolute;
  }

  &.image-loader--amorphous .image-loader__preview-canvas {
    display: none;
  }
}

.zoomable-image {
  position: relative;
  width: 100%;
  height: 100%;
  display: flex;
  align-items: center;
  justify-content: center;

  img {
    max-width: $media-modal-media-max-width;
    max-height: $media-modal-media-max-height;
    width: auto;
    height: auto;
    object-fit: contain;
  }
}

.navigation-bar {
  padding: 15px;
  display: flex;
  align-items: center;
  flex-shrink: 0;
  cursor: default;
  gap: 10px;
  color: $darker-text-color;

  strong {
    color: $secondary-text-color;
  }

  a {
    color: inherit;
    text-decoration: none;
  }

  .navigation-bar__actions {
    position: relative;

    .compose__action-bar .icon-button {
      pointer-events: auto;
      transform: scale(1, 1) translate(0, 0);
      opacity: 1;

      .icon {
        width: 24px;
        height: 24px;
      }
    }
  }
}

.navigation-bar__profile {
  display: flex;
  flex-direction: column;
  flex: 1 1 auto;
  line-height: 20px;
}

.navigation-bar__profile-account {
  display: inline;
  font-weight: 500;
  overflow: hidden;
  text-overflow: ellipsis;
}

.navigation-bar__profile-edit {
  display: inline;
  color: inherit;
  text-decoration: none;
}

.dropdown-animation {
  animation: dropdown 150ms cubic-bezier(0.1, 0.7, 0.1, 1);

  @keyframes dropdown {
    from {
      opacity: 0;
    }

    to {
      opacity: 1;
    }
  }

  .reduce-motion & {
    animation: none;
  }
}

.dropdown {
  display: inline-block;
}

.dropdown__content {
  display: none;
  position: absolute;
}

.dropdown-menu__separator {
  border-bottom: 1px solid var(--dropdown-border-color);
  margin: 5px 0;
  height: 0;
}

.dropdown-menu {
  background: var(--dropdown-background-color);
  border: 1px solid var(--dropdown-border-color);
  padding: 4px;
  border-radius: 4px;
  box-shadow: var(--dropdown-shadow);
  z-index: 9999;

  &__text-button {
    display: inline-flex;
    align-items: center;
    color: inherit;
    background: transparent;
    border: 0;
    margin: 0;
    padding: 0;
    font-family: inherit;
    font-size: inherit;
    line-height: inherit;

    &:focus-visible {
      outline: 1px dotted;
    }

    .icon {
      width: 15px;
      height: 15px;
    }
  }

  &__container {
    &__header {
      border-bottom: 1px solid var(--dropdown-border-color);
      padding: 10px 14px;
      padding-bottom: 14px;
      margin-bottom: 4px;
      font-size: 13px;
      line-height: 18px;
      color: $darker-text-color;
    }

    &__list {
      list-style: none;

      &--scrollable {
        max-height: 300px;
        overflow-y: scroll;
      }
    }

    &--loading {
      display: flex;
      align-items: center;
      justify-content: center;
      padding: 30px 45px;
    }
  }

  &.left {
    transform-origin: 100% 50%;
  }

  &.top {
    transform-origin: 50% 100%;
  }

  &.bottom {
    transform-origin: 50% 0;
  }

  &.right {
    transform-origin: 0 50%;
  }
}

.dropdown-menu__item {
  font-size: 13px;
  line-height: 18px;
  font-weight: 500;
  display: block;

  &--dangerous {
    color: $error-value-color;
  }

  a,
  button {
    font: inherit;
    display: block;
    width: 100%;
    padding: 8px 10px;
    border: 0;
    margin: 0;
    background: transparent;
    box-sizing: border-box;
    text-decoration: none;
    color: inherit;
    overflow: hidden;
    text-overflow: ellipsis;
    white-space: nowrap;
    text-align: inherit;
    border-radius: 4px;

    &:focus,
    &:hover,
    &:active {
      background: var(--dropdown-border-color);
      outline: 0;
    }
  }
}

.inline-account {
  display: inline-flex;
  align-items: center;
  vertical-align: top;

  .account__avatar {
    margin-inline-end: 5px;
    border-radius: 50%;
  }

  strong {
    font-weight: 600;
  }
}

.columns-area {
  display: flex;
  flex: 1 1 auto;
  flex-direction: row;
  justify-content: flex-start;
  overflow-x: auto;
  position: relative;

  &.unscrollable {
    overflow-x: hidden;
  }

  &__panels {
    display: flex;
    justify-content: center;
    width: 100%;
    height: 100%;
    min-height: 100vh;

    &__pane {
      height: 100%;
      overflow: hidden;
      pointer-events: none;
      display: flex;
      justify-content: flex-end;
      min-width: 285px;

      &--start {
        justify-content: flex-start;
      }

      &__inner {
        position: fixed;
        width: 285px;
        pointer-events: auto;
        height: 100%;
      }
    }

    &__main {
      box-sizing: border-box;
      width: 100%;
      flex: 0 0 auto;
      display: flex;
      flex-direction: column;

      @media screen and (min-width: $no-gap-breakpoint) {
        padding: 0 10px;
        max-width: 600px;
      }
    }
  }
}

$ui-header-height: 55px;

.ui__header {
  display: none;
  box-sizing: border-box;
  height: $ui-header-height;
  position: sticky;
  top: 0;
  z-index: 3;
  justify-content: space-between;
  align-items: center;

  &__logo {
    display: inline-flex;
    padding: 15px;

    .logo {
      height: $ui-header-height - 30px;
      width: auto;
    }

    .logo--wordmark {
      display: none;
    }

    @media screen and (width >= 320px) {
      .logo--wordmark {
        display: block;
      }

      .logo--icon {
        display: none;
      }
    }
  }

  &__links {
    display: flex;
    align-items: center;
    gap: 8px;
    padding: 0 9px;
    overflow: hidden;

    .button {
      flex: 0 0 auto;
    }

    .button-tertiary {
      flex-shrink: 1;
    }

    .icon {
      width: 22px;
      height: 22px;
    }
  }
}

.tabs-bar__wrapper {
  background: darken($ui-base-color, 8%);
  position: sticky;
  top: $ui-header-height;
  z-index: 2;
  padding-top: 0;

  @media screen and (min-width: $no-gap-breakpoint) {
    padding-top: 10px;
    top: 0;
  }
}

.react-swipeable-view-container {
  &,
  .columns-area,
  .drawer,
  .column {
    height: 100%;
  }
}

.react-swipeable-view-container > * {
  display: flex;
  align-items: center;
  justify-content: center;
  height: 100%;
}

.column {
  width: 350px;
  position: relative;
  box-sizing: border-box;
  display: flex;
  flex-direction: column;

  > .scrollable {
    background: $ui-base-color;
    border-bottom-left-radius: 4px;
    border-bottom-right-radius: 4px;
  }
}

.ui {
  flex: 0 0 auto;
  display: flex;
  flex-direction: column;
  width: 100%;
  height: 100%;
}

.drawer {
  width: 300px;
  box-sizing: border-box;
  display: flex;
  flex-direction: column;
  overflow-y: hidden;
}

.drawer__tab {
  display: flex;
  flex: 1 1 auto;
  padding: 15px 5px 13px;
  color: $darker-text-color;
  text-decoration: none;
  text-align: center;
  font-size: 16px;
  align-items: center;
  justify-content: center;
  border-bottom: 2px solid transparent;
}

.column,
.drawer {
  flex: 1 1 100%;
  overflow: hidden;
}

@media screen and (width >= 631px) {
  .columns-area {
    padding: 0;
  }

  .column,
  .drawer {
    flex: 0 0 auto;
    padding: 10px;
    padding-inline-start: 5px;
    padding-inline-end: 5px;

    &:first-child {
      padding-inline-start: 10px;
    }

    &:last-child {
      padding-inline-end: 10px;
    }
  }

  .columns-area > div {
    .column,
    .drawer {
      padding-inline-start: 5px;
      padding-inline-end: 5px;
    }
  }
}

.columns-area--mobile {
  flex-direction: column;
  width: 100%;
  height: 100%;
  margin: 0 auto;

  .column,
  .drawer {
    width: 100%;
    height: 100%;
    padding: 0;
  }

  .account-card {
    margin-bottom: 0;
  }

  .filter-form {
    display: flex;
    flex-wrap: wrap;
  }

  .autosuggest-textarea__textarea {
    font-size: 16px;
  }

  .search__input {
    line-height: 18px;
    font-size: 16px;
    padding: 15px;
    padding-inline-end: 30px;
  }

  .search__icon .fa {
    top: 15px;
  }

  .scrollable {
    overflow: visible;

    @supports (display: grid) {
      contain: content;
    }
  }

  @media screen and (min-width: $no-gap-breakpoint) {
    padding: 10px 0;
    padding-top: 0;
  }
}

@media screen and (min-width: $no-gap-breakpoint) {
  .react-swipeable-view-container .columns-area--mobile {
    height: calc(100% - 10px) !important;
  }

  .getting-started__wrapper {
    margin-bottom: 10px;
  }

  .search-page .search {
    display: none;
  }

  .navigation-panel__legal {
    display: none;
  }
}

@media screen and (max-width: $no-gap-breakpoint - 1px) {
  $sidebar-width: 285px;

  .columns-area__panels__main {
    width: calc(100% - $sidebar-width);
  }

  .columns-area__panels {
    min-height: calc(100vh - $ui-header-height);
  }

  .columns-area__panels__pane--navigational {
    min-width: $sidebar-width;

    .columns-area__panels__pane__inner {
      width: $sidebar-width;
    }

    .navigation-panel {
      margin: 0;
      background: $ui-base-color;
      border-inline-start: 1px solid lighten($ui-base-color, 8%);
      height: 100vh;
    }

    .navigation-panel__sign-in-banner,
    .navigation-panel__logo,
    .navigation-panel__banner,
    .getting-started__trends {
      display: none;
    }

    .column-link__icon {
      font-size: 18px;
    }
  }

  .layout-single-column .ui__header {
    display: flex;
    background: $ui-base-color;
    border-bottom: 1px solid lighten($ui-base-color, 8%);
  }

  .column-header,
  .column-back-button,
  .scrollable,
  .error-column {
    border-radius: 0 !important;
  }
}

@media screen and (max-width: $no-gap-breakpoint - 285px - 1px) {
  $sidebar-width: 55px;

  .columns-area__panels__main {
    width: calc(100% - $sidebar-width);
  }

  .columns-area__panels__pane--navigational {
    min-width: $sidebar-width;

    .columns-area__panels__pane__inner {
      width: $sidebar-width;
    }

    .column-link span {
      display: none;
    }

    .list-panel {
      display: none;
    }
  }
}

.explore__search-header {
  display: none;
}

@media screen and (max-width: $no-gap-breakpoint - 1px) {
  .columns-area__panels__pane--compositional {
    display: none;
  }

  .explore__search-header {
    display: flex;
  }
}

.icon-with-badge {
  display: inline-flex;
  position: relative;

  &__badge {
    position: absolute;
    inset-inline-start: 9px;
    top: -13px;
    background: $ui-highlight-color;
    border: 2px solid lighten($ui-base-color, 8%);
    padding: 1px 6px;
    border-radius: 6px;
    font-size: 10px;
    font-weight: 500;
    line-height: 14px;
    color: $primary-text-color;
  }

  &__issue-badge {
    position: absolute;
    inset-inline-start: 11px;
    bottom: 1px;
    display: block;
    background: $error-red;
    border-radius: 50%;
    width: 0.625rem;
    height: 0.625rem;
  }
}

.column-link--transparent .icon-with-badge__badge {
  border-color: darken($ui-base-color, 8%);
}

.column-title {
  text-align: center;
  padding-bottom: 40px;

  h3 {
    font-size: 24px;
    line-height: 1.5;
    font-weight: 700;
    margin-bottom: 10px;
  }

  p {
    font-size: 16px;
    line-height: 24px;
    font-weight: 400;
    color: $darker-text-color;
  }

  @media screen and (width >= 600px) {
    padding: 40px;
  }
}

.onboarding__footer {
  margin-top: 30px;
  color: $dark-text-color;
  text-align: center;
  font-size: 14px;

  .link-button {
    display: inline-block;
    color: inherit;
    font-size: inherit;
  }
}

.onboarding__link {
  display: flex;
  align-items: center;
  justify-content: space-between;
  gap: 10px;
  color: $highlight-text-color;
  background: lighten($ui-base-color, 4%);
  border-radius: 8px;
  padding: 10px 15px;
  box-sizing: border-box;
  font-size: 14px;
  font-weight: 500;
  height: 56px;
  text-decoration: none;

  svg {
    height: 1.5em;
  }

  &:hover,
  &:focus,
  &:active {
    background: lighten($ui-base-color, 8%);
  }
}

.onboarding__illustration {
  display: block;
  margin: 0 auto;
  margin-bottom: 10px;
  max-height: 200px;
  width: auto;
}

.onboarding__lead {
  font-size: 16px;
  line-height: 24px;
  font-weight: 400;
  color: $darker-text-color;
  text-align: center;
  margin-bottom: 30px;

  strong {
    font-weight: 700;
    color: $secondary-text-color;
  }
}

.onboarding__links {
  margin-bottom: 30px;

  & > * {
    margin-bottom: 2px;

    &:last-child {
      margin-bottom: 0;
    }
  }
}

.onboarding__steps {
  margin-bottom: 30px;

  &__item {
    background: lighten($ui-base-color, 4%);
    border: 0;
    border-radius: 8px;
    display: flex;
    width: 100%;
    box-sizing: border-box;
    align-items: center;
    gap: 10px;
    padding: 10px;
    padding-inline-end: 15px;
    margin-bottom: 2px;
    text-decoration: none;
    text-align: start;

    &:hover,
    &:focus,
    &:active {
      background: lighten($ui-base-color, 8%);
    }

    &__icon {
      flex: 0 0 auto;
      border-radius: 50%;
      display: none;
      align-items: center;
      justify-content: center;
      width: 36px;
      height: 36px;
      color: $highlight-text-color;
      font-size: 1.2rem;

      @media screen and (width >= 600px) {
        display: flex;
      }
    }

    &__progress {
      flex: 0 0 auto;
      background: $valid-value-color;
      border-radius: 50%;
      display: flex;
      align-items: center;
      justify-content: center;
      width: 21px;
      height: 21px;
      color: $primary-text-color;

      svg {
        height: 14px;
        width: auto;
      }
    }

    &__go {
      flex: 0 0 auto;
      display: flex;
      align-items: center;
      justify-content: center;
      width: 21px;
      height: 21px;
      color: $highlight-text-color;
      font-size: 17px;

      svg {
        height: 1.5em;
        width: auto;
      }
    }

    &__description {
      flex: 1 1 auto;
      line-height: 20px;
      white-space: nowrap;
      text-overflow: ellipsis;
      overflow: hidden;

      h6 {
        color: $highlight-text-color;
        font-weight: 500;
        font-size: 14px;
        overflow: hidden;
        text-overflow: ellipsis;
      }

      p {
        color: $darker-text-color;
        overflow: hidden;
        text-overflow: ellipsis;
      }
    }
  }
}

.onboarding__progress-indicator {
  display: flex;
  align-items: center;
  margin-bottom: 30px;
  position: sticky;
  background: $ui-base-color;

  @media screen and (width >= 600) {
    padding: 0 40px;
  }

  &__line {
    height: 4px;
    flex: 1 1 auto;
    background: lighten($ui-base-color, 4%);
  }

  &__step {
    flex: 0 0 auto;
    width: 30px;
    height: 30px;
    background: lighten($ui-base-color, 4%);
    border-radius: 50%;
    color: $primary-text-color;
    display: flex;
    align-items: center;
    justify-content: center;

    svg {
      width: 15px;
      height: auto;
    }

    &.active {
      background: $valid-value-color;
    }
  }

  &__step.active,
  &__line.active {
    background: $valid-value-color;
    background-image: linear-gradient(
      90deg,
      $valid-value-color,
      lighten($valid-value-color, 8%),
      $valid-value-color
    );
    background-size: 200px 100%;
    animation: skeleton 1.2s ease-in-out infinite;
  }
}

.follow-recommendations {
  background: darken($ui-base-color, 4%);
  border-radius: 8px;
  margin-bottom: 30px;

  .account:last-child {
    border-bottom: 0;
  }

  &__empty {
    text-align: center;
    color: $darker-text-color;
    font-weight: 500;
    padding: 40px;
  }
}

.tip-carousel {
  border: 1px solid transparent;
  border-radius: 8px;
  padding: 16px;
  margin-bottom: 30px;

  &:focus {
    outline: 0;
    border-color: $highlight-text-color;
  }

  .media-modal__pagination {
    margin-bottom: 0;
  }
}

.copy-paste-text {
  background: lighten($ui-base-color, 4%);
  border-radius: 8px;
  border: 1px solid lighten($ui-base-color, 8%);
  padding: 16px;
  color: $primary-text-color;
  font-size: 15px;
  line-height: 22px;
  display: flex;
  flex-direction: column;
  align-items: flex-end;
  transition: border-color 300ms linear;
  margin-bottom: 30px;

  &:focus,
  &.focused {
    transition: none;
    outline: 0;
    border-color: $highlight-text-color;
  }

  &.copied {
    border-color: $valid-value-color;
    transition: none;
  }

  textarea {
    width: 100%;
    height: auto;
    background: transparent;
    color: inherit;
    font: inherit;
    border: 0;
    padding: 0;
    margin-bottom: 30px;
    resize: none;

    &:focus {
      outline: 0;
    }
  }
}

.compose-form__highlightable {
  display: flex;
  flex-direction: column;
  flex: 0 1 auto;
  border-radius: 4px;
  transition: box-shadow 300ms linear;
  min-height: 0;
  position: relative;

  &.active {
    transition: none;
    box-shadow: 0 0 0 6px rgba(lighten($highlight-text-color, 8%), 0.7);
  }
}

.compose-panel {
  width: 285px;
  margin-top: 10px;
  display: flex;
  flex-direction: column;
  height: calc(100% - 10px);
  overflow-y: hidden;

  .hero-widget {
    box-shadow: none;

    &__text,
    &__img,
    &__img img {
      border-radius: 0;
    }

    &__text {
      padding: 15px;
      color: $secondary-text-color;

      strong {
        font-weight: 700;
        color: $primary-text-color;
      }
    }
  }

  .navigation-bar {
    flex: 0 1 48px;
  }

  .compose-form {
    flex: 1;
    display: flex;
    flex-direction: column;
    min-height: 310px;
    padding-bottom: 71px;
    margin-bottom: -71px;
  }

  .compose-form__autosuggest-wrapper {
    overflow-y: auto;
    background-color: $white;
    border-radius: 4px 4px 0 0;
    flex: 0 1 auto;
  }

  .autosuggest-textarea__textarea {
    overflow-y: hidden;
  }

  .compose-form__upload-thumbnail {
    height: 80px;
  }
}

.navigation-panel {
  margin-top: 10px;
  margin-bottom: 10px;
  height: calc(100% - 20px);
  overflow-y: auto;
  display: flex;
  flex-direction: column;

  & > a {
    flex: 0 0 auto;
  }

  .logo {
    height: 30px;
    width: auto;
  }
}

.navigation-panel,
.compose-panel {
  hr {
    flex: 0 0 auto;
    border: 0;
    background: transparent;
    border-top: 1px solid lighten($ui-base-color, 4%);
    margin: 10px 0;
  }

  .flex-spacer {
    background: transparent;
  }
}

.drawer__pager {
  box-sizing: border-box;
  padding: 0;
  flex-grow: 1;
  position: relative;
  overflow: hidden;
  display: flex;
  border-radius: 4px;
}

.drawer__inner {
  position: absolute;
  top: 0;
  inset-inline-start: 0;
  background: $ui-base-color;
  box-sizing: border-box;
  padding: 0;
  display: flex;
  flex-direction: column;
  overflow: hidden;
  overflow-y: auto;
  width: 100%;
  height: 100%;

  &.darker {
    background: $ui-base-color;
  }
}

.drawer__inner__mastodon {
  background: $ui-base-color
    url('data:image/svg+xml;utf8,<svg xmlns="http://www.w3.org/2000/svg" viewBox="0 0 234.80078 31.757813" width="234.80078" height="31.757812"><path d="M19.599609 0c-1.05 0-2.10039.375-2.90039 1.125L0 16.925781v14.832031h234.80078V17.025391l-16.5-15.900391c-1.6-1.5-4.20078-1.5-5.80078 0l-13.80078 13.099609c-1.6 1.5-4.19883 1.5-5.79883 0L179.09961 1.125c-1.6-1.5-4.19883-1.5-5.79883 0L159.5 14.224609c-1.6 1.5-4.20078 1.5-5.80078 0L139.90039 1.125c-1.6-1.5-4.20078-1.5-5.80078 0l-13.79883 13.099609c-1.6 1.5-4.20078 1.5-5.80078 0L100.69922 1.125c-1.600001-1.5-4.198829-1.5-5.798829 0l-13.59961 13.099609c-1.6 1.5-4.200781 1.5-5.800781 0L61.699219 1.125c-1.6-1.5-4.198828-1.5-5.798828 0L42.099609 14.224609c-1.6 1.5-4.198828 1.5-5.798828 0L22.5 1.125C21.7.375 20.649609 0 19.599609 0z" fill="#{hex-color($ui-base-color)}"/></svg>')
    no-repeat bottom / 100% auto;
  flex: 1;
  min-height: 47px;
  display: none;

  > img {
    display: block;
    object-fit: contain;
    object-position: bottom left;
    width: 85%;
    height: 100%;
    pointer-events: none;
    user-select: none;
  }

  @media screen and (height >= 640px) {
    display: block;
  }
}

.pseudo-drawer {
  background: lighten($ui-base-color, 13%);
  font-size: 13px;
  text-align: start;
}

.drawer__header {
  flex: 0 0 auto;
  font-size: 16px;
  background: $ui-base-color;
  margin-bottom: 10px;
  display: flex;
  flex-direction: row;
  border-radius: 4px;
  overflow: hidden;

  a:hover {
    background: lighten($ui-base-color, 3%);
  }
}

.scrollable {
  overflow-y: scroll;
  overflow-x: hidden;
  flex: 1 1 auto;
  -webkit-overflow-scrolling: touch;

  &.optionally-scrollable {
    overflow-y: auto;
  }

  @supports (display: grid) {
    // hack to fix Chrome <57
    contain: strict;
  }

  &--flex {
    display: flex;
    flex-direction: column;
  }

  &__append {
    flex: 1 1 auto;
    position: relative;
    min-height: 120px;
  }

  .scrollable {
    flex: 1 1 auto;
  }
}

.scrollable.fullscreen {
  @supports (display: grid) {
    // hack to fix Chrome <57
    contain: none;
  }
}

.column-back-button {
  box-sizing: border-box;
  width: 100%;
  background: $ui-base-color;
  border-radius: 4px 4px 0 0;
  color: $highlight-text-color;
  cursor: pointer;
  flex: 0 0 auto;
  font-size: 16px;
  line-height: inherit;
  border: 0;
  border-bottom: 1px solid lighten($ui-base-color, 8%);
  text-align: unset;
  padding: 15px;
  margin: 0;
  z-index: 3;
  outline: 0;
  display: flex;
  align-items: center;

  &:hover {
    text-decoration: underline;
  }
}

.column-header__back-button {
  display: flex;
  align-items: center;
  background: $ui-base-color;
  border: 0;
  font-family: inherit;
  color: $highlight-text-color;
  cursor: pointer;
  white-space: nowrap;
  font-size: 16px;
  padding: 0 5px 0 0;
  z-index: 3;

  &:hover {
    text-decoration: underline;
  }

  &:last-child {
    padding: 0 15px 0 0;
  }
}

.column-back-button__icon {
  display: inline-block;
  margin-inline-end: 5px;
}

.column-back-button--slim {
  position: relative;
}

.column-back-button--slim-button {
  cursor: pointer;
  flex: 0 0 auto;
  font-size: 16px;
  padding: 15px;
  position: absolute;
  inset-inline-end: 0;
  top: -50px;
}

.react-toggle {
  display: inline-block;
  position: relative;
  cursor: pointer;
  background-color: transparent;
  border: 0;
  padding: 0;
  user-select: none;
  -webkit-tap-highlight-color: rgba($base-overlay-background, 0);
  -webkit-tap-highlight-color: transparent;
}

.react-toggle-screenreader-only {
  border: 0;
  clip: rect(0 0 0 0);
  height: 1px;
  margin: -1px;
  overflow: hidden;
  padding: 0;
  position: absolute;
  width: 1px;
}

.react-toggle--disabled {
  cursor: not-allowed;
  opacity: 0.5;
  transition: opacity 0.25s;
}

.react-toggle-track {
  width: 50px;
  height: 24px;
  padding: 0;
  border-radius: 30px;
  background-color: $ui-base-color;
  transition: background-color 0.2s ease;
}

.react-toggle:is(:hover, :focus-within):not(.react-toggle--disabled)
  .react-toggle-track {
  background-color: darken($ui-base-color, 10%);
}

.react-toggle--checked .react-toggle-track {
  background-color: darken($ui-highlight-color, 2%);
}

.react-toggle--checked:is(:hover, :focus-within):not(.react-toggle--disabled)
  .react-toggle-track {
  background-color: $ui-highlight-color;
}

.react-toggle-track-check {
  position: absolute;
  width: 14px;
  height: 10px;
  top: 0;
  bottom: 0;
  margin-top: auto;
  margin-bottom: auto;
  line-height: 0;
  inset-inline-start: 8px;
  opacity: 0;
  transition: opacity 0.25s ease;
}

.react-toggle--checked .react-toggle-track-check {
  opacity: 1;
  transition: opacity 0.25s ease;
}

.react-toggle-track-x {
  position: absolute;
  width: 10px;
  height: 10px;
  top: 0;
  bottom: 0;
  margin-top: auto;
  margin-bottom: auto;
  line-height: 0;
  inset-inline-end: 10px;
  opacity: 1;
  transition: opacity 0.25s ease;
}

.react-toggle--checked .react-toggle-track-x {
  opacity: 0;
}

.react-toggle-thumb {
  position: absolute;
  top: 1px;
  inset-inline-start: 1px;
  width: 22px;
  height: 22px;
  border: 1px solid $ui-base-color;
  border-radius: 50%;
  background-color: darken($simple-background-color, 2%);
  box-sizing: border-box;
  transition: all 0.25s ease;
  transition-property: border-color, left;
}

.react-toggle--checked .react-toggle-thumb {
  inset-inline-start: 27px;
  border-color: $ui-highlight-color;
}

.switch-to-advanced {
  color: $light-text-color;
  background-color: $ui-base-color;
  padding: 15px;
  border-radius: 4px;
  margin-top: 4px;
  margin-bottom: 12px;
  font-size: 13px;
  line-height: 18px;

  .switch-to-advanced__toggle {
    color: $ui-button-tertiary-color;
    font-weight: bold;
  }
}

.column-link {
  background: lighten($ui-base-color, 8%);
  color: $primary-text-color;
  display: flex;
  align-items: center;
  gap: 5px;
  font-size: 16px;
  padding: 15px;
  text-decoration: none;
  overflow: hidden;
  white-space: nowrap;
  border: 0;
  border-left: 4px solid transparent;
  position: relative;
  z-index: 0;

  &:hover,
  &:focus,
  &:active {
    background: lighten($ui-base-color, 11%);
  }

  &:focus {
    outline: 0;
  }

  &:focus-visible {
    border-color: $ui-button-focus-outline-color;
    border-radius: 0;
  }

  &--transparent {
    background: transparent;
    color: $ui-secondary-color;

    &:hover,
    &:focus,
    &:active {
      background: transparent;
      color: $primary-text-color;
    }

    &.active {
      color: $highlight-text-color;
    }
  }

  &--logo {
    background: transparent;
    padding: 10px;

    &:hover,
    &:focus,
    &:active {
      background: transparent;
    }
  }
}

<<<<<<< HEAD
.column-link__icon {
  display: inline-block;
  margin-inline-end: 5px;
}

.column-link__badge,
.column-link__command {
=======
.column-link__badge {
>>>>>>> 49b8433c
  display: inline-block;
  border-radius: 4px;
  font-size: 12px;
  line-height: 19px;
  font-weight: 500;
  background: $ui-base-color;
  padding: 4px 8px;
  margin: -6px 10px;
}

.column-link__command {
  position: absolute;
  right: 0;
  z-index: 1;
}

.column-subheading {
  background: $ui-base-color;
  color: $dark-text-color;
  padding: 8px 20px;
  font-size: 12px;
  font-weight: 500;
  text-transform: uppercase;
  cursor: default;
}

.getting-started__wrapper,
.getting-started,
.flex-spacer {
  background: $ui-base-color;
}

.getting-started__wrapper {
  flex: 0 0 auto;
}

.flex-spacer {
  flex: 1 1 auto;
}

.getting-started {
  color: $dark-text-color;
  overflow: auto;

  &__trends {
    flex: 0 1 auto;
    opacity: 1;
    animation: fade 150ms linear;
    margin-top: 10px;

    h4 {
      border-bottom: 1px solid lighten($ui-base-color, 8%);
      padding: 10px;
      font-size: 12px;
      text-transform: uppercase;
      font-weight: 500;

      a {
        color: $darker-text-color;
        text-decoration: none;
      }
    }

    @media screen and (height <= 810px) {
      .trends__item:nth-of-type(3) {
        display: none;
      }
    }

    @media screen and (height <= 720px) {
      .trends__item:nth-of-type(2) {
        display: none;
      }
    }

    @media screen and (height <= 670px) {
      display: none;
    }

    .trends__item {
      border-bottom: 0;
      padding: 10px;

      &__current {
        color: $darker-text-color;
      }
    }
  }
}

.keyboard-shortcuts {
  padding: 8px 0 0;
  overflow: hidden;

  thead {
    position: absolute;
    inset-inline-start: -9999px;
  }

  td {
    padding: 0 10px 8px;
  }

  kbd {
    display: inline-block;
    padding: 3px 5px;
    background-color: lighten($ui-base-color, 8%);
    border: 1px solid darken($ui-base-color, 4%);
  }
}

.setting-text {
  display: block;
  box-sizing: border-box;
  margin: 0;
  color: $inverted-text-color;
  background: $white;
  padding: 7px 10px;
  font-family: inherit;
  font-size: 14px;
  line-height: 22px;
  border-radius: 4px;
  border: 1px solid $white;

  &:focus {
    outline: 0;
    border-color: lighten($ui-highlight-color, 12%);
  }

  &__wrapper {
    background: $white;
    border: 1px solid $ui-secondary-color;
    margin-bottom: 10px;
    border-radius: 4px;

    .setting-text {
      border: 0;
      margin-bottom: 0;
      border-radius: 0;

      &:focus {
        border: 0;
      }
    }

    &__modifiers {
      color: $inverted-text-color;
      font-family: inherit;
      font-size: 14px;
      background: $white;
    }
  }

  &__toolbar {
    display: flex;
    justify-content: space-between;
    margin-bottom: 20px;
  }

  @media screen and (width <= 600px) {
    font-size: 16px;
  }
}

<<<<<<< HEAD
.circle-item {
  display: flex;

  .column-link {
    flex: 1;
  }

  .icon-button {
    align-self: center;
    margin: 0 8px;
  }
}

button.icon-button i.fa-retweet {
  background-position: 0 0;
  height: 19px;
  transition: background-position 0.9s steps(10);
  transition-duration: 0s;
  vertical-align: middle;
  width: 22px;

  &::before {
    display: none !important;
  }
}

button.icon-button.active i.fa-retweet {
  transition-duration: 0.9s;
  background-position: 0 100%;
}

.reduce-motion button.icon-button i.fa-retweet,
.reduce-motion button.icon-button.active i.fa-retweet {
  transition: none;
}

=======
>>>>>>> 49b8433c
.status-card {
  display: flex;
  align-items: center;
  position: relative;
  font-size: 14px;
  color: $darker-text-color;
  margin-top: 14px;
  text-decoration: none;
  overflow: hidden;
  border: 1px solid lighten($ui-base-color, 8%);
  border-radius: 8px;

  &__actions {
    bottom: 0;
    inset-inline-start: 0;
    position: absolute;
    inset-inline-end: 0;
    top: 0;
    display: flex;
    justify-content: center;
    align-items: center;
    cursor: pointer;

    & > div {
      background: rgba($base-shadow-color, 0.6);
      border-radius: 8px;
      padding: 12px 9px;
      backdrop-filter: blur(10px) saturate(180%) contrast(75%) brightness(70%);
      flex: 0 0 auto;
      display: flex;
      justify-content: center;
      align-items: center;
    }

    button,
    a {
      display: inline;
      color: $secondary-text-color;
      background: transparent;
      border: 0;
      padding: 0 8px;
      text-decoration: none;
      font-size: 18px;
      line-height: 18px;

      &:hover,
      &:active,
      &:focus {
        color: $primary-text-color;
      }
    }

    a {
      font-size: 19px;
      position: relative;
      bottom: -1px;
    }
  }
}

a.status-card {
  cursor: pointer;

  &:hover,
  &:focus,
  &:active {
    .status-card__title,
    .status-card__host,
    .status-card__author,
    .status-card__description {
      color: $highlight-text-color;
    }
  }
}

.status-card a {
  color: inherit;
  text-decoration: none;

  &:hover,
  &:focus,
  &:active {
    .status-card__title,
    .status-card__host,
    .status-card__author,
    .status-card__description {
      color: $highlight-text-color;
    }
  }
}

.status-card-photo {
  cursor: zoom-in;
  display: block;
  text-decoration: none;
  width: 100%;
  height: auto;
  margin: 0;
}

.status-card-video {
  // Firefox has a bug where frameborder=0 iframes add some extra blank space
  // see https://bugzilla.mozilla.org/show_bug.cgi?id=155174
  overflow: hidden;

  iframe {
    width: 100%;
    height: 100%;
  }
}

.status-card__title {
  display: block;
  font-weight: 700;
  font-size: 19px;
  line-height: 24px;
  color: $primary-text-color;
  overflow: hidden;
  white-space: nowrap;
  text-overflow: ellipsis;
}

.status-card.expanded .status-card__title {
  white-space: normal;
  display: -webkit-box;
  -webkit-line-clamp: 2;
  -webkit-box-orient: vertical;
}

.status-card__content {
  flex: 1 1 auto;
  overflow: hidden;
  padding: 15px;
  box-sizing: border-box;
  max-width: 100%;
}

.status-card__host {
  display: block;
  font-size: 14px;
  margin-bottom: 8px;
  white-space: nowrap;
  overflow: hidden;
  text-overflow: ellipsis;
}

.status-card__author {
  display: block;
  margin-top: 8px;
  font-size: 14px;
  color: $primary-text-color;
  white-space: nowrap;
  overflow: hidden;
  text-overflow: ellipsis;

  strong {
    font-weight: 500;
  }
}

.status-card__description {
  display: block;
  margin-top: 8px;
  font-size: 14px;
  white-space: nowrap;
  overflow: hidden;
  text-overflow: ellipsis;
}

.status-card__image {
  flex: 0 0 auto;
  width: 120px;
  aspect-ratio: 1;
  background: lighten($ui-base-color, 8%);
  position: relative;

  & > .icon {
    width: 18px;
    height: 18px;
    position: absolute;
    transform-origin: 50% 50%;
    top: 50%;
    inset-inline-start: 50%;
    transform: translate(-50%, -50%);
  }
}

.status-card__image-image {
  display: block;
  margin: 0;
  width: 100%;
  height: 100%;
  max-height: 286px;
  object-fit: cover;
  background-size: cover;
  background-position: center center;
}

.status-card__image-preview {
  display: block;
  margin: 0;
  width: 100%;
  height: 100%;
  object-fit: fill;
  position: absolute;
  top: 0;
  inset-inline-start: 0;
  z-index: 0;
  background: $base-overlay-background;

  &--hidden {
    display: none;
  }
}

.status-card.expanded {
  flex-direction: column;
  align-items: flex-start;
}

.status-card.expanded .status-card__image {
  width: 100%;
  aspect-ratio: auto;
}

.status-card__image,
.status-card__image-image,
.status-card__image-preview {
  border-start-start-radius: 8px;
  border-start-end-radius: 0;
  border-end-end-radius: 0;
  border-end-start-radius: 8px;
}

.status-card.expanded .status-card__image,
.status-card.expanded .status-card__image-image,
.status-card.expanded .status-card__image-preview {
  border-start-end-radius: 8px;
  border-end-end-radius: 0;
  border-end-start-radius: 0;
}

.status-card.expanded > a {
  width: 100%;
}

.load-more {
  display: block;
  color: $dark-text-color;
  background-color: transparent;
  border: 0;
  font-size: inherit;
  text-align: center;
  line-height: inherit;
  margin: 0;
  padding: 15px;
  box-sizing: border-box;
  width: 100%;
  clear: both;
  text-decoration: none;

  &:hover {
    background: lighten($ui-base-color, 2%);
  }
}

.load-gap {
  border-bottom: 1px solid lighten($ui-base-color, 8%);
}

.timeline-hint {
  text-align: center;
  color: $darker-text-color;
  padding: 15px;
  box-sizing: border-box;
  width: 100%;
  cursor: default;

  strong {
    font-weight: 500;
  }

  a {
    color: $highlight-text-color;
    text-decoration: none;

    &:hover,
    &:focus,
    &:active {
      text-decoration: underline;
      color: lighten($highlight-text-color, 4%);
    }
  }
}

.regeneration-indicator {
  text-align: center;
  font-size: 16px;
  font-weight: 500;
  color: $dark-text-color;
  background: $ui-base-color;
  cursor: default;
  display: flex;
  flex: 1 1 auto;
  flex-direction: column;
  align-items: center;
  justify-content: center;
  padding: 20px;

  &__figure {
    &,
    img {
      display: block;
      width: auto;
      height: 160px;
      margin: 0;
    }
  }

  &--without-header {
    padding-top: 20px + 48px;
  }

  &__label {
    margin-top: 30px;

    strong {
      display: block;
      margin-bottom: 10px;
      color: $dark-text-color;
    }

    span {
      font-size: 15px;
      font-weight: 400;
    }
  }
}

.column-header__wrapper {
  position: relative;
  flex: 0 0 auto;
  z-index: 1;

  &.active {
    box-shadow: 0 1px 0 rgba($highlight-text-color, 0.3);

    &::before {
      display: block;
      content: '';
      position: absolute;
      bottom: -13px;
      inset-inline-start: 0;
      inset-inline-end: 0;
      margin: 0 auto;
      width: 60%;
      pointer-events: none;
      height: 28px;
      z-index: 1;
      background: radial-gradient(
        ellipse,
        rgba($ui-highlight-color, 0.23) 0%,
        rgba($ui-highlight-color, 0) 60%
      );
    }
  }

  .announcements {
    z-index: 1;
    position: relative;
  }
}

.column-header {
  display: flex;
  font-size: 16px;
  background: $ui-base-color;
  border-bottom: 1px solid lighten($ui-base-color, 8%);
  border-radius: 4px 4px 0 0;
  flex: 0 0 auto;
  cursor: pointer;
  position: relative;
  z-index: 2;
  outline: 0;

  & > button {
    display: flex;
    align-items: center;
    gap: 5px;
    margin: 0;
    border: 0;
    padding: 15px;
    padding-inline-end: 0;
    color: inherit;
    background: transparent;
    font: inherit;
    text-align: start;
    text-overflow: ellipsis;
    overflow: hidden;
    white-space: nowrap;
    flex: 1;

    &:focus-visible {
      outline: $ui-button-icon-focus-outline;
    }
  }

  & > .column-header__back-button {
    color: $highlight-text-color;
  }

  &.active {
    .column-header__icon {
      color: $highlight-text-color;
      text-shadow: 0 0 10px rgba($highlight-text-color, 0.4);
    }
  }

  &:focus,
  &:active {
    outline: 0;
  }
}

.column-header__buttons {
  height: 48px;
  display: flex;
}

.column-header__links {
  margin-bottom: 14px;
}

.column-header__links .text-btn {
  margin-inline-end: 10px;
}

.column-header__button {
  display: flex;
  justify-content: center;
  align-items: center;
  background: $ui-base-color;
  border: 0;
  color: $darker-text-color;
  cursor: pointer;
  font-size: 16px;
  padding: 0 15px;

  &:last-child {
    border-start-end-radius: 4px;
  }

  &:hover {
    color: lighten($darker-text-color, 4%);
  }

  &:focus-visible {
    outline: $ui-button-focus-outline;
  }

  &.active {
    color: $primary-text-color;
    background: lighten($ui-base-color, 4%);

    &:hover {
      color: $primary-text-color;
    }
  }

  &:disabled {
    color: $dark-text-color;
    cursor: default;
  }
}

.column-header__collapsible {
  max-height: 70vh;
  overflow: hidden;
  overflow-y: auto;
  border-bottom: 1px solid lighten($ui-base-color, 8%);
  color: $darker-text-color;
  transition:
    max-height 150ms ease-in-out,
    opacity 300ms linear;
  opacity: 1;
  z-index: 1;
  position: relative;

  &.collapsed {
    max-height: 0;
    opacity: 0.5;
  }

  &.animating {
    overflow-y: hidden;
  }

  hr {
    height: 0;
    background: transparent;
    border: 0;
    border-top: 1px solid lighten($ui-base-color, 8%);
    margin: 10px 0;
  }
}

.column-header__collapsible-inner {
  background: $ui-base-color;
  padding: 15px;
}

.column-header__setting-btn {
  &:hover,
  &:focus {
    color: $darker-text-color;
    text-decoration: underline;
  }
}

.column-header__collapsible__extra + .column-header__setting-btn {
  padding-top: 5px;
}

.column-header__permission-btn {
  display: inline;
  font-weight: inherit;
  text-decoration: underline;
}

.column-header__setting-arrows {
  float: right;

  .column-header__setting-btn {
    padding: 5px;

    &:first-child {
      padding-inline-end: 7px;
    }

    &:last-child {
      padding-inline-start: 7px;
      margin-inline-start: 5px;
    }
  }
}

.text-btn {
  display: inline-flex;
  align-items: center;
  gap: 4px;
  padding: 0;
  font-family: inherit;
  font-size: inherit;
  color: inherit;
  border: 0;
  background: transparent;
  cursor: pointer;

  .icon {
    width: 13px;
    height: 13px;
  }
}

.column-header__issue-btn {
  color: $warning-red;

  &:hover {
    color: $error-red;
    text-decoration: underline;
  }
}

.loading-indicator {
  color: $dark-text-color;
  font-size: 12px;
  font-weight: 400;
  text-transform: uppercase;
  overflow: visible;
  position: absolute;
  top: 50%;
  inset-inline-start: 50%;
  transform: translate(-50%, -50%);
  display: flex;
  align-items: center;
  justify-content: center;
}

.circular-progress {
  color: lighten($ui-base-color, 26%);
  animation: 1.4s linear 0s infinite normal none running simple-rotate;

  circle {
    stroke: currentColor;
    stroke-dasharray: 80px, 200px;
    stroke-dashoffset: 0;
    animation: circular-progress 1.4s ease-in-out infinite;
  }
}

@keyframes circular-progress {
  0% {
    stroke-dasharray: 1px, 200px;
    stroke-dashoffset: 0;
  }

  50% {
    stroke-dasharray: 100px, 200px;
    stroke-dashoffset: -15px;
  }

  100% {
    stroke-dasharray: 100px, 200px;
    stroke-dashoffset: -125px;
  }
}

@keyframes simple-rotate {
  0% {
    transform: rotate(0deg);
  }

  100% {
    transform: rotate(360deg);
  }
}

@keyframes spring-rotate-in {
  0% {
    transform: rotate(0deg);
  }

  30% {
    transform: rotate(-484.8deg);
  }

  60% {
    transform: rotate(-316.7deg);
  }

  90% {
    transform: rotate(-375deg);
  }

  100% {
    transform: rotate(-360deg);
  }
}

@keyframes spring-rotate-out {
  0% {
    transform: rotate(-360deg);
  }

  30% {
    transform: rotate(124.8deg);
  }

  60% {
    transform: rotate(-43.27deg);
  }

  90% {
    transform: rotate(15deg);
  }

  100% {
    transform: rotate(0deg);
  }
}

.video-error-cover {
  align-items: center;
  background: $base-overlay-background;
  color: $primary-text-color;
  cursor: pointer;
  display: flex;
  flex-direction: column;
  height: 100%;
  justify-content: center;
  margin-top: 8px;
  position: relative;
  text-align: center;
  z-index: 100;
}

.media-spoiler {
  background: $base-overlay-background;
  color: $darker-text-color;
  border: 0;
  padding: 0;
  width: 100%;
  height: 100%;
  border-radius: 4px;
  appearance: none;

  &:hover,
  &:active,
  &:focus {
    padding: 0;
    color: lighten($darker-text-color, 8%);
  }
}

.media-spoiler__warning {
  display: block;
  font-size: 14px;
}

.media-spoiler__trigger {
  display: block;
  font-size: 11px;
  font-weight: 700;
}

.spoiler-button {
  top: 0;
  inset-inline-start: 0;
  width: 100%;
  height: 100%;
  position: absolute;
  z-index: 100;

  &--minified {
    display: block;
    inset-inline-start: 4px;
    top: 4px;
    width: auto;
    height: auto;
  }

  &--click-thru {
    pointer-events: none;
  }

  &--hidden {
    display: none;
  }

  &__overlay {
    display: flex;
    align-items: center;
    justify-content: center;
    background: transparent;
    width: 100%;
    height: 100%;
    padding: 0;
    margin: 0;
    border: 0;
    color: $white;

    &__label {
      background-color: rgba($black, 0.45);
      backdrop-filter: blur(10px) saturate(180%) contrast(75%) brightness(70%);
      border-radius: 6px;
      padding: 10px 15px;
      display: flex;
      align-items: center;
      justify-content: center;
      gap: 8px;
      flex-direction: column;
      font-weight: 500;
      font-size: 14px;
    }

    &__action {
      font-weight: 400;
      font-size: 13px;
    }

    &:hover,
    &:focus {
      .spoiler-button__overlay__label {
        background-color: rgba($black, 0.9);
      }
    }
  }
}

.modal-container--preloader {
  background: lighten($ui-base-color, 8%);
}

.account--panel {
  background: lighten($ui-base-color, 4%);
  border-top: 1px solid lighten($ui-base-color, 8%);
  border-bottom: 1px solid lighten($ui-base-color, 8%);
  display: flex;
  flex-direction: row;
  padding: 10px 0;
}

.account--panel__button,
.detailed-status__button {
  flex: 1 1 auto;
  text-align: center;
}

.detailed-status__button .emoji-button {
  padding: 0;
}

.column-settings__outer {
  background: lighten($ui-base-color, 8%);
  padding: 15px;
}

.column-settings__section {
  color: $darker-text-color;
  cursor: default;
  display: block;
  font-weight: 500;
  margin-bottom: 10px;
}

.column-settings__section--with-margin {
  margin-top: 10px;
}

.column-settings__row--with-margin {
  margin-bottom: 15px;
}

.column-settings__hashtags {
  .column-settings__row {
    margin-bottom: 15px;
  }

  .column-select {
    &__control {
      @include search-input;

      &::placeholder {
        color: lighten($darker-text-color, 4%);
      }

      &::-moz-focus-inner {
        border: 0;
      }

      &::-moz-focus-inner,
      &:focus,
      &:active {
        outline: 0 !important;
      }

      &:focus {
        background: lighten($ui-base-color, 4%);
      }

      @media screen and (width <= 600px) {
        font-size: 16px;
      }
    }

    &__placeholder {
      color: $dark-text-color;
      padding-inline-start: 2px;
      font-size: 12px;
    }

    &__value-container {
      padding-inline-start: 6px;
    }

    &__multi-value {
      background: lighten($ui-base-color, 8%);

      &__remove {
        cursor: pointer;

        &:hover,
        &:active,
        &:focus {
          background: lighten($ui-base-color, 12%);
          color: lighten($darker-text-color, 4%);
        }
      }
    }

    &__multi-value__label,
    &__input,
    &__input-container {
      color: $darker-text-color;
    }

    &__clear-indicator,
    &__dropdown-indicator {
      cursor: pointer;
      transition: none;
      color: $dark-text-color;

      &:hover,
      &:active,
      &:focus {
        color: lighten($dark-text-color, 4%);
      }
    }

    &__indicator-separator {
      background-color: lighten($ui-base-color, 8%);
    }

    &__menu {
      @include search-popout;

      padding: 0;
      background: $ui-secondary-color;
    }

    &__menu-list {
      padding: 6px;
    }

    &__option {
      color: $inverted-text-color;
      border-radius: 4px;
      font-size: 14px;

      &--is-focused,
      &--is-selected {
        background: darken($ui-secondary-color, 10%);
      }
    }
  }
}

.column-settings__row {
  .text-btn:not(.column-header__permission-btn) {
    margin-bottom: 15px;
  }

  &__antenna {
    margin-left: 12px;
  }
}

.column-content-select {
  &__control {
    @include search-input;

    &::placeholder {
      color: lighten($darker-text-color, 4%);
    }

    &::-moz-focus-inner {
      border: 0;
    }

    &::-moz-focus-inner,
    &:focus,
    &:active {
      outline: 0 !important;
    }

    &:focus {
      background: lighten($ui-base-color, 4%);
    }

    @media screen and (width <= 600px) {
      font-size: 16px;
    }
  }

  &__placeholder {
    color: $dark-text-color;
    padding-inline-start: 2px;
    font-size: 12px;
  }

  &__value-container {
    padding-inline-start: 6px;
  }

  &__multi-value {
    background: lighten($ui-base-color, 8%);

    &__remove {
      cursor: pointer;

      &:hover,
      &:active,
      &:focus {
        background: lighten($ui-base-color, 12%);
        color: lighten($darker-text-color, 4%);
      }
    }
  }

  &__multi-value__label,
  &__input,
  &__input-container {
    color: $darker-text-color;
  }

  &__clear-indicator,
  &__dropdown-indicator {
    cursor: pointer;
    transition: none;
    color: $dark-text-color;

    &:hover,
    &:active,
    &:focus {
      color: lighten($dark-text-color, 4%);
    }
  }

  &__indicator-separator {
    background-color: lighten($ui-base-color, 8%);
  }

  &__menu {
    @include search-popout;

    padding: 0;
    background: $ui-secondary-color;
  }

  &__menu-list {
    padding: 6px;
  }

  &__option {
    color: $inverted-text-color;
    border-radius: 4px;
    font-size: 14px;

    &--is-focused,
    &--is-selected {
      background: darken($ui-secondary-color, 10%);
    }
  }
}

.relationship-tag {
  color: $white;
  margin-bottom: 4px;
  display: block;
  background-color: rgba($black, 0.45);
  backdrop-filter: blur(10px) saturate(180%) contrast(75%) brightness(70%);
  font-size: 11px;
  text-transform: uppercase;
  font-weight: 700;
  padding: 2px 6px;
  border-radius: 4px;
}

.setting-toggle {
  display: block;
  line-height: 24px;
}

.setting-toggle__label {
  color: $darker-text-color;
  display: inline-block;
  margin-bottom: 14px;
  margin-inline-start: 8px;
  vertical-align: middle;
}

.limited-account-hint {
  p {
    color: $secondary-text-color;
    font-size: 15px;
    font-weight: 500;
    margin-bottom: 20px;
  }
}

.empty-column-indicator,
.follow_requests-unlocked_explanation {
  color: $dark-text-color;
  background: $ui-base-color;
  text-align: center;
  padding: 20px;
  font-size: 15px;
  font-weight: 400;
  cursor: default;
  display: flex;
  flex: 1 1 auto;
  align-items: center;
  justify-content: center;

  @supports (display: grid) {
    // hack to fix Chrome <57
    contain: strict;
  }

  & > span {
    max-width: 500px;
  }

  a {
    color: $highlight-text-color;
    text-decoration: none;

    &:hover {
      text-decoration: underline;
    }
  }
}

.follow_requests-unlocked_explanation {
  background: darken($ui-base-color, 4%);
  border-bottom: 1px solid lighten($ui-base-color, 8%);
  contain: initial;
  flex-grow: 0;
}

.error-column {
  padding: 20px;
  background: $ui-base-color;
  border-radius: 4px;
  display: flex;
  flex: 1 1 auto;
  align-items: center;
  justify-content: center;
  flex-direction: column;
  cursor: default;

  &__image {
    width: 70%;
    max-width: 350px;
    margin-top: -50px;
  }

  &__message {
    text-align: center;
    color: $darker-text-color;
    font-size: 15px;
    line-height: 22px;

    h1 {
      font-size: 28px;
      line-height: 33px;
      font-weight: 700;
      margin-bottom: 15px;
      color: $primary-text-color;
    }

    p {
      max-width: 48ch;
    }

    &__actions {
      margin-top: 30px;
      display: flex;
      gap: 10px;
      align-items: center;
      justify-content: center;
    }
  }
}

@keyframes heartbeat {
  0% {
    transform: scale(1);
    animation-timing-function: ease-out;
  }

  10% {
    transform: scale(0.91);
    animation-timing-function: ease-in;
  }

  17% {
    transform: scale(0.98);
    animation-timing-function: ease-out;
  }

  33% {
    transform: scale(0.87);
    animation-timing-function: ease-in;
  }

  45% {
    transform: scale(1);
    animation-timing-function: ease-out;
  }
}

.no-reduce-motion .pulse-loading {
  transform-origin: center center;
  animation: heartbeat 1.5s ease-in-out infinite both;
}

@keyframes shake-bottom {
  0%,
  100% {
    transform: rotate(0deg);
    transform-origin: 50% 100%;
  }

  10% {
    transform: rotate(2deg);
  }

  20%,
  40%,
  60% {
    transform: rotate(-4deg);
  }

  30%,
  50%,
  70% {
    transform: rotate(4deg);
  }

  80% {
    transform: rotate(-2deg);
  }

  90% {
    transform: rotate(2deg);
  }
}

.no-reduce-motion .shake-bottom {
  transform-origin: 50% 100%;
  animation: shake-bottom 0.8s cubic-bezier(0.455, 0.03, 0.515, 0.955) 2s 2 both;
}

.emoji-picker-dropdown__menu {
  background: $simple-background-color;
  position: relative;
  box-shadow: var(--dropdown-shadow);
  border-radius: 4px;
  margin-top: 5px;
  z-index: 2;

  .emoji-mart-scroll {
    transition: opacity 200ms ease;
  }

  &.selecting .emoji-mart-scroll {
    opacity: 0.5;
  }
}

.emoji-picker-dropdown__modifiers {
  position: absolute;
  top: 60px;
  inset-inline-end: 11px;
  cursor: pointer;
}

.emoji-picker-dropdown__modifiers__menu {
  position: absolute;
  z-index: 4;
  top: -4px;
  inset-inline-start: -8px;
  background: $simple-background-color;
  border-radius: 4px;
  box-shadow: 1px 2px 6px rgba($base-shadow-color, 0.2);
  overflow: hidden;

  button {
    display: block;
    cursor: pointer;
    border: 0;
    padding: 4px 8px;
    background: transparent;

    &:hover,
    &:focus,
    &:active {
      background: rgba($ui-secondary-color, 0.4);
    }
  }

  .emoji-mart-emoji {
    height: 22px;
  }
}

.emoji-mart-emoji {
  span {
    background-repeat: no-repeat;
  }
}

.upload-area {
  align-items: center;
  background: rgba($base-overlay-background, 0.8);
  display: flex;
  height: 100vh;
  justify-content: center;
  inset-inline-start: 0;
  opacity: 0;
  position: fixed;
  top: 0;
  visibility: hidden;
  width: 100vw;
  z-index: 2000;

  * {
    pointer-events: none;
  }
}

.upload-area__drop {
  width: 320px;
  height: 160px;
  display: flex;
  box-sizing: border-box;
  position: relative;
  padding: 8px;
}

.upload-area__background {
  position: absolute;
  top: 0;
  inset-inline-end: 0;
  bottom: 0;
  inset-inline-start: 0;
  z-index: -1;
  border-radius: 4px;
  background: $ui-base-color;
  box-shadow: 0 0 5px rgba($base-shadow-color, 0.2);
}

.upload-area__content {
  flex: 1;
  display: flex;
  align-items: center;
  justify-content: center;
  text-align: center;
  color: $secondary-text-color;
  font-size: 18px;
  font-weight: 500;
  border: 2px dashed $ui-base-lighter-color;
  border-radius: 4px;
}

.upload-progress {
  padding: 10px;
  color: $lighter-text-color;
  overflow: hidden;
  display: flex;
  gap: 10px;

  .icon {
    width: 24px;
    height: 24px;
  }

  span {
    font-size: 12px;
    text-transform: uppercase;
    font-weight: 500;
    display: block;
  }
}

.upload-progress__message {
  flex: 1 1 auto;
}

.upload-progress__backdrop {
  width: 100%;
  height: 6px;
  border-radius: 6px;
  background: darken($simple-background-color, 8%);
  position: relative;
  margin-top: 5px;
}

.upload-progress__tracker {
  position: absolute;
  inset-inline-start: 0;
  top: 0;
  height: 6px;
  background: $ui-highlight-color;
  border-radius: 6px;
}

.emoji-button {
  display: block;
  padding-top: 5px;
  padding-bottom: 2px;
  padding-inline-start: 2px;
  padding-inline-end: 5px;
  outline: 0;
  cursor: pointer;

  img {
    filter: grayscale(100%);
    opacity: 0.8;
    display: block;
    margin: 0;
    width: 22px;
    height: 22px;
  }

  &:hover,
  &:active,
  &:focus {
    img {
      opacity: 1;
      filter: none;
      border-radius: 100%;
    }
  }

  &:focus-visible {
    img {
      outline: $ui-button-icon-focus-outline;
    }
  }
}

.dropdown--active .emoji-button img {
  opacity: 1;
  filter: none;
}

.privacy-dropdown__dropdown,
.expiration-dropdown__dropdown {
  background: $simple-background-color;
  box-shadow: var(--dropdown-shadow);
  border-radius: 4px;
  overflow: hidden;
  z-index: 2;

  &.top {
    transform-origin: 50% 100%;
  }

  &.bottom {
    transform-origin: 50% 0;
  }
}

.modal-root__container .privacy-dropdown,
.modal-root__container .expiration-dropdown {
  flex-grow: 0;
}

.modal-root__container .privacy-dropdown__dropdown,
.modal-root__container .ezpiration-dropdown__dropdown {
  pointer-events: auto;
  z-index: 9999;
}

.privacy-dropdown__option,
.expiration-dropdown__option {
  color: $inverted-text-color;
  padding: 10px;
  cursor: pointer;
  display: flex;

  &:hover,
  &.active {
    background: $ui-highlight-color;
    color: $primary-text-color;
    outline: 0;

    .privacy-dropdown__option__content {
      color: $primary-text-color;

      strong {
        color: $primary-text-color;
      }
    }
  }

  &.active:hover {
    background: lighten($ui-highlight-color, 4%);
  }
}

.privacy-dropdown__option__icon {
  display: flex;
  align-items: center;
  justify-content: center;
  margin-inline-end: 10px;
}

.privacy-dropdown__option__content {
  flex: 1 1 auto;
  color: $lighter-text-color;

  strong {
    font-weight: 500;
    display: block;
    color: $inverted-text-color;

    @each $lang in $cjk-langs {
      &:lang(#{$lang}) {
        font-weight: 700;
      }
    }
  }
}

<<<<<<< HEAD
.privacy-dropdown.active,
.expiration-dropdown.active {
  .privacy-dropdown__value,
  .expiration-dropdown__value {
    background: $simple-background-color;
    border-radius: 4px 4px 0 0;
  }

  &.top .privacy-dropdown__value,
  &.top .expiration-dropdown__value {
    border-radius: 0 0 4px 4px;
  }

  .privacy-dropdown__dropdown,
  .expiration-dropdown__dropdown {
    display: block;
    box-shadow: var(--dropdown-shadow);
  }
}

.privacy-dropdown .privacy-dropdown__value.searchability {
  position: relative;

  .searchability-dropdown__value-overlay {
    position: absolute;
    right: 0;
    bottom: 0;
    color: purple;
    pointer-events: none;
  }
}

=======
>>>>>>> 49b8433c
.language-dropdown {
  &__dropdown {
    background: $simple-background-color;
    box-shadow: var(--dropdown-shadow);
    border-radius: 4px;
    overflow: hidden;
    z-index: 2;

    &.top {
      transform-origin: 50% 100%;
    }

    &.bottom {
      transform-origin: 50% 0;
    }

    .emoji-mart-search {
      padding-inline-end: 10px;
    }

    .emoji-mart-search-icon {
      inset-inline-end: 10px + 5px;
    }

    .emoji-mart-scroll {
      padding: 0 10px 10px;
    }

    &__results {
      &__item {
        cursor: pointer;
        color: $inverted-text-color;
        font-weight: 500;
        padding: 10px;
        border-radius: 4px;
        display: flex;
        gap: 6px;
        align-items: center;

        &:focus,
        &:active,
        &:hover {
          background: $ui-secondary-color;
        }

        &__common-name {
          color: $darker-text-color;
        }

        &.active {
          background: $ui-highlight-color;
          color: $primary-text-color;
          outline: 0;

          .language-dropdown__dropdown__results__item__common-name {
            color: $secondary-text-color;
          }

          &:hover {
            background: lighten($ui-highlight-color, 4%);
          }
        }
      }
    }
  }
}

.search {
  margin-bottom: 10px;
  position: relative;

  &__popout {
    box-sizing: border-box;
    display: none;
    position: absolute;
    inset-inline-start: 0;
    margin-top: -2px;
    width: 100%;
    background: $ui-base-color;
    border-radius: 0 0 4px 4px;
    box-shadow: var(--dropdown-shadow);
    z-index: 99;
    font-size: 13px;
    padding: 15px 5px;

    h4 {
      text-transform: uppercase;
      color: $dark-text-color;
      font-weight: 500;
      padding: 0 10px;
      margin-bottom: 10px;
    }

    .icon-button {
      padding: 0;
    }

    .icon {
      width: 18px;
      height: 18px;
    }

    &__menu {
      margin-bottom: 20px;

      &:last-child {
        margin-bottom: 0;
      }

      &__message {
        color: $dark-text-color;
        padding: 0 10px;
      }

      &__item {
        display: block;
        box-sizing: border-box;
        width: 100%;
        border: 0;
        font: inherit;
        background: transparent;
        color: $darker-text-color;
        padding: 10px;
        cursor: pointer;
        border-radius: 4px;
        text-align: start;
        text-overflow: ellipsis;
        overflow: hidden;
        white-space: nowrap;

        &--flex {
          display: flex;
          justify-content: space-between;
        }

        .icon-button {
          transition: none;
        }

        &:hover,
        &:focus,
        &:active,
        &.selected {
          background: $ui-highlight-color;
          color: $primary-text-color;

          .icon-button {
            color: $primary-text-color;
          }
        }

        mark {
          background: transparent;
          font-weight: 700;
          color: $primary-text-color;
        }

        span {
          overflow: inherit;
          text-overflow: inherit;
        }
      }
    }
  }

  &.active {
    .search__popout {
      display: block;
    }
  }
}

.search__input {
  @include search-input;

  display: block;
  padding: 15px;
  padding-inline-end: 30px;
  line-height: 18px;
  font-size: 16px;

  &::placeholder {
    color: lighten($darker-text-color, 4%);
  }

  &::-moz-focus-inner {
    border: 0;
  }

  &::-moz-focus-inner,
  &:focus,
  &:active {
    outline: 0 !important;
  }

  &:focus {
    background: lighten($ui-base-color, 4%);
  }
}

.search__icon {
  &::-moz-focus-inner {
    border: 0;
  }

  &::-moz-focus-inner,
  &:focus {
    outline: 0 !important;
  }

  .icon {
    position: absolute;
    top: 13px;
    inset-inline-end: 10px;
    display: inline-block;
    opacity: 0;
    transition: all 100ms linear;
    transition-property: transform, opacity;
    width: 24px;
    height: 24px;
    color: $secondary-text-color;
    cursor: default;
    pointer-events: none;

    &.active {
      pointer-events: auto;
      opacity: 0.3;
    }
  }

  .icon-search {
    transform: rotate(90deg);

    &.active {
      pointer-events: none;
      transform: rotate(0deg);
    }
  }

  .icon-times-circle {
    transform: rotate(0deg);
    color: $action-button-color;
    cursor: pointer;

    &.active {
      transform: rotate(90deg);
      opacity: 1;
    }

    &:hover {
      color: lighten($action-button-color, 7%);
    }
  }
}

.search-results__header {
  color: $dark-text-color;
  background: lighten($ui-base-color, 2%);
  padding: 15px;
  font-weight: 500;
  font-size: 16px;
  cursor: default;
  display: flex;
  align-items: center;
  gap: 5px;
}

.search-results__section {
  border-bottom: 1px solid lighten($ui-base-color, 8%);

  &:last-child {
    border-bottom: 0;
  }

  &__header {
    background: darken($ui-base-color, 4%);
    border-bottom: 1px solid lighten($ui-base-color, 8%);
    padding: 15px;
    font-weight: 500;
    font-size: 14px;
    color: $darker-text-color;
    display: flex;
    justify-content: space-between;

    h3 {
      display: flex;
      align-items: center;
      gap: 5px;
    }

    button {
      color: $highlight-text-color;
      padding: 0;
      border: 0;
      background: 0;
      font: inherit;

      &:hover,
      &:active,
      &:focus {
        text-decoration: underline;
      }
    }
  }

  .account:last-child,
  & > div:last-child .status {
    border-bottom: 0;
  }
}

.search-results__hashtag {
  display: block;
  padding: 10px;
  color: $secondary-text-color;
  text-decoration: none;

  &:hover,
  &:active,
  &:focus {
    color: lighten($secondary-text-color, 4%);
    text-decoration: underline;
  }
}

.search-results__info {
  padding: 20px;
  color: $darker-text-color;
  text-align: center;
}

.modal-root {
  position: relative;
  z-index: 9999;
}

.modal-root__overlay {
  position: fixed;
  top: 0;
  inset-inline-start: 0;
  inset-inline-end: 0;
  bottom: 0;
  background: rgba($base-overlay-background, 0.7);
  transition: background 0.5s;
}

.modal-root__container {
  position: fixed;
  top: 0;
  inset-inline-start: 0;
  width: 100%;
  height: 100%;
  box-sizing: border-box;
  display: flex;
  flex-direction: column;
  align-items: center;
  justify-content: center;
  align-content: space-around;
  z-index: 9999;
  pointer-events: none;
  user-select: none;
}

.modal-root__modal {
  pointer-events: auto;
  display: flex;
}

.video-modal .video-player {
  max-height: 80vh;
  max-width: 100vw;
}

.audio-modal__container {
  width: 50vw;
}

.media-modal {
  width: 100%;
  height: 100%;
  position: relative;

  &__close,
  &__zoom-button {
    color: rgba($white, 0.7);

    &:hover,
    &:focus,
    &:active {
      color: $white;
      background-color: rgba($white, 0.15);
    }

    &:focus {
      background-color: rgba($white, 0.3);
    }
  }
}

.media-modal__closer {
  position: absolute;
  top: 0;
  inset-inline-start: 0;
  inset-inline-end: 0;
  bottom: 0;
}

.media-modal__navigation {
  position: absolute;
  top: 0;
  inset-inline-start: 0;
  inset-inline-end: 0;
  bottom: 0;
  pointer-events: none;
  transition: opacity 0.3s linear;
  will-change: opacity;

  * {
    pointer-events: auto;
  }

  &.media-modal__navigation--hidden {
    opacity: 0;

    * {
      pointer-events: none;
    }
  }
}

.media-modal__nav {
  background: transparent;
  box-sizing: border-box;
  border: 0;
  color: rgba($white, 0.7);
  cursor: pointer;
  display: flex;
  align-items: center;
  font-size: 24px;
  height: 20vmax;
  margin: auto 0;
  padding: 30px 15px;
  position: absolute;
  top: 0;
  bottom: 0;

  &:hover,
  &:focus,
  &:active {
    color: $white;
  }
}

.media-modal__nav--left {
  inset-inline-start: 0;
}

.media-modal__nav--right {
  inset-inline-end: 0;
}

.media-modal__overlay {
  max-width: 600px;
  position: absolute;
  inset-inline-start: 0;
  inset-inline-end: 0;
  bottom: 0;
  margin: 0 auto;

  .picture-in-picture__footer {
    border-radius: 0;
    background: transparent;
    padding: 20px 0;

    .icon-button {
      color: $white;

      &:hover,
      &:focus,
      &:active {
        color: $white;
        background-color: rgba($white, 0.15);
      }

      &:focus {
        background-color: rgba($white, 0.3);
      }

      &.active {
        color: $highlight-text-color;

        &:hover,
        &:focus,
        &:active {
          background: rgba($highlight-text-color, 0.15);
        }

        &:focus {
          background: rgba($highlight-text-color, 0.3);
        }
      }

      &.star-icon.active {
        color: $gold-star;

        &:hover,
        &:focus,
        &:active {
          background: rgba($gold-star, 0.15);
        }

        &:focus {
          background: rgba($gold-star, 0.3);
        }
      }

      &.disabled {
        color: $white;
        background-color: transparent;
        cursor: default;
        opacity: 0.4;
      }
    }
  }
}

.media-modal__pagination {
  display: flex;
  justify-content: center;
  margin-bottom: 20px;
}

.media-modal__page-dot {
  flex: 0 0 auto;
  background-color: $white;
  opacity: 0.4;
  height: 6px;
  width: 6px;
  border-radius: 50%;
  margin: 0 4px;
  padding: 0;
  border: 0;
  font-size: 0;
  transition: opacity 0.2s ease-in-out;

  &.active {
    opacity: 1;
  }

  &:focus {
    outline: 0;
    background-color: $highlight-text-color;
  }
}

.media-modal__close {
  position: absolute;
  inset-inline-end: 8px;
  top: 8px;
  z-index: 100;
}

.media-modal__zoom-button {
  position: absolute;
  inset-inline-end: 64px;
  top: 8px;
  z-index: 100;
  pointer-events: auto;
  transition: opacity 0.3s linear;
  will-change: opacity;
}

.media-modal__zoom-button--hidden {
  pointer-events: none;
  opacity: 0;
}

.onboarding-modal,
.error-modal,
.embed-modal {
  background: $ui-secondary-color;
  color: $inverted-text-color;
  border-radius: 8px;
  overflow: hidden;
  display: flex;
  flex-direction: column;
}

.error-modal__body {
  height: 80vh;
  width: 80vw;
  max-width: 520px;
  max-height: 420px;
  position: relative;

  & > div {
    position: absolute;
    top: 0;
    inset-inline-start: 0;
    width: 100%;
    height: 100%;
    box-sizing: border-box;
    padding: 25px;
    flex-direction: column;
    align-items: center;
    justify-content: center;
    display: flex;
    opacity: 0;
    user-select: text;
  }
}

.error-modal__body {
  display: flex;
  flex-direction: column;
  justify-content: center;
  align-items: center;
  text-align: center;
}

.onboarding-modal__paginator,
.error-modal__footer {
  flex: 0 0 auto;
  background: darken($ui-secondary-color, 8%);
  display: flex;
  padding: 25px;

  & > div {
    min-width: 33px;
  }

  .onboarding-modal__nav,
  .error-modal__nav {
    color: $lighter-text-color;
    border: 0;
    font-size: 14px;
    font-weight: 500;
    padding: 10px 25px;
    line-height: inherit;
    height: auto;
    margin: -10px;
    border-radius: 4px;
    background-color: transparent;

    &:hover,
    &:focus,
    &:active {
      color: darken($lighter-text-color, 4%);
      background-color: darken($ui-secondary-color, 16%);
    }

    &.onboarding-modal__done,
    &.onboarding-modal__next {
      color: $inverted-text-color;

      &:hover,
      &:focus,
      &:active {
        color: lighten($inverted-text-color, 4%);
      }
    }
  }
}

.error-modal__footer {
  justify-content: center;
}

.display-case {
  text-align: center;
  font-size: 15px;
  margin-bottom: 15px;

  &__label {
    font-weight: 500;
    color: $inverted-text-color;
    margin-bottom: 5px;
    text-transform: uppercase;
    font-size: 12px;
  }

  &__case {
    background: $ui-base-color;
    color: $secondary-text-color;
    font-weight: 500;
    padding: 10px;
    border-radius: 4px;
  }
}

.onboard-sliders {
  display: inline-block;
  max-width: 30px;
  max-height: auto;
  margin-inline-start: 10px;
}

.boost-modal,
.confirmation-modal,
.report-modal,
.actions-modal,
.mute-modal,
.block-modal,
.compare-history-modal {
  background: lighten($ui-secondary-color, 8%);
  color: $inverted-text-color;
  border-radius: 8px;
  overflow: hidden;
  max-width: 90vw;
  width: 480px;
  position: relative;
  flex-direction: column;
}

.boost-modal__container {
  overflow-x: scroll;
  padding: 10px;

  .status {
    user-select: text;
    border-bottom: 0;
  }
}

.boost-modal__action-bar,
.confirmation-modal__action-bar,
.mute-modal__action-bar,
.block-modal__action-bar {
  display: flex;
  justify-content: space-between;
  align-items: center;
  background: $ui-secondary-color;
  padding: 15px;

  & > div {
    flex: 1 1 auto;
    text-align: end;
    color: $lighter-text-color;
    padding-inline-end: 10px;
  }

  .button {
    flex: 0 0 auto;
  }
}

.mute-modal,
.block-modal {
  line-height: 24px;
}

.mute-modal .react-toggle,
.block-modal .react-toggle {
  vertical-align: middle;
}

.report-modal {
  width: 90vw;
  max-width: 700px;
}

.report-dialog-modal {
  max-width: 90vw;
  width: 480px;
  height: 80vh;
  background: lighten($ui-secondary-color, 8%);
  color: $inverted-text-color;
  border-radius: 8px;
  overflow: hidden;
  position: relative;
  flex-direction: column;
  display: flex;

  &__container {
    box-sizing: border-box;
    border-top: 1px solid $ui-secondary-color;
    padding: 20px;
    flex-grow: 1;
    display: flex;
    flex-direction: column;
    min-height: 0;
    overflow: auto;
  }

  &__title {
    font-size: 28px;
    line-height: 33px;
    font-weight: 700;
    margin-bottom: 15px;

    @media screen and (height <= 800px) {
      font-size: 22px;
    }
  }

  &__subtitle {
    font-size: 17px;
    font-weight: 600;
    line-height: 22px;
    margin-bottom: 4px;
  }

  &__lead {
    font-size: 17px;
    line-height: 22px;
    color: lighten($inverted-text-color, 16%);
    margin-bottom: 30px;

    a {
      text-decoration: none;
      color: $inverted-text-color;
      font-weight: 500;

      &:hover {
        text-decoration: underline;
      }
    }
  }

  &__actions {
    margin-top: 30px;
    display: flex;

    .button {
      flex: 1 1 auto;
    }
  }

  &__statuses {
    flex-grow: 1;
    min-height: 0;
    overflow: auto;
  }

  .status__content a {
    color: $highlight-text-color;
  }

  .status__content,
  .status__content p {
    color: $inverted-text-color;
  }

  .status__content__spoiler-link {
    color: $primary-text-color;
    background: $ui-primary-color;

    &:hover {
      background: lighten($ui-primary-color, 8%);
    }
  }

  .dialog-option .poll__input {
    border-color: $inverted-text-color;
    color: $ui-secondary-color;
    display: inline-flex;
    align-items: center;
    justify-content: center;

    svg {
      width: 8px;
      height: auto;
    }

    &:active,
    &:focus,
    &:hover {
      border-color: lighten($inverted-text-color, 15%);
      border-width: 4px;
    }

    &.active {
      border-color: $inverted-text-color;
      background: $inverted-text-color;
    }
  }

  .poll__option.dialog-option {
    padding: 15px 0;
    flex: 0 0 auto;
    border-bottom: 1px solid $ui-secondary-color;

    &:last-child {
      border-bottom: 0;
    }

    & > .poll__option__text {
      font-size: 13px;
      color: lighten($inverted-text-color, 16%);

      strong {
        font-size: 17px;
        font-weight: 500;
        line-height: 22px;
        color: $inverted-text-color;
        display: block;
        margin-bottom: 4px;

        &:last-child {
          margin-bottom: 0;
        }
      }
    }
  }

  .flex-spacer {
    background: transparent;
  }

  &__textarea {
    display: block;
    box-sizing: border-box;
    width: 100%;
    color: $inverted-text-color;
    background: $simple-background-color;
    padding: 10px;
    font-family: inherit;
    font-size: 17px;
    line-height: 22px;
    resize: vertical;
    border: 0;
    outline: 0;
    border-radius: 4px;
    margin: 20px 0;

    &::placeholder {
      color: $dark-text-color;
    }

    &:focus {
      outline: 0;
    }
  }

  &__toggle {
    display: flex;
    align-items: center;
    margin-bottom: 10px;

    & > span {
      font-size: 17px;
      font-weight: 500;
      margin-inline-start: 10px;
    }
  }

  .button.button-secondary {
    border-color: $inverted-text-color;
    color: $inverted-text-color;
    flex: 0 0 auto;

    &:hover,
    &:focus,
    &:active {
      background: transparent;
      border-color: $ui-button-background-color;
      color: $ui-button-background-color;
    }
  }

  hr {
    border: 0;
    background: transparent;
    margin: 15px 0;
  }

  .emoji-mart-search {
    padding-inline-end: 10px;
  }

  .emoji-mart-search-icon {
    inset-inline-end: 10px + 5px;
  }
}

.report-modal__container {
  display: flex;
  border-top: 1px solid $ui-secondary-color;

  @media screen and (width <= 480px) {
    flex-wrap: wrap;
    overflow-y: auto;
  }
}

.report-modal__statuses,
.report-modal__comment {
  box-sizing: border-box;
  width: 50%;

  @media screen and (width <= 480px) {
    width: 100%;
  }
}

.report-modal__statuses,
.focal-point-modal__content {
  flex: 1 1 auto;
  min-height: 20vh;
  max-height: 80vh;
  overflow-y: auto;
  overflow-x: hidden;

  .status__content a {
    color: $highlight-text-color;
  }

  .status__content,
  .status__content p {
    color: $inverted-text-color;
  }

  @media screen and (width <= 480px) {
    max-height: 10vh;
  }
}

.focal-point-modal__content {
  @media screen and (width <= 480px) {
    max-height: 40vh;
  }
}

.setting-divider {
  background: transparent;
  border: 0;
  margin: 0;
  width: 100%;
  height: 1px;
  margin-bottom: 29px;
}

.report-modal__comment {
  padding: 20px;
  border-inline-end: 1px solid $ui-secondary-color;
  max-width: 320px;

  p {
    font-size: 14px;
    line-height: 20px;
    margin-bottom: 20px;
  }

  .setting-text-label {
    display: block;
    color: $inverted-text-color;
    font-size: 14px;
    font-weight: 500;
    margin-bottom: 10px;
  }

  .setting-text {
    width: 100%;
    resize: none;
    min-height: 100px;
    max-height: 50vh;
    border: 0;
  }

  .setting-toggle {
    margin-top: 20px;
    margin-bottom: 24px;

    &__label {
      color: $inverted-text-color;
      font-size: 14px;
    }
  }

  @media screen and (width <= 480px) {
    padding: 10px;
    max-width: 100%;
    order: 2;

    .setting-toggle {
      margin-bottom: 4px;
    }
  }
}

.actions-modal {
  max-height: 80vh;
  max-width: 80vw;

  .actions-modal__item-label {
    font-weight: 500;
  }

  ul {
    overflow-y: auto;
    flex-shrink: 0;
    max-height: 80vh;

    &.with-status {
      max-height: calc(80vh - 75px);
    }

    li:empty {
      margin: 0;
    }

    li:not(:empty) {
      a {
        color: $inverted-text-color;
        display: flex;
        padding: 12px 16px;
        font-size: 15px;
        align-items: center;
        text-decoration: none;

        &,
        button {
          transition: none;
        }

        &.active,
        &:hover,
        &:active,
        &:focus {
          &,
          button {
            background: $ui-highlight-color;
            color: $primary-text-color;
          }
        }

        button:first-child {
          margin-inline-end: 10px;
        }
      }
    }
  }
}

.confirmation-modal__action-bar,
.mute-modal__action-bar,
.block-modal__action-bar {
  .confirmation-modal__secondary-button {
    flex-shrink: 1;
  }
}

.confirmation-modal__secondary-button,
.confirmation-modal__cancel-button,
.mute-modal__cancel-button,
.block-modal__cancel-button {
  background-color: transparent;
  color: $lighter-text-color;
  font-size: 14px;
  font-weight: 500;

  &:hover,
  &:focus,
  &:active {
    color: darken($lighter-text-color, 4%);
    background-color: transparent;
  }
}

.confirmation-modal__container,
.mute-modal__container,
.block-modal__container,
.report-modal__target {
  padding: 30px;
  font-size: 16px;

  strong {
    font-weight: 500;

    @each $lang in $cjk-langs {
      &:lang(#{$lang}) {
        font-weight: 700;
      }
    }
  }

  select {
    appearance: none;
    box-sizing: border-box;
    font-size: 14px;
    color: $inverted-text-color;
    display: inline-block;
    width: auto;
    outline: 0;
    font-family: inherit;
    background: $simple-background-color
      url("data:image/svg+xml;utf8,<svg xmlns='http://www.w3.org/2000/svg' viewBox='0 0 14.933 18.467' height='19.698' width='15.929'><path d='M3.467 14.967l-3.393-3.5H14.86l-3.392 3.5c-1.866 1.925-3.666 3.5-4 3.5-.335 0-2.135-1.575-4-3.5zm.266-11.234L7.467 0 11.2 3.733l3.733 3.734H0l3.733-3.734z' fill='#{hex-color(darken($simple-background-color, 14%))}'/></svg>")
      no-repeat right 8px center / auto 16px;
    border: 1px solid darken($simple-background-color, 14%);
    border-radius: 4px;
    padding: 6px 10px;
    padding-inline-end: 30px;
  }
}

.confirmation-modal__container,
.report-modal__target {
  text-align: center;
}

.block-modal,
.mute-modal {
  &__explanation {
    margin-top: 20px;
  }

  .setting-toggle {
    margin-top: 20px;
    margin-bottom: 24px;
    display: flex;
    align-items: center;

    &__label {
      color: $inverted-text-color;
      margin: 0;
      margin-inline-start: 8px;
    }
  }
}

.report-modal__target {
  padding: 15px;

  .report-modal__close {
    position: absolute;
    top: 10px;
    inset-inline-end: 10px;
  }
}

.compare-history-modal {
  .report-modal__target {
    border-bottom: 1px solid $ui-secondary-color;
  }

  &__container {
    padding: 30px;
    pointer-events: all;
    overflow-y: auto;
  }

  .status__content {
    color: $inverted-text-color;
    font-size: 19px;
    line-height: 24px;

    .emojione {
      min-width: 24px;
      max-width: min(8em, 100%);
      height: 24px;
      margin: -1px 0 0;
    }

    a {
      color: $highlight-text-color;
    }

    hr {
      height: 0.25rem;
      padding: 0;
      background-color: $ui-secondary-color;
      border: 0;
      margin: 20px 0;
    }
  }

  .media-gallery,
  .audio-player,
  .video-player {
    margin-top: 15px;
  }
}

.loading-bar {
  background-color: $highlight-text-color;
  height: 3px;
  position: fixed;
  top: 0;
  inset-inline-start: 0;
  z-index: 9999;
}

.media-gallery__item__badges {
  position: absolute;
  bottom: 6px;
  inset-inline-start: 6px;
  display: flex;
  gap: 2px;
}

.media-gallery__gifv__label {
  display: flex;
  align-items: center;
  justify-content: center;
  color: $white;
  background: rgba($black, 0.65);
  backdrop-filter: blur(10px) saturate(180%) contrast(75%) brightness(70%);
  padding: 2px 6px;
  border-radius: 4px;
  font-size: 11px;
  font-weight: 700;
  z-index: 1;
  pointer-events: none;
  line-height: 18px;

  .icon {
    width: 15px;
    height: 15px;
  }
}

.attachment-list {
  display: flex;
  font-size: 14px;
  border: 1px solid lighten($ui-base-color, 8%);
  border-radius: 4px;
  margin-top: 16px;
  overflow: hidden;

  &__icon {
    flex: 0 0 auto;
    color: $dark-text-color;
    padding: 8px 18px;
    cursor: default;
    border-inline-end: 1px solid lighten($ui-base-color, 8%);
    display: flex;
    flex-direction: column;
    align-items: center;
    justify-content: center;
    font-size: 26px;
  }

  &__list {
    list-style: none;
    padding: 4px 0;
    padding-inline-start: 8px;
    display: flex;
    flex-direction: column;
    justify-content: center;

    li {
      display: block;
      padding: 4px 0;
    }

    a {
      text-decoration: none;
      color: $dark-text-color;
      font-weight: 500;

      &:hover {
        text-decoration: underline;
      }
    }
  }

  &.compact {
    border: 0;

    .attachment-list__list {
      padding: 0;
      display: block;
    }

    .icon {
      color: $dark-text-color;
    }
  }
}

/* Media Gallery */
.media-gallery {
  box-sizing: border-box;
  margin-top: 8px;
  overflow: hidden;
  border-radius: 8px;
  position: relative;
  width: 100%;
  min-height: 64px;
  max-height: 60vh;
  display: grid;
  grid-template-columns: 50% 50%;
  grid-template-rows: 50% 50%;
  gap: 2px;

  &--row3 {
    grid-template-rows: 34% 33% 33%;
  }

  &--row4 {
    grid-template-rows: 25% 25% 25% 25%;
  }

  &--column3 {
    grid-template-columns: 33% 34% 33%;
  }

  &--column4 {
    grid-template-columns: 25% 25% 25% 25%;
  }

  &__compact {
    max-height: 24vh;
  }
}

.media-gallery__item {
  border: 0;
  box-sizing: border-box;
  display: block;
  position: relative;
  border-radius: 8px;
  overflow: hidden;

  &--tall {
    grid-row: span 2;
  }

  &--wide {
    grid-column: span 2;
  }
}

.media-gallery__item-thumbnail {
  cursor: zoom-in;
  display: block;
  text-decoration: none;
  color: $secondary-text-color;
  position: relative;
  z-index: 1;

  &,
  img {
    height: 100%;
    width: 100%;
  }

  img {
    object-fit: cover;
  }
}

.media-gallery__preview {
  width: 100%;
  height: 100%;
  object-fit: cover;
  position: absolute;
  top: 0;
  inset-inline-start: 0;
  z-index: 0;
  background: $base-overlay-background;

  &--hidden {
    display: none;
  }
}

.media-gallery__gifv {
  height: 100%;
  overflow: hidden;
  position: relative;
  width: 100%;
}

.media-gallery__item-gifv-thumbnail {
  cursor: zoom-in;
  height: 100%;
  object-fit: cover;
  width: 100%;
}

.media-gallery__item-thumbnail-label {
  clip: rect(1px 1px 1px 1px); /* IE6, IE7 */
  clip: rect(1px, 1px, 1px, 1px);
  overflow: hidden;
  position: absolute;
}

/* End Media Gallery */

.detailed,
.fullscreen {
  .video-player__volume__current,
  .video-player__volume::before {
    bottom: 27px;
  }

  .video-player__volume__handle {
    bottom: 23px;
  }
}

.audio-player {
  overflow: hidden;
  box-sizing: border-box;
  position: relative;
  background: darken($ui-base-color, 8%);
  border-radius: 8px;
  padding-bottom: 44px;
  width: 100%;

  &.editable {
    border-radius: 0;
    height: 100%;
  }

  &.inactive {
    audio,
    .video-player__controls {
      visibility: hidden;
    }
  }

  .video-player__volume::before,
  .video-player__seek::before {
    background: currentColor;
    opacity: 0.15;
  }

  .video-player__seek__buffer {
    background: currentColor;
    opacity: 0.2;
  }

  .video-player__buttons button,
  .video-player__buttons a {
    color: currentColor;
    opacity: 0.75;

    &:active,
    &:hover,
    &:focus {
      color: currentColor;
      opacity: 1;
    }
  }

  .video-player__time-sep,
  .video-player__time-total,
  .video-player__time-current {
    color: currentColor;
  }

  .video-player__seek::before,
  .video-player__seek__buffer,
  .video-player__seek__progress {
    top: 0;
  }

  .video-player__seek__handle {
    top: -4px;
  }

  .video-player__controls {
    padding-top: 10px;
    background: transparent;
  }
}

.video-player {
  overflow: hidden;
  position: relative;
  background: $base-shadow-color;
  max-width: 100%;
  border-radius: 8px;
  box-sizing: border-box;
  color: $white;
  display: flex;
  align-items: center;

  &.editable {
    border-radius: 0;
    height: 100% !important;
  }

  &:focus {
    outline: 0;
  }

  video {
    display: block;
    z-index: 1;
  }

  &.fullscreen {
    width: 100% !important;
    height: 100% !important;
    margin: 0;
    aspect-ratio: auto !important;

    video {
      width: 100% !important;
      height: 100% !important;
      outline: 0;
    }
  }

  &__controls {
    position: absolute;
    direction: ltr;
    z-index: 2;
    bottom: 0;
    inset-inline-start: 0;
    inset-inline-end: 0;
    box-sizing: border-box;
    background: linear-gradient(
      0deg,
      rgba($base-shadow-color, 0.85) 0,
      rgba($base-shadow-color, 0.45) 60%,
      transparent
    );
    padding: 0 15px;
    opacity: 0;
    transition: opacity 0.1s ease;

    &.active {
      opacity: 1;
    }
  }

  &.inactive {
    video,
    .video-player__controls {
      visibility: hidden;
    }
  }

  &__spoiler {
    display: none;
    position: absolute;
    top: 0;
    inset-inline-start: 0;
    width: 100%;
    height: 100%;
    z-index: 4;
    border: 0;
    background: $base-overlay-background;
    color: $darker-text-color;
    transition: none;
    pointer-events: none;

    &.active {
      display: block;
      pointer-events: auto;

      &:hover,
      &:active,
      &:focus {
        color: lighten($darker-text-color, 7%);
      }
    }

    &__title {
      display: block;
      font-size: 14px;
    }

    &__subtitle {
      display: block;
      font-size: 11px;
      font-weight: 500;
    }
  }

  &__buttons-bar {
    display: flex;
    justify-content: space-between;
    padding-bottom: 8px;
    margin: 0 -5px;

    .video-player__download__icon {
      color: inherit;
    }
  }

  &__buttons {
    display: flex;
    flex: 0 1 auto;
    min-width: 30px;
    align-items: center;
    white-space: nowrap;
    overflow: hidden;
    text-overflow: ellipsis;
    gap: 5px;

    .player-button {
      display: inline-block;
      outline: 0;
      padding: 5px;
      flex: 0 0 auto;
      background: transparent;
      border: 0;
      color: rgba($white, 0.75);

      &:active,
      &:hover,
      &:focus {
        color: $white;
      }
    }
  }

  &__time {
    display: inline;
    flex: 0 1 auto;
    overflow: hidden;
    text-overflow: ellipsis;
    margin: 0 5px;
  }

  &__time-sep,
  &__time-total,
  &__time-current {
    font-size: 14px;
    font-weight: 500;
  }

  &__time-current {
    color: $white;
  }

  &__time-sep {
    display: inline-block;
    margin: 0 6px;
  }

  &__time-sep,
  &__time-total {
    color: $white;
  }

  &__volume {
    flex: 0 0 auto;
    display: inline-flex;
    cursor: pointer;
    height: 24px;
    position: relative;
    overflow: hidden;

    .no-reduce-motion & {
      transition: all 100ms linear;
    }

    &.active {
      overflow: visible;
      width: 50px;
      margin-inline-end: 16px;
    }

    &::before {
      content: '';
      width: 50px;
      background: rgba($white, 0.35);
      border-radius: 4px;
      display: block;
      position: absolute;
      height: 4px;
      inset-inline-start: 0;
      top: 50%;
      transform: translate(0, -50%);
    }

    &__current {
      display: block;
      position: absolute;
      height: 4px;
      border-radius: 4px;
      inset-inline-start: 0;
      top: 50%;
      transform: translate(0, -50%);
      background: lighten($ui-highlight-color, 8%);
    }

    &__handle {
      position: absolute;
      z-index: 3;
      border-radius: 50%;
      width: 12px;
      height: 12px;
      top: 50%;
      inset-inline-start: 0;
      margin-inline-start: -6px;
      transform: translate(0, -50%);
      background: lighten($ui-highlight-color, 8%);
      box-shadow: 1px 2px 6px rgba($base-shadow-color, 0.2);
      opacity: 0;

      .no-reduce-motion & {
        transition: opacity 100ms linear;
      }
    }

    &.active &__handle {
      opacity: 1;
    }
  }

  &__link {
    padding: 2px 10px;

    a {
      text-decoration: none;
      font-size: 14px;
      font-weight: 500;
      color: $white;

      &:hover,
      &:active,
      &:focus {
        text-decoration: underline;
      }
    }
  }

  &__seek {
    cursor: pointer;
    height: 24px;
    position: relative;

    &::before {
      content: '';
      width: 100%;
      background: rgba($white, 0.35);
      border-radius: 4px;
      display: block;
      position: absolute;
      height: 4px;
      top: 14px;
    }

    &__progress,
    &__buffer {
      display: block;
      position: absolute;
      height: 4px;
      border-radius: 4px;
      top: 14px;
      background: lighten($ui-highlight-color, 8%);
    }

    &__buffer {
      background: rgba($white, 0.2);
    }

    &__handle {
      position: absolute;
      z-index: 3;
      opacity: 0;
      border-radius: 50%;
      width: 12px;
      height: 12px;
      top: 10px;
      margin-inline-start: -6px;
      background: lighten($ui-highlight-color, 8%);
      box-shadow: 1px 2px 6px rgba($base-shadow-color, 0.2);

      .no-reduce-motion & {
        transition: opacity 0.1s ease;
      }

      &.active {
        opacity: 1;
      }
    }

    &:hover {
      .video-player__seek__handle {
        opacity: 1;
      }
    }
  }

  &.detailed,
  &.fullscreen {
    .video-player__buttons {
      .player-button {
        padding-top: 10px;
        padding-bottom: 10px;
      }
    }
  }
}

.gifv {
  video {
    max-width: 100vw;
    max-height: 80vh;
  }
}

.scrollable .account-card {
  margin: 10px;
  background: lighten($ui-base-color, 8%);
}

.scrollable .account-card__title__avatar {
  img,
  .account__avatar {
    border-color: lighten($ui-base-color, 8%);
  }
}

.scrollable .account-card__bio::after {
  background: linear-gradient(
    to left,
    lighten($ui-base-color, 8%),
    transparent
  );
}

.account-gallery__container {
  display: flex;
  flex-wrap: wrap;
  padding: 4px 2px;
}

.account-gallery__item {
  border: 0;
  box-sizing: border-box;
  display: block;
  position: relative;
  border-radius: 4px;
  overflow: hidden;
  margin: 2px;

  &__icons {
    position: absolute;
    top: 50%;
    inset-inline-start: 50%;
    transform: translate(-50%, -50%);
    font-size: 24px;
  }
}

.notification__filter-bar,
.account__section-headline {
  background: $ui-base-color;
  border-bottom: 1px solid lighten($ui-base-color, 8%);
  cursor: default;
  display: flex;
  flex-shrink: 0;

  button {
    background: transparent;
    border: 0;
    margin: 0;
  }

  button,
  a {
    display: block;
    flex: 1 1 auto;
    color: $darker-text-color;
    padding: 15px 0;
    font-size: 14px;
    font-weight: 500;
    text-align: center;
    text-decoration: none;
    position: relative;
    width: 100%;
    white-space: nowrap;

    &.active {
      color: $primary-text-color;

      &::before {
        display: block;
        content: '';
        position: absolute;
        bottom: -1px;
        left: 0;
        width: 100%;
        height: 3px;
        border-radius: 4px;
        background: $highlight-text-color;
      }
    }
  }
}

.filter-form {
  background: $ui-base-color;

  &__column {
    padding: 10px 15px;
    padding-bottom: 0;
  }

  .radio-button {
    display: block;
  }
}

.column-settings__row .radio-button {
  display: block;
}

.radio-button {
  font-size: 14px;
  position: relative;
  display: inline-block;
  padding: 6px 0;
  line-height: 18px;
  white-space: nowrap;
  overflow: hidden;
  text-overflow: ellipsis;
  cursor: pointer;

  input[type='radio'],
  input[type='checkbox'] {
    display: none;
  }

  &__input {
    display: inline-block;
    position: relative;
    border: 1px solid $ui-primary-color;
    box-sizing: border-box;
    width: 18px;
    height: 18px;
    flex: 0 0 auto;
    margin-inline-end: 10px;
    top: -1px;
    border-radius: 50%;
    vertical-align: middle;

    &.checked {
      border-color: lighten($ui-highlight-color, 4%);
      background: lighten($ui-highlight-color, 4%);
    }
  }
}

::-webkit-scrollbar-thumb {
  border-radius: 0;
}

noscript {
  text-align: center;

  img {
    width: 200px;
    opacity: 0.5;
    animation: flicker 4s infinite;
  }

  div {
    font-size: 14px;
    margin: 30px auto;
    color: $secondary-text-color;
    max-width: 400px;

    a {
      color: $highlight-text-color;
      text-decoration: underline;

      &:hover {
        text-decoration: none;
      }
    }
  }
}

@keyframes flicker {
  0% {
    opacity: 1;
  }

  30% {
    opacity: 0.75;
  }

  100% {
    opacity: 1;
  }
}

@media screen and (width <= 630px) and (height <= 400px) {
  $duration: 400ms;
  $delay: 100ms;

  .search {
    will-change: margin-top;
    transition: margin-top $duration $delay;
  }

  .navigation-bar {
    will-change: padding-bottom;
    transition: padding-bottom $duration $delay;
  }

  .navigation-bar {
    & > a:first-child {
      will-change: margin-top, margin-inline-start, margin-inline-end, width;
      transition:
        margin-top $duration $delay,
        margin-inline-start $duration ($duration + $delay),
        margin-inline-end $duration ($duration + $delay);
    }

    & > .navigation-bar__profile-edit {
      will-change: margin-top;
      transition: margin-top $duration $delay;
    }

    .navigation-bar__actions {
      & > .icon-button.close {
        will-change: opacity transform;
        transition:
          opacity $duration * 0.5 $delay,
          transform $duration $delay;
      }

      & > .compose__action-bar .icon-button {
        will-change: opacity transform;
        transition:
          opacity $duration * 0.5 $delay + $duration * 0.5,
          transform $duration $delay;
      }
    }
  }

  .is-composing {
    .search {
      margin-top: -50px;
    }

    .navigation-bar {
      padding-bottom: 0;

      & > a:first-child {
        margin: -100px 10px 0 -50px;
      }

      .navigation-bar__profile {
        padding-top: 2px;
      }

      .navigation-bar__profile-edit {
        position: absolute;
        margin-top: -60px;
      }

      .navigation-bar__actions {
        .icon-button.close {
          pointer-events: auto;
          opacity: 1;
          transform: scale(1, 1) translate(0, 0);
          bottom: 5px;
        }

        .compose__action-bar .icon-button {
          pointer-events: none;
          opacity: 0;
          transform: scale(0, 1) translate(100%, 0);
        }
      }
    }
  }
}

.embed-modal {
  width: auto;
  max-width: 80vw;
  max-height: 80vh;

  h4 {
    padding: 30px;
    font-weight: 500;
    font-size: 16px;
    text-align: center;
  }

  .embed-modal__container {
    padding: 10px;

    .hint {
      margin-bottom: 15px;
    }

    .embed-modal__html {
      outline: 0;
      box-sizing: border-box;
      display: block;
      width: 100%;
      border: 0;
      padding: 10px;
      font-family: $font-monospace, monospace;
      background: $ui-base-color;
      color: $primary-text-color;
      font-size: 14px;
      margin: 0;
      margin-bottom: 15px;
      border-radius: 4px;

      &::-moz-focus-inner {
        border: 0;
      }

      &::-moz-focus-inner,
      &:focus,
      &:active {
        outline: 0 !important;
      }

      &:focus {
        background: lighten($ui-base-color, 4%);
      }

      @media screen and (width <= 600px) {
        font-size: 16px;
      }
    }

    .embed-modal__iframe {
      width: 400px;
      max-width: 100%;
      overflow: hidden;
      border: 0;
      border-radius: 4px;
    }
  }
}

.moved-account-banner,
.follow-request-banner,
.account-memorial-banner {
  padding: 20px;
  background: lighten($ui-base-color, 4%);
  display: flex;
  align-items: center;
  flex-direction: column;

  &__message {
    color: $darker-text-color;
    padding: 8px 0;
    padding-top: 0;
    padding-bottom: 4px;
    font-size: 14px;
    font-weight: 500;
    text-align: center;
    margin-bottom: 16px;
  }

  &__action {
    display: flex;
    justify-content: space-between;
    align-items: center;
    gap: 15px;
    width: 100%;
  }

  .detailed-status__display-name {
    margin-bottom: 0;
  }
}

.follow-request-banner .button {
  width: 100%;
}

.account-memorial-banner__message {
  margin-bottom: 0;
}

.column-inline-form {
  padding: 15px;
  display: flex;
  justify-content: flex-start;
  gap: 15px;
  align-items: center;
  background: lighten($ui-base-color, 4%);

  label {
    flex: 1 1 auto;

    input {
      width: 100%;
    }
  }
}

.drawer__backdrop {
  cursor: pointer;
  position: absolute;
  top: 0;
  inset-inline-start: 0;
  width: 100%;
  height: 100%;
  background: rgba($base-overlay-background, 0.5);
}

.list-editor {
  background: $ui-base-color;
  flex-direction: column;
  border-radius: 8px;
  box-shadow: 2px 4px 15px rgba($base-shadow-color, 0.4);
  width: 380px;
  overflow: hidden;

  @media screen and (width <= 420px) {
    width: 90%;
  }

  h4 {
    padding: 15px 0;
    background: lighten($ui-base-color, 13%);
    font-weight: 500;
    font-size: 16px;
    text-align: center;
    border-radius: 8px 8px 0 0;
  }

  .drawer__pager {
    height: 50vh;
    border-radius: 4px;
  }

  .drawer__inner {
    border-radius: 0 0 8px 8px;

    &.backdrop {
      width: calc(100% - 60px);
      box-shadow: 2px 4px 15px rgba($base-shadow-color, 0.4);
      border-radius: 0 0 0 8px;
    }
  }

  &__accounts {
    overflow-y: auto;
  }

  .account__display-name {
    &:hover strong {
      text-decoration: none;
    }
  }

  .account__avatar {
    cursor: default;
  }

  .search {
    margin-bottom: 0;
  }
}

.list-adder {
  background: $ui-base-color;
  flex-direction: column;
  border-radius: 8px;
  box-shadow: 2px 4px 15px rgba($base-shadow-color, 0.4);
  width: 380px;
  overflow: hidden;

  @media screen and (width <= 420px) {
    width: 90%;
  }

  &__account {
    background: lighten($ui-base-color, 13%);
  }

  &__lists {
    background: lighten($ui-base-color, 13%);
    height: 50vh;
    border-radius: 0 0 8px 8px;
    overflow-y: auto;
  }

  .list {
    padding: 10px;
    border-bottom: 1px solid lighten($ui-base-color, 8%);
  }

  .list__wrapper {
    display: flex;
  }

  .list__display-name {
    flex: 1 1 auto;
    overflow: hidden;
    text-decoration: none;
    font-size: 16px;
    padding: 10px;
  }
}

.antenna-list-detail {
  font-size: 12px;
  margin-left: 24px;

  .group {
    margin-right: 16px;

    i.fa {
      color: $light-text-color;
      margin-right: 4px;
      font-size: 10px;
    }
  }
}

.antenna-setting {
  margin: 8px 16px 32px;

  h2 {
    font-size: 20px;
    margin: 40px 0 16px;
    font-weight: bold;
  }

  h3 {
    font-size: 16px;
    margin: 40px 0 16px;
    font-weight: bold;
  }

  .alert {
    color: $warning-red;
    margin: 16px 0;
    font-size: 14px;
  }
}

.setting-radio-panel {
  display: flex;
  margin-top: 24px;

  .setting-radio-panel__item {
    font-size: 16px;
    text-align: center;
    flex: 1;
    height: 40px;
    line-height: 40px;
    margin: 16px 0;
    background: lighten($ui-base-color, 4%);
    color: $darker-text-color;
    border: 0;

    &__active {
      color: $primary-text-color;
      background: $ui-primary-color;
    }
  }
}

.setting-text-list {
  .add-text-form {
    display: flex;
    gap: 8px;

    label {
      flex: 1 1 auto;

      input {
        width: 100%;
      }
    }
  }
}

.setting-text-list-item {
  display: flex;
  font-size: 14px;
  margin: 8px 0;

  i.fa {
    color: $darker-text-color;
  }

  .label {
    flex: 1;
    margin: 0 8px;
  }
}

.reaction_deck_container {
  &__row {
    display: flex;
    height: 32px;
    margin: 8px 16px 12px 4px;

    .handle {
      font-size: 24px;
    }

    .reaction_deck__emoji {
      flex: 1;
    }
  }
}

.reaction_deck__emoji {
  &__wrapper {
    display: flex;

    .emojione {
      min-width: 24px;
      height: 24px;
    }

    .emoji-button {
      margin-left: 20px;
      margin-right: 24px;
      padding: 0;
    }

    &__content {
      display: flex;
      flex: 1;
    }
  }
}

.focal-point {
  position: relative;
  cursor: move;
  overflow: hidden;
  height: 100%;
  display: flex;
  justify-content: center;
  align-items: center;
  background: $base-shadow-color;

  img,
  video,
  canvas {
    display: block;
    max-height: 80vh;
    width: 100%;
    height: auto;
    margin: 0;
    object-fit: contain;
    background: $base-shadow-color;
  }

  &__reticle {
    position: absolute;
    width: 100px;
    height: 100px;
    transform: translate(-50%, -50%);
    background: url('../images/reticle.png') no-repeat 0 0;
    border-radius: 50%;
    box-shadow: 0 0 0 9999em rgba($base-shadow-color, 0.35);
  }

  &__overlay {
    position: absolute;
    width: 100%;
    height: 100%;
    top: 0;
    inset-inline-start: 0;
  }

  &__preview {
    position: absolute;
    bottom: 10px;
    inset-inline-end: 10px;
    z-index: 2;
    cursor: move;
    transition: opacity 0.1s ease;

    &:hover {
      opacity: 0.5;
    }

    strong {
      color: $primary-text-color;
      font-size: 14px;
      font-weight: 500;
      display: block;
      margin-bottom: 5px;
    }

    div {
      border-radius: 4px;
      box-shadow: 0 0 14px rgba($base-shadow-color, 0.2);
    }
  }

  @media screen and (width <= 480px) {
    img,
    video {
      max-height: 100%;
    }

    &__preview {
      display: none;
    }
  }
}

.account__header__content {
  color: $darker-text-color;
  font-size: 14px;
  font-weight: 400;
  overflow: hidden;
  word-break: normal;
  word-wrap: break-word;

  p {
    margin-bottom: 20px;

    &:last-child {
      margin-bottom: 0;
    }
  }

  a {
    color: inherit;
    text-decoration: underline;

    &:hover {
      text-decoration: none;
    }
  }
}

.account__header {
  overflow: hidden;

  &.inactive {
    opacity: 0.5;

    .account__header__image,
    .account__avatar {
      filter: grayscale(100%);
    }
  }

  &__info {
    position: absolute;
    top: 10px;
    inset-inline-start: 10px;
  }

  &__image {
    overflow: hidden;
    height: 145px;
    position: relative;
    background: darken($ui-base-color, 4%);
    border-bottom: 1px solid lighten($ui-base-color, 8%);

    img {
      object-fit: cover;
      display: block;
      width: 100%;
      height: 100%;
      margin: 0;
    }
  }

  &__bar {
    position: relative;
    padding: 0 20px;
    border-bottom: 1px solid lighten($ui-base-color, 8%);

    .avatar {
      display: block;
      flex: 0 0 auto;
      width: 94px;

      .account__avatar {
        background: darken($ui-base-color, 8%);
        border: 2px solid $ui-base-color;
      }
    }
  }

  &__badges {
    display: flex;
    flex-wrap: wrap;
    gap: 8px;

    .account-role {
      line-height: unset;
    }
  }

  &__tabs {
    display: flex;
    align-items: flex-start;
    justify-content: space-between;
    margin-top: -55px;
    padding-top: 10px;
    gap: 8px;
    overflow: hidden;
    margin-inline-start: -2px; // aligns the pfp with content below

    &__buttons {
      display: flex;
      align-items: center;
      gap: 8px;
      padding-top: 55px;
      overflow: hidden;

      .button {
        flex-shrink: 1;
        white-space: nowrap;

        @media screen and (max-width: $no-gap-breakpoint) {
          min-width: 0;
        }
      }

      .icon-button {
        border: 1px solid lighten($ui-base-color, 12%);
        border-radius: 4px;
        box-sizing: content-box;
        padding: 2px;
      }
    }

    &__name {
      margin-top: 16px;
      margin-bottom: 16px;

      .emojione {
        min-width: 22px;
        max-width: min(8em, 100%);
        height: 22px;
      }

      h1 {
        font-size: 17px;
        line-height: 22px;
        color: $primary-text-color;
        font-weight: 700;
        overflow: hidden;
        white-space: nowrap;
        text-overflow: ellipsis;

        small {
          display: block;
          font-size: 15px;
          color: $darker-text-color;
          font-weight: 400;
          overflow: hidden;
          text-overflow: ellipsis;

          span {
            user-select: all;
          }
        }
      }
    }

    .spacer {
      flex: 1 1 auto;
    }
  }

  &__bio {
    .account__header__content {
      color: $primary-text-color;
    }

    .account__header__fields {
      margin: 0;
      margin-top: 16px;
      border-radius: 4px;
      background: darken($ui-base-color, 4%);
      border: 0;

      dl {
        display: block;
        padding: 11px 16px;
        border-bottom-color: lighten($ui-base-color, 4%);
      }

      dd,
      dt {
        font-size: 13px;
        line-height: 18px;
        padding: 0;
        text-align: initial;
      }

      dt {
        width: auto;
        background: transparent;
        text-transform: uppercase;
        color: $dark-text-color;
      }

      dd {
        color: $darker-text-color;
      }

      a {
        color: lighten($ui-highlight-color, 8%);
      }

      .verified {
        border: 1px solid rgba($valid-value-color, 0.5);
        margin-top: -1px;

        &:first-child {
          border-top-left-radius: 4px;
          border-top-right-radius: 4px;
          margin-top: 0;
        }

        &:last-child {
          border-bottom-left-radius: 4px;
          border-bottom-right-radius: 4px;
        }

        dt,
        dd {
          color: $valid-value-color;
        }

        a {
          color: $valid-value-color;
        }
      }
    }
  }

  &__extra {
    margin-top: 16px;

    &__links {
      font-size: 14px;
      color: $darker-text-color;
      margin: 0 -10px;
      padding-top: 16px;
      padding-bottom: 10px;

      a {
        display: inline-block;
        color: $darker-text-color;
        text-decoration: none;
        padding: 5px 10px;
        font-weight: 500;

        strong {
          font-weight: 700;
          color: $primary-text-color;
        }
      }
    }
  }

  &__account-note {
    color: $primary-text-color;
    font-size: 14px;
    font-weight: 400;
    margin-bottom: 10px;

    label {
      display: block;
      font-size: 12px;
      font-weight: 500;
      color: $darker-text-color;
      text-transform: uppercase;
      margin-bottom: 5px;
    }

    textarea {
      display: block;
      box-sizing: border-box;
      width: calc(100% + 20px);
      color: $secondary-text-color;
      background: transparent;
      padding: 10px;
      margin: 0 -10px;
      font-family: inherit;
      font-size: 14px;
      resize: none;
      border: 0;
      outline: 0;
      border-radius: 4px;

      &::placeholder {
        color: $dark-text-color;
        opacity: 1;
      }

      &:focus {
        background: $ui-base-color;
      }
    }
  }
}

.account__contents {
  overflow: hidden;
}

.account__details {
  display: flex;
  flex-wrap: wrap;
  column-gap: 1em;
}

.verified-badge {
  display: inline-flex;
  align-items: center;
  color: $valid-value-color;
  gap: 4px;
  overflow: hidden;
  white-space: nowrap;

  > span {
    overflow: hidden;
    text-overflow: ellipsis;
  }

  a {
    color: inherit;
    font-weight: 500;
    text-decoration: none;
  }

  .icon {
    width: 16px;
    height: 16px;
  }
}

.trends {
  &__item {
    display: flex;
    align-items: center;
    padding: 15px;
    border-bottom: 1px solid lighten($ui-base-color, 8%);
    gap: 15px;

    &:last-child {
      border-bottom: 0;
    }

    &__name {
      flex: 1 1 auto;
      color: $dark-text-color;
      overflow: hidden;
      text-overflow: ellipsis;
      white-space: nowrap;

      strong {
        font-weight: 500;
      }

      a {
        color: $darker-text-color;
        text-decoration: none;
        font-size: 14px;
        font-weight: 500;
        display: block;
        overflow: hidden;
        text-overflow: ellipsis;
        white-space: nowrap;

        &:hover,
        &:focus,
        &:active {
          span {
            text-decoration: underline;
          }
        }
      }
    }

    &__current {
      flex: 0 0 auto;
      font-size: 24px;
      font-weight: 500;
      text-align: end;
      color: $secondary-text-color;
      text-decoration: none;
    }

    &__sparkline {
      flex: 0 0 auto;
      width: 50px;

      path:first-child {
        fill: rgba($highlight-text-color, 0.25) !important;
        fill-opacity: 1 !important;
      }

      path:last-child {
        stroke: lighten($highlight-text-color, 6%) !important;
        fill: none !important;
      }
    }

    &--requires-review {
      .trends__item__name {
        color: $gold-star;

        a {
          color: $gold-star;
        }
      }

      .trends__item__current {
        color: $gold-star;
      }

      .trends__item__sparkline {
        path:first-child {
          fill: rgba($gold-star, 0.25) !important;
        }

        path:last-child {
          stroke: lighten($gold-star, 6%) !important;
        }
      }
    }

    &--disabled {
      .trends__item__name {
        color: lighten($ui-base-color, 12%);

        a {
          color: lighten($ui-base-color, 12%);
        }
      }

      .trends__item__current {
        color: lighten($ui-base-color, 12%);
      }

      .trends__item__sparkline {
        path:first-child {
          fill: rgba(lighten($ui-base-color, 12%), 0.25) !important;
        }

        path:last-child {
          stroke: lighten(lighten($ui-base-color, 12%), 6%) !important;
        }
      }
    }
  }

  &--compact &__item {
    padding: 10px;
  }
}

.conversation {
  display: flex;
  border-bottom: 1px solid lighten($ui-base-color, 8%);
  padding: 5px;
  padding-bottom: 0;

  &:focus {
    background: lighten($ui-base-color, 2%);
    outline: 0;
  }

  &__avatar {
    flex: 0 0 auto;
    padding: 10px;
    padding-top: 12px;
    position: relative;
    cursor: pointer;
  }

  &__unread {
    display: inline-block;
    background: $highlight-text-color;
    border-radius: 50%;
    width: 0.625rem;
    height: 0.625rem;
    margin: -0.1ex 0.15em 0.1ex;
  }

  &__content {
    flex: 1 1 auto;
    padding: 10px 5px;
    padding-inline-end: 15px;
    overflow: hidden;

    &__info {
      overflow: hidden;
      display: flex;
      flex-direction: row-reverse;
      justify-content: space-between;
    }

    &__relative-time {
      font-size: 15px;
      color: $darker-text-color;
      padding-inline-start: 15px;
    }

    &__names {
      color: $darker-text-color;
      font-size: 15px;
      white-space: nowrap;
      overflow: hidden;
      text-overflow: ellipsis;
      margin-bottom: 4px;
      flex-basis: 90px;
      flex-grow: 1;

      a {
        color: $primary-text-color;
        text-decoration: none;

        &:hover,
        &:focus,
        &:active {
          text-decoration: underline;
        }
      }
    }

    a {
      word-break: break-word;
    }
  }

  &--unread {
    background: lighten($ui-base-color, 2%);

    &:focus {
      background: lighten($ui-base-color, 4%);
    }

    .conversation__content__info {
      font-weight: 700;
    }

    .conversation__content__relative-time {
      color: $primary-text-color;
    }
  }
}

.announcements {
  background: lighten($ui-base-color, 8%);
  font-size: 13px;
  display: flex;
  align-items: flex-end;

  &__mastodon {
    width: 124px;
    flex: 0 0 auto;

    @media screen and (max-width: 124px + 300px) {
      display: none;
    }
  }

  &__container {
    width: calc(100% - 124px);
    flex: 0 0 auto;
    position: relative;

    @media screen and (max-width: 124px + 300px) {
      width: 100%;
    }
  }

  &__item {
    box-sizing: border-box;
    width: 100%;
    padding: 15px;
    position: relative;
    font-size: 15px;
    line-height: 20px;
    word-wrap: break-word;
    font-weight: 400;
    max-height: 50vh;
    overflow: hidden;
    display: flex;
    flex-direction: column;

    &__range {
      display: block;
      font-weight: 500;
      margin-bottom: 10px;
      padding-inline-end: 18px;
    }

    &__unread {
      position: absolute;
      top: 19px;
      inset-inline-end: 19px;
      display: block;
      background: $highlight-text-color;
      border-radius: 50%;
      width: 0.625rem;
      height: 0.625rem;
    }
  }

  &__pagination {
    padding: 15px;
    color: $darker-text-color;
    position: absolute;
    bottom: 3px;
    inset-inline-end: 0;
  }
}

.layout-multiple-columns .announcements__mastodon {
  display: none;
}

.layout-multiple-columns .announcements__container {
  width: 100%;
}

.reactions-bar {
  display: flex;
  flex-wrap: wrap;
  align-items: center;
  margin-top: 15px;
  margin-inline-start: -2px;
  width: calc(100% - (90px - 33px));

  &__item {
    flex-shrink: 0;
    background: lighten($ui-base-color, 12%);
    border: 0;
    border-radius: 3px;
    margin: 2px;
    cursor: pointer;
    user-select: none;
    padding: 0 6px;
    display: flex;
    align-items: center;
    transition: all 100ms ease-in;
    transition-property: background-color, color;

    &__emoji {
      display: block;
      margin: 3px 0;
      width: 16px;
      height: 16px;

      img {
        display: block;
        margin: 0;
        width: 100%;
        height: 100%;
        min-width: auto;
        min-height: auto;
        vertical-align: bottom;
        object-fit: contain;
      }
    }

    &__count {
      display: block;
      min-width: 9px;
      font-size: 13px;
      font-weight: 500;
      text-align: center;
      margin-inline-start: 6px;
      color: $darker-text-color;
    }

    &:hover,
    &:focus,
    &:active {
      background: lighten($ui-base-color, 16%);
      transition: all 200ms ease-out;
      transition-property: background-color, color;

      &__count {
        color: lighten($darker-text-color, 4%);
      }
    }

    &.active {
      transition: all 100ms ease-in;
      transition-property: background-color, color;
      background-color: mix(
        lighten($ui-base-color, 12%),
        $ui-highlight-color,
        80%
      );

      .reactions-bar__item__count {
        color: lighten($highlight-text-color, 8%);
      }
    }
  }

  .emoji-picker-dropdown {
    margin: 2px;
  }

  &:hover .emoji-button {
    opacity: 0.85;
  }

  .emoji-button {
    color: $darker-text-color;
    margin: 0;
    font-size: 16px;
    width: auto;
    flex-shrink: 0;
    padding: 0 6px;
    height: 22px;
    display: flex;
    align-items: center;
    opacity: 0.5;
    transition: all 100ms ease-in;
    transition-property: background-color, color;

    &:hover,
    &:active,
    &:focus {
      opacity: 1;
      color: lighten($darker-text-color, 4%);
      transition: all 200ms ease-out;
      transition-property: background-color, color;
    }
  }

  &--empty {
    .emoji-button {
      padding: 0;
    }
  }
}

.notification,
.status__wrapper {
  position: relative;

  &.status__wrapper__compact {
    border-radius: 4px;
    border: 1px solid $ui-primary-color;
    margin-block-start: 16px;
    cursor: pointer;
  }

  &.unread {
    &::before {
      content: '';
      position: absolute;
      top: 0;
      inset-inline-start: 0;
      width: 100%;
      height: 100%;
      border-inline-start: 4px solid $highlight-text-color;
      pointer-events: none;
    }
  }
}

.picture-in-picture {
  position: fixed;
  bottom: 20px;
  inset-inline-end: 20px;
  width: 300px;

  &__footer {
    border-radius: 0 0 4px 4px;
    background: lighten($ui-base-color, 4%);
    padding: 10px;
    padding-top: 12px;
    display: flex;
    justify-content: space-between;
  }

  &__header {
    border-radius: 4px 4px 0 0;
    background: lighten($ui-base-color, 4%);
    padding: 10px;
    display: flex;
    justify-content: space-between;

    &__account {
      display: flex;
      text-decoration: none;
      overflow: hidden;
    }

    .account__avatar {
      margin-inline-end: 10px;
    }

    .display-name {
      color: $primary-text-color;
      text-decoration: none;

      strong,
      span {
        display: block;
        text-overflow: ellipsis;
        overflow: hidden;
      }

      span {
        color: $darker-text-color;
      }
    }
  }

  .video-player,
  .audio-player {
    border-radius: 0;
  }
}

.picture-in-picture-placeholder {
  box-sizing: border-box;
  border: 2px dashed lighten($ui-base-color, 8%);
  background: $base-shadow-color;
  display: flex;
  flex-direction: column;
  align-items: center;
  justify-content: center;
  margin-top: 10px;
  font-size: 16px;
  font-weight: 500;
  cursor: pointer;
  color: $darker-text-color;
  aspect-ratio: 16 / 9;

  .icon {
    width: 24px;
    height: 24px;
    margin-bottom: 10px;
  }

  &:hover,
  &:focus,
  &:active {
    border-color: lighten($ui-base-color, 12%);
  }
}

.notifications-permission-banner {
  padding: 30px;
  border-bottom: 1px solid lighten($ui-base-color, 8%);
  display: flex;
  flex-direction: column;
  align-items: center;
  justify-content: center;
  position: relative;

  &__close {
    position: absolute;
    top: 10px;
    inset-inline-end: 10px;
  }

  h2 {
    font-size: 16px;
    font-weight: 500;
    margin-bottom: 15px;
    text-align: center;
  }

  p {
    color: $darker-text-color;
    margin-bottom: 15px;
    text-align: center;
  }
}

.explore__search-header {
  background: darken($ui-base-color, 4%);
  justify-content: center;
  align-items: center;
  padding: 15px;

  .search {
    width: 100%;
    margin-bottom: 0;
  }

  .search__input {
    border: 1px solid lighten($ui-base-color, 8%);
    padding: 10px;
    padding-inline-end: 28px;
  }

  .search__popout {
    border: 1px solid lighten($ui-base-color, 8%);
  }

  .search .icon {
    top: 9px;
    inset-inline-end: 10px;
    color: $dark-text-color;
  }
}

.explore__search-results {
  flex: 1 1 auto;
  display: flex;
  flex-direction: column;
  background: $ui-base-color;
  border-bottom-left-radius: 4px;
  border-bottom-right-radius: 4px;
}

.story {
  display: flex;
  align-items: center;
  color: $primary-text-color;
  text-decoration: none;
  padding: 15px;
  border-bottom: 1px solid lighten($ui-base-color, 8%);
  gap: 15px;

  &:last-child {
    border-bottom: 0;
  }

  &:hover,
  &:active,
  &:focus {
    color: $highlight-text-color;

    .story__details__publisher,
    .story__details__shared {
      color: $highlight-text-color;
    }
  }

  &__details {
    flex: 1 1 auto;

    &__publisher {
      color: $darker-text-color;
      margin-bottom: 8px;
    }

    &__title {
      font-size: 19px;
      line-height: 24px;
      font-weight: 500;
      margin-bottom: 8px;
    }

    &__shared {
      color: $darker-text-color;
    }

    strong {
      font-weight: 500;
    }
  }

  &__thumbnail {
    flex: 0 0 auto;
    position: relative;
    width: 120px;
    aspect-ratio: 1;

    .skeleton {
      width: 100%;
      height: 100%;
    }

    img {
      border-radius: 8px;
      display: block;
      margin: 0;
      width: 100%;
      height: 100%;
      object-fit: cover;
    }

    &__preview {
      border-radius: 8px;
      display: block;
      margin: 0;
      width: 100%;
      height: 100%;
      object-fit: fill;
      position: absolute;
      top: 0;
      inset-inline-start: 0;
      z-index: 0;

      &--hidden {
        display: none;
      }
    }
  }

  &.expanded {
    flex-direction: column;

    .story__thumbnail {
      order: 1;
      width: 100%;
      height: auto;
      aspect-ratio: 1.91 / 1;
    }

    .story__details {
      order: 2;
      width: 100%;
      flex: 0 0 auto;
    }
  }
}

.server-banner {
  padding: 20px 0;

  &__introduction {
    color: $darker-text-color;
    margin-bottom: 20px;

    strong {
      font-weight: 600;
    }

    a {
      color: inherit;
      text-decoration: underline;

      &:hover,
      &:active,
      &:focus {
        text-decoration: none;
      }
    }
  }

  &__hero {
    display: block;
    border-radius: 4px;
    width: 100%;
    height: auto;
    margin-bottom: 20px;
    aspect-ratio: 1.9;
    border: 0;
    background: $ui-base-color;
    object-fit: cover;
  }

  &__description {
    margin-bottom: 20px;
  }

  &__meta {
    display: flex;
    gap: 10px;
    max-width: 100%;

    &__column {
      flex: 0 0 auto;
      width: calc(50% - 5px);
      overflow: hidden;
    }
  }

  &__number {
    font-weight: 600;
    color: $primary-text-color;
    font-size: 14px;
  }

  &__number-label {
    color: $darker-text-color;
    font-weight: 500;
    font-size: 14px;
  }

  h4 {
    text-transform: uppercase;
    color: $darker-text-color;
    margin-bottom: 10px;
    font-weight: 600;
  }

  .account {
    padding: 0;
    border: 0;
  }

  .account__avatar-wrapper {
    margin-inline-start: 0;
  }

  .spacer {
    margin: 10px 0;
  }
}

.interaction-modal {
  max-width: 90vw;
  width: 600px;
  background: var(--modal-background-color);
  border: 1px solid var(--modal-border-color);
  border-radius: 8px;
  overflow: visible;
  position: relative;
  display: block;
  padding: 40px;

  h3 {
    font-size: 22px;
    line-height: 33px;
    font-weight: 700;
    text-align: center;
  }

  p {
    font-size: 17px;
    line-height: 22px;
    color: $darker-text-color;

    strong {
      color: $primary-text-color;
      font-weight: 700;
    }
  }

  p.hint {
    margin-bottom: 14px;
    font-size: 14px;
  }

  &__icon {
    color: $highlight-text-color;
    margin: 0 5px;
  }

  &__lead {
    margin-bottom: 20px;

    h3 {
      margin-bottom: 15px;
    }
  }

  &__login {
    position: relative;
    margin-bottom: 20px;

    &__input {
      @include search-input;

      border: 1px solid lighten($ui-base-color, 8%);
      padding: 4px 6px;
      color: $primary-text-color;
      font-size: 16px;
      line-height: 18px;
      display: flex;
      align-items: center;

      input {
        background: transparent;
        color: inherit;
        font: inherit;
        border: 0;
        padding: 15px - 4px 15px - 6px;
        flex: 1 1 auto;

        &::placeholder {
          color: lighten($darker-text-color, 4%);
        }

        &:focus {
          outline: 0;
        }
      }

      .button {
        flex: 0 0 auto;
      }
    }

    .search__popout {
      margin-top: -1px;
      padding-top: 5px;
      padding-bottom: 5px;
      border: 1px solid lighten($ui-base-color, 8%);
    }

    &.focused &__input {
      border-color: $highlight-text-color;
      background: lighten($ui-base-color, 4%);
    }

    &.invalid &__input {
      border-color: $error-red;
    }

    &.expanded .search__popout {
      display: block;
    }

    &.expanded &__input {
      border-radius: 4px 4px 0 0;
    }
  }

  &__choices {
    display: flex;
    gap: 40px;

    &__choice {
      flex: 1;
      box-sizing: border-box;

      h3 {
        margin-bottom: 20px;
      }

      p {
        color: $darker-text-color;
        margin-bottom: 20px;
        font-size: 15px;
      }

      .button {
        margin-bottom: 10px;

        &:last-child {
          margin-bottom: 0;
        }
      }
    }
  }

  @media screen and (max-width: $no-gap-breakpoint - 1px) {
    &__choices {
      flex-direction: column;

      &__choice {
        margin-top: 40px;
      }
    }
  }

  .link-button {
    font-size: inherit;
    display: inline;
  }
}

.copypaste {
  display: flex;
  align-items: center;
  gap: 10px;

  input {
    display: block;
    font-family: inherit;
    background: darken($ui-base-color, 8%);
    border: 1px solid $highlight-text-color;
    color: $darker-text-color;
    border-radius: 4px;
    padding: 6px 9px;
    line-height: 22px;
    font-size: 14px;
    transition: border-color 300ms linear;
    flex: 1 1 auto;
    overflow: hidden;

    &:focus {
      outline: 0;
      background: darken($ui-base-color, 4%);
    }
  }

  .button {
    flex: 0 0 auto;
    transition: background 300ms linear;
  }

  &.copied {
    input {
      border: 1px solid $valid-value-color;
      transition: none;
    }

    .button {
      background: $valid-value-color;
      transition: none;
    }
  }
}

.privacy-policy {
  background: $ui-base-color;
  padding: 20px;

  @media screen and (min-width: $no-gap-breakpoint) {
    border-radius: 4px;
  }

  &__body {
    margin-top: 20px;
  }
}

.prose {
  color: $secondary-text-color;
  font-size: 15px;
  line-height: 22px;

  p,
  ul,
  ol {
    margin-top: 1.25em;
    margin-bottom: 1.25em;
  }

  img {
    margin-top: 2em;
    margin-bottom: 2em;
    max-width: 100%;
  }

  video {
    margin-top: 2em;
    margin-bottom: 2em;
    max-width: 100%;
  }

  figure {
    margin-top: 2em;
    margin-bottom: 2em;

    figcaption {
      font-size: 0.875em;
      line-height: 1.4285714;
      margin-top: 0.8571429em;
    }
  }

  figure > * {
    margin-top: 0;
    margin-bottom: 0;
  }

  h1 {
    font-size: 1.5em;
    margin-top: 0;
    margin-bottom: 1em;
    line-height: 1.33;
  }

  h2 {
    font-size: 1.25em;
    margin-top: 1.6em;
    margin-bottom: 0.6em;
    line-height: 1.6;
  }

  h3,
  h4,
  h5,
  h6 {
    margin-top: 1.5em;
    margin-bottom: 0.5em;
    line-height: 1.5;
  }

  ol {
    counter-reset: list-counter;
  }

  li {
    margin-top: 0.5em;
    margin-bottom: 0.5em;
  }

  ol > li {
    counter-increment: list-counter;

    &::before {
      content: counter(list-counter) '.';
      position: absolute;
      inset-inline-start: 0;
    }
  }

  ul > li::before {
    content: '';
    position: absolute;
    background-color: $darker-text-color;
    border-radius: 50%;
    width: 0.375em;
    height: 0.375em;
    top: 0.5em;
    inset-inline-start: 0.25em;
  }

  ul > li,
  ol > li {
    position: relative;
    padding-inline-start: 1.75em;
  }

  & > ul > li p {
    margin-top: 0.75em;
    margin-bottom: 0.75em;
  }

  & > ul > li > *:first-child {
    margin-top: 1.25em;
  }

  & > ul > li > *:last-child {
    margin-bottom: 1.25em;
  }

  & > ol > li > *:first-child {
    margin-top: 1.25em;
  }

  & > ol > li > *:last-child {
    margin-bottom: 1.25em;
  }

  ul ul,
  ul ol,
  ol ul,
  ol ol {
    margin-top: 0.75em;
    margin-bottom: 0.75em;
  }

  h1,
  h2,
  h3,
  h4,
  h5,
  h6,
  strong,
  b {
    color: $primary-text-color;
    font-weight: 700;
  }

  em,
  i {
    font-style: italic;
  }

  a {
    color: $highlight-text-color;
    text-decoration: underline;

    &:focus,
    &:hover,
    &:active {
      text-decoration: none;
    }
  }

  code {
    font-size: 0.875em;
    background: darken($ui-base-color, 8%);
    border-radius: 4px;
    padding: 0.2em 0.3em;
  }

  hr {
    border: 0;
    border-top: 1px solid lighten($ui-base-color, 4%);
    margin-top: 3em;
    margin-bottom: 3em;
  }

  hr + * {
    margin-top: 0;
  }

  h2 + * {
    margin-top: 0;
  }

  h3 + * {
    margin-top: 0;
  }

  h4 + *,
  h5 + *,
  h6 + * {
    margin-top: 0;
  }

  & > :first-child {
    margin-top: 0;
  }

  & > :last-child {
    margin-bottom: 0;
  }
}

.dismissable-banner,
.warning-banner {
  position: relative;
  margin: 10px;
  margin-bottom: 5px;
  border-radius: 8px;
  border: 1px solid $highlight-text-color;
  background: rgba($highlight-text-color, 0.15);
  overflow: hidden;

  &__background-image {
    width: 125%;
    position: absolute;
    bottom: -25%;
    inset-inline-end: -25%;
    z-index: -1;
    opacity: 0.15;
    mix-blend-mode: luminosity;
  }

  &__message {
    flex: 1 1 auto;
    padding: 15px;
    font-size: 15px;
    line-height: 22px;
    font-weight: 500;
    color: $primary-text-color;

    p {
      margin-bottom: 15px;

      &:last-child {
        margin-bottom: 0;
      }
    }

    h1 {
      color: $highlight-text-color;
      font-size: 22px;
      line-height: 33px;
      font-weight: 700;
      margin-bottom: 15px;
    }

    &__actions {
      display: flex;
      flex-wrap: wrap;
      gap: 4px;

      &__wrapper {
        display: flex;
        margin-top: 30px;
      }

      .button {
        display: block;
        flex-grow: 1;
      }
    }

    .button-tertiary {
      background: rgba($ui-base-color, 0.15);
      backdrop-filter: blur(8px);
    }
  }

  &__action {
    float: right;
    padding: 15px 10px;

    .icon-button {
      color: $highlight-text-color;
    }
  }
}

.warning-banner {
  border: 1px solid $warning-red;
  background: rgba($warning-red, 0.15);

  &__message {
    h1 {
      color: $warning-red;
    }

    a {
      color: $primary-text-color;
    }
  }
}

.image {
  position: relative;
  overflow: hidden;

  &__preview {
    position: absolute;
    top: 0;
    inset-inline-start: 0;
    width: 100%;
    height: 100%;
    object-fit: cover;
  }

  &.loaded &__preview {
    display: none;
  }

  img {
    display: block;
    width: 100%;
    height: 100%;
    object-fit: cover;
    border: 0;
    background: transparent;
    opacity: 0;
  }

  &.loaded img {
    opacity: 1;
  }
}

.link-footer {
  flex: 0 0 auto;
  padding: 10px;
  padding-top: 20px;
  z-index: 1;
  font-size: 13px;

  p {
    color: $dark-text-color;
    margin-bottom: 20px;

    .version {
      white-space: nowrap;
    }

    strong {
      font-weight: 500;
    }

    a {
      color: $dark-text-color;
      text-decoration: underline;

      &:hover,
      &:focus,
      &:active {
        text-decoration: none;
      }
    }
  }
}

.about {
  padding: 20px;

  @media screen and (min-width: $no-gap-breakpoint) {
    border-radius: 4px;
  }

  &__footer {
    color: $dark-text-color;
    text-align: center;
    font-size: 15px;
    line-height: 22px;
    margin-top: 20px;
  }

  &__header {
    margin-bottom: 30px;

    &__hero {
      width: 100%;
      height: auto;
      aspect-ratio: 1.9;
      background: lighten($ui-base-color, 4%);
      border-radius: 8px;
      margin-bottom: 30px;
    }

    h1,
    p {
      text-align: center;
    }

    h1 {
      font-size: 24px;
      line-height: 1.5;
      font-weight: 700;
      margin-bottom: 10px;
    }

    p {
      font-size: 16px;
      line-height: 24px;
      font-weight: 400;
      color: $darker-text-color;
    }
  }

  &__meta {
    background: lighten($ui-base-color, 4%);
    border-radius: 4px;
    display: flex;
    margin-bottom: 30px;
    font-size: 15px;

    &__column {
      box-sizing: border-box;
      width: 50%;
      padding: 20px;
    }

    &__divider {
      width: 0;
      border: 0;
      border-style: solid;
      border-color: lighten($ui-base-color, 8%);
      border-left-width: 1px;
      min-height: calc(100% - 60px);
      flex: 0 0 auto;
    }

    h4 {
      font-size: 15px;
      text-transform: uppercase;
      color: $darker-text-color;
      font-weight: 500;
      margin-bottom: 20px;
    }

    @media screen and (width <= 600px) {
      display: block;

      h4 {
        text-align: center;
      }

      &__column {
        width: 100%;
        display: flex;
        flex-direction: column;
        align-items: center;
      }

      &__divider {
        min-height: 0;
        width: 100%;
        border-left-width: 0;
        border-top-width: 1px;
      }
    }

    .layout-multiple-columns & {
      display: block;

      h4 {
        text-align: center;
      }

      &__column {
        width: 100%;
        display: flex;
        flex-direction: column;
        align-items: center;
      }

      &__divider {
        min-height: 0;
        width: 100%;
        border-left-width: 0;
        border-top-width: 1px;
      }
    }
  }

  &__mail {
    color: $primary-text-color;
    text-decoration: none;
    font-weight: 500;

    &:hover,
    &:focus,
    &:active {
      text-decoration: underline;
    }
  }

  .link-footer {
    padding: 0;
    margin-top: 60px;
    text-align: center;
    font-size: 15px;
    line-height: 22px;

    @media screen and (min-width: $no-gap-breakpoint) {
      display: none;
    }
  }

  .account {
    padding: 0;
    border: 0;
  }

  .account__avatar-wrapper {
    margin-inline-start: 0;
  }

  .account__relationship {
    display: none;
  }

  &__section {
    margin-bottom: 10px;

    &__title {
      display: flex;
      align-items: center;
      gap: 6px;
      font-size: 17px;
      font-weight: 600;
      line-height: 22px;
      padding: 20px;
      border-radius: 4px;
      background: lighten($ui-base-color, 4%);
      color: $highlight-text-color;
      cursor: pointer;
    }

    &.active &__title {
      border-radius: 4px 4px 0 0;
    }

    &__body {
      border: 1px solid lighten($ui-base-color, 4%);
      border-top: 0;
      padding: 20px;
      font-size: 15px;
      line-height: 22px;
    }
  }

  &__domain-blocks {
    margin-top: 30px;
    background: darken($ui-base-color, 4%);
    border: 1px solid lighten($ui-base-color, 4%);
    border-radius: 4px;

    &__domain {
      border-bottom: 1px solid lighten($ui-base-color, 4%);
      padding: 10px;
      font-size: 15px;
      color: $darker-text-color;

      &:nth-child(2n) {
        background: darken($ui-base-color, 2%);
      }

      &:last-child {
        border-bottom: 0;
      }

      &__header {
        display: flex;
        gap: 10px;
        justify-content: space-between;
        font-weight: 500;
        margin-bottom: 4px;
      }

      h6 {
        color: $secondary-text-color;
        font-size: inherit;
        white-space: nowrap;
        overflow: hidden;
        text-overflow: ellipsis;
      }
    }
  }
}

.notification-list {
  position: fixed;
  bottom: 2rem;
  inset-inline-start: 0;
  z-index: 999;
  display: flex;
  flex-direction: column;
  gap: 4px;
}

.notification-bar {
  flex: 0 0 auto;
  position: relative;
  inset-inline-start: -100%;
  width: auto;
  padding: 15px;
  margin: 0;
  color: $white;
  background: rgba($black, 0.85);
  backdrop-filter: blur(8px);
  border: 1px solid rgba(lighten($classic-base-color, 4%), 0.85);
  border-radius: 8px;
  box-shadow:
    0 10px 15px -3px rgba($base-shadow-color, 0.25),
    0 4px 6px -4px rgba($base-shadow-color, 0.25);
  cursor: default;
  font-size: 15px;
  line-height: 21px;

  &.notification-bar-active {
    inset-inline-start: 1rem;
  }

  .no-reduce-motion & {
    transition: 0.5s cubic-bezier(0.89, 0.01, 0.5, 1.1);
    transform: translateZ(0);
  }
}

.notification-bar-title {
  margin-inline-end: 5px;
}

.notification-bar-title,
.notification-bar-action {
  font-weight: 700;
}

.notification-bar-action {
  text-transform: uppercase;
  margin-inline-start: 10px;
  cursor: pointer;
  color: $blurple-300;
  border-radius: 4px;
  padding: 0 4px;

  &:hover,
  &:focus,
  &:active {
    background: rgba($ui-base-color, 0.85);
  }
}

.hashtag-header {
  border-bottom: 1px solid lighten($ui-base-color, 8%);
  padding: 15px;
  font-size: 17px;
  line-height: 22px;
  color: $darker-text-color;

  strong {
    font-weight: 700;
  }

  &__header {
    display: flex;
    justify-content: space-between;
    align-items: center;
    margin-bottom: 15px;
    gap: 15px;

    h1 {
      color: $primary-text-color;
      white-space: nowrap;
      text-overflow: ellipsis;
      overflow: hidden;
      font-size: 22px;
      line-height: 33px;
      font-weight: 700;
    }
  }
}

.hashtag-bar {
  margin-top: 16px;
  display: flex;
  flex-wrap: wrap;
  font-size: 14px;
  line-height: 18px;
  gap: 4px;
  color: $darker-text-color;

  a {
    display: inline-flex;
    color: inherit;
    text-decoration: none;

    &:hover span {
      text-decoration: underline;
    }
  }

  .link-button {
    color: inherit;
    font-size: inherit;
    line-height: inherit;
    padding: 0;
  }
}<|MERGE_RESOLUTION|>--- conflicted
+++ resolved
@@ -3403,7 +3403,6 @@
   }
 }
 
-<<<<<<< HEAD
 .column-link__icon {
   display: inline-block;
   margin-inline-end: 5px;
@@ -3411,9 +3410,6 @@
 
 .column-link__badge,
 .column-link__command {
-=======
-.column-link__badge {
->>>>>>> 49b8433c
   display: inline-block;
   border-radius: 4px;
   font-size: 12px;
@@ -3578,7 +3574,6 @@
   }
 }
 
-<<<<<<< HEAD
 .circle-item {
   display: flex;
 
@@ -3615,8 +3610,6 @@
   transition: none;
 }
 
-=======
->>>>>>> 49b8433c
 .status-card {
   display: flex;
   align-items: center;
@@ -5114,7 +5107,6 @@
   }
 }
 
-<<<<<<< HEAD
 .privacy-dropdown.active,
 .expiration-dropdown.active {
   .privacy-dropdown__value,
@@ -5147,8 +5139,6 @@
   }
 }
 
-=======
->>>>>>> 49b8433c
 .language-dropdown {
   &__dropdown {
     background: $simple-background-color;
