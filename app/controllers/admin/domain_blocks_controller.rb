--- conflicted
+++ resolved
@@ -5,12 +5,22 @@
     before_action :set_domain_block, only: [:destroy, :edit, :update]
 
     PERMITTED_PARAMS = %i(
+      block_trends
+      detect_invalid_subscription
       domain
+      hidden
       obfuscate
       private_comment
       public_comment
+      reject_favourite
+      reject_friend
+      reject_hashtag
       reject_media
+      reject_new_follow
+      reject_reply_exclude_followers
       reject_reports
+      reject_send_sensitive
+      reject_straight_follow
       severity
     ).freeze
 
@@ -100,15 +110,6 @@
     end
 
     def update_params
-<<<<<<< HEAD
-      params.require(:domain_block).permit(:severity, :reject_media, :reject_favourite, :reject_reply_exclude_followers, :reject_send_sensitive, :reject_hashtag,
-                                           :reject_straight_follow, :reject_new_follow, :reject_friend, :block_trends, :detect_invalid_subscription, :reject_reports, :private_comment, :public_comment, :obfuscate, :hidden)
-    end
-
-    def resource_params
-      params.require(:domain_block).permit(:domain, :severity, :reject_media, :reject_favourite, :reject_reply_exclude_followers, :reject_send_sensitive, :reject_hashtag,
-                                           :reject_straight_follow, :reject_new_follow, :reject_friend, :block_trends, :detect_invalid_subscription, :reject_reports, :private_comment, :public_comment, :obfuscate, :hidden)
-=======
       params
         .require(:domain_block)
         .slice(*PERMITTED_UPDATE_PARAMS)
@@ -120,7 +121,6 @@
         .require(:domain_block)
         .slice(*PERMITTED_PARAMS)
         .permit(*PERMITTED_PARAMS)
->>>>>>> d5f02ada
     end
 
     def form_domain_block_batch_params
