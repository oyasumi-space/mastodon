# frozen_string_literal: true

class Api::V1::Statuses::RebloggedByAccountsController < Api::V1::Statuses::BaseController
  before_action -> { authorize_if_got_token! :read, :'read:accounts' }
  after_action :insert_pagination_headers

  def index
    cache_if_unauthenticated!
    @accounts = load_accounts
    render json: @accounts, each_serializer: REST::AccountSerializer
  end

  private

  def load_accounts
    scope = default_accounts
    scope = scope.not_excluded_by_account(current_account) unless current_account.nil?
    scope.merge(paginated_statuses).to_a
  end

  def default_accounts
    Account.without_suspended.includes(:statuses, :account_stat, :user).references(:statuses)
  end

  def paginated_statuses
<<<<<<< HEAD
    Status.where(reblog_of_id: @status.id).where(visibility: [:public, :unlisted, :public_unlisted, :login]).paginate_by_max_id(
=======
    Status.where(reblog_of_id: @status.id).distributable_visibility.paginate_by_max_id(
>>>>>>> 5915bd7f
      limit_param(DEFAULT_ACCOUNTS_LIMIT),
      params[:max_id],
      params[:since_id]
    )
  end

  def next_path
    api_v1_status_reblogged_by_index_url pagination_params(max_id: pagination_max_id) if records_continue?
  end

  def prev_path
    api_v1_status_reblogged_by_index_url pagination_params(since_id: pagination_since_id) unless @accounts.empty?
  end

  def pagination_max_id
    @accounts.last.statuses.last.id
  end

  def pagination_since_id
    @accounts.first.statuses.first.id
  end

  def records_continue?
    @accounts.size == limit_param(DEFAULT_ACCOUNTS_LIMIT)
  end

  def pagination_params(core_params)
    params.slice(:limit).permit(:limit).merge(core_params)
  end
end<|MERGE_RESOLUTION|>--- conflicted
+++ resolved
@@ -23,11 +23,7 @@
   end
 
   def paginated_statuses
-<<<<<<< HEAD
-    Status.where(reblog_of_id: @status.id).where(visibility: [:public, :unlisted, :public_unlisted, :login]).paginate_by_max_id(
-=======
     Status.where(reblog_of_id: @status.id).distributable_visibility.paginate_by_max_id(
->>>>>>> 5915bd7f
       limit_param(DEFAULT_ACCOUNTS_LIMIT),
       params[:max_id],
       params[:since_id]
