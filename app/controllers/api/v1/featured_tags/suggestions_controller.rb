--- conflicted
+++ resolved
@@ -12,14 +12,6 @@
   private
 
   def set_recently_used_tags
-<<<<<<< HEAD
-    @recently_used_tags = Tag.recently_used(current_account).where.not(id: featured_tag_ids).limit(10)
-  end
-
-  def featured_tag_ids
-    current_account.featured_tags.pluck(:tag_id)
-=======
     @recently_used_tags = Tag.suggestions_for_account(current_account).limit(10)
->>>>>>> 428abf33
   end
 end