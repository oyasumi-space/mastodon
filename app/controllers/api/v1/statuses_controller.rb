# frozen_string_literal: true

class Api::V1::StatusesController < Api::BaseController
  include Authorization

  before_action -> { authorize_if_got_token! :read, :'read:statuses' }, except: [:create, :update, :destroy]
  before_action -> { doorkeeper_authorize! :write, :'write:statuses' }, only:   [:create, :update, :destroy]
  before_action :require_user!, except:      [:index, :show, :context]
  before_action :set_statuses, only:         [:index]
  before_action :set_status, only:           [:show, :context]
  before_action :set_thread, only:           [:create]
  before_action :check_statuses_limit, only: [:index]

  override_rate_limit_headers :create, family: :statuses
  override_rate_limit_headers :update, family: :statuses

  # This API was originally unlimited, pagination cannot be introduced without
  # breaking backwards-compatibility. Arbitrarily high number to cover most
  # conversations as quasi-unlimited, it would be too much work to render more
  # than this anyway
  CONTEXT_LIMIT = 4_096

  # This remains expensive and we don't want to show everything to logged-out users
  ANCESTORS_LIMIT         = 40
  DESCENDANTS_LIMIT       = 60
  DESCENDANTS_DEPTH_LIMIT = 20

  def index
    @statuses = preload_collection(@statuses, Status)
    render json: @statuses, each_serializer: REST::StatusSerializer
  end

  def show
    cache_if_unauthenticated!
    @status = preload_collection([@status], Status).first
    render json: @status, serializer: REST::StatusSerializer
  end

  def context
    cache_if_unauthenticated!

    ancestors_limit         = CONTEXT_LIMIT
    descendants_limit       = CONTEXT_LIMIT
    descendants_depth_limit = nil

    if current_account.nil?
      ancestors_limit         = ANCESTORS_LIMIT
      descendants_limit       = DESCENDANTS_LIMIT
      descendants_depth_limit = DESCENDANTS_DEPTH_LIMIT
    end

    ancestors_results   = @status.in_reply_to_id.nil? ? [] : @status.ancestors(ancestors_limit, current_account)
    descendants_results = @status.descendants(descendants_limit, current_account, descendants_depth_limit)
<<<<<<< HEAD
    references_results  = @status.readable_references(current_account)
    loaded_ancestors    = cache_collection(ancestors_results, Status)
    loaded_descendants  = cache_collection(descendants_results, Status)
    loaded_references   = cache_collection(references_results, Status)
=======
    loaded_ancestors    = preload_collection(ancestors_results, Status)
    loaded_descendants  = preload_collection(descendants_results, Status)
>>>>>>> b2388be7

    if params[:with_reference]
      loaded_references.reject! { |status| loaded_ancestors.any? { |ancestor| ancestor.id == status.id } }
    else
      loaded_ancestors = (loaded_ancestors + loaded_references).uniq(&:id)
      loaded_references = []
    end

    @context = Context.new(ancestors: loaded_ancestors, descendants: loaded_descendants, references: loaded_references)
    statuses = [@status] + @context.ancestors + @context.descendants + @context.references

    render json: @context, serializer: REST::ContextSerializer, relationships: StatusRelationshipsPresenter.new(statuses, current_user&.account_id)
  end

  def create
    @status = PostStatusService.new.call(
      current_user.account,
      text: status_params[:status],
      thread: @thread,
      media_ids: status_params[:media_ids],
      sensitive: status_params[:sensitive],
      spoiler_text: status_params[:spoiler_text],
      markdown: status_params[:markdown],
      visibility: status_params[:visibility],
      force_visibility: status_params[:force_visibility],
      searchability: status_params[:searchability],
      circle_id: status_params[:circle_id],
      language: status_params[:language],
      scheduled_at: status_params[:scheduled_at],
      application: doorkeeper_token.application,
      poll: status_params[:poll],
      allowed_mentions: status_params[:allowed_mentions],
      idempotency: request.headers['Idempotency-Key'],
      with_rate_limit: true
    )

    render json: @status, serializer: serializer_for_status
  rescue PostStatusService::UnexpectedMentionsError => e
    render json: unexpected_accounts_error_json(e), status: 422
  end

  def update
    @status = Status.where(account: current_account).find(params[:id])
    authorize @status, :update?

    UpdateStatusService.new.call(
      @status,
      current_account.id,
      text: status_params[:status],
      media_ids: status_params[:media_ids],
      media_attributes: status_params[:media_attributes],
      sensitive: status_params[:sensitive],
      language: status_params[:language],
      spoiler_text: status_params[:spoiler_text],
      markdown: status_params[:markdown],
      poll: status_params[:poll]
    )

    render json: @status, serializer: REST::StatusSerializer
  end

  def destroy
    @status = Status.where(account: current_account).find(params[:id])
    authorize @status, :destroy?

    @status.discard_with_reblogs
    StatusPin.find_by(status: @status)&.destroy
    @status.account.statuses_count = @status.account.statuses_count - 1
    json = render_to_body json: @status, serializer: REST::StatusSerializer, source_requested: true

    RemovalWorker.perform_async(@status.id, { 'redraft' => true })

    render json: json
  end

  private

  def set_statuses
    @statuses = Status.permitted_statuses_from_ids(status_ids, current_account)
  end

  def set_status
    @status = Status.find(params[:id])
    authorize @status, :show?
  rescue Mastodon::NotPermittedError
    not_found
  end

  def set_thread
    @thread = Status.find(status_params[:in_reply_to_id]) if status_params[:in_reply_to_id].present?
    authorize(@thread, :show?) if @thread.present?
  rescue ActiveRecord::RecordNotFound, Mastodon::NotPermittedError
    render json: { error: I18n.t('statuses.errors.in_reply_not_found') }, status: 404
  end

  def check_statuses_limit
    raise(Mastodon::ValidationError) if status_ids.size > DEFAULT_STATUSES_LIMIT
  end

  def status_ids
    Array(statuses_params[:ids]).uniq.map(&:to_i)
  end

  def statuses_params
    params.permit(ids: [])
  end

  def status_params
    params.permit(
      :status,
      :in_reply_to_id,
      :sensitive,
      :spoiler_text,
      :visibility,
      :force_visibility,
      :searchability,
      :circle_id,
      :language,
      :markdown,
      :scheduled_at,
      :status_reference_ids,
      allowed_mentions: [],
      media_ids: [],
      media_attributes: [
        :id,
        :thumbnail,
        :description,
        :focus,
      ],
      poll: [
        :multiple,
        :hide_totals,
        :expires_in,
        options: [],
      ]
    )
  end

  def serializer_for_status
    @status.is_a?(ScheduledStatus) ? REST::ScheduledStatusSerializer : REST::StatusSerializer
  end

  def unexpected_accounts_error_json(error)
    {
      error: error.message,
      unexpected_accounts: serialized_accounts(error.accounts),
    }
  end

  def serialized_accounts(accounts)
    ActiveModel::Serializer::CollectionSerializer.new(accounts, serializer: REST::AccountSerializer)
  end

  def pagination_params(core_params)
    params.slice(:limit).permit(:limit).merge(core_params)
  end
end<|MERGE_RESOLUTION|>--- conflicted
+++ resolved
@@ -51,15 +51,10 @@
 
     ancestors_results   = @status.in_reply_to_id.nil? ? [] : @status.ancestors(ancestors_limit, current_account)
     descendants_results = @status.descendants(descendants_limit, current_account, descendants_depth_limit)
-<<<<<<< HEAD
     references_results  = @status.readable_references(current_account)
-    loaded_ancestors    = cache_collection(ancestors_results, Status)
-    loaded_descendants  = cache_collection(descendants_results, Status)
-    loaded_references   = cache_collection(references_results, Status)
-=======
     loaded_ancestors    = preload_collection(ancestors_results, Status)
     loaded_descendants  = preload_collection(descendants_results, Status)
->>>>>>> b2388be7
+    loaded_references   = preload_collection(references_results, Status)
 
     if params[:with_reference]
       loaded_references.reject! { |status| loaded_ancestors.any? { |ancestor| ancestor.id == status.id } }
