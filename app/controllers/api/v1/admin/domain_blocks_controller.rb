# frozen_string_literal: true

class Api::V1::Admin::DomainBlocksController < Api::BaseController
  include Authorization
  include AccountableConcern

  LIMIT = 100
  MAX_LIMIT = 500

  before_action -> { authorize_if_got_token! :'admin:read', :'admin:read:domain_blocks' }, only: [:index, :show]
  before_action -> { authorize_if_got_token! :'admin:write', :'admin:write:domain_blocks' }, except: [:index, :show]
  before_action :set_domain_blocks, only: :index
  before_action :set_domain_block, only: [:show, :update, :destroy]

  after_action :verify_authorized
  after_action :insert_pagination_headers, only: :index

  def index
    authorize :domain_block, :index?
    render json: @domain_blocks, each_serializer: REST::Admin::DomainBlockSerializer
  end

  def show
    authorize @domain_block, :show?
    render json: @domain_block, serializer: REST::Admin::DomainBlockSerializer
  end

  def create
    authorize :domain_block, :create?

    @domain_block = DomainBlock.new(resource_params)
    existing_domain_block = resource_params[:domain].present? ? DomainBlock.rule_for(resource_params[:domain]) : nil
    return render json: existing_domain_block, serializer: REST::Admin::ExistingDomainBlockErrorSerializer, status: 422 if conflicts_with_existing_block?(@domain_block, existing_domain_block)

    @domain_block.save!
    DomainBlockWorker.perform_async(@domain_block.id)
    log_action :create, @domain_block
    render json: @domain_block, serializer: REST::Admin::DomainBlockSerializer
  end

  def update
    authorize @domain_block, :update?
    @domain_block.update!(domain_block_params)
    DomainBlockWorker.perform_async(@domain_block.id, @domain_block.severity_previously_changed?)
    log_action :update, @domain_block
    render json: @domain_block, serializer: REST::Admin::DomainBlockSerializer
  end

  def destroy
    authorize @domain_block, :destroy?
    UnblockDomainService.new.call(@domain_block)
    log_action :destroy, @domain_block
    render_empty
  end

  private

  def conflicts_with_existing_block?(domain_block, existing_domain_block)
    existing_domain_block.present? && (existing_domain_block.domain == TagManager.instance.normalize_domain(domain_block.domain) || !domain_block.stricter_than?(existing_domain_block))
  end

  def set_domain_blocks
    @domain_blocks = DomainBlock.order(id: :desc).to_a_paginated_by_id(limit_param(LIMIT, MAX_LIMIT), params_slice(:max_id, :since_id, :min_id))
  end

  def set_domain_block
    @domain_block = DomainBlock.find(params[:id])
  end

  def domain_block_params
<<<<<<< HEAD
    params.permit(:severity, :reject_media, :reject_favourite, :reject_reply, :reject_reply_exclude_followers, :reject_reports, :reject_send_sensitive, :reject_hashtag, :reject_straight_follow,
                  :reject_new_follow, :detect_invalid_subscription, :private_comment, :public_comment, :obfuscate, :hidden)
  end

  def insert_pagination_headers
    set_pagination_headers(next_path, prev_path)
=======
    params.permit(:severity, :reject_media, :reject_favourite, :reject_reply_exclude_followers, :reject_reports, :reject_send_sensitive, :reject_hashtag, :reject_straight_follow,
                  :reject_new_follow, :reject_friend, :block_trends, :detect_invalid_subscription, :private_comment, :public_comment, :obfuscate, :hidden)
>>>>>>> 428abf33
  end

  def next_path
    api_v1_admin_domain_blocks_url(pagination_params(max_id: pagination_max_id)) if records_continue?
  end

  def prev_path
    api_v1_admin_domain_blocks_url(pagination_params(min_id: pagination_since_id)) unless @domain_blocks.empty?
  end

  def pagination_collection
    @domain_blocks
  end

  def records_continue?
    @domain_blocks.size == limit_param(LIMIT, MAX_LIMIT)
  end

  def resource_params
<<<<<<< HEAD
    params.permit(:domain, :severity, :reject_media, :reject_favourite, :reject_reply, :reject_reply_exclude_followers, :reject_send_sensitive, :reject_hashtag, :reject_straight_follow,
                  :reject_new_follow, :detect_invalid_subscription, :reject_reports, :private_comment, :public_comment, :obfuscate, :hidden)
=======
    params.permit(:domain, :severity, :reject_media, :reject_favourite, :reject_reply_exclude_followers, :reject_send_sensitive, :reject_hashtag, :reject_straight_follow,
                  :reject_new_follow, :reject_friend, :block_trends, :detect_invalid_subscription, :reject_reports, :private_comment, :public_comment, :obfuscate, :hidden)
>>>>>>> 428abf33
  end
end<|MERGE_RESOLUTION|>--- conflicted
+++ resolved
@@ -68,17 +68,8 @@
   end
 
   def domain_block_params
-<<<<<<< HEAD
-    params.permit(:severity, :reject_media, :reject_favourite, :reject_reply, :reject_reply_exclude_followers, :reject_reports, :reject_send_sensitive, :reject_hashtag, :reject_straight_follow,
-                  :reject_new_follow, :detect_invalid_subscription, :private_comment, :public_comment, :obfuscate, :hidden)
-  end
-
-  def insert_pagination_headers
-    set_pagination_headers(next_path, prev_path)
-=======
     params.permit(:severity, :reject_media, :reject_favourite, :reject_reply_exclude_followers, :reject_reports, :reject_send_sensitive, :reject_hashtag, :reject_straight_follow,
                   :reject_new_follow, :reject_friend, :block_trends, :detect_invalid_subscription, :private_comment, :public_comment, :obfuscate, :hidden)
->>>>>>> 428abf33
   end
 
   def next_path
@@ -98,12 +89,7 @@
   end
 
   def resource_params
-<<<<<<< HEAD
-    params.permit(:domain, :severity, :reject_media, :reject_favourite, :reject_reply, :reject_reply_exclude_followers, :reject_send_sensitive, :reject_hashtag, :reject_straight_follow,
-                  :reject_new_follow, :detect_invalid_subscription, :reject_reports, :private_comment, :public_comment, :obfuscate, :hidden)
-=======
     params.permit(:domain, :severity, :reject_media, :reject_favourite, :reject_reply_exclude_followers, :reject_send_sensitive, :reject_hashtag, :reject_straight_follow,
                   :reject_new_follow, :reject_friend, :block_trends, :detect_invalid_subscription, :reject_reports, :private_comment, :public_comment, :obfuscate, :hidden)
->>>>>>> 428abf33
   end
 end