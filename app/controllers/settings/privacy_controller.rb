# frozen_string_literal: true

class Settings::PrivacyController < Settings::BaseController
  before_action :set_account

  def show; end

  def update
    if UpdateAccountService.new.call(@account, account_params.except(:settings))
      current_user.update!(settings_attributes: account_params[:settings])
      ActivityPub::UpdateDistributionWorker.perform_async(@account.id)
      redirect_to settings_privacy_path, notice: I18n.t('generic.changes_saved_msg')
    else
      render :show
    end
  end

  private

  def account_params
<<<<<<< HEAD
    params.require(:account).permit(:discoverable, :locked, :hide_collections, :dissubscribable, settings: UserSettings.keys)
=======
    params.require(:account).permit(:discoverable, :unlocked, :show_collections, settings: UserSettings.keys)
>>>>>>> 3ed2bf92
  end

  def set_account
    @account = current_account
  end
end<|MERGE_RESOLUTION|>--- conflicted
+++ resolved
@@ -18,11 +18,7 @@
   private
 
   def account_params
-<<<<<<< HEAD
-    params.require(:account).permit(:discoverable, :locked, :hide_collections, :dissubscribable, settings: UserSettings.keys)
-=======
-    params.require(:account).permit(:discoverable, :unlocked, :show_collections, settings: UserSettings.keys)
->>>>>>> 3ed2bf92
+    params.require(:account).permit(:discoverable, :unlocked, :show_collections, :dissubscribable, settings: UserSettings.keys)
   end
 
   def set_account
