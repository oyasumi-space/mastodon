# frozen_string_literal: true

class ActivityPub::RepliesController < ActivityPub::BaseController
  include Authorization

  DESCENDANTS_LIMIT = 60

  vary_by -> { 'Signature' if authorized_fetch_mode? }

  before_action :require_account_signature!, if: :authorized_fetch_mode?
  before_action :set_status
  before_action :set_replies

  def index
    expires_in 0, public: public_fetch_mode?
    render json: replies_collection_presenter, serializer: ActivityPub::CollectionSerializer, adapter: ActivityPub::Adapter, content_type: 'application/activity+json', skip_activities: true
  end

  private

  def pundit_user
    signed_request_account
  end

  def set_status
    @status = @account.statuses.find(params[:status_id])
    authorize @status, :show?
  rescue Mastodon::NotPermittedError
    not_found
  end

  def set_replies
    @replies = only_other_accounts? ? Status.where.not(account_id: @account.id).joins(:account).merge(Account.without_suspended) : @account.statuses
<<<<<<< HEAD
    @replies = @replies.where(in_reply_to_id: @status.id, visibility: [:public, :unlisted, :public_unlisted, :login])
=======
    @replies = @replies.distributable_visibility.where(in_reply_to_id: @status.id)
>>>>>>> 5915bd7f
    @replies = @replies.paginate_by_min_id(DESCENDANTS_LIMIT, params[:min_id])
  end

  def replies_collection_presenter
    page = ActivityPub::CollectionPresenter.new(
      id: account_status_replies_url(@account, @status, page_params),
      type: :unordered,
      part_of: account_status_replies_url(@account, @status),
      next: next_page,
      items: @replies.map { |status| status.local? ? status : status.uri }
    )

    return page if page_requested?

    ActivityPub::CollectionPresenter.new(
      id: account_status_replies_url(@account, @status),
      type: :unordered,
      first: page
    )
  end

  def page_requested?
    truthy_param?(:page)
  end

  def only_other_accounts?
    truthy_param?(:only_other_accounts)
  end

  def next_page
    if only_other_accounts?
      # Only consider remote accounts
      return nil if @replies.size < DESCENDANTS_LIMIT

      account_status_replies_url(
        @account,
        @status,
        page: true,
        min_id: @replies&.last&.id,
        only_other_accounts: true
      )
    else
      # For now, we're serving only self-replies, but next page might be other accounts
      next_only_other_accounts = @replies&.last&.account_id != @account.id || @replies.size < DESCENDANTS_LIMIT

      account_status_replies_url(
        @account,
        @status,
        page: true,
        min_id: next_only_other_accounts ? nil : @replies&.last&.id,
        only_other_accounts: next_only_other_accounts
      )
    end
  end

  def page_params
    params_slice(:only_other_accounts, :min_id).merge(page: true)
  end
end<|MERGE_RESOLUTION|>--- conflicted
+++ resolved
@@ -31,11 +31,7 @@
 
   def set_replies
     @replies = only_other_accounts? ? Status.where.not(account_id: @account.id).joins(:account).merge(Account.without_suspended) : @account.statuses
-<<<<<<< HEAD
-    @replies = @replies.where(in_reply_to_id: @status.id, visibility: [:public, :unlisted, :public_unlisted, :login])
-=======
     @replies = @replies.distributable_visibility.where(in_reply_to_id: @status.id)
->>>>>>> 5915bd7f
     @replies = @replies.paginate_by_min_id(DESCENDANTS_LIMIT, params[:min_id])
   end
 
