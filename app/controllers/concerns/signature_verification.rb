--- conflicted
+++ resolved
@@ -59,25 +59,14 @@
 
     signature             = Base64.decode64(signature_params['signature'])
     compare_signed_string = build_signed_string(include_query_string: true)
-<<<<<<< HEAD
-=======
-
-    return actor unless verify_signature(actor, signature, compare_signed_string).nil?
->>>>>>> 428abf33
+
+    return actor unless verify_signature(actor, signature, compare_signed_string).nil?
 
     # Compatibility quirk with older Mastodon versions
     compare_signed_string = build_signed_string(include_query_string: false)
     return actor unless verify_signature(actor, signature, compare_signed_string).nil?
 
-<<<<<<< HEAD
-    # Compatibility quirk with older Mastodon versions
-    compare_signed_string = build_signed_string(include_query_string: false)
-    return actor unless verify_signature(actor, signature, compare_signed_string).nil?
-
-    actor = stoplight_wrap_request { actor_refresh_key!(actor) }
-=======
     actor = stoplight_wrapper.run { actor_refresh_key!(actor) }
->>>>>>> 428abf33
 
     raise SignatureVerificationError, "Could not refresh public key #{signature_params['keyId']}" if actor.nil?
 
@@ -240,11 +229,7 @@
       stoplight_wrapper.run { ResolveAccountService.new.call(key_id.delete_prefix('acct:'), suppress_errors: false) }
     elsif !ActivityPub::TagManager.instance.local_uri?(key_id)
       account   = ActivityPub::TagManager.instance.uri_to_actor(key_id)
-<<<<<<< HEAD
-      account ||= stoplight_wrap_request { ActivityPub::FetchRemoteKeyService.new.call(key_id, suppress_errors: false) }
-=======
       account ||= stoplight_wrapper.run { ActivityPub::FetchRemoteKeyService.new.call(key_id, suppress_errors: false) }
->>>>>>> 428abf33
       account
     end
   rescue Mastodon::PrivateNetworkAddressError => e
