# frozen_string_literal: true

module CacheConcern
  extend ActiveSupport::Concern

  class_methods do
    def vary_by(value, **kwargs)
      before_action(**kwargs) do |controller|
        response.headers['Vary'] = value.respond_to?(:call) ? controller.instance_exec(&value) : value
      end
    end
  end

  included do
    after_action :enforce_cache_control!
  end

  # Prevents high-entropy headers such as `Cookie`, `Signature` or `Authorization`
  # from being used as cache keys, while allowing to `Vary` on them (to not serve
  # anonymous cached data to authenticated requests when authentication matters)
  def enforce_cache_control!
    vary = response.headers['Vary']&.split&.map { |x| x.strip.downcase }
    return unless vary.present? && %w(cookie authorization signature).any? { |header| vary.include?(header) && request.headers[header].present? }

    response.cache_control.replace(private: true, no_store: true)
  end

  def render_with_cache(**options)
    raise ArgumentError, 'Only JSON render calls are supported' unless options.key?(:json) || block_given?

    if options.delete(:cancel_cache)
      if block_given?
        options[:json] = yield
      elsif options[:json].is_a?(Symbol)
        options[:json] = send(options[:json])
      end

      return render(options)
    end

    key        = options.delete(:key) || [[params[:controller], params[:action]].join('/'), options[:json].respond_to?(:cache_key) ? options[:json].cache_key : nil, options[:fields].nil? ? nil : options[:fields].join(',')].compact.join(':')
    expires_in = options.delete(:expires_in) || 3.minutes
    body       = Rails.cache.read(key, raw: true)

    if body
      render(options.except(:json, :serializer, :each_serializer, :adapter, :fields).merge(json: body))
    else
      if block_given?
        options[:json] = yield
      elsif options[:json].is_a?(Symbol)
        options[:json] = send(options[:json])
      end

      render(options)
      Rails.cache.write(key, response.body, expires_in: expires_in, raw: true)
    end
  end
<<<<<<< HEAD

  # TODO: Rename this method, as it does not perform any caching anymore.
  def cache_collection(raw, klass)
    return raw unless klass.respond_to?(:preload_cacheable_associations)

    records = raw.to_a

    klass.preload_cacheable_associations(records)

    records
  end

  # TODO: Rename this method, as it does not perform any caching anymore.
  def cache_collection_paginated_by_id(raw, klass, limit, options)
    cache_collection raw.to_a_paginated_by_id(limit, options), klass
  end
=======
>>>>>>> 428abf33
end<|MERGE_RESOLUTION|>--- conflicted
+++ resolved
@@ -55,23 +55,4 @@
       Rails.cache.write(key, response.body, expires_in: expires_in, raw: true)
     end
   end
-<<<<<<< HEAD
-
-  # TODO: Rename this method, as it does not perform any caching anymore.
-  def cache_collection(raw, klass)
-    return raw unless klass.respond_to?(:preload_cacheable_associations)
-
-    records = raw.to_a
-
-    klass.preload_cacheable_associations(records)
-
-    records
-  end
-
-  # TODO: Rename this method, as it does not perform any caching anymore.
-  def cache_collection_paginated_by_id(raw, klass, limit, options)
-    cache_collection raw.to_a_paginated_by_id(limit, options), klass
-  end
-=======
->>>>>>> 428abf33
 end