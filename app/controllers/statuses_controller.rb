--- conflicted
+++ resolved
@@ -28,11 +28,7 @@
       end
 
       format.json do
-<<<<<<< HEAD
-        expires_in 3.minutes, public: true if @status.distributable? && public_fetch_mode? && !misskey_software?
-=======
         expires_in 3.minutes, public: true if @status.distributable? && public_fetch_mode? && !misskey_software? && !@status.expires?
->>>>>>> 428abf33
         render_with_cache json: @status, content_type: 'application/activity+json', serializer: status_activity_serializer, adapter: ActivityPub::Adapter, cancel_cache: misskey_software?
       end
     end
@@ -93,29 +89,6 @@
     end
   end
 
-  def misskey_software?
-    return @misskey_software if defined?(@misskey_software)
-
-    @misskey_software = false
-
-    return false if !@status.local? || signed_request_account&.domain.blank?
-
-    info = InstanceInfo.find_by(domain: signed_request_account.domain)
-    return false if info.nil?
-
-    @misskey_software = %w(misskey calckey cherrypick sharkey).include?(info.software) &&
-                        ((@status.public_unlisted_visibility? && @status.account.user&.setting_reject_public_unlisted_subscription) ||
-                         (@status.unlisted_visibility? && @status.account.user&.setting_reject_unlisted_subscription))
-  end
-
-  def status_activity_serializer
-    if misskey_software?
-      ActivityPub::NoteForMisskeySerializer
-    else
-      ActivityPub::NoteSerializer
-    end
-  end
-
   def redirect_to_original
     redirect_to(ActivityPub::TagManager.instance.url_for(@status.reblog), allow_other_host: true) if @status.reblog?
   end
