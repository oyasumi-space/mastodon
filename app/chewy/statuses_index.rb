# frozen_string_literal: true

class StatusesIndex < Chewy::Index
  include DatetimeClampingConcern
<<<<<<< HEAD

  DEVELOPMENT_SETTINGS = {
    filter: {
      english_stop: {
        type: 'stop',
        stopwords: '_english_',
      },
=======
>>>>>>> 428abf33

  # ElasticSearch config is moved to "/config/elasticsearch.default.yml".
  # Edit it when original Mastodon changed ElasticSearch config.
  settings index: index_preset(refresh_interval: '30s', number_of_shards: 5), analysis: ChewyConfig.instance.statuses

  index_scope ::Status.unscoped.kept.without_reblogs.includes(
    :account,
    :media_attachments,
    :local_mentioned,
    :local_favorited,
    :local_reblogged,
    :local_bookmarked,
    :local_emoji_reacted,
    :tags,
    :local_referenced,
    preview_cards_status: :preview_card,
    preloadable_poll: :local_voters
  ),
              delete_if: lambda { |status|
                           if status.searchability == 'direct'
                             status.searchable_by.empty?
                           else
                             status.searchability == 'limited' ? !status.local? : false
                           end
                         }

  root date_detection: false do
    field(:id, type: 'long')
    field(:account_id, type: 'long')
    field(:text, type: 'text', analyzer: ChewyConfig.instance.statuses_analyzers.dig('text', 'analyzer'), value: ->(status) { status.searchable_text }) { field(:stemmed, type: 'text', analyzer: ChewyConfig.instance.statuses_analyzers.dig('text', 'stemmed', 'analyzer')) }
    field(:tags, type: 'text', analyzer: ChewyConfig.instance.statuses_analyzers.dig('tags', 'analyzer'), value: ->(status) { status.tags.map(&:display_name) })
    field(:searchable_by, type: 'long', value: ->(status) { status.searchable_by })
    field(:mentioned_by, type: 'long', value: ->(status) { status.mentioned_by })
    field(:favourited_by, type: 'long', value: ->(status) { status.favourited_by })
    field(:reblogged_by, type: 'long', value: ->(status) { status.reblogged_by })
    field(:bookmarked_by, type: 'long', value: ->(status) { status.bookmarked_by })
    field(:bookmark_categoried_by, type: 'long', value: ->(status) { status.bookmark_categoried_by })
    field(:emoji_reacted_by, type: 'long', value: ->(status) { status.emoji_reacted_by })
    field(:referenced_by, type: 'long', value: ->(status) { status.referenced_by })
    field(:voted_by, type: 'long', value: ->(status) { status.voted_by })
    field(:searchability, type: 'keyword', value: ->(status) { status.compute_searchability })
    field(:visibility, type: 'keyword', value: ->(status) { status.searchable_visibility })
    field(:language, type: 'keyword')
    field(:domain, type: 'keyword', value: ->(status) { status.account.domain || '' })
    field(:properties, type: 'keyword', value: ->(status) { status.searchable_properties })
    field(:created_at, type: 'date', value: ->(status) { clamp_date(status.created_at) })
  end
end<|MERGE_RESOLUTION|>--- conflicted
+++ resolved
@@ -2,16 +2,6 @@
 
 class StatusesIndex < Chewy::Index
   include DatetimeClampingConcern
-<<<<<<< HEAD
-
-  DEVELOPMENT_SETTINGS = {
-    filter: {
-      english_stop: {
-        type: 'stop',
-        stopwords: '_english_',
-      },
-=======
->>>>>>> 428abf33
 
   # ElasticSearch config is moved to "/config/elasticsearch.default.yml".
   # Edit it when original Mastodon changed ElasticSearch config.
