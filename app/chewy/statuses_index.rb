--- conflicted
+++ resolved
@@ -144,11 +144,9 @@
 
   settings index: index_preset(refresh_interval: '30s', number_of_shards: 5), analysis: Rails.env.test? ? DEVELOPMENT_SETTINGS : PRODUCTION_SETTINGS
 
-<<<<<<< HEAD
   index_scope ::Status.unscoped.kept.without_reblogs.includes(
     :account,
     :media_attachments,
-    :preview_cards,
     :local_mentioned,
     :local_favorited,
     :local_reblogged,
@@ -156,6 +154,7 @@
     :local_emoji_reacted,
     :tags,
     :local_referenced,
+    preview_cards_status: :preview_card,
     preloadable_poll: :local_voters
   ),
               delete_if: lambda { |status|
@@ -165,9 +164,6 @@
                              status.searchability == 'limited' ? !status.local? : false
                            end
                          }
-=======
-  index_scope ::Status.unscoped.kept.without_reblogs.includes(:media_attachments, :local_mentioned, :local_favorited, :local_reblogged, :local_bookmarked, :tags, preview_cards_status: :preview_card, preloadable_poll: :local_voters), delete_if: ->(status) { status.searchable_by.empty? }
->>>>>>> b7807f3d
 
   root date_detection: false do
     field(:id, type: 'long')
