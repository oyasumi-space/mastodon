--- conflicted
+++ resolved
@@ -37,20 +37,12 @@
       = ff.input :'web.disable_swiping', wrapper: :with_label, label: I18n.t('simple_form.labels.defaults.setting_disable_swiping')
       = ff.input :'web.use_system_font', wrapper: :with_label, label: I18n.t('simple_form.labels.defaults.setting_system_font_ui')
 
-<<<<<<< HEAD
-    %h4= t 'appearance.toot_layout'
-
-    .fields-group
-      = ff.input :'web.crop_images', wrapper: :with_label, label: I18n.t('simple_form.labels.defaults.setting_crop_images')
-
     .fields-group
       = ff.input :'web.hide_recent_emojis', wrapper: :with_label, kmyblue: true, label: I18n.t('simple_form.labels.defaults.setting_hide_recent_emojis'), hint: false
 
     .fields-group
       = ff.input :emoji_reaction_streaming_notify_impl2, as: :boolean, wrapper: :with_label, kmyblue: true, label: I18n.t('simple_form.labels.defaults.setting_emoji_reaction_streaming_notify_impl2'), hint: I18n.t('simple_form.hints.defaults.setting_emoji_reaction_streaming_notify_impl2')
 
-=======
->>>>>>> f826a95f
     %h4= t 'appearance.discovery'
 
     .fields-group
