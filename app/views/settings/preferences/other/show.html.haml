--- conflicted
+++ resolved
@@ -9,15 +9,6 @@
 
   = f.simple_fields_for :settings, current_user.settings do |ff|
     .fields-group
-<<<<<<< HEAD
-      = ff.input :noindex, wrapper: :with_label, label: I18n.t('simple_form.labels.defaults.setting_noindex'), hint: I18n.t('simple_form.hints.defaults.setting_noindex')
-
-    .fields-group
-      = ff.input :noai, wrapper: :with_label, kmyblue: true, label: I18n.t('simple_form.labels.defaults.setting_noai'), hint: I18n.t('simple_form.hints.defaults.setting_noai')
-
-    .fields-group
-=======
->>>>>>> fc5ab2dc
       = ff.input :aggregate_reblogs, wrapper: :with_label, recommended: true, label: I18n.t('simple_form.labels.defaults.setting_aggregate_reblogs'), hint: I18n.t('simple_form.hints.defaults.setting_aggregate_reblogs')
 
     %h4= t 'preferences.posting_defaults'
@@ -48,10 +39,6 @@
     .fields-group
       = ff.input :default_sensitive, wrapper: :with_label, label: I18n.t('simple_form.labels.defaults.setting_default_sensitive'), hint: I18n.t('simple_form.hints.defaults.setting_default_sensitive')
 
-<<<<<<< HEAD
-    .fields-group
-      = ff.input :show_application, wrapper: :with_label, recommended: true, label: I18n.t('simple_form.labels.defaults.setting_show_application'), hint: I18n.t('simple_form.hints.defaults.setting_show_application')
-
     %h4= t 'preferences.stop_deliver'
 
     .fields-group
@@ -75,12 +62,12 @@
     .fields-group
       = ff.input :hide_followers_count, as: :boolean, wrapper: :with_label, kmyblue: true, label: I18n.t('simple_form.labels.defaults.setting_hide_followers_count'), hint: false
 
-=======
->>>>>>> fc5ab2dc
   %h4= t 'preferences.public_timelines'
 
   .fields-group
     = f.input :chosen_languages, collection: filterable_languages, wrapper: :with_block_label, include_blank: false, label_method: ->(locale) { native_locale_name(locale) }, required: false, as: :check_boxes, collection_wrapper_tag: 'ul', item_wrapper_tag: 'li'
 
   .actions
-    = f.button :button, t('generic.save_changes'), type: :submit+    = f.button :button, t('generic.save_changes'), type: :submit
+    .fields-group
+      = ff.input :show_application, wrapper: :with_label, recommended: true, label: I18n.t('simple_form.labels.defaults.setting_show_application'), hint: I18n.t('simple_form.hints.defaults.setting_show_application')
