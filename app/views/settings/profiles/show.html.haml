--- conflicted
+++ resolved
@@ -17,15 +17,11 @@
         = f.input :display_name, wrapper: :with_block_label, input_html: { maxlength: Account::DISPLAY_NAME_LENGTH_LIMIT, data: { default: @account.username } }
 
       .fields-group
-<<<<<<< HEAD
-        = f.input :note, wrapper: :with_block_label, input_html: { maxlength: 500, rows: 8 }
+        = f.input :note, wrapper: :with_block_label, input_html: { maxlength: Account::NOTE_LENGTH_LIMIT, rows: 8 }
 
       = f.simple_fields_for :settings, current_user.settings do |ff|
         .fields-group
           = ff.input :bio_markdown, input_html: { name: 'account[bio_markdown]' }, wrapper: :with_label, kmyblue: true, label: I18n.t('simple_form.labels.defaults.setting_bio_markdown')
-=======
-        = f.input :note, wrapper: :with_block_label, input_html: { maxlength: Account::NOTE_LENGTH_LIMIT }
->>>>>>> 07cd1fd1
 
     .fields-row__column.fields-group.fields-row__column-6
       .input.with_block_label
@@ -38,13 +34,8 @@
 
         = f.simple_fields_for :fields do |fields_f|
           .row
-<<<<<<< HEAD
-            = fields_f.input :name, placeholder: fields_f.index.zero? ? t("simple_form.labels.account.fields.examples.name_#{fields_f.index + 1}") : t('simple_form.labels.account.fields.name'), input_html: { maxlength: 255 }
-            = fields_f.input :value, placeholder: fields_f.index.zero? ? t("simple_form.labels.account.fields.examples.value_#{fields_f.index + 1}") : t('simple_form.labels.account.fields.value'), input_html: { maxlength: 255 }
-=======
-            = fields_f.input :name, placeholder: t('simple_form.labels.account.fields.name'), input_html: { maxlength: Account::Field::MAX_CHARACTERS_LOCAL }
-            = fields_f.input :value, placeholder: t('simple_form.labels.account.fields.value'), input_html: { maxlength: Account::Field::MAX_CHARACTERS_LOCAL }
->>>>>>> 07cd1fd1
+            = fields_f.input :name, placeholder: fields_f.index.zero? ? t("simple_form.labels.account.fields.examples.name_#{fields_f.index + 1}") : t('simple_form.labels.account.fields.name'), input_html: { maxlength: Account::Field::MAX_CHARACTERS_LOCAL }
+            = fields_f.input :value, placeholder: fields_f.index.zero? ? t("simple_form.labels.account.fields.examples.value_#{fields_f.index + 1}") : t('simple_form.labels.account.fields.value'), input_html: { maxlength: Account::Field::MAX_CHARACTERS_LOCAL }
 
   .fields-row
     .fields-row__column.fields-row__column-6
