--- conflicted
+++ resolved
@@ -4,58 +4,7 @@
 = simple_form_for @domain_block, url: admin_domain_blocks_path do |form|
   = render 'shared/error_messages', object: @domain_block
 
-<<<<<<< HEAD
-  .fields-row
-    .fields-row__column.fields-row__column-6.fields-group
-      = f.input :domain, wrapper: :with_label, label: t('admin.domain_blocks.domain'), hint: t('.hint'), required: true
-
-    .fields-row__column.fields-row__column-6.fields-group
-      = f.input :severity, collection: DomainBlock.severities.keys, wrapper: :with_label, include_blank: false, label_method: ->(type) { t(".severity.#{type}") }, hint: t('.severity.desc_html')
-
-  .fields-group
-    = f.input :reject_media, as: :boolean, wrapper: :with_label, label: I18n.t('admin.domain_blocks.reject_media'), hint: I18n.t('admin.domain_blocks.reject_media_hint')
-
-  .fields-group
-    = f.input :reject_favourite, as: :boolean, wrapper: :with_label, label: I18n.t('admin.domain_blocks.reject_favourite'), hint: I18n.t('admin.domain_blocks.reject_favourite_hint')
-
-  .fields-group
-    = f.input :reject_reply, as: :boolean, wrapper: :with_label, label: I18n.t('admin.domain_blocks.reject_reply'), hint: I18n.t('admin.domain_blocks.reject_reply_hint')
-
-  .fields-group
-    = f.input :reject_reply_exclude_followers, as: :boolean, wrapper: :with_label, label: I18n.t('admin.domain_blocks.reject_reply_exclude_followers'), hint: I18n.t('admin.domain_blocks.reject_reply_exclude_followers_hint')
-
-  .fields-group
-    = f.input :reject_send_sensitive, as: :boolean, wrapper: :with_label, label: I18n.t('admin.domain_blocks.reject_send_sensitive'), hint: I18n.t('admin.domain_blocks.reject_send_sensitive_hint')
-
-  .fields-group
-    = f.input :reject_hashtag, as: :boolean, wrapper: :with_label, label: I18n.t('admin.domain_blocks.reject_hashtag'), hint: I18n.t('admin.domain_blocks.reject_hashtag_hint')
-
-  .fields-group
-    = f.input :reject_straight_follow, as: :boolean, wrapper: :with_label, label: I18n.t('admin.domain_blocks.reject_straight_follow'), hint: I18n.t('admin.domain_blocks.reject_straight_follow_hint')
-
-  .fields-group
-    = f.input :reject_new_follow, as: :boolean, wrapper: :with_label, label: I18n.t('admin.domain_blocks.reject_new_follow'), hint: I18n.t('admin.domain_blocks.reject_new_follow_hint')
-
-  .fields-group
-    = f.input :detect_invalid_subscription, as: :boolean, wrapper: :with_label, label: I18n.t('admin.domain_blocks.detect_invalid_subscription'), hint: I18n.t('admin.domain_blocks.detect_invalid_subscription_hint')
-
-  .fields-group
-    = f.input :reject_reports, as: :boolean, wrapper: :with_label, label: I18n.t('admin.domain_blocks.reject_reports'), hint: I18n.t('admin.domain_blocks.reject_reports_hint')
-
-  .fields-group
-    = f.input :obfuscate, as: :boolean, wrapper: :with_label, label: I18n.t('admin.domain_blocks.obfuscate'), hint: I18n.t('admin.domain_blocks.obfuscate_hint')
-
-  .field-group
-    = f.input :private_comment, wrapper: :with_label, label: I18n.t('admin.domain_blocks.private_comment'), hint: t('admin.domain_blocks.private_comment_hint'), as: :string
-
-  .field-group
-    = f.input :public_comment, wrapper: :with_label, label: I18n.t('admin.domain_blocks.public_comment'), hint: t('admin.domain_blocks.public_comment_hint'), as: :string
-
-  .fields-group
-    = f.input :hidden, as: :boolean, wrapper: :with_label, label: I18n.t('admin.domain_blocks.hidden'), hint: I18n.t('admin.domain_blocks.hidden_hint')
-=======
   = render form
->>>>>>> 428abf33
 
   .actions
     = form.button :button,
