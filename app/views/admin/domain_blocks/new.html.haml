--- conflicted
+++ resolved
@@ -4,67 +4,7 @@
 = simple_form_for @domain_block, url: admin_domain_blocks_path do |form|
   = render 'shared/error_messages', object: @domain_block
 
-<<<<<<< HEAD
-  .fields-row
-    .fields-row__column.fields-row__column-6.fields-group
-      = f.input :domain,
-                hint: t('.hint'),
-                label: t('admin.domain_blocks.domain'),
-                required: true,
-                wrapper: :with_label
-
-    .fields-row__column.fields-row__column-6.fields-group
-      = f.input :severity,
-                collection: DomainBlock.severities.keys,
-                hint: t('.severity.desc_html'),
-                include_blank: false,
-                label_method: ->(type) { t(".severity.#{type}") },
-                wrapper: :with_label
-
-  = render 'domain_block_list', f: f
-
-  %h4= I18n.t('admin.domain_blocks.headers.mastodon_default')
-
-  .fields-group
-    = f.input :reject_media,
-              as: :boolean,
-              hint: I18n.t('admin.domain_blocks.reject_media_hint'),
-              label: I18n.t('admin.domain_blocks.reject_media'),
-              wrapper: :with_label
-
-  .fields-group
-    = f.input :reject_reports,
-              as: :boolean,
-              hint: I18n.t('admin.domain_blocks.reject_reports_hint'),
-              label: I18n.t('admin.domain_blocks.reject_reports'),
-              wrapper: :with_label
-
-  .fields-group
-    = f.input :obfuscate,
-              as: :boolean,
-              hint: I18n.t('admin.domain_blocks.obfuscate_hint'),
-              label: I18n.t('admin.domain_blocks.obfuscate'),
-              wrapper: :with_label
-
-  .field-group
-    = f.input :private_comment,
-              as: :string,
-              hint: t('admin.domain_blocks.private_comment_hint'),
-              label: I18n.t('admin.domain_blocks.private_comment'),
-              wrapper: :with_label
-
-  .field-group
-    = f.input :public_comment,
-              as: :string,
-              hint: t('admin.domain_blocks.public_comment_hint'),
-              label: I18n.t('admin.domain_blocks.public_comment'),
-              wrapper: :with_label
-=======
   = render form
->>>>>>> 3f688755
-
-  .fields-group
-    = f.input :hidden, as: :boolean, kmyblue: true, wrapper: :with_label, label: I18n.t('admin.domain_blocks.hidden'), hint: I18n.t('admin.domain_blocks.hidden_hint')
 
   .actions
     = form.button :button,
