--- conflicted
+++ resolved
@@ -26,11 +26,7 @@
     = f.input :aliases_raw, wrapper: :with_label, kmyblue: true, label: t('admin.custom_emojis.aliases'), hint: t('admin.custom_emojis.aliases_hint')
 
   .fields-group
-<<<<<<< HEAD
-    = f.input :image, wrapper: :with_label, input_html: { accept: CustomEmoji::IMAGE_MIME_TYPES.join(',') }, hint: t('admin.custom_emojis.image_hint', size: number_to_human_size(CustomEmoji::LIMIT))
-=======
     = f.input :license, wrapper: :with_label, kmyblue: true, label: t('admin.custom_emojis.license'), hint: t('admin.custom_emojis.license_hint')
->>>>>>> 428abf33
 
   .actions
     = f.button :button,
