.batch-table__row
  %label.batch-table__row__select.batch-table__row__select--aligned.batch-checkbox
    = f.check_box :custom_emoji_ids, { multiple: true, include_hidden: false }, custom_emoji.id
  .batch-table__row__content.batch-table__row__content--with-image
    .batch-table__row__content__image
      = custom_emoji_tag(custom_emoji)

    .batch-table__row__content__text
      %samp= ":#{custom_emoji.shortcode}:"

      - if custom_emoji.local?
<<<<<<< HEAD
        %span.account-role.bot= custom_emoji.category&.name || t('admin.custom_emojis.uncategorized')
        %br/
        %span= custom_emoji.aliases_raw
=======
        %span.information-badge= custom_emoji.category&.name || t('admin.custom_emojis.uncategorized')
>>>>>>> fd284311

    .batch-table__row__content__extra
      - if custom_emoji.local?
        = t('admin.accounts.location.local')
      - else
        = custom_emoji.domain

        - if custom_emoji.local_counterpart.present?
          &bull;
          = t('admin.accounts.location.local')

      %br/

      - if custom_emoji.disabled?
        = t('admin.custom_emojis.disabled')
      - else
        = t('admin.custom_emojis.enabled')
      - if custom_emoji.local?
        &bull;
        - if custom_emoji.visible_in_picker?
          = t('admin.custom_emojis.listed')
        - else
          = t('admin.custom_emojis.unlisted')<|MERGE_RESOLUTION|>--- conflicted
+++ resolved
@@ -9,13 +9,9 @@
       %samp= ":#{custom_emoji.shortcode}:"
 
       - if custom_emoji.local?
-<<<<<<< HEAD
-        %span.account-role.bot= custom_emoji.category&.name || t('admin.custom_emojis.uncategorized')
+        %span.information-badge= custom_emoji.category&.name || t('admin.custom_emojis.uncategorized')
         %br/
         %span= custom_emoji.aliases_raw
-=======
-        %span.information-badge= custom_emoji.category&.name || t('admin.custom_emojis.uncategorized')
->>>>>>> fd284311
 
     .batch-table__row__content__extra
       - if custom_emoji.local?
