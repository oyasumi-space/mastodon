--- conflicted
+++ resolved
@@ -6,12 +6,8 @@
       = custom_emoji_tag(custom_emoji)
 
     .batch-table__row__content__text
-<<<<<<< HEAD
-      %samp= ":#{custom_emoji.shortcode}:"
+      %samp :#{custom_emoji.shortcode}:
       = link_to safe_join([fa_icon('pencil'), t('admin.custom_emojis.edit.label')]), edit_admin_custom_emoji_path(custom_emoji, local: params[:local], remote: params[:remote], shortcode: params[:shortcode], by_domain: params[:by_domain]), method: :get, class: 'table-action-link'
-=======
-      %samp :#{custom_emoji.shortcode}:
->>>>>>> 49b8433c
 
       - if custom_emoji.local?
         %span.information-badge= custom_emoji.category&.name || t('admin.custom_emojis.uncategorized')
