pl:
  about:
    about_mastodon_html: 'Sieć społecznościowa przyszłości: Bez reklam, bez inwigilacji, zaprojektowana etycznie i zdecentralizowanie! Władaj swoimi danymi z Mastodonem!'
    contact_missing: Nie ustawiono
    contact_unavailable: Nie dotyczy
    hosted_on: Mastodon prowadzony na %{domain}
    title: O nas
  accounts:
    follow: Obserwuj
    followers:
      one: śledzący
      few: śledzących
      many: śledzących
      other: obserwujących
    following: Obserwowanych
    instance_actor_flash: To konto jest wirtualnym profilem używanym do reprezentowania samego serwera, a nie żadnego indywidualnego użytkownika. Jest ono stosowane do celów federacji i nie powinien być zawieszany.
    last_active: ostatnio aktywny(-a)
    link_verified_on: Własność tego odnośnika została sprawdzona %{date}
    nothing_here: Niczego tu nie ma!
    pin_errors:
      following: Musisz obserwować osobę, którą chcesz polecać
    posts:
      one: wpis
      few: wpisy
      many: wpisów
      other: Wpisów
    posts_tab_heading: Wpisy
  admin:
    account_actions:
      action: Wykonaj działanie
      title: Wykonaj działanie moderacyjne na %{acct}
    account_moderation_notes:
      create: Pozostaw notatkę
      created_msg: Pomyślnie dodano notatkę moderacyjną!
      destroyed_msg: Pomyślnie usunięto notatkę moderacyjną!
    accounts:
      add_email_domain_block: Dodaj domenę e-mail na czarną listę
      approve: Przyjmij
      approved_msg: Pomyślnie zaakceptowano wniosek o rejestrację %{username}
      are_you_sure: Czy na pewno?
      avatar: Awatar
      by_domain: Domena
      change_email:
        changed_msg: Pomyślnie zmieniono adres e-mail!
        current_email: Obecny adres e-mail
        label: Zmień adres e-mail
        new_email: Nowy adres e-mail
        submit: Zmień adres e-mail
        title: Zmień adres e-mail dla %{username}
      change_role:
        changed_msg: Pomyślnie zmieniono rolę!
        label: Zmień rolę
        no_role: Brak roli
        title: Zmień rolę dla %{username}
      confirm: Potwierdź
      confirmed: Potwierdzono
      confirming: Potwierdzanie
      custom: Własne
      delete: Usuń dane
      deleted: Usunięto
      demote: Degraduj
      destroyed_msg: "Dane %{username} są teraz w kolejce do natychmiastowego usunięcia"
      disable: Dezaktywuj
      disable_sign_in_token_auth: Wyłącz uwierzytelnianie tokenu e-mail
      disable_two_factor_authentication: Wyłącz uwierzytelnianie dwuskładnikowe
      disabled: Dezaktywowano
      display_name: Wyświetlana nazwa
      domain: Domena
      edit: Edytuj
      email: Adres e-mail
      email_status: Stan e-maila
      enable: Aktywuj
      enable_sign_in_token_auth: Włącz uwierzytelnianie tokenu e-mail
      enabled: Aktywowano
      enabled_msg: Pomyślnie odblokowano konto %{username}
      followers: Obserwujący
      follows: Obserwowani
      header: Nagłówek
      inbox_url: Adres skrzynki
      invite_request_text: Powody rejestracji
      invited_by: Zaproszony(-a) przez
      ip: Adres IP
      joined: Dołączono
      location:
        all: Wszystkie
        local: Lokalne
        remote: Zdalne
        title: Położenie
      login_status: Stan logowania
      media_attachments: Załączniki multimedialne
      memorialize: Przełącz na „In Memoriam”
      memorialized: Upamiętniono
      memorialized_msg: Pomyślnie przełączono %{username} w konto in memoriam
      moderation:
        active: Aktywne
        all: Wszystkie
        disabled: Wyłączone
        pending: Oczekujące
        silenced: Ograniczone
        suspended: Zawieszone
        title: Moderacja
      moderation_notes: Notatki moderacyjne
      most_recent_activity: Najnowsza aktywność
      most_recent_ip: Ostatnie IP
      no_account_selected: Żadne konto nie zostało zmienione, bo żadne nie zostało wybrane
      no_limits_imposed: Nie nałożono ograniczeń
      no_role_assigned: Nie przypisano żadnej roli
      not_subscribed: Nie zasubskrybowano
      pending: Oczekuje na przegląd
      perform_full_suspension: Zawieś
      previous_strikes: Poprzednie ostrzeżenia
      previous_strikes_description_html:
        one: To konto ma <strong>jedno</strong> ostrzeżenie.
        few: To konto ma <strong>%{count}</strong> ostrzeżenia.
        many: To konto ma <strong>%{count}</strong> ostrzeżeń.
        other: To konto ma <strong>%{count}</strong> ostrzeżeń.
      promote: Podnieś uprawnienia
      protocol: Protokół
      public: Publiczne
      push_subscription_expires: Subskrypcja PuSH wygasa
      redownload: Odśwież profil
      redownloaded_msg: Pomyślnie odświeżono profil %{username} z miejsca pochodzenia
      reject: Odrzuć
      rejected_msg: Pomyślnie odrzucono wniosek o rejestrację %{username}
      remote_suspension_irreversible: Dane tego konta zostały nieodwracalnie usunięte.
      remote_suspension_reversible_hint_html: Konto zostało zawieszone na serwerze, a dane zostaną w pełni usunięte dnia %{date}. Do tego czasu zdalny serwer może przywrócić to konto bez żadnych konsekwencji. Jeśli chcesz natychmiast usunąć wszystkie dane konta, możesz to zrobić poniżej.
      remove_avatar: Usun awatar
      remove_header: Usuń nagłówek
      removed_avatar_msg: Pomyślnie usunięto awatar %{username}
      removed_header_msg: Pomyślnie usunięto obraz nagłówka %{username}
      resend_confirmation:
        already_confirmed: To konto zostało już potwierdzone
        send: Wyślij ponownie link potwierdzający
        success: Link potwierdzający został pomyślnie wysłany!
      reset: Resetuj
      reset_password: Resetuj hasło
      resubscribe: Ponów subskrypcję
      role: Rola
      search: Szukaj
      search_same_email_domain: Inni użytkownicy z tym samym e-mail w tej domenie
      search_same_ip: Inni użytkownicy z tym samym IP
      security: Bezpieczeństwo
      security_measures:
        only_password: Tylko hasło
        password_and_2fa: Hasło i 2FA
      sensitive: Wrażliwe
      sensitized: Oznaczono jako wrażliwe
      shared_inbox_url: Adres udostępnianej skrzynki
      show:
        created_reports: Zgłoszeń
        targeted_reports: Zgłoszenia dotyczące tego użytkownika
      silence: Wycisz
      silenced: Wyciszono
      statuses: Wpisy
      strikes: Poprzednie ostrzeżenia
      subscribe: Subskrybuj
      suspend: Zawieś
      suspended: Zawieszono
      suspension_irreversible: Dane tego konta zostały bezpowrotnie usunięte. Możesz cofnąć zawieszenie tego konta aby można było z niego ponownie korzystać, lecz nie przywróci to danych które poprzednio się na nim znajdowały.
      suspension_reversible_hint_html: Twoje konto zostało zawieszone, a dane zostaną całkowicie usunięte %{date}. Do tego czasu, konto może zostać przywrócone bez żadnych negatywnych skutków. Jeżeli chcesz natychmiastowo usunąć wszystkie dane, możesz zrobić to niżej.
      title: Konta
      unblock_email: Odblokuj adres e-mail
      unblocked_email_msg: Pomyślnie odblokowano adres e-mail %{username}
      unconfirmed_email: Niepotwierdzony adres e-mail
      undo_sensitized: Cofnij oznaczenie
      undo_silenced: Cofnij wyciszenie
      undo_suspension: Cofnij zawieszenie
      unsilenced_msg: Pomyślnie zwolniono z ograniczeń konto %{username}
      unsubscribe: Przestań subskrybować
      unsuspended_msg: Pomyślnie cofnięto zawieszenie konto %{username}
      username: Nazwa użytkownika
      view_domain: Zobacz podsumowanie domeny
      warn: Ostrzeż
      web: Sieć
      whitelisted: Na białej liście
    action_logs:
      action_types:
        approve_appeal: Zatwierdź odwołanie
        approve_user: Zatwierdź użytkownika
        assigned_to_self_report: Przypisz zgłoszenie
        change_email_user: Zmień adres e-mail użytkownika
        change_role_user: Zmień rolę użytkownika
        confirm_user: Potwierdź użytkownika
        create_account_warning: Utwórz ostrzeżenie
        create_announcement: Utwórz ogłoszenie
        create_canonical_email_block: Utwórz blokadę e-mail
        create_custom_emoji: Utwórz niestandardowe emoji
        create_domain_allow: Utwórz zezwolenie dla domeny
        create_domain_block: Utwórz blokadę domeny
        create_email_domain_block: Utwórz blokadę domeny e-mail
        create_ip_block: Utwórz regułę IP
        create_unavailable_domain: Utwórz niedostępną domenę
        create_user_role: Utwórz rolę
        demote_user: Zdegraduj użytkownika
        destroy_announcement: Usuń ogłoszenie
        destroy_canonical_email_block: Usuń blokadę e-mail
        destroy_custom_emoji: Usuń niestandardowe emoji
        destroy_domain_allow: Usuń zezwolenie dla domeny
        destroy_domain_block: Usuń blokadę domeny
        destroy_email_domain_block: Usuń blokadę domeny e-mail
        destroy_instance: Wyczyść domenę
        destroy_ip_block: Usuń regułę IP
        destroy_status: Usuń wpis
        destroy_unavailable_domain: Usuń niedostępną domenę
        destroy_user_role: Zlikwiduj rolę
        disable_2fa_user: Wyłącz 2FA
        disable_custom_emoji: Wyłącz niestandardowe emoji
        disable_sign_in_token_auth_user: Wyłącz uwierzytelnianie tokenu e-mail dla użytkownika
        disable_user: Wyłącz użytkownika
        enable_custom_emoji: Włącz niestandardowe emoji
        enable_sign_in_token_auth_user: Włącz uwierzytelnianie tokenu e-mail dla użytkownika
        enable_user: Włącz użytkownika
        memorialize_account: Upamiętnij konto
        promote_user: Podnieś uprawnienia
        reject_appeal: Odrzuć odwołanie
        reject_user: Odrzuć użytkownika
        remove_avatar_user: Usuń awatar
        reopen_report: Otwórz zgłoszenie ponownie
        resend_user: Wyślij ponownie e-mail potwierdzający
        reset_password_user: Resetuj hasło
        resolve_report: Rozwiąż zgłoszenie
        sensitive_account: Oznacz zawartość multimedialną swojego konta jako wrażliwą
        silence_account: Wycisz konto
        suspend_account: Zawieś konto
        unassigned_report: Cofnij przypisanie zgłoszenia
        unblock_email_account: Odblokuj adres e-mail
        unsensitive_account: Cofnij oznaczenie zawartości multimedialnej swojego konta jako wrażliwą
        unsilence_account: Cofnij wyciszenie konta
        unsuspend_account: Cofnij zawieszenie konta
        update_announcement: Aktualizuj ogłoszenie
        update_custom_emoji: Aktualizuj niestandardowe emoji
        update_domain_block: Zaktualizuj blokadę domeny
        update_ip_block: Aktualizuj regułę IP
        update_status: Aktualizuj wpis
        update_user_role: Aktualizuj rolę
      actions:
        approve_appeal_html: "%{name} zatwierdził(-a) odwołanie decyzji moderacyjnej od %{target}"
        approve_user_html: "%{name} zatwierdził rejestrację od %{target}"
        assigned_to_self_report_html: "%{name} przypisał(a) sobie zgłoszenie %{target}"
        change_email_user_html: "%{name} zmienił(a) adres e-mail użytkownika %{target}"
        change_role_user_html: "%{name} zmienił rolę %{target}"
        confirm_user_html: "%{name} potwierdził(a) adres e-mail użytkownika %{target}"
        create_account_warning_html: "%{name} wysłał(a) ostrzeżenie do %{target}"
        create_announcement_html: "%{name} utworzył(a) nowe ogłoszenie %{target}"
        create_canonical_email_block_html: "%{name} zablokował e-mail z hasłem %{target}"
        create_custom_emoji_html: "%{name} dodał(a) nowe emoji %{target}"
        create_domain_allow_html: "%{name} dodał(a) na białą listę domenę %{target}"
        create_domain_block_html: "%{name} zablokował(a) domenę %{target}"
        create_email_domain_block_html: "%{name} dodał(a) domenę e-mail %{target} na czarną listę"
        create_ip_block_html: "%{name} stworzył(a) regułę dla IP %{target}"
        create_unavailable_domain_html: "%{name} przestał(a) doręczać na domenę %{target}"
        create_user_role_html: "%{name} utworzył rolę %{target}"
        demote_user_html: "%{name} zdegradował(a) użytkownika %{target}"
        destroy_announcement_html: "%{name} usunął(-ęła) ogłoszenie %{target}"
        destroy_canonical_email_block_html: "%{name} odblokował(a) e-mail z hasłem %{target}"
        destroy_custom_emoji_html: "%{name} usunął emoji %{target}"
        destroy_domain_allow_html: "%{name} usunął(-ęła) domenę %{target} z białej listy"
        destroy_domain_block_html: "%{name} odblokował(a) domenę %{target}"
        destroy_email_domain_block_html: "%{name} usunął(-ęła) domenę e-mail %{target} z czarnej listy"
        destroy_instance_html: "%{name} usunął domenę %{target}"
        destroy_ip_block_html: "%{name} usunął(-ęła) regułę dla IP %{target}"
        destroy_status_html: "%{name} usunął(-ęła) wpis użytkownika %{target}"
        destroy_unavailable_domain_html: "%{name} wznowił(a) doręczanie do domeny %{target}"
        destroy_user_role_html: "%{name} usunął rolę %{target}"
        disable_2fa_user_html: "%{name} wyłączył(a) uwierzytelnianie dwuskładnikowe użytkownikowi %{target}"
        disable_custom_emoji_html: "%{name} wyłączył(a) emoji %{target}"
        disable_sign_in_token_auth_user_html: "%{name} wyłączył/a uwierzytelnianie tokenem e-mail dla %{target}"
        disable_user_html: "%{name} zablokował(a) możliwość logowania użytkownikowi %{target}"
        enable_custom_emoji_html: "%{name} włączył(a) emoji %{target}"
        enable_sign_in_token_auth_user_html: "%{name} włączył/a uwierzytelnianie tokenem e-mail dla %{target}"
        enable_user_html: "%{name} przywrócił(a) możliwość logowania użytkownikowi %{target}"
        memorialize_account_html: "%{name} nadał(a) kontu %{target} status in memoriam"
        promote_user_html: "%{name} podniósł(a) uprawnienia użytkownikowi %{target}"
        reject_appeal_html: "%{name} zatwierdził(-a) odwołanie decyzji moderacyjnej od %{target}"
        reject_user_html: "%{name} odrzucił rejestrację od %{target}"
        remove_avatar_user_html: "%{name} usunął(-ęła) awatar użytkownikowi %{target}"
        reopen_report_html: "%{name} otworzył(a) ponownie zgłoszenie %{target}"
        resend_user_html: "%{name} ponownie wysłał(a) e-mail z potwierdzeniem dla %{target}"
        reset_password_user_html: "%{name} resetuje hasło użytkownika %{target}"
        resolve_report_html: "%{name} rozwiązał(a) zgłoszenie %{target}"
        sensitive_account_html: "%{name} oznaczył(a) zawartość multimedialną %{target} jako wrażliwą"
        silence_account_html: "%{name} wyciszył(a) konto %{target}"
        suspend_account_html: "Zawieszono konto %{target} przez %{name}"
        unassigned_report_html: "%{name} cofnął(-ęła) przypisanie zgłoszenia %{target}"
        unblock_email_account_html: "%{name} odblokował adres e-mail %{target}"
        unsensitive_account_html: "%{name} cofnął(-ęła) oznaczenie zawartości multimedialnej %{target} jako wrażliwą"
        unsilence_account_html: "%{name} cofnął(-ęła) wyciszenie konta %{target}"
        unsuspend_account_html: "%{name} cofnął(-ęła) zawieszenie konta %{target}"
        update_announcement_html: "Zaktualizowane ogłoszenie %{target} przez %{name}"
        update_custom_emoji_html: "Zaktualizowane emoji %{target} przez %{name}"
        update_domain_block_html: "Zaktualizowano blokadę domeny dla %{target} przez %{name}"
        update_ip_block_html: "%{name} stworzył(a) regułę dla IP %{target}"
        update_status_html: "%{name} zaktualizował(a) wpis użytkownika %{target}"
        update_user_role_html: "%{name} zmienił rolę %{target}"
      deleted_account: usunięte konto
      empty: Nie znaleziono aktywności w dzienniku.
      filter_by_action: Filtruj według działania
      filter_by_user: Filtruj według użytkownika
      title: Dziennik działań administracyjnych
    announcements:
      destroyed_msg: Pomyślnie usunięto ogłoszenie!
      edit:
        title: Edytuj ogłoszenie
      empty: Nie znaleziono ogłoszeń.
      live: Na żywo
      new:
        create: Utwórz ogłoszenie
        title: Nowe ogłoszenie
      publish: Opublikuj
      published_msg: Pomyślnie opublikowano ogłoszenie!
      scheduled_for: Zaplanowano na %{time}
      scheduled_msg: Zaplanowano publikację ogłoszenia!
      title: Ogłoszenia
      unpublish: Cofnij publikację
      unpublished_msg: Pomyślnie wycofano publikację ogłoszenia!
      updated_msg: Pomyślnie zaktualizowano ogłoszenie!
    critical_update_pending: Czeka krytyczna aktualizacja
    custom_emojis:
      assign_category: Ustaw kategorię
      by_domain: Domeny
      copied_msg: Pomyślnie utworzono lokalną kopię emoji
      copy: Kopiuj
      copy_failed_msg: Nie udało się utworzyć lokalnej kopii emoji
      create_new_category: Stwórz nową kategorię
      created_msg: Pomyślnie utworzono emoji!
      delete: Usuń
      destroyed_msg: Pomyślnie usunięto emoji!
      disable: Wyłącz
      disabled: Wyłączone
      disabled_msg: Pomyślnie wyłączono emoji
      emoji: Emotikona
      enable: Włącz
      enabled: Włączone
      enabled_msg: Pomyślnie przywrócono emoji
      image_hint: PNG lub GIF do %{size}
      list: Dodaj do listy
      listed: Widoczne
      new:
        title: Dodaj nowe niestandardowe emoji
      no_emoji_selected: Żadne emoji nie zostały zmienione, ponieważ żadnych nie wybrano
      not_permitted: Nie masz uprawnień do wykonania tego działania
      overwrite: Zastąp
      shortcode: Krótki kod
      shortcode_hint: Co najmniej 2 znaki, tylko znaki alfanumeryczne i podkreślniki
      title: Niestandardowe emoji
      uncategorized: Bez kategorii
      unlist: Usuń z listy
      unlisted: Niewidoczne
      update_failed_msg: Nie udało się zaktualizować emoji
      updated_msg: Pomyślnie zaktualizowano emoji!
      upload: Dodaj
    dashboard:
      active_users: aktywni użytkownicy
      interactions: interakcje
      media_storage: Przechowywanie mediów
      new_users: nowi użytkownicy
      opened_reports: otwarte zgłoszenia
      pending_appeals_html:
        one: "<strong>%{count}</strong> oczekujących odwołań"
        few: "<strong>%{count}</strong> oczekujące odwołania"
        many: "<strong>%{count}</strong> oczekujących odwołań"
        other: "<strong>%{count}</strong> oczekujących odwołań"
      pending_reports_html:
        one: "<strong>%{count}</strong> oczekujące zgłoszenie"
        few: "<strong>%{count}</strong> oczekujące raporty"
        many: "<strong>%{count}</strong> oczekujących raportów"
        other: "<strong>%{count}</strong> oczekujących raportów"
      pending_tags_html:
        one: "<strong>%{count}</strong> oczekujący hashtag"
        few: "<strong>%{count}</strong> oczekujące hashtagi"
        many: "<strong>%{count}</strong> oczekujących hashtagów"
        other: "<strong>%{count}</strong> oczekujących hashtagów"
      pending_users_html:
        one: "<strong>%{count}</strong> oczekujący użytkownik"
        few: "<strong>%{count}</strong> oczekujących użytkowników"
        many: "<strong>%{count}</strong> oczekujących użytkowników"
        other: "<strong>%{count}</strong> oczekujących użytkowników"
      resolved_reports: zamkniętych zgłoszeń
      software: Oprogramowanie
      sources: Źródła rejestracji
      space: Używana powierzchnia
      title: Panel administracyjny
      top_languages: Najbardziej aktywne języki
      top_servers: Najbardziej aktywne serwery
      website: Strona
    disputes:
      appeals:
        empty: Nie znaleziono odwołań.
        title: Odwołania
    domain_allows:
      add_new: Zatwierdź domenę
      created_msg: Domena dodana do białej listy
      destroyed_msg: Domena usunięta z białej listy
      export: Eksportuj
      import: Importuj
      undo: Usuń z białej listy
    domain_blocks:
      add_new: Dodaj nową
      confirm_suspension:
        cancel: Anuluj
        confirm: Zawieś
        permanent_action: Cofnięcie zawieszenia nie przywróci żadnych danych ani związków.
        preamble_html: Zamierzasz zawiesić <strong>%{domain}</strong> wraz z subdomenami.
        remove_all_data: Usunie to wszystkie treści, media, i dane profilów kont tej domeny z twojego serwera.
        stop_communication: Twój serwer przestanie komunikować się z tymi serwerami.
        title: Potwierdź blokadę domeny %{domain}
        undo_relationships: To usunie wszystkie związki obserwowania między kontami na tych serwerach i twoim.
      created_msg: Blokada domen jest przetwarzana
      destroyed_msg: Blokada domeny nie może zostać odwrócona
      domain: Domena
      edit: Edytuj blokadę domeny
      existing_domain_block: Już nałożyłeś surowsze limity na %{name}.
      existing_domain_block_html: Już narzuciłeś bardziej rygorystyczne limity na %{name}, musisz najpierw <a href="%{unblock_url}">je odblokować</a>.
      export: Eksportuj
      import: Importuj
      new:
        create: Utwórz blokadę
        hint: Blokada domen nie zabroni tworzenia wpisów kont w bazie danych, ale pozwoli na automatyczną moderację kont do nich należących.
        severity:
          desc_html: "<strong>Wyciszenie</strong> uczyni wpisy użytkowników z tej domeny widoczne tylko dla osób, które go obserwują. <strong>Zawieszenie</strong> spowoduje usunięcie całej zawartości dodanej przez użytkownika. Użyj <strong>Żadne</strong>, jeżeli chcesz jedynie odrzucać zawartość multimedialną."
          noop: Nic nie rób
          silence: Limit
          suspend: Zawieś
        title: Nowa blokada domen
      no_domain_block_selected: Nie zmieniono żadnych bloków domen, gdyż żadna nie została wybrana
      not_permitted: Nie możesz wykonać tej czynności
      obfuscate: Ukryj nazwę domeny
      obfuscate_hint: Częściowo ukryj nazwę domeny na liście, gdy reklamowanie listy limitów domen jest włączone
      private_comment: Prywatny komentarz
      private_comment_hint: Komentarz na temat ograniczeń dla tej domeny do wewnętrznej informacji dla moderatorów.
      public_comment: Publiczny komentarz
      public_comment_hint: Komentarz dotyczący tego ograniczenia domeny widoczny publicznie, jeżeli wyświetlanie listy ograniczonych domen jest włączone.
      reject_media: Odrzucaj pliki multimedialne
      reject_media_hint: Usuwa przechowywane lokalnie pliki multimedialne i nie pozwala na ich pobieranie. Nieprzydatne przy zawieszeniu
      reject_reports: Odrzucaj zgłoszenia
      reject_reports_hint: Zgłoszenia z tej instancji będą ignorowane. Nieprzydatne przy zawieszeniu
      undo: Cofnij
      view: Zobacz blokadę domeny
    email_domain_blocks:
      add_new: Dodaj nową
      attempts_over_week:
        one: "%{count} próba w ciągu ostatniego tygodnia"
        few: "%{count} próby w ciągu ostatniego tygodnia"
        many: "%{count} prób w ciągu ostatniego tygodnia"
        other: "%{count} prób w ciągu ostatniego tygodnia"
      created_msg: Pomyślnie utworzono blokadę domeny e-mail
      delete: Usuń
      dns:
        types:
          mx: Rekord MX
      domain: Domena
      new:
        create: Utwórz blokadę
        resolve: Rozwiąż domenę
        title: Nowa blokada domeny e-mail
      no_email_domain_block_selected: Żadne blokady domeny e-mail nie zostały zmienione, ponieważ żadne z nich nie zostały wybrane
      not_permitted: Brak uprawnień
      resolved_dns_records_hint_html: Nazwa domeny rozwiązuje się do następujących domen MX, które są ostatecznie odpowiedzialne za przyjmowanie wiadomości e-mail. Blokowanie domeny MX spowoduje zablokowanie rejestracji z dowolnego adresu e-mail, który używa tej samej domeny MX, nawet jeśli widoczna nazwa domeny jest inna. <strong>Uważaj, aby nie blokować głównych dostawców poczty elektronicznej.</strong>
      resolved_through_html: Rozwiązano przez %{domain}
      title: Blokowanie domen e-mail
    export_domain_allows:
      new:
        title: Zaimportuj zezwolenia domen
      no_file: Nie wybrano pliku
    export_domain_blocks:
      import:
        description_html: Zamierzasz zaimportować listę zablokowanych domen. Przejrzyj uważnie tę listę, zwłaszcza jeśli sam jej nie utworzyłeś.
        existing_relationships_warning: Istniejące połączenia obserwujących
        private_comment_description_html: 'Żebyś wiedział(a) skąd pochodzą zaimportowane bloki, zostaną one utworzone z następującym prywatnym komentarzem: <q>%{comment}</q>'
        private_comment_template: Zaimportowano z %{source} dnia %{date}
        title: Importuj zablokowane domeny
      invalid_domain_block: 'Jeden lub więcej blokujących domen zostało pominiętych z powodu następującego błędu(ów): %{error}'
      new:
        title: Importuj zablokowane domeny
      no_file: Nie wybrano pliku
    follow_recommendations:
      description_html: "<strong>Polecane obserwacje pomagają nowym użytkownikom szybko odnaleźć interesujące treści</strong>. Jeżeli użytkownik nie wchodził w interakcje z innymi wystarczająco często, aby powstały spersonalizowane rekomendacje, polecane są te konta. Są one obliczane każdego dnia na podstawie kombinacji kont o największej liczbie niedawnej aktywności i największej liczbie lokalnych obserwatorów dla danego języka."
      language: Dla języka
      status: Stan
      suppress: Usuń polecenie obserwacji
      suppressed: Usunięto
      title: Polecane konta
      unsuppress: Przywróć polecenie obserwacji konta
    instances:
      availability:
        description_html:
          one: Jeśli dostarczenie do domeny nie powiedzie się <strong>%{count} dzień</strong> bez powodzenia, nie zostaną podjęte dalsze próby dostawy, chyba że otrzymano dostawę <em>od</em> domeny.
          few: Jeśli dostarczenie do domeny nie powiedzie się <strong>%{count} dni</strong> bez powodzenia, nie zostaną podjęte dalsze próby dostawy, chyba że otrzymano dostawę <em>od</em> domeny.
          many: Jeśli dostarczenie do domeny nie powiedzie się <strong>%{count} dni</strong> bez powodzenia, nie zostaną podjęte dalsze próby dostawy, chyba że otrzymano dostawę <em>od</em> domeny.
          other: Jeśli dostarczenie do domeny nie powiedzie się <strong>%{count} dni</strong> bez powodzenia, nie zostaną podjęte dalsze próby dostawy, chyba że otrzymano dostawę <em>od</em> domeny.
        failure_threshold_reached: Próg niepowodzenia osiągnięty dnia %{date}.
        failures_recorded:
          one: Nieudane próby %{count} dnia.
          few: Nieudane próby w %{count} różnych dniach.
          many: Nieudane próby w %{count} różnych dniach.
          other: Nieudane próby w %{count} różnych dniach.
        no_failures_recorded: Brak błędów w rejestrze.
        title: Dostępność
        warning: Ostatnia próba połączenia z tym serwerem zakończyła się niepowodzeniem
      back_to_all: Wszystkie
      back_to_limited: Ograniczone
      back_to_warning: Ostrzeżenie
      by_domain: Domena
      confirm_purge: Czy na pewno chcesz trwale usunąć dane z tej domeny?
      content_policies:
        comment: Wewnętrzna notatka
        description_html: Możesz zdefiniować zasady treści, które zostaną zastosowane do wszystkich kont z tej domeny i jej subdomen.
        limited_federation_mode_description_html: Możesz wybrać, czy zezwolić na federację z tą domeną.
        policies:
          reject_media: Odrzucaj media
          reject_reports: Odrzucaj zgłoszenia
          silence: Ogranicz
          suspend: Zawieś
        policy: Polityka
        reason: Powód publiczny
        title: Polityki zawartości
      dashboard:
        instance_accounts_dimension: Najczęściej obserwowane konta
        instance_accounts_measure: przechowywane konta
        instance_followers_measure: nasi obserwujący tam
        instance_follows_measure: ich obserwujący tutaj
        instance_languages_dimension: Najpopularniejsze języki
        instance_media_attachments_measure: przechowywane załączniki multimedialne
        instance_reports_measure: zgłoszenia dotyczące ich
        instance_statuses_measure: przechowywane wpisy
      delivery:
        all: Wszystkie
        clear: Wyczyść błędy w doręczaniu
        failing: Niepowodzenie
        restart: Uruchom ponownie doręczenie
        stop: Zatrzymaj doręczanie
        unavailable: Niedostępne
      delivery_available: Doręczanie jest dostępne
      delivery_error_days: Dni błędów doręczenia
      delivery_error_hint: Jeżeli doręczanie nie będzie możliwe przez %{count} dni, zostanie automatycznie oznaczona jako nie do doręczania.
      destroyed_msg: Dane z %{domain} są teraz w kolejce do bezpośredniego usunięcia.
      empty: Nie znaleziono domen.
      known_accounts:
        one: "%{count} znane konto"
        few: "%{count} znane konta"
        many: "%{count} znanych kont"
        other: "%{count} znane konta"
      moderation:
        all: Wszystkie
        limited: Ograniczone
        title: Moderacja
      private_comment: Prywatny komentarz
      public_comment: Publiczny komentarz
      purge: Wyczyść
      purge_description_html: Jeśli uważasz, że ta domena została zamknięta na dobre, możesz usunąć wszystkie rejestry konta i powiązane dane z tej domeny z pamięci. Proces ten może chwilę potrwać.
      title: Znane instancje
      total_blocked_by_us: Zablokowane przez nas
      total_followed_by_them: Obserwowani przez nich
      total_followed_by_us: Obserwowani przez nas
      total_reported: Zgłoszenia dotyczące ich
      total_storage: Załączniki multimedialne
      totals_time_period_hint_html: Poniższe sumy zawierają dane od początku serwera.
    invites:
      deactivate_all: Unieważnij wszystkie
      filter:
        all: Wszystkie
        available: Dostępne
        expired: Wygasłe
        title: Filtruj
      title: Zaproszenia
    ip_blocks:
      add_new: Stwórz regułę
      created_msg: Pomyślnie dodano nową regułę IP
      delete: Usuń
      expires_in:
        '1209600': 2 tygodnie
        '15778476': 6 miesięcy
        '2629746': 1 miesiąc
        '31556952': 1 rok
        '86400': 1 dzień
        '94670856': 3 lata
      new:
        title: Utwórz nową regułę IP
      no_ip_block_selected: Żadna reguła nie została zmieniona, ponieważ żadna nie została wybrana
      title: Reguły adresów IP
    relationships:
      title: "Relacje %{acct}"
    relays:
      add_new: Dodaj nowy
      delete: Usuń
      description_html: <strong>Przekaźnik federacji</strong> jest pośredniczącym serwerem wymieniającym duże ilości publicznych wpisów pomiędzy serwerami które subskrybują je i publikują na nich. <strong>Pomaga to małym i średnim instancją poznawać nową zawartość z Fediwersum</strong>, co w innym przypadku wymagałoby od użytkowników ręcznej obserwacji osób z innych serwerów.
      disable: Wyłącz
      disabled: Wyłączony
      enable: Włącz
      enable_hint: Jeżeli włączone, Twój serwer zasubskrybuje wszystkie publiczne wpisy z tego przekaźnika i zacznie wysyłać tam publiczne wpisy z tego serwera.
      enabled: Włączony
      inbox_url: Adres przekaźnika
      pending: Oczekiwanie na przyjęcie przez przekaźnik
      save_and_enable: Zapisz i aktywuj
      setup: Skonfiguruj połączenie z przekaźnikiem
      signatures_not_enabled: Przekaźniki nie będą funkcjonować poprawnie kiedy tryb bezpieczeństwa lub białej listy są włączone
      status: Stan
      title: Przekaźniki
    report_notes:
      created_msg: Pomyslnie utworzono notatkę moderacyjną.
      destroyed_msg: Pomyślnie usunięto notatkę moderacyjną.
    reports:
      account:
        notes:
          one: "%{count} notatka"
          few: "%{count} notatki"
          many: "%{count} notatek"
          other: "%{count} notatki"
      action_log: Dziennik zdarzeń
      action_taken_by: Działanie podjęte przez
      actions:
        delete_description_html: Zgłoszone posty zostaną usunięte, a zdarzenie zostanie zapisane, aby pomóc w eskalacji przyszłych wykroczeń na tym samym koncie.
        mark_as_sensitive_description_html: Media w zgłaszanych postach zostaną oznaczone jako wrażliwe, a ostrzeżenie zostanie nagrane, aby pomóc w eskalacji przyszłych przewinień na tym samym koncie.
        other_description_html: Zobacz więcej opcji do kontrolowania zachowania konta i dostosuj komunikację do zgłoszonego konta.
        resolve_description_html: Nie zostaną podjęte żadne działania przeciwko zgłoszonemu sprawozdaniu, zdarzenie nie zostanie zarejestrowane, a zgłoszenie zostanie zamknięte.
        silence_description_html: Konto będzie widoczne tylko dla tych, którzy go już obserwują lub przeglądają ręcznie, poważnie ograniczając jego zasięg. Zawsze można cofnąć. Zamyka wszelkie zgłoszenia dotyczące tego konta.
        suspend_description_html: Konto i cała jego zawartość będą niedostępne i ostatecznie usunięte, a interakcja z nim będzie niemożliwa. Możliwość odwrócenia w ciągu 30 dni. Zamyka wszelkie zgłoszenia dotyczące tego konta.
      actions_description_html: Zdecyduj, jakie działania należy podjąć, aby rozstrzygnąć niniejsze zgłoszenie. Jeśli podejmiesz działania karne przeciwko zgłoszonemu kontowi, zostanie do nich wysłane powiadomienie e-mail, chyba że wybrano kategorię <strong>Spam</strong>.
      actions_description_remote_html: Zdecyduj, jakie działanie należy podjąć, aby rozwiązać to zgłoszenie. Będzie to miało wpływ jedynie na sposób, w jaki <strong>Twój</strong> serwer komunikuje się z tym kontem zdalnym i obsługuje jego zawartość.
      add_to_report: Dodaj więcej do zgłoszenia
      are_you_sure: Czy na pewno?
      assign_to_self: Przypisz do siebie
      assigned: Przypisany moderator
      by_target_domain: Domena zgłaszanego konta
      cancel: Anuluj
      category: Kategoria
      category_description_html: Powód, dla którego to konto i/lub zawartość zostały zgłoszone, będzie cytowany w komunikacji ze zgłoszonym kontem
      comment:
        none: Brak
      comment_description_html: 'Aby dostarczyć więcej informacji, %{name} napisał:'
      confirm: Potwierdź
      confirm_action: Potwierdzenie działań moderacyjnych wobec @%{acct}
      created_at: Zgłoszono
      delete_and_resolve: Usuń posty
      forwarded: Przekazano
      forwarded_to: Przekazano do %{domain}
      mark_as_resolved: Oznacz jako rozwiązane
      mark_as_sensitive: Oznacz jako wrażliwe
      mark_as_unresolved: Oznacz jako nierozwiązane
      no_one_assigned: Nikt
      notes:
        create: Utwórz notatkę
        create_and_resolve: Rozwiąż i pozostaw notatkę
        create_and_unresolve: Cofnij rozwiązanie i pozostaw notatkę
        delete: Usuń
        placeholder: Opisz wykonane akcje i inne szczegóły dotyczące tego zgłoszenia…
        title: Notatki
      notes_description_html: Przeglądaj i zostaw notatki innym moderatorom i sobie samemu
      processed_msg: 'Zgłoszenie #%{id} zostało pomyślnie przetworzone'
      quick_actions_description_html: 'Wykonaj szybkie działanie lub przewiń w dół, aby zobaczyć zgłoszoną zawartość:'
      remote_user_placeholder: zdalny użytkownik z %{instance}
      reopen: Otwórz ponownie
      report: 'Zgłoszenie #%{id}'
      reported_account: Zgłoszone konto
      reported_by: Zgłaszający
      resolved: Rozwiązane
      resolved_msg: Pomyślnie rozwiązano zgłoszenie.
      skip_to_actions: Przejdź do akcji
      status: Stan
      statuses: Zgłoszona treść
      statuses_description_html: Obraźliwe treści będą cytowane w komunikacji ze zgłoszonym kontem
      summary:
        action_preambles:
          delete_html: 'Zamierzasz <strong>usunąć</strong> niektóre posty <strong>@%{acct}</strong>. To spowoduje:'
          mark_as_sensitive_html: 'Zamierzasz <strong>oznaczyć</strong> niektóre posty <strong>@%{acct}</strong> jako <strong>wrażliwe</strong>. To spowoduje:'
          silence_html: 'Zamierzasz <strong>ograniczyć</strong> konto <strong>@%{acct}</strong>. To spowoduje:'
          suspend_html: 'Zamierzasz <strong>zawiesić</strong> konto <strong>@%{acct}</strong>. To spowoduje:'
        actions:
          delete_html: Usuń zgłoszone posty
          mark_as_sensitive_html: Oznacz obraźliwe media postów jako wrażliwe
          silence_html: Znacząco ogranicz zasięg <strong>@%{acct}</strong>, aby ich profil i zawartość były widoczne tylko dla osób, które je już obserwują lub ręcznie wyszukują jego profil
          suspend_html: Zawieś <strong>@%{acct}</strong>, co sprawia, że ich profil i zawartość są niedostępne i niemożliwe do interakcji z
        close_report: 'Oznacz zgłoszenie #%{id} jako rozwiązane'
        close_reports_html: Oznacz <strong>wszystkie</strong> zgłoszenia dotyczące <strong>@%{acct}</strong> jako rozwiązane
        delete_data_html: Usuń profil i zawartość <strong>@%{acct}</strong> za 30 dni, chyba że w tym czasie zostanie zawieszony
        preview_preamble_html: "<strong>@%{acct}</strong> otrzyma ostrzeżenie o następującej treści:"
        record_strike_html: Zarejestruj ostrzeżenie przeciwko <strong>@%{acct}</strong>, aby ułatwić sobie eskalację w przypadku przyszłych naruszeń z tego konta
        send_email_html: Wyślij do <strong>@%{acct}</strong> wiadomość e-mail z ostrzeżeniem
        warning_placeholder: Opcjonalne dodatkowe uzasadnienie działania moderacyjnego.
      target_origin: Pochodzenie zgłaszanego konta
      title: Zgłoszenia
      unassign: Cofnij przypisanie
      unknown_action_msg: 'Nieznane działanie: %{action}'
      unresolved: Nierozwiązane
      updated_at: Zaktualizowano
      view_profile: Wyświetl profil
    roles:
      add_new: Dodaj rolę
      assigned_users:
        one: "%{count} użytkownik"
        few: "%{count} użytkowników"
        many: "%{count} użytkowników"
        other: "%{count} użytkowników"
      categories:
        administration: Administracja
        devops: DevOps
        invites: Zaproszenia
        moderation: Moderacja
        special: Specjalne
      delete: Usuń
      description_html: Za pomocą <strong>ról użytkowników</strong>możesz dostosowywać funkcje i obszary Mastodon, do których użytkownicy mogą uzyskać dostęp.
      edit: Edytuj rolę '%{name}'
      everyone: Domyślnie uprawnienia
      everyone_full_description_html: To jest <strong>rola podstawowa</strong> wpływająca na <strong>wszystkich użytkowników</strong>, nawet tych, którzy nie mają przypisanej roli. Wszystkie inne role dziedziczą z niej uprawnienia.
      permissions_count:
        one: "%{count} uprawnienie"
        few: "%{count} uprawnień"
        many: "%{count} uprawnień"
        other: "%{count} uprawnień"
      privileges:
        administrator: Administrator
        administrator_description: Użytkownicy z tym uprawnieniem omijają każde uprawnienie
        delete_user_data: Usuń dane użytkownika
        delete_user_data_description: Pozwala użytkownikom na bezzwłoczne usuwanie danych innych użytkowników
        invite_users: Zaproś użytkowników
        invite_users_description: Pozwala użytkownikom zapraszać nowych ludzi na serwer
        manage_announcements: Zarządzaj ogłoszeniami
        manage_announcements_description: Pozwala użytkownikom zarządzać ogłoszeniami na serwerze
        manage_appeals: Zarządzaj odwołaniami
        manage_appeals_description: Pozwala użytkownikom przeglądać odwołania od działań moderacyjnych
        manage_blocks: Zarządzaj blokami
        manage_blocks_description: Pozwala użytkownikom na blokowanie dostawców poczty elektronicznej i adresów IP
        manage_custom_emojis: Zarządzaj niestandardowymi emoji
        manage_custom_emojis_description: Pozwala użytkownikom zarządzać niestandardowymi emoji na serwerze
        manage_federation: Zarządzaj federacją
        manage_federation_description: Pozwala użytkownikom na blokowanie lub zezwalanie federacji z innymi domenami i kontrolowanie doręczania
        manage_invites: Zarządzaj zaproszeniami
        manage_invites_description: Pozwala użytkownikom przeglądać i dezaktywować linki z zaproszeniami
        manage_reports: Zarządzaj zgłoszeniami
        manage_reports_description: Pozwala użytkownikom przeglądać zgłoszenia i wykonywać przeciwko nim działania moderacyjne
        manage_roles: Zarządzaj rolami
        manage_roles_description: Pozwala użytkownikom zarządzać rolami i przypisywać role poniżej ich własnych
        manage_rules: Zarządzaj regułami
        manage_rules_description: Pozwala użytkownikom na zmianę reguł serwera
        manage_settings: Zarządzaj ustawieniami
        manage_settings_description: Pozwala użytkownikom na zmianę ustawień witryny
        manage_taxonomies: Zarządzaj taksonomiami
        manage_taxonomies_description: Pozwala użytkownikom przeglądać najpopularniejsze treści i aktualizować ustawienia hasztagów
        manage_user_access: Zarządzaj dostępem użytkownika
        manage_user_access_description: Pozwala użytkownikom na wyłączenie uwierzytelniania dwuskładnikowego innych użytkowników, zmianę adresu e-mail i zresetowanie hasła
        manage_users: Zarządzanie użytkownikami
        manage_users_description: Pozwala użytkownikom na oglądanie szczegółów innych użytkowników i wykonywanie na ich kontach działań moderacyjnych
        manage_webhooks: Zarządzanie webhookami
        manage_webhooks_description: Pozwala użytkownikom na konfigurację webhooków dla wydarzeń administracyjnych
        view_audit_log: Wyświetl dziennik zdarzeń
        view_audit_log_description: Pozwala użytkownikom zobaczyć historię działań administracyjnych na serwerze
        view_dashboard: Wyświetl panel
        view_dashboard_description: Pozwala użytkownikom na dostęp do panelu i różnych metryk
        view_devops: DevOps
        view_devops_description: Pozwala użytkownikom na dostęp do paneli Sidekiq i pgHero
      title: Role
    rules:
      add_new: Dodaj zasadę
      delete: Usuń
      description_html: Chociaż większość twierdzi, że przeczytała i zgadza się z warunkami korzystania z usługi, zwykle ludzie nie czytają ich, dopóki nie pojawi się problem. <strong>Ułatw użytkownikom szybkie przejrzenie zasad serwera, umieszczając je na prostej liście punktowanej.</strong> Postaraj się, aby poszczególne zasady były krótkie i proste, ale staraj się też nie dzielić ich na wiele oddzielnych elementów.
      edit: Edytuj zasadę
      empty: Jeszcze nie zdefiniowano zasad serwera.
      title: Regulamin serwera
    settings:
      about:
        manage_rules: Zarządzaj regułami serwera
        preamble: Podaj szczegółowe informacje na temat sposobu działania, moderacji i finansowania serwera.
        rules_hint: Istnieje dedykowany obszar dla reguł, których twoi użytkownicy mają przestrzegać.
        title: O...
      appearance:
        preamble: Dostosuj interfejs www Mastodon.
        title: Wygląd
      branding:
        preamble: Marka Twojego serwera odróżnia go od innych serwerów w sieci. Informacje te mogą być wyświetlane w różnych środowiskach, takich jak interfejs internetowy Mastodon, aplikacje natywne, w podglądzie linków na innych stronach internetowych i w aplikacjach do wysyłania wiadomości itd. Z tego względu najlepiej zachować jasną, krótką i zwięzłą informację.
        title: Marka
      captcha_enabled:
        desc_html: Wymaga użycia zewnętrznych skryptów hCaptcha, co może negatywnie wpływać na bezpieczeństwo i prywatność. <strong>Może również przyczynić się do znaczącego utrudnienia procesu rejestracji niektórym, np. niepełnosprawnym, osobom.</strong> Dlatego sugeruje się używanie zaproszeń bądź ręcznie potwierdzanie kont.
        title: W celu potwierdzenia ich kont wymagaj rozwiązania zadania CAPTCHA przez nowych użytkowników
      content_retention:
        preamble: Kontroluj, jak treści generowane przez użytkownika są przechowywane w Mastodon.
        title: Retencja treści
      default_noindex:
        desc_html: Wpłynie to na wszystkich użytkowników, którzy sami tego nie zmienili w swoich ustawieniach
        title: Domyślnie żądaj nieindeksowania użytkowników przez wyszukiwarki
      discovery:
        follow_recommendations: Polecane konta
        preamble: Prezentowanie interesujących treści ma kluczowe znaczenie dla nowych użytkowników, którzy mogą nie znać nikogo z Mastodona. Kontroluj, jak różne funkcje odkrywania działają na Twoim serwerze.
        profile_directory: Katalog profilów
        public_timelines: Publiczne osie czasu
        publish_discovered_servers: Opublikuj znane serwery
        publish_statistics: Publikuj statystyki
        title: Odkrywanie
        trends: Trendy
      domain_blocks:
        all: Każdemu
        disabled: Nikomu
        users: Zalogowanym lokalnym użytkownikom
      registrations:
        preamble: Kontroluj, kto może utworzyć konto na Twoim serwerze.
        title: Rejestracje
      registrations_mode:
        modes:
          approved: Przyjęcie jest wymagane do rejestracji
          none: Nikt nie może się zarejestrować
          open: Każdy może się zarejestrować
      security:
        authorized_fetch: Wymagaj uwierzytelnienia od sfederowanych serwerów
        authorized_fetch_hint: Wymaganie uwierzytelnienia ze sfederowanych serwerów pozwala na ściślejsze wymuszanie bloków z poziomu użytkowników i serwera, ale jest wolniejsze, redukuje zasięg odpowiedzi, i może być niekompatybilne z niektórymi sfederowanymi usługami. Nie chroni również publicznych kont i wpisów przed oddanymi użytkownikami.
        authorized_fetch_overridden_hint: Nie możesz zmienić tego ustawienia bo jest nadpisane przez zmienną środowiskową.
        federation_authentication: Wymuszanie uwierzytelnienia dla federacji
      title: Ustawienia serwera
    site_uploads:
      delete: Usuń przesłany plik
      destroyed_msg: Pomyślnie usunięto przesłany plik!
    software_updates:
      critical_update: Krytyczna — zaktualizuj szybko
      description: Zalecamy aktualizować instalacje Mastodona na bieżąco by korzystać z najnowszych poprawek i funkcji. Co więcej, czasami krytycznym jest aktualizować szybko by uniknąć problemów zw. z bezpieczeństwem. Z tego powodu, Mastodon co pół godziny sprawdza czy wydane zostały aktualizacje i powiadomi cię o tym zgodnie z twoimi ustawieniami powiadomień.
      documentation_link: Dowiedz się więcej
      release_notes: Informacje o wydaniu
      title: Dostępne aktualizacje
      type: Rodzaj
      types:
        major: Główne wydanie
        minor: Wydanie pomniejsze
        patch: Łatka — poprawki błędów i zmiany łatwe do zastosowania
      version: Wersja
    statuses:
      account: Autor
      application: Aplikacja
      back_to_account: Wróć na konto
      back_to_report: Wróć do strony zgłoszenia
      batch:
        remove_from_report: Usuń ze zgłoszenia
        report: Zgłoszenie
      deleted: Usunięto
      favourites: Ulubione
      history: Historia wersji
      in_reply_to: W odpowiedzi na
      language: Język
      media:
        title: Multimedia
      metadata: Metadane
      no_status_selected: Żaden wpis nie został zmieniony, bo żaden nie został wybrany
      open: Otwarty post
      original_status: Oryginalny post
      reblogs: Podbicia
      status_changed: Post zmieniony
      title: Wpisy konta
      trending: Popularne
      visibility: Widoczność
      with_media: Z zawartością multimedialną
    strikes:
      actions:
        delete_statuses: "%{name} usunął(-ęła) posty %{target}"
        disable: "%{name} zamroził(a) konto %{target}"
        mark_statuses_as_sensitive: "%{name} oznaczył/a wiadomości %{target} jako wrażliwe"
        none: "%{name} wysłał(a) ostrzeżenie do %{target}"
        sensitive: "%{name} oznaczył(-a) konto %{target} jako wrażliwe"
        silence: "%{name} ograniczył(-a) konto %{target}"
        suspend: "%{name} zawiesił(-a) konto %{target}"
      appeal_approved: Odwołanie
      appeal_pending: Odwołanie w toku
      appeal_rejected: Odwołanie odrzucone
    system_checks:
      database_schema_check:
        message_html: Istnieją oczekujące migracje bazy danych. Uruchom je, aby upewnić się, że aplikacja działa tak, jak powinna
      elasticsearch_health_red:
        message_html: 'Klaster Elasticseach jest chory (status: czerwony); szukanie jest niedostępne'
      elasticsearch_health_yellow:
        message_html: 'Klaster Elasticseach jest chory (status: żółty); możliwe, że chcesz zbadać tego powód'
      elasticsearch_index_mismatch:
        message_html: Mapa indeksu Elasticsearch jest przestarzała. Uruchom <code>tootctl search deploy --only=%{value}</code>
      elasticsearch_preset:
        action: Dokumentacja
        message_html: Twój klaster Elasticsearch ma więcej niż jeden node, ale Mastodon nie jest odpowiednio ustawiony by ich używać.
      elasticsearch_preset_single_node:
        action: Dokumentacja
        message_html: Twój klaster Elasticsearch ma tylko jeden node, więc <code>ES_PRESET</code> powinno mieć wartość <code>single_node_cluster</code>.
      elasticsearch_reset_chewy:
        message_html: Indeks główny Elasticsearch jest przestarzały przez zmianę ustawień. Uruchom <code>tootctl search deploy --reset-chewy</code> żeby go odświeżyć.
      elasticsearch_running_check:
        message_html: Nie można połączyć się z Elasticsearch. Sprawdź czy jest uruchomiony lub wyłącz wyszukiwanie pełnotekstowe
      elasticsearch_version_check:
        message_html: 'Niekompatybilna wersja Elasticsearch: %{value}'
        version_comparison: Elasticsearch w wersji %{running_version} jest uruchomiony, ale wymagana wersja to %{required_version}
      rules_check:
        action: Zarządzaj regułami serwera
        message_html: Nie zdefiniowano żadnych reguł serwera.
      sidekiq_process_check:
        message_html: Brak uruchomionego procesu Sidekiq dla kolejki(-ek) %{value}. Sprawdź konfigurację Sidekiq
      software_version_critical_check:
        action: Pokaż dostępne aktualizacje
        message_html: Dostępna krytyczna aktualizacja Mastodona, zaktualizuj jak tylko będzie to możliwe.
      software_version_patch_check:
        action: Pokaż dostępne aktualizacje
        message_html: Dostępna aktualizacja poprawkowa Mastodona.
      upload_check_privacy_error:
        action: Kliknij tutaj, aby dowiedzieć się więcej
        message_html: "<strong>Twój serwer internetowy jest nieprawidłowo skonfigurowany. Prywatność twoich użytkowników jest zagrożona.</strong>"
      upload_check_privacy_error_object_storage:
        action: Kliknij tutaj, aby dowiedzieć się więcej
        message_html: "<strong>Pamięć obiektu jest nieprawidłowa. Prywatność twoich użytkowników jest zagrożona.</strong>"
    tags:
      review: Stan przeglądu
      updated_msg: Pomyślnie uaktualniono ustawienia hashtagów
    title: Administracja
    trends:
      allow: Zezwól
      approved: Zaakceptowano
      disallow: Niedozwolone
      links:
        allow: Zezwól na link
        allow_provider: Zezwalaj na wydawcę
        description_html: Są to linki, które są obecnie często udostępniane przez konta, z których Twój serwer widzi posty. Może to pomóc Twoim użytkownikom dowiedzieć się, co dzieje się na świecie. Żadne linki nie są wyświetlane publicznie dopóki nie zaakceptujesz wydawcy. Możesz również zezwolić lub odrzucić indywidualne linki.
        disallow: Nie zezwalaj na link
        disallow_provider: Nie zezwalaj na wydawcę
        no_link_selected: Żadne linki nie zostały zmienione, ponieważ żadnych nie wybrano
        publishers:
          no_publisher_selected: Żadni publikujcy nie zostali zmienieni, ponieważ żadnych nie wybrano
        shared_by_over_week:
          one: Udostępnione przez jedną osobę w ciągu ostatniego tygodnia
          few: Udostępnione przez %{count} osoby w ciągu ostatniego tygodnia
          many: Udostępnione przez %{count} osób w ciągu ostatniego tygodnia
          other: Udostępnione przez %{count} osoby w ciągu ostatniego tygodnia
        title: Popularne linki
        usage_comparison: Udostępnione %{today} razy dzisiaj, w porównaniu z %{yesterday} wczoraj
      not_allowed_to_trend: Wyłączona widoczność w popularnych
      only_allowed: Tylko dozwolone
      pending_review: Oczekuje na przegląd
      preview_card_providers:
        allowed: Linki od tego wydawcy mogą podlegać trendom
        description_html: Są to domeny, z których linki są często udostępniane na Twoim serwerze. Linki nie będą się rozwijały publicznie, chyba że domena linku zostanie zatwierdzona. Twoja zgoda (lub odrzucenie) rozciąga się na subdomeny.
        rejected: Linki od tego wydawcy nie mogą podlegać trendom
        title: Wydawcy
      rejected: Odrzucono
      statuses:
        allow: Zezwól na post
        allow_account: Zezwól na autora
        description_html: Są to wpisy, o których Twój serwer wie i które są obecnie często udostępniane i dodawane do ulubionych. Może to pomóc nowym i powracającym użytkownikom znaleźć więcej osób do obserwacji. Żadne posty nie są wyświetlane publicznie, dopóki nie zatwierdzisz autora, a autor ustawi zezwolenie na wyświetlanie się w katalogu. Możesz również zezwolić lub odrzucić poszczególne posty.
        disallow: Nie zezwalaj na post
        disallow_account: Nie zezwalaj na autora
        no_status_selected: Żadne popularne wpisy nie zostały zmienione, ponieważ żadnych nie wybrano
        not_discoverable: Autor nie włączył opcji, by być wyświetlany w katalogu
        shared_by:
          one: Udostępnione lub dodane do ulubionych jednorazowo
          few: Udostępnione i dodane do ulubionych %{friendly_count} razy
          many: Udostępnione i dodane do ulubionych %{friendly_count} razy
          other: Udostępnione i dodane do ulubionych %{friendly_count} razy
        title: Popularne teraz
      tags:
        current_score: Bieżący wynik %{score}
        dashboard:
          tag_accounts_measure: unikalne zastosowania
          tag_languages_dimension: Najlepsze języki
          tag_servers_dimension: Najlepsze serwery
          tag_servers_measure: różne serwery
          tag_uses_measure: użyć łącznie
        description_html: To są hasztagi, które obecnie pojawiają się w wielu wpisach, które widzisz na serwerze. Może to pomóc Twoim użytkownikom dowiedzieć się, o czym obecnie ludzie najchętniej rozmawiają. Żadne hasztagi nie są wyświetlane publicznie, dopóki ich nie zaakceptujesz.
        listable: Można zasugerować
        no_tag_selected: Żadne tagi nie zostały zmienione, ponieważ żadnych nie wybrano
        not_listable: Nie można zasugerować
        not_trendable: Nie pojawia się pod trendami
        not_usable: Nie mogą zostać użyte
        peaked_on_and_decaying: Najwyżej %{date}, teraz idzie w dół
        title: Popularne hashtagi
        trendable: Może pojawić się pod trendami
        trending_rank: 'Popularne #%{rank}'
        usable: Może być użyty
        usage_comparison: Używane %{today} razy dzisiaj, w porównaniu z %{yesterday} wczoraj
        used_by_over_week:
          one: Użyte przez jedną osobę w ciągu ostatniego tygodnia
          few: Użyte przez %{count} osoby w ciągu ostatniego tygodnia
          many: Użyte przez %{count} osób w ciągu ostatniego tygodnia
          other: Użyte przez %{count} osób w ciągu ostatniego tygodnia
      title: Na czasie
      trending: Popularne
    warning_presets:
      add_new: Dodaj nowy
      delete: Usuń
      edit_preset: Edytuj szablon ostrzeżenia
      empty: Nie zdefiniowano jeszcze żadnych szablonów ostrzegawczych.
      title: Zarządzaj szablonami ostrzeżeń
    webhooks:
      add_new: Dodaj punkt końcowy
      delete: Usuń
      description_html: <strong>webhook</strong> umożliwia Mastodon dostarczanie <strong>powiadomień w czasie rzeczywistym</strong> o wybranych wydarzeniach do twojej aplikacji, aby mogła <strong>automatycznie wyzwalać reakcje</strong>.
      disable: Wyłącz
      disabled: Wyłączone
      edit: Edytuj punkt końcowy
      empty: Nie masz jeszcze skonfigurowanych żadnych webhooków do punktów końcowych.
      enable: Włącz
      enabled: Aktywne
      enabled_events:
        one: 1 włączone zdarzenie
        few: "%{count} włączone zdarzenia"
        many: "%{count} włączonych zdarzeń"
        other: "%{count} włączonych zdarzeń"
      events: Zdarzenia
      new: Nowy webhook
      rotate_secret: Odśwież klucz szyfrowania
      secret: Podpisywanie klucza szyfrowania
      status: Stan
      title: Webhooki
      webhook: Webhook
  admin_mailer:
    new_appeal:
      actions:
        delete_statuses: aby usunąć ich wpisy
        disable: aby zamrozić jego/jej konto
        mark_statuses_as_sensitive: aby oznaczyć swoje posty jako wrażliwe
        none: ostrzeżenie
        sensitive: aby oznaczyć konto jako wrażliwe
        silence: aby ograniczyć swoje konto
        suspend: aby zawiesić konto
      body: "%{target} odwołuje się od decyzji moderatora %{action_taken_by} z %{date}, czyli %{type}. Napisał:"
      next_steps: Możesz zaakceptować odwołanie o cofnięcie decyzji o moderacji lub je zignorować.
      subject: "%{username} odwołuje się od decyzji moderacyjnej na %{instance}"
    new_critical_software_updates:
      body: Zostały wydane nowe krytyczne wersje Mastodona, pewnie chcesz zaktualizować jak najszybciej!
      subject: Krytyczne aktualizacje Mastodona dostępne dla %{instance}!
    new_pending_account:
      body: Poniżej znajdują się szczegóły dotycząće nowego konta. Możesz przyjąć lub odrzucić to podanie.
      subject: Nowe konto czeka na przegląd na %{instance} (%{username})
    new_report:
      body: "Użytkownik %{reporter} zgłosił(a) %{target}"
      body_remote: Użytkownik instancji %{domain} zgłosił(a) %{target}
<<<<<<< HEAD
      subject: 'Nowe zgłoszenie na %{instance} (#%{id})'
=======
      subject: Nowe zgłoszenie na %{instance} (#%{id})
    new_software_updates:
      body: Zostały wydane nowe wersje Mastodona, pewnie chcesz zaktualizować!
      subject: Nowe wersje Mastodona dostępne dla %{instance}!
>>>>>>> ef8ca2fd
    new_trends:
      body: 'Następujące elementy potrzebują recenzji zanim będą mogły być wyświetlane publicznie:'
      new_trending_links:
        title: Popularne linki
      new_trending_statuses:
        title: Popularne teraz
      new_trending_tags:
        no_approved_tags: Obecnie nie ma żadnych zatwierdzonych popularnych hasztagów.
        requirements: 'Każdy z tych kandydatów może przekroczyć #%{rank} zatwierdzonych popularnych teraz hasztagów, który wynosi obecnie %{lowest_tag_name} z wynikiem %{lowest_tag_score}.'
        title: Popularne hasztagi
      subject: Nowe popularne do przeglądu na %{instance}
  aliases:
    add_new: Utwórz alias
    created_msg: Pomyślnie utworzono nowy alias. Możesz teraz rozpocząć przenoszenie ze starego konta.
    deleted_msg: Pomyślnie usunięto alias. Przenoszenie z tamtego konta na to nie będzie dłużej możliwe.
    empty: Nie masz żadnych aliasów.
    hint_html: Jeżeli chcesz przenieść się z innego konta na to, możesz utworzyć alias, który jest wymagany zanim zaczniesz przenoszenie obserwacji z poprzedniego konta na to. To działanie <strong>nie wyrządzi szkód i jest odwracalne</strong>. <strong>Migracja konta jest inicjowana ze starego konta</strong>.
    remove: Odłącz alias
  appearance:
    advanced_web_interface: Zaawansowany interfejs użytkownika
    advanced_web_interface_hint: 'Jeśli chcesz użyć pełną szerokość swojego ekranu, zaawansowany interfejs użytkownika pozwala Ci skonfigurować wiele różnych kolumn, by zobaczyć jak najwięcej informacji kiedy tylko chcesz. Strona główna, Powiadomienia, Globalna oś czasu, dowolna ilość list i hasztagów.'
    animations_and_accessibility: Animacje i dostępność
    confirmation_dialogs: Dialogi potwierdzenia
    discovery: Odkrywanie
    localization:
      body: Mastodon jest tłumaczony przez wolontariuszy.
      guide_link: https://pl.crowdin.com/project/mastodon
      guide_link_text: Każdy może wnieść swój wkład.
    sensitive_content: Wrażliwa zawartość
  application_mailer:
    notification_preferences: Zmień ustawienia e-maili
    salutation: "%{name},"
    settings: 'Zmień ustawienia powiadamiania: %{link}'
    unsubscribe: Anuluj subskrypcję
    view: 'Zobacz:'
    view_profile: Wyświetl profil
    view_status: Wyświetl wpis
  applications:
    created: Pomyślnie utworzono aplikację
    destroyed: Pomyślnie usunięto aplikację
    logout: Wyloguj się
    regenerate_token: Wygeneruj nowy token dostępu
    token_regenerated: Pomyślnie wygenerowano nowy token dostępu
    warning: Przechowuj te dane ostrożnie. Nie udostępniaj ich nikomu!
    your_token: Twój token dostępu
  auth:
    apply_for_account: Poproś o założenie konta
    captcha_confirmation:
      help_html: Jeżeli masz problemy z rozwiązywaniem zadań CAPTCHA, możemy pomóc ci po kontakcie z nami pod adresem %{email}.
      hint_html: Jeszcze jedno! Potrzebujemy potwierdzić twoje człowieczeństwo, żeby ograniczyć spam. Rozwiąż poniższą CAPTCHA-ę i naciśnij "Kontynuuj".
      title: Kontrola bezpieczeństwa
    confirmations:
      wrong_email_hint: Jeśli ten adres e-mail nie jest poprawny, możesz go zmienić w ustawieniach konta.
    delete_account: Usunięcie konta
    delete_account_html: Jeżeli chcesz usunąć konto, <a href="%{path}">przejdź tutaj</a>. Otrzymasz prośbę o potwierdzenie.
    description:
      prefix_invited_by_user: "@%{name} zaprasza Cię do dołączenia na ten serwer Mastodona!"
      prefix_sign_up: Zarejestruj się na Mastodon już dziś!
      suffix: Mając konto, możesz obserwować ludzi, publikować wpisy i wymieniać się wiadomościami z użytkownikami innych serwerów Mastodona i nie tylko!
    didnt_get_confirmation: Nie otrzymano linku potwierdzającego?
    dont_have_your_security_key: Nie masz klucza bezpieczeństwa?
    forgot_password: Nie pamiętasz hasła?
    invalid_reset_password_token: Token do resetowania hasła jest nieprawidłowy lub utracił ważność. Spróbuj uzyskać nowy.
    link_to_otp: Wprowadź kod dwustopniowego uwierzytelniania z telefonu lub użyj zapasowego kodu
    link_to_webauth: Użyj swojego urządzenia z kluczem bezpieczeństwa
    log_in_with: Zaloguj się za pomocą
    login: Zaloguj się
    logout: Wyloguj się
    migrate_account: Przenieś konto
    migrate_account_html: Jeżeli chcesz skonfigurować przekierowanie z obecnego konta na inne, możesz <a href="%{path}">zrobić to tutaj</a>.
    or_log_in_with: Lub zaloguj się z użyciem
    privacy_policy_agreement_html: Przeczytałem/am i akceptuję <a href="%{privacy_policy_path}" target="_blank">politykę prywatności</a>
    progress:
      confirm: Potwierdź e-mail
      details: Twoje dane
      review: Nasza opinia
      rules: Akceptuj zasady
    providers:
      cas: CAS
      saml: SAML
    register: Rejestracja
    registration_closed: "%{instance} nie przyjmuje nowych członków"
    resend_confirmation: Wyślij ponownie link potwierdzający
    reset_password: Zresetuj hasło
    rules:
      accept: Zaakceptuj
      back: Wróć
      invited_by: 'Możesz dołączyć do %{domain} dzięki zaproszeniu, które otrzymano od:'
      preamble: Są one ustawione i wymuszone przez moderatorów %{domain}.
      preamble_invited: Zanim przejdziesz dalej, rozważ zasady podstawowe ustalone przez moderatorów %{domain}.
      title: Kilka podstawowych zasad.
      title_invited: Otrzymano zaproszenie.
    security: Bezpieczeństwo
    set_new_password: Ustaw nowe hasło
    setup:
      email_below_hint_html: Sprawdź folder ze spamem lub poproś o inny link potwierdzający. Możesz poprawić swój adres e-mail, jeśli jest niepoprawny.
      email_settings_hint_html: Kliknij link, który wysłaliśmy do Ciebie w celu zweryfikowania %{email}. Poczekamy tutaj.
      link_not_received: Nie otrzymano linku?
      new_confirmation_instructions_sent: Za kilka minut otrzymasz nowy e-mail z linkiem potwierdzającym!
      title: Sprawdź swoją skrzynkę odbiorczą
    sign_in:
      preamble_html: Zaloguj się przy użyciu danych logowania <strong>%{domain}</strong>. Jeśli Twoje konto jest hostowane na innym serwerze, nie będziesz mógł się zalogować tutaj.
      title: Zaloguj się do %{domain}
    sign_up:
      manual_review: Rejestracja na %{domain} przechodzi przez ręczne sprawdzanie przez naszych moderatorów. Aby pomóc nam usprawnić ten proces, napisz coś o sobie oraz dlaczego chcesz założyć konto na %{domain}.
      preamble: Z kontem na tym serwerze Mastodon będziesz mógł obserwować każdą inną osobę w sieci, niezależnie od miejsca przechowywania ich konta.
      title: Skonfigurujmy Twoje konto na %{domain}.
    status:
      account_status: Stan konta
      confirming: Oczekiwanie na potwierdzenie adresu e-mail.
      functional: Twoje konto jest w pełni funkcjonalne.
      pending: Twoje zgłoszenie czeka na zatwierdzenie przez nas. Może to trochę potrwać. Jeżeli zgłoszenie zostanie przyjęte, otrzymasz wiadomość e-mail.
      redirecting_to: Twoje konto jest nieaktywne, ponieważ obecnie przekierowuje je na %{acct}.
      view_strikes: Zobacz dawne ostrzeżenia nałożone na twoje konto
    too_fast: Zbyt szybko przesłano formularz, spróbuj ponownie.
    use_security_key: Użyj klucza bezpieczeństwa
  challenge:
    confirm: Kontynuuj
    hint_html: "<strong>Informacja:</strong> Nie będziemy prosić Cię o ponowne podanie hasła przez następną godzinę."
    invalid_password: Nieprawidłowe hasło
    prompt: Potwierdź hasło, aby kontynuować
  crypto:
    errors:
      invalid_key: nie jest prawidłowym kluczem Ed25519 lub Curve25519
      invalid_signature: nie jest prawidłowym podpisem Ed25519
  date:
    formats:
      default: "%d. %b %Y"
      with_month_name: "%d. %B %Y"
  datetime:
    distance_in_words:
      about_x_hours: "%{count}g"
      about_x_months: "%{count} miesięcy"
      about_x_years: "%{count} lat"
      almost_x_years: "%{count} lat"
      half_a_minute: Przed chwilą
      less_than_x_minutes: "%{count}min"
      less_than_x_seconds: Przed chwilą
      over_x_years: "%{count} lat"
      x_days: "%{count} dni"
      x_minutes: "%{count}min"
      x_months: "%{count} miesięcy"
      x_seconds: "%{count} s"
  deletes:
    challenge_not_passed: Wprowadzone informacje za nieprawidłowe
    confirm_password: Wprowadź aktualne hasło, aby potwierdzić tożsamość
    confirm_username: Wprowadź swoją nazwę użytkownika aby potwierdzić procedurę
    proceed: Usuń konto
    success_msg: Twoje konto zostało pomyślnie usunięte
    warning:
      before: 'Zanim kontynuujesz, przeczytać uważnie te uwagi:'
      caches: Zawartość obecna w pamięci podręcznej innych serwerów może tam pozostać
      data_removal: Twoje wpisy i inne dane zostaną bezpowrotnie usunięte
      email_change_html: Możesz <a href="%{path}">zmienić swój adres e-mail</a> bez usunięcia konta
      email_contact_html: Jeżeli wciąż nie dotarł, możesz wysłać wiadomość e-mail na <a href="mailto:%{email}">%{email}</a> aby uzyskać pomoc
      email_reconfirmation_html: Jeżeli nie otrzymujesz potwierdzającego e-maila, możesz <a href="%{path}">poprosić o kolejny</a>
      irreversible: Nie będziesz móc przywrócić lub reaktywować swojego konta
      more_details_html: Aby uzyskać więcej szczegółów, przeczytaj naszą <a href="%{terms_path}">politykę prywatności</a>.
      username_available: Twoja nazwa użytkownika będzie z powrotem dostępna
      username_unavailable: Twoja nazwa użytkownika pozostanie niedostępna
  disputes:
    strikes:
      action_taken: Podjęte działania
      appeal: Odwołanie
      appeal_approved: To ostrzeżenie zostało pomyślnie odwołane i nie jest już ważne
      appeal_rejected: Odwołanie zostało odrzucone
      appeal_submitted_at: Przesłano odwołanie
      appealed_msg: Twoje odwołanie zostało złożone. Jeśli zostanie zatwierdzone, zostaniesz powiadomiony.
      appeals:
        submit: Zgłoś odwołanie
      approve_appeal: Zatwierdź odwołanie
      associated_report: Powiązane zgłoszenie
      created_at: Data
      description_html: Są to działania podjęte przeciwko Twojemu kontu i ostrzeżenia wysłane do ciebie przez administrację %{instance}.
      recipient: Adresowane do
      reject_appeal: Odrzuć odwołanie
      status: 'Post #%{id}'
      status_removed: Post został już usunięty z systemu
      title: "%{action} z %{date}"
      title_actions:
        delete_statuses: Usuwanie postów
        disable: Zamrażanie konta
        mark_statuses_as_sensitive: Oznaczanie postów jako wrażliwych
        none: Ostrzeżenie
        sensitive: Oznaczanie konta jako wrażliwe
        silence: Ograniczenie konta
        suspend: Zawieszenie konta
      your_appeal_approved: Twoje odwołanie zostało zatwierdzone
      your_appeal_pending: Zgłosiłeś odwołanie
      your_appeal_rejected: Twoje odwołanie zostało odrzucone
  domain_validator:
    invalid_domain: nie jest prawidłową nazwą domeny
  edit_profile:
    basic_information: Podstawowe informacje
    hint_html: "<strong>Dostosuj to, co ludzie widzą na Twoim profilu publicznym i obok Twoich wpisów.</strong> Inne osoby są bardziej skłonne obserwować Cię i wchodzić z Tobą w interakcje, gdy masz wypełniony profil i zdjęcie profilowe."
    other: Inne
  errors:
    '400': Wysłane zgłoszenie jest nieprawidłowe lub uszkodzone.
    '403': Nie masz uprawnień, aby wyświetlić tę stronę.
    '404': Strona, którą próbujesz odwiedzić, nie istnieje.
    '406': Ta strona nie jest dostępna w zażądanym formacie.
    '410': Strona, którą próbujesz odwiedzić, przestała istnieć.
    '422':
      content: Sprawdzanie bezpieczeństwa nie powiodło się. Czy blokujesz pliki cookie?
      title: Sprawdzanie bezpieczeństwa nie powiodło się
    '429': Uduszono
    '500':
      content: Przepraszamy, coś poszło nie tak, po naszej stronie.
      title: Ta strona jest nieprawidłowa
    '503': Strona nie może zostać wyświetlona z powodu tymczasowego niepowodzenia serwera.
    noscript_html: Aby korzystać z aplikacji Mastodon, włącz JavaScript. Możesz też skorzystać z jednej z <a href="%{apps_path}">natywnych aplikacji</a> obsługującej Twoje urządzenie.
  existing_username_validator:
    not_found: nie znaleziono lokalnego użytkownika o tej nazwie
    not_found_multiple: nie znaleziono %{usernames}
  exports:
    archive_takeout:
      date: Data
      download: Pobierz swoje archiwum
      hint_html: Możesz uzyskać archiwum swoich <strong>wpisów i wysłanej zawartości multimedialnej</strong>. Wyeksportowane dane będą dostępne w formacie ActivityPub, który możesz otworzyć w obsługujących go programach. Możesz wyeksportować je po 7 dniach od poprzedniego eksportu.
      in_progress: Tworzenie archiwum…
      request: Uzyskaj archiwum
      size: Rozmiar
    blocks: Zablokowani
    bookmarks: Zakładki
    csv: CSV
    domain_blocks: Blokady domen
    lists: Listy
    mutes: Wyciszeni
    storage: Urządzenie przechowujące dane
  featured_tags:
    add_new: Dodaj nowy
    errors:
      limit: Przekroczono maksymalną liczbę hasztagów
    hint_html: "<strong>Czym są wyróżnione hashtagi?</strong> Są one na stałe wyświetlane na Twoim profilu i pozwalają innym na przeglądanie Twoich wpisów używających tych hashtagów. Są doskonałym narzędziem do śledzenia kreatywnej twórczości czy długoterminowych projektów."
  filters:
    contexts:
      account: Profile
      home: Strona główna
      notifications: Powiadomienia
      public: Publiczne osie czasu
      thread: Konwersacje
    edit:
      add_keyword: Dodaj słowo kluczowe
      keywords: Słowa kluczowe
      statuses: Pojedyncze wpisy
      statuses_hint_html: Ten filtr ma zastosowanie do wybierania poszczególnych wpisów niezależnie od tego, czy pasują one do słów kluczowych poniżej. <a href="%{path}">Przejrzyj lub usuń wpisy z filtra</a>.
      title: Edytuj filtr
    errors:
      deprecated_api_multiple_keywords: Te parametry nie mogą zostać zmienione z tej aplikacji, ponieważ dotyczą więcej niż jednego słowa kluczowego. Użyj nowszej wersji aplikacji lub interfejsu internetowego.
      invalid_context: Nie podano lub podano nieprawidłową treść
    index:
      contexts: Filtry w %{contexts}
      delete: Usuń
      empty: Nie masz żadnych filtrów.
      expires_in: Wygasa za %{distance}
      expires_on: Wygasa %{date}
      keywords:
        one: "%{count} słowo kluczowe"
        few: "%{count} słowa kluczowe"
        many: "%{count} słów kluczowych"
        other: "%{count} słów kluczowych"
      statuses:
        one: "%{count} post"
        few: "%{count} posty"
        many: "%{count} postów"
        other: "%{count} postów"
      statuses_long:
        one: "%{count} ukryty post"
        few: "%{count} ukryte posty"
        many: "%{count} ukrytych postów"
        other: "%{count} postów ukrytych"
      title: Filtry
    new:
      save: Zapisz jako nowy filtr
      title: Dodaj nowy filtr
    statuses:
      back_to_filter: Powrót do filtra
      batch:
        remove: Usuń z filtra
      index:
        hint: Ten filtr ma zastosowanie do wybierania poszczególnych wpisów niezależnie od pozostałych kryteriów. Możesz dodać więcej wpisów do tego filtra z interfejsu internetowego.
        title: Filtrowane posty
  generic:
    all: Wszystkie
    all_items_on_page_selected_html:
      one: "<strong>%{count}</strong> element na tej stronie jest wybrany."
      few: <strong>%{count}</strong> elementy na tej stronie są wybrane.
      many: <strong>%{count}</strong> elementów na tej stronie jest wybrane.
      other: <strong>%{count}</strong> elementów na tej stronie jest wybrane.
    all_matching_items_selected_html:
      one: "<strong>%{count}</strong> element pasujący do Twojego wyszukiwania został wybrany."
      few: Wszystkie <strong>%{count}</strong> elementy pasujące do Twojego wyszukiwania zostały wybrane.
      many: Wszystkie <strong>%{count}</strong> elementy pasujące do Twojego wyszukiwania zostały wybrane.
      other: Wszystkie <strong>%{count}</strong> elementy pasujące do Twojego wyszukiwania zostały wybrane.
    cancel: Anuluj
    changes_saved_msg: Ustawienia zapisane!
    confirm: Zatwierdź
    copy: Kopiuj
    delete: Usuń
    deselect: Odznacz wszystkie
    none: Żaden
    order_by: Uporządkuj według
    save_changes: Zapisz zmiany
    select_all_matching_items:
      one: Zaznacz %{count} element pasujący do wyszukiwania.
      few: Zaznacz wszystkie %{count} elementy pasujące do wyszukiwania.
      many: Zaznacz wszystkie %{count} elementy pasujące do wyszukiwania.
      other: Zaznacz wszystkie %{count} elementy pasujące do wyszukiwania.
    today: dzisiaj
    validation_errors:
      one: Coś jest wciąż nie tak! Przyjrzyj się poniższemu błędowi
      few: Coś jest wciąż nie tak! Przejrzyj %{count} poniższe błędy
      many: Coś jest wciąż nie tak! Przejrzyj %{count} poniższych błędów
      other: Coś jest wciąż nie tak! Przejrzyj poniższe błędy (%{count})
  imports:
    errors:
      empty: Pusty plik CSV
      incompatible_type: Niezgodny z wybranym typem importu
      invalid_csv_file: 'Nieprawidłowy plik CSV. Błąd: %{error}'
      over_rows_processing_limit: zawiera więcej niż %{count} wierszy
      too_large: Plik jest zbyt duży
    failures: Błędy
    imported: Zaimportowano
    mismatched_types_warning: Wygląda na to, że wybrałeś nieprawidłowy typ dla tego importu, sprawdź dwukrotnie.
    modes:
      merge: Połącz
      merge_long: Zachowaj obecne wpisy i dodaj nowe
      overwrite: Nadpisz
      overwrite_long: Zastąp obecne wpisy nowymi
    overwrite_preambles:
      blocking_html: Zamierzasz <strong>zastąpić swoją listę bloków</strong> maksymalnie <strong>%{total_items} kont</strong> z <strong>%{filename}</strong>.
      bookmarks_html: Zamierzasz <strong>zastąpić swoje zakładki</strong> maksymalnie <strong>%{total_items} wpisami</strong> z <strong>%{filename}</strong>.
      domain_blocking_html: Zamierzasz <strong>zastąpić swoją listę bloków domen</strong> maksymalnie <strong>%{total_items} domenami</strong> z <strong>%{filename}</strong>.
      following_html: Zamierzasz <strong>zaobserwować</strong> maksymalnie <strong>%{total_items} kont</strong> z <strong>%{filename}</strong> i <strong>przestać obserwować kogokolwiek innego</strong>.
      lists_html: Zamierzasz <strong>zastąpić swoje listy</strong> maksymalnie <strong>%{total_items} kontami</strong> z <strong>%{filename}</strong>.
      muting_html: Zamierzasz <strong>zastąpić swoją wyciszonych</strong> maksymalnie <strong>%{total_items} kontami</strong> z <strong>%{filename}</strong>.
    preambles:
      blocking_html: Zamierzasz <strong>zablokować</strong> maksymalnie <strong>%{total_items} kont</strong> z <strong>%{filename}</strong>.
      bookmarks_html: Zamierzasz dodać maksymalnie <strong>%{total_items} wpisów</strong> do twoich <strong>zakładek</strong> z <strong>%{filename}</strong>.
      domain_blocking_html: Zamierzasz <strong>zablokować</strong> maksymalnie <strong>%{total_items} domen</strong> z <strong>%{filename}</strong>.
      following_html: Zamierzasz <strong>zaobserwować</strong> maksymalnie <strong>%{total_items} kont</strong> z <strong>%{filename}</strong>.
      lists_html: Zamierzasz dodać maksymalnie <strong>%{total_items} kont</strong> do twoich <strong>list</strong> z <strong>%{filename}</strong>. Jeżeli nie ma list, nowe zostaną utworzone.
      muting_html: Zamierzasz <strong>wyciszyć</strong> maksymalnie <strong>%{total_items} kont</strong> z <strong>%{filename}</strong>.
    preface: Możesz zaimportować pewne dane (np. lista kont, które obserwujesz lub blokujesz) do swojego konta na tym serwerze, korzystając z danych wyeksportowanych z innego serwera.
    recent_imports: Ostatnie importy
    states:
      finished: Zakończono
      in_progress: W toku
      scheduled: Zaplanowane
      unconfirmed: Niepotwierdzone
    status: Wpisy
    success: Twoje dane zostały załadowane i zostaną niebawem przetworzone
    time_started: Rozpoczęto o
    titles:
      blocking: Importowanie zablokowanych kont
      bookmarks: Importowanie zakładek
      domain_blocking: Importowanie zablokowanych domen
      following: Importowanie obserwowanych kont
      lists: Importowanie list
      muting: Importowanie wyciszonych kont
    type: Typ importu
    type_groups:
      constructive: Obserwowani i zakładki
      destructive: Zablokowani i wyciszeni użytkownicy
    types:
      blocking: Lista blokowanych
      bookmarks: Zakładki
      domain_blocking: Lista zablokowanych domen
      following: Lista obserwowanych
      lists: Listy
      muting: Lista wyciszonych
    upload: Załaduj
  invites:
    delete: Wygaś
    expired: Wygasły
    expires_in:
      '1800': 30 minutach
      '21600': 6 godzinach
      '3600': godzinie
      '43200': 12 godzinach
      '604800': 1 tygodniu
      '86400': dobie
    expires_in_prompt: Nigdy
    generate: Wygeneruj
    invited_by: 'Zostałeś(-aś) zaproszony(-a) przez:'
    max_uses:
      one: jedno użycie
      few: "%{count} użycia"
      many: "%{count} użyć"
      other: "%{count} użyć"
    max_uses_prompt: Bez ograniczenia
    prompt: Wygeneruj odnośniki i udostępnij je innym, aby pozwolić na rejestrację na tym serwerze
    table:
      expires_at: Wygaśnie po
      uses: Użycia
    title: Zaproś użytkowników
  lists:
    errors:
      limit: Przekroczono maksymalną liczbę utworzonych list
  login_activities:
    authentication_methods:
      otp: aplikacja weryfikacji dwuetapowej
      password: hasło
      sign_in_token: kod bezpieczeństwa e-mail
      webauthn: klucze bezpieczeństwa
    description_html: Jeśli widzisz aktywność, której nie rozpoznajesz, rozważ zmianę hasła i włączenie weryfikacji dwuetapowej.
    empty: Brak historii uwierzytelniania
    failed_sign_in_html: Próba logowania zakończona niepowodzeniem przy pomocy %{method} z %{ip} (%{browser})
    successful_sign_in_html: Pomyślne logowanie przy pomocy %{method} z %{ip} (%{browser})
    title: Historia uwierzytelniania
  mail_subscriptions:
    unsubscribe:
      action: Tak, wypisuję się
      complete: Anulowano subskrypcję
      confirmation_html: Czy na pewno chcesz wypisać się z otrzymywania %{type} z Mastodona na %{domain} na adres %{email}? Zawsze możesz zapisać się ponownie ze strony <a href="%{settings_path}">ustawień powiadomień mejlowych</a>.
      emails:
        notification_emails:
          favourite: powiadomień mejlowych o polubieniach
          follow: powiadomień mejlowych o obserwujących
          follow_request: mejli o prośbach o możliwość obserwowania
          mention: powiadomień mejlowych o wspomnieniach
          reblog: powiadomień mejlowych o podbiciach
      resubscribe_html: W przypadku przypadkowego wypisania możesz zapisać się ponownie z <a href="%{settings_path}">ustawień powiadomień mejlowych</a>.
      success_html: Już nie będziesz otrzymywać %{type} z Mastodona na %{domain} na adres %{email}.
      title: Anuluj subskrypcję
  media_attachments:
    validations:
      images_and_video: Nie możesz załączyć pliku wideo do wpisu, który zawiera już zdjęcia
      not_ready: Nie można załączyć plików których przetwarzanie nie zostało ukończone. Spróbuj ponownie za chwilę!
      too_many: Nie możesz załączyć więcej niż 4 plików
  migrations:
    acct: nazwa@domena nowego konta
    cancel: Anuluj przekierowanie
    cancel_explanation: Anulowanie przekierowania aktywuje Twoje obecne konto ponownie, ale nie przeniesie z powrotem obserwujących, których przeniesiono na tamto konto.
    cancelled_msg: Pomyślnie anulowano przekierowanie.
    errors:
      already_moved: jest tym samym kontem, na które już się przeniosłeś(-aś)
      missing_also_known_as: nie odwołuje się do tego konta
      move_to_self: nie może być bieżącym kontem
      not_found: nie mogło zostać odnalezione
      on_cooldown: Nie możesz teraz przenieść konta
    followers_count: Obserwujący w chwili przenoszenia
    incoming_migrations: Przenoszenie z innego konta
    incoming_migrations_html: Aby przenieść się z innego konta na to, musisz najpierw <a href="%{path}">utworzyć alias konta</a>.
    moved_msg: Twoje konto przekierowuje teraz na %{acct}, a obserwujący są przenoszeni.
    not_redirecting: Twoje konto nie przekierowuje obecnie na żadne inne konto.
    on_cooldown: Ostatnio przeniosłeś(-aś) swoje konto. Ta funkcja będzie dostępna ponownie za %{count} dni.
    past_migrations: Poprzednie migracje
    proceed_with_move: Przenieś obserwujących
    redirected_msg: Twoje konto przekierowuje teraz na %{acct}.
    redirecting_to: Twoje konto przekierowuje na %{acct}.
    set_redirect: Ustaw przekierowanie
    warning:
      backreference_required: Nowe konto musi wcześniej zostać skonfigurowane tak, aby odwoływało się do tego
      before: 'Zanim kontynuujesz, przeczytaj uważnie te uwagi:'
      cooldown: Po przeniesieniu się, istnieje okres przez który nie możesz ponownie się przenieść
      disabled_account: Twoje obecne konto nie będzie później całkowicie użyteczne. Możesz jednak uzyskać dostęp do eksportu danych i ponownie aktywować je.
      followers: To działanie przeniesie wszystkich Twoich obserwujących z obecnego konta na nowe
      only_redirect_html: Możesz też <a href="%{path}">po prostu skonfigurować przekierowanie na swój profil</a>.
      other_data: Żadne inne dane nie zostaną automatycznie przeniesione
      redirect: Twoje obecne konto zostanie uaktualnione o informację o przeniesieniu i wyłączone z wyszukiwania
  moderation:
    title: Moderacja
  move_handler:
    carry_blocks_over_text: Ten użytkownik przeniósł się z konta %{acct}, które zablokowałeś(-aś).
    carry_mutes_over_text: Ten użytkownik przeniósł się z konta %{acct}, które wyciszyłeś(-aś).
    copy_account_note_text: 'Ten użytkownik przeniósł się z konta %{acct}, oto Twoje poprzednie notatki o nim:'
  navigation:
    toggle_menu: Przełącz menu
  notification_mailer:
    admin:
      report:
        subject: "%{name} wysłał zgłoszenie"
      sign_up:
        subject: "%{name} zarejestrował(-a) się"
    favourite:
      body: 'Twój wpis został polubiony przez %{name}:'
      subject: "%{name} lubi Twój wpis"
      title: Nowe polubienie
    follow:
      body: "%{name} Cię obserwuje!"
      subject: "%{name} Cię obserwuje"
      title: Nowy obserwujący
    follow_request:
      action: Zarządzaj prośbami o możliwość obserwacji
      body: "%{name} poprosił(a) o możliwość obserwowania Cię"
      subject: 'Prośba o możliwość obserwowania: %{name}'
      title: Nowa prośba o możliwość obsewowania
    mention:
      action: Odpowiedz
      body: 'Wspomniano o tobie przez %{name} w:'
      subject: Wspomniano o tobie przez %{name}
      title: Nowe wspomnienie o Tobie
    poll:
      subject: Ankieta %{name} zakończyła się
    reblog:
      body: 'Twój wpis został podbity przez %{name}:'
      subject: "Twój wpis został podbity przez %{name}"
      title: Nowe podbicie
    status:
      subject: "Właśnie opublikowano wpis %{name}"
    update:
      subject: "%{name} edytował/a wpis"
  notifications:
    administration_emails: Administracyjne powiadomienia e-mail
    email_events: 'Powiadamiaj e-mailem o:'
    email_events_hint: 'Wybierz wydarzenia, o których chcesz otrzymywać powiadomienia:'
    other_settings: Inne ustawienia powiadomień
  number:
    human:
      decimal_units:
        format: "%n%u"
        units:
          billion: mld
          million: mil
          quadrillion: bld
          thousand: tys
          trillion: bln
  otp_authentication:
    code_hint: Aby potwierdzić, wprowadź kod wygenerowany przez aplikację uwierzytelniającą
    description_html: Jeśli włączysz <strong>uwierzytelnianie dwuetapowe</strong> używając aplikacji uwierzytelniającej, logowanie się będzie wymagało podania tokenu wyświetlonego na Twoim telefonie.
    enable: Aktywuj
    instructions_html: "<strong>Zeskanuj ten kod QR na swoim telefonie za pomocą Google Authenticator lub podobnej aplikacji TOTP</strong>. Od teraz będzie ona generowała kody wymagane przy logowaniu."
    manual_instructions: 'Jeśli nie możesz zeskanować kodu QR i musisz wprowadzić go ręcznie, oto klucz w formie tekstu:'
    setup: Skonfiguruj
    wrong_code: Wprowadzony kod jest nieprawidłowy! Czy czas serwera i urządzenia jest poprawny?
  pagination:
    newer: Nowsze
    next: Następna
    older: Starsze
    prev: Poprzednia
    truncate: "&hellip;"
  polls:
    errors:
      already_voted: Już oddałeś(-aś) głos w tym głosowaniu
      duplicate_options: zawiera powtarzające się opcje
      duration_too_long: jest zbyt odległa
      duration_too_short: jest zbyt bliska
      expired: To głosowanie już zakończyło się
      invalid_choice: Wybrana opcja głosowania nie istnieje
      over_character_limit: nie może zawierać więcej niż %{max} znaków
      self_vote: Nie możesz głosować we własnych ankietach
      too_few_options: musi zawierać przynajmniej dwie opcje
      too_many_options: nie może zawierać więcej niż %{max} opcji
  preferences:
    other: Pozostałe
    posting_defaults: Domyślne ustawienia wpisów
    public_timelines: Publiczne osie czasu
  privacy:
    hint_html: "<strong>Dostosuj tryb odnajdowania twojego profilu i wpisów.</strong> Funkcje Mastodona mogą pomóc ci zwiększać twoją publiczność – przejrzyj te ustawienia i dostosuj je do swojego sposobu użytkowania."
    privacy: Prywatność
    privacy_hint_html: Ustaw, ile chcesz ujawniać innym. Ciekawe profile i programy często znajduje się przy przeglądaniu cudzych list obserwowanych i tego, z jakich programów zamieszczają, ale może wolisz to ukryć.
    reach: Zasięg
    reach_hint_html: Ustaw, czy chcesz dać się odkryć i zaobserwować. Chcesz, żeby twoje wpisy pojawiały się w zakładce "Odkrywaj"? Chcesz, żeby sugerowano twoje konto do obserwacji? Chcesz przyjmować nowych obserwujących automatycznie, czy aprobować ich ręcznie?
    search: Wyszukiwanie
    search_hint_html: Ustaw, w jakim zakresie będziesz znajdowalny(a). Chcesz pojawiać się w wynikach po twoich publicznych wpisach? Chcesz by twój profil dało się znaleźć spoza Mastodona? Pamiętaj, że nie da się zapewnić całkowitego wykluczenia wszystkich informacji publicznie dostępnych z wyszukiwarek.
    title: Prywatność i zasięg
  privacy_policy:
    title: Polityka prywatności
  reactions:
    errors:
      limit_reached: Przekroczono limit różnych reakcji
      unrecognized_emoji: nie jest znanym emoji
  relationships:
    activity: Aktywność konta
    confirm_follow_selected_followers: Czy na pewno chcesz obserwować wybranych obserwujących?
    confirm_remove_selected_followers: Czy na pewno chcesz usunąć wybranych obserwujących?
    confirm_remove_selected_follows: Czy na pewno chcesz usunąć zaznaczone obserwacje?
    dormant: Uśpione
    follow_failure: Nie można obserwować niektórych wybranych kont.
    follow_selected_followers: Zacznij obserwować wybranych obserwujących
    followers: Obserwujący
    following: Obserwowani
    invited: Zaproszeni
    last_active: Ostatnia aktywność
    most_recent: Ostatnie
    moved: Przeniesione
    mutual: Wspólna
    primary: Jednostronna
    relationship: Relacja
    remove_selected_domains: Usuń wszystkich obserwujących z zaznaczonych domen
    remove_selected_followers: Usuń zaznaczonych obserwujących
    remove_selected_follows: Przestań obserwować zaznaczonych użytkowników
    status: Stan konta
  remote_follow:
    missing_resource: Nie udało się znaleźć adresu przekierowania z Twojej domeny
  reports:
    errors:
      invalid_rules: nie odwołuje się do prawidłowych reguł
  rss:
    content_warning: 'Ostrzeżenie o zawartości:'
    descriptions:
      account: Publiczne posty od @%{acct}
      tag: 'Publiczne wpisy oznaczone #%{hashtag}'
  scheduled_statuses:
    over_daily_limit: Przekroczyłeś(-aś) limit %{limit} zaplanowanych wpisów na ten dzień
    over_total_limit: Przekroczyłeś(-aś) limit %{limit} zaplanowanych wpisów
    too_soon: Zaplanowana data musi wypadać w przyszłości
  sessions:
    activity: Ostatnia aktywność
    browser: Przeglądarka
    browsers:
      alipay: Alipay
      blackberry: BlackBerry
      chrome: Chrome
      edge: Microsoft Edge
      electron: Electron
      firefox: Firefox
      generic: nieznana przeglądarka
      huawei_browser: Przeglądarka Huawei
      ie: Internet Explorer
      micro_messenger: MicroMessenger
      nokia: Przeglądarka Nokia S40 Ovi
      opera: Opera
      otter: Przeglądarka Otter
      phantom_js: PhantomJS
      qq: QQ Browser
      safari: Safari
      uc_browser: UC Browser
      unknown_browser: Nieznana Przeglądarka
      weibo: Weibo
    current_session: Obecna sesja
    description: "%{browser} na %{platform}"
    explanation: Przeglądarki z aktywną sesją Twojego konta.
    ip: Adres IP
    platforms:
      adobe_air: Adobe Air
      android: Android
      blackberry: BlackBerry
      chrome_os: ChromeOS
      firefox_os: Firefox OS
      ios: iOS
      kai_os: KaiOS
      linux: Linux
      mac: macOS
      unknown_platform: Nieznana platforma
      windows: Windows
      windows_mobile: Windows Mobile
      windows_phone: Windows Phone
    revoke: Unieważnij
    revoke_success: Pomyślnie unieważniono sesję
    title: Sesje
    view_authentication_history: Zobacz historię uwierzytelniania swojego konta
  settings:
    account: Konto
    account_settings: Ustawienia konta
    aliases: Aliasy konta
    appearance: Wygląd
    authorized_apps: Uwierzytelnione aplikacje
    back: Powrót do Mastodona
    delete: Usuń konto
    development: Tworzenie aplikacji
    edit_profile: Edytuj profil
    export: Eksportowanie danych
    featured_tags: Wyróżnione hashtagi
    import: Importowanie danych
    import_and_export: Import i eksport
    migrate: Migracja konta
    notifications: Powiadomienia
    preferences: Preferencje
    profile: Profil
    relationships: Obserwowani i obserwujący
    statuses_cleanup: Automatyczne usuwanie wpisów
    strikes: Ostrzeżenia moderacyjne
    two_factor_authentication: Uwierzytelnianie dwuetapowe
    webauthn_authentication: Klucze bezpieczeństwa
  statuses:
    attached:
      audio:
        one: "%{count} plik dźwiękowy"
        few: "%{count} pliki dźwiękowe"
        many: "%{count} plików dźwiękowych"
        other: "pliki dźwiękowe (%{count})"
      description: 'Załączono: %{attached}'
      image:
        one: "%{count} obraz"
        few: "%{count} obrazy"
        many: "%{count} obrazów"
        other: "%{count} obrazów"
      video:
        one: "%{count} film"
        few: "%{count} filmy"
        many: "%{count} filmów"
        other: "%{count} filmów"
    boosted_from_html: Podbito przez %{acct_link}
    content_warning: 'Ostrzeżenie o zawartości: %{warning}'
    default_language: Taki sam jak język interfejsu użytkownika
    disallowed_hashtags:
      one: 'zawiera niedozwolony hashtag: %{tags}'
      few: 'zawiera niedozwolone hashtagi: %{tags}'
      many: 'zawiera niedozwolone hashtagi: %{tags}'
      other: 'zawiera niedozwolone hashtagi: %{tags}'
    edited_at_html: Edytowane %{date}
    errors:
      in_reply_not_found: Post, na który próbujesz odpowiedzieć, nie istnieje.
    open_in_web: Otwórz w przeglądarce
    over_character_limit: limit %{max} znaków przekroczony
    pin_errors:
      direct: Nie możesz przypiąć wpisu, który jest widoczny tylko dla wspomnianych użytkowników
      limit: Przekroczyłeś maksymalną liczbę przypiętych wpisów
      ownership: Nie możesz przypiąć cudzego wpisu
      reblog: Nie możesz przypiąć podbicia wpisu
    poll:
      total_people:
        one: "%{count} osoba"
        few: "%{count} osoby"
        many: "%{count} osób"
        other: "%{count} osoby"
      total_votes:
        one: "%{count} głos"
        few: "%{count} głosy"
        many: "%{count} głosy"
        other: "%{count} głosy"
      vote: Głosuj
    show_more: Pokaż więcej
    show_newer: Pokaż nowsze
    show_older: Pokaż starsze
    show_thread: Pokaż wątek
    title: '%{name}: "%{quote}"'
    visibilities:
      direct: Bezpośredni
      private: Tylko dla obserwujących
      private_long: Widoczne tylko dla osób, które Cię obserwują
      public: Publiczne
      public_long: Widoczne dla wszystkich użytkowników
      unlisted: Niewypisane
      unlisted_long: Widoczne dla wszystkich, ale nie wyświetlane na publicznych osiach czasu
  statuses_cleanup:
    enabled: Automatycznie usuwaj stare wiadomości
    enabled_hint: Automatycznie usuwa Twoje posty, gdy osiągną określony próg wiekowy, chyba że spełniają jeden z poniższych wyjątków
    exceptions: Wyjątki
    explanation: Ponieważ usuwanie postów jest kosztowną operacją, odbywa się to powoli, gdy serwer nie jest zajęty. Z tego powodu Twoje posty mogą zostać usunięte po pewnym czasie po osiągnięciu progu wiekowego.
    ignore_favs: Ignoruj ulubione
    ignore_reblogs: Ignoruj podbicia
    interaction_exceptions: Wyjątki oparte na interakcjach
    interaction_exceptions_explanation: Zauważ, że nie ma gwarancji usunięcia wpisów, jeśli ich wartość spadnie poniżej progu ulubionych lub podbić po tym, kiedy już były raz sprawdzone.
    keep_direct: Zachowaj bezpośrednie wiadomości
    keep_direct_hint: Nie usuwa żadnych bezpośrednich wiadomości
    keep_media: Zachowaj posty z załącznikami multimedialnymi
    keep_media_hint: Nie usuwa żadnych postów z załącznikami multimedialnymi
    keep_pinned: Zachowaj przypięte posty
    keep_pinned_hint: Nie usuwa żadnych przypiętych postów
    keep_polls: Zachowaj ankiety
    keep_polls_hint: Nie usuwa żadnej z ankiet
    keep_self_bookmark: Zachowaj posty, które dodałeś do zakładek
    keep_self_bookmark_hint: Nie usuwaj własnych postów, jeśli je dodałeś do zakładek
    keep_self_fav: Zachowaj ulubione posty
    keep_self_fav_hint: Nie usuwaj własnych postów, jeśli je polubiłeś
    min_age:
      '1209600': 2 tygodnie
      '15778476': 6 miesięcy
      '2629746': 1 miesiąc
      '31556952': 1 rok
      '5259492': 2 miesiące
      '604800': 1 tydzień
      '63113904': 2 lata
      '7889238': 3 miesiące
    min_age_label: Próg wieku
    min_favs: Zachowaj ulubione posty więcej niż
    min_favs_hint: Nie usuwa żadnego z Twoich wpisów, które otrzymały więcej niż tę liczbę ulubionych. Pozostaw puste, aby usunąć posty bez względu na ich liczbę ulubionych
    min_reblogs: Utrzymuj posty wzmocnione więcej niż
    min_reblogs_hint: Nie usuwa żadnego z Twoich wpisów, które zostały wzmocnione więcej niż tyle razy. Pozostaw puste, aby usunąć posty bez względu na ich liczbę wzmocnień
  stream_entries:
    sensitive_content: Wrażliwa zawartość
  strikes:
    errors:
      too_late: Jest za późno na odwołanie się od tego ostrzeżenia
  tags:
    does_not_match_previous_name: nie pasuje do poprzedniej nazwy
  themes:
    contrast: Mastodon (Wysoki kontrast)
    default: Mastodon (Ciemny)
    mastodon-light: Mastodon (Jasny)
  time:
    formats:
      default: "%d. %b %Y, %H:%M"
      month: "%b %Y"
      time: "%H:%M"
      with_time_zone: "%-d %b %Y, %H:%M %Z"
  translation:
    errors:
      quota_exceeded: Przekroczono limit użycia usługi tłumaczeń dla całego serwera.
      too_many_requests: Ostatnio było zbyt wiele zapytań do usługi tłumaczeniowej.
  two_factor_authentication:
    add: Dodaj
    disable: Wyłącz
    disabled_success: Pomyślnie wyłączono uwierzytelnianie dwuetapowe
    edit: Edytuj
    enabled: Uwierzytelnianie dwuetapowe jest włączone
    enabled_success: Pomyślnie aktywowano uwierzytelnianie dwuetapowe
    generate_recovery_codes: Generuj kody zapasowe
    lost_recovery_codes: Kody zapasowe pozwolą uzyskać dostęp do portalu, jeżeli utracisz dostęp do telefonu. Jeżeli utracisz dostęp do nich, możesz wygenerować je ponownie tutaj. Poprzednie zostaną unieważnione.
    methods: Metody uwierzytelniania dwuskładnikowego
    otp: Aplikacja uwierzytelniająca
    recovery_codes: Przywróć kody zapasowe
    recovery_codes_regenerated: Pomyślnie wygenerowano ponownie kody zapasowe
    recovery_instructions_html: Jeżeli kiedykolwiek utracisz dostęp do telefonu, możesz wykorzystać jeden z kodów zapasowych, aby odzyskać dostęp do konta. <strong>Trzymaj je w bezpiecznym miejscu</strong>. Na przykład, wydrukuj je i przechowuj z ważnymi dokumentami.
    webauthn: Klucze bezpieczeństwa
  user_mailer:
    appeal_approved:
      action: Przejdź do swojego konta
      explanation: Twoje odwołanie dotyczące ostrzeżenia nałożonego na twoje konto dnia %{strike_date}, które zostało wysłane dnia %{appeal_date} zostało zatwierdzone. Twoje konto jest ponownie w dobrej kondycji.
      subject: Twoje odwołanie z dnia %{date} zostało zatwierdzone
      title: Odwołanie zatwierdzone
    appeal_rejected:
      explanation: Twoje odwołanie dotyczące ostrzeżenia nałożonego na twoje konto dnia %{strike_date}, które zostało wysłane dnia %{appeal_date} zostało odrzucone.
      subject: Twoje odwołanie z dnia %{date} zostało odrzucone
      title: Odwołanie odrzucone
    backup_ready:
      explanation: Zażądałeś pełnej kopii zapasowej konta na Mastodonie. Jest ona dostępna do pobrania!
      subject: Twoje archiwum jest gotowe do pobrania
      title: Odbiór archiwum
    suspicious_sign_in:
      change_password: zmień hasło
      details: 'Oto szczegóły logowania:'
      explanation: Wykryliśmy logowanie na Twoje konto z nowego adresu IP.
      further_actions_html: Jeśli to nie Ty, zalecamy %{action} natychmiastowo i włącz uwierzytelnianie dwuetapowe, aby Twoje konto było bezpieczne.
      subject: Uzyskano dostęp do twojego konta z nowego adresu IP
      title: Nowe logowanie
    warning:
      appeal: Złóż odwołanie
      appeal_description: Jeśli uważasz, że zaszło nieporozumienie, możesz złożyć odwołanie do zespołu %{instance}.
      categories:
        spam: Spam
        violation: Zawartość narusza następujące wytyczne społeczności
      explanation:
        delete_statuses: Stwierdzono, że niektóre z twoich wpisów łamią jedną lub więcej wytycznych dla społeczności, przez co zostały usunięte przez moderatorów %{instance}.
        disable: Nie możesz już używać swojego konta, ale Twój profil i inne dane pozostają nienaruszone. Możesz poprosić o kopię swoich danych, zmienić ustawienia konta lub usunąć swoje konto.
        mark_statuses_as_sensitive: Niektóre z Twoich postów zostały oznaczone jako wrażliwe przez moderatorów %{instance}. Oznacza to, że ludzie będą musieli dotknąć mediów w postach przed wyświetleniem podglądu. Możesz oznaczyć media jako wrażliwe podczas publikowania w przyszłości.
        sensitive: Od teraz wszystkie przesłane pliki multimedialne będą oznaczone jako wrażliwe i ukryte za ostrzeżeniem kliknięcia.
        silence: Kiedy Twoje konto jest ograniczone, tylko osoby, które je obserwują, będą widzieć Twoje wpisy. Może ono też przestać być widoczne w funkcjach odkrywania. Inni wciąż mogą zacząć Cię obserwować.
        suspend: Nie możesz już używać Twojego konta, a Twój profil i inne dane nie są już dostępne. Zanim w pełni usuniemy Twoje dane po około 30 dniach, możesz nadal zalogować się, aby uzyskać ich kopię. Zachowamy pewne podstawowe dane, aby zapobiegać obchodzeniu przez Ciebie zawieszenia.
      reason: 'Powód:'
      statuses: 'Cytowane posty:'
      subject:
        delete_statuses: Twoje wpisy na %{acct} zostały usunięte
        disable: Twoje konto %{acct} zostało wyłączone
        mark_statuses_as_sensitive: Twoje posty na %{acct} zostały oznaczone jako wrażliwe
        none: Ostrzeżenie dla %{acct}
        sensitive: Twoje posty na %{acct} będą od teraz oznaczone jako wrażliwe
        silence: Twoje konto %{acct} zostało ograniczone
        suspend: Twoje konto %{acct} zostało zawieszone
      title:
        delete_statuses: Wpisy usunięte
        disable: Konto wyłączone
        mark_statuses_as_sensitive: Posty oznaczone jako wrażliwe
        none: Ostrzeżenie
        sensitive: Konto oznaczone jako wrażliwe
        silence: Konto ograniczone
        suspend: Konto zawieszone
    welcome:
      edit_profile_action: Skonfiguruj profil
      edit_profile_step: Możesz dostosować profil wysyłając awatar, zmieniając wyświetlaną nazwę i o wiele więcej. Jeżeli chcesz, możesz również włączyć przeglądanie i ręczne akceptowanie nowych próśb o możliwość obserwacji Twojego profilu.
      explanation: Kilka wskazówek, które pomogą Ci rozpocząć
      final_action: Zacznij pisać
      final_step: 'Zacznij tworzyć! Nawet jeżeli nikt Cię nie obserwuje, Twoje publiczne wiadomości będą widziane przez innych, na przykład na lokalnej osi czasu i w hashtagach. Możesz też utworzyć wpis wprowadzający używając hashtagu #introductions.'
      full_handle: Twój pełny adres
      full_handle_hint: Ten adres możesz podać znajomym, aby mogli skontaktować się z Tobą lub zacząć obserwować z innego serwera.
      subject: Witaj w Mastodonie
      title: Witaj na pokładzie, %{name}!
  users:
    follow_limit_reached: Nie możesz obserwować więcej niż %{limit} osób
    go_to_sso_account_settings: Przejdź do ustawień konta dostawcy tożsamości
    invalid_otp_token: Kod uwierzytelniający jest niepoprawny
    otp_lost_help_html: Jeżeli utracisz dostęp do obu, możesz skontaktować się z %{email}
    seamless_external_login: Zalogowano z użyciem zewnętrznej usługi, więc ustawienia hasła i adresu e-mail nie są dostępne.
    signed_in_as: 'Zalogowano jako:'
  verification:
    extra_instructions_html: <strong>Wskazówka:</strong> link na twojej stronie może być niewidoczny. Istotną częścią, zapobiegającą podszywaniu na stronach z treściami dodawanymi przez użytkowników, jest <code>rel="me"</code>. Zamiast tagu <code>a</code> możesz w nagłówek osadzić tag <code>link</code>. Oba jednak muszą być dostępne bez JavaScriptu.
    here_is_how: Oto jak
    hint_html: "<strong>Weryfikacja tożsamości na Mastodonie jest dla wszystkich,</strong> oparta na otwartych standardach, i darmowa. Potrzebna ci tylko osobista strona WWW po której inni cię rozpoznają – kiedy linkujesz do niej z twojego profilu, sprawdzamy czy ona linkuje doń z powrotem, i wskazujemy to wizualnie."
    instructions_html: Skopiuj poniższy kod HTML i wklej go na swoją stronę. Potem dodaj link do twojej strony do jednego z wolnych pól na profilu z zakładki "Edytuj profil".
    verification: Weryfikacja
    verified_links: Twoje zweryfikowane linki
  webauthn_credentials:
    add: Dodaj nowy klucz bezpieczeństwa
    create:
      error: Wystąpił problem z dodawaniem klucza bezpieczeństwa. Spróbuj ponownie.
      success: Pomyślnie dodano klucz bezpieczeństwa.
    delete: Usuń
    delete_confirmation: Czy jesteś pewien, że chcesz usunąć ten klucz bezpieczeństwa?
    description_html: Jeśli włączysz <strong>uwierzytelnianie kluczem bezpieczeństwa</strong>, logowanie będzie wymagało użycia jednego z kluczy bezpieczeństwa.
    destroy:
      error: Wystąpił problem z usuwaniem klucza bezpieczeństwa. Spróbuj ponownie.
      success: Pomyślnie usunięto klucz bezpieczeństwa.
    invalid_credential: Nieprawidłowy klucz bezpieczeństwa
    nickname_hint: Wprowadź nazwę twojego nowego klucza bezpieczeństwa
    not_enabled: Nie włączyłeś WebAuthn
    not_supported: Twoja przeglądarka nie obsługuje kluczy bezpieczeństwa
    otp_required: Aby użyć kluczy bezpieczeństwa, najpierw włącz uwierzytelnianie dwuskładnikowe.
    registered_on: Zarejestrowano %{date}<|MERGE_RESOLUTION|>--- conflicted
+++ resolved
@@ -1019,14 +1019,10 @@
     new_report:
       body: "Użytkownik %{reporter} zgłosił(a) %{target}"
       body_remote: Użytkownik instancji %{domain} zgłosił(a) %{target}
-<<<<<<< HEAD
-      subject: 'Nowe zgłoszenie na %{instance} (#%{id})'
-=======
       subject: Nowe zgłoszenie na %{instance} (#%{id})
     new_software_updates:
       body: Zostały wydane nowe wersje Mastodona, pewnie chcesz zaktualizować!
       subject: Nowe wersje Mastodona dostępne dla %{instance}!
->>>>>>> ef8ca2fd
     new_trends:
       body: 'Następujące elementy potrzebują recenzji zanim będą mogły być wyświetlane publicznie:'
       new_trending_links:
