eu:
  about:
    about_mastodon_html: 'Etorkizuneko sare soziala: ez iragarkirik eta ez zelatatze korporatiborik, diseinu etikoa eta deszentralizazioa! Izan zure datuen jabea Mastodonekin!'
    contact_missing: Ezarri gabe
    contact_unavailable: E/E
    hosted_on: Mastodon %{domain} domeinuan ostatatua
    title: Honi buruz
  accounts:
    follow: Jarraitu
    followers:
      one: Jarraitzaile
      other: jarraitzaile
    following: Jarraitzen
    instance_actor_flash: Kontu hau zerbitzaria adierazten duen aktore birtual bat da eta ez banako erabiltzaile bat. Federatzeko helburuarekin erabiltzen da eta ez da kanporatu behar.
    last_active: azkenekoz aktiboa
    link_verified_on: 'Esteka honen jabetzaren egiaztaketa data: %{date}'
    nothing_here: Ez dago ezer hemen!
    pin_errors:
      following: Onetsi nahi duzun pertsona aurretik jarraitu behar duzu
    posts:
      one: Bidalketa
      other: Bidalketa
    posts_tab_heading: Bidalketa
  admin:
    account_actions:
      action: Burutu ekintza
      title: Burutu moderazio ekintza %{acct} kontuan
    account_moderation_notes:
      create: Sortu oharra
      created_msg: Moderazio oharra ongi sortu da!
      destroyed_msg: Moderazio ohara ongi suntsitu da!
    accounts:
      add_email_domain_block: Sartu domeinua zerrenda beltzean
      approve: Onartu
      approved_msg: '%{username} erabiltzailearen erregistratzeko eskaera behar bezala onartu da'
      are_you_sure: Ziur zaude?
      avatar: Abatarra
      by_domain: Domeinua
      change_email:
        changed_msg: Eposta kontua ongi aldatu da!
        current_email: Uneko e-mail helbidea
        label: Aldatu e-mail helbidea
        new_email: E-mail berria
        submit: Aldatu e-mail helbidea
        title: Aldatu %{username}(r)en e-mail helbidea
      change_role:
        changed_msg: Rola ondo aldatu da!
        label: Aldatu rola
        no_role: Rolik ez
        title: Aldatu %{username} erabiltzailearen rola
      confirm: Berretsi
      confirmed: Berretsita
      confirming: Berresten
      custom: Pertsonalizatua
      delete: Ezabatu datuak
      deleted: Ezabatua
      demote: Jaitsi mailaz
      destroyed_msg: "%{username} erabiltzailearen datuak behin betiko ezabatzeko ilaran daude"
      disable: Desgaitu
      disable_sign_in_token_auth: Desgaitu e-posta token autentifikazioa
      disable_two_factor_authentication: Desgaitu 2FA
      disabled: Desgaituta
      display_name: Pantaila-izena
      domain: Domeinua
      edit: Editatu
      email: E-mail
      email_status: Posta elektronikoaren egoera
      enable: Gaitu
      enable_sign_in_token_auth: Gaitu e-posta token autentifikazioa
      enabled: Gaituta
      enabled_msg: '%{username} kontua behar bezala desblokeatu da'
      followers: Jarraitzaileak
      follows: Jarraitzen du
      header: Goiburua
      inbox_url: Sarrera ontziaren URL-a
      invite_request_text: Bat egiteko arrazoiak
      invited_by: 'Honek gonbidatua:'
      ip: IP-a
      joined: Elkartuta
      location:
        all: Denak
        local: Lokala
        remote: Urrunekoa
        title: Kokalekua
      login_status: Saioaren egoera
      media_attachments: Multimedia eranskinak
      memorialize: Bihurtu memoriala
      memorialized: Oroigarri bihurtua
      memorialized_msg: '%{username} behar bezala bihurtu da oroigarri kontu'
      moderation:
        active: Aktiboa
        all: Denak
        disabled: Desgaituta
        pending: Zain
        silenced: Mugatua
        suspended: Kanporatua
        title: Moderazioa
      moderation_notes: Moderazio oharrak
      most_recent_activity: Azken jarduera
      most_recent_ip: Azken IP-a
      no_account_selected: Ez da konturik aldatu ez delako bat ere hautatu
      no_limits_imposed: Ez da mugarik ezarri
      no_role_assigned: Ez du rolik esleituta
      not_subscribed: Harpidetu gabe
      pending: Berrikusketa egiteke
      perform_full_suspension: Kanporatu
      previous_strikes: Aurreko neurriak
      previous_strikes_description_html:
        one: Kontu honen aurka neurri <strong>bat</strong> hartu da.
        other: Kontu honen aurka <strong>%{count}</strong> neurri hartu dira.
      promote: Sustatu
      protocol: Protokoloa
      public: Publikoa
      push_subscription_expires: Push harpidetzaren iraugitzea
      redownload: Freskatu profila
      redownloaded_msg: '%{username} erabiltzailearen profila behar bezala freskatu da jatorritik'
      reject: Ukatu
      rejected_msg: '%{username} erabiltzailearen izen emate eskaera behar bezala ukatu da'
      remote_suspension_irreversible: Kontu honetako datuak betiko ezabatuak izan dira.
      remote_suspension_reversible_hint_html: Kontu hau kanporatua izan da bere zerbitzarian eta bere datuak %{date}(e)an behin betiko ezabatuko dira. Ordura arte urruneko zerbitzariak kontua kalterik gabe leheneratu dezake. Kontuaren datu guztiak oraintxe bertan ezabatu nahi badituzu, jarraian egin dezakezu.
      remove_avatar: Kendu abatarra
      remove_header: Kendu goiburua
      removed_avatar_msg: '%{username} erabiltzailearen avatarra behar bezala kendu da'
      removed_header_msg: '%{username} erabiltzailearen goiburuko irudia behar bezala kendu da'
      resend_confirmation:
        already_confirmed: Erabiltzaile hau berretsita dago
        send: Bidali berrespen-esteka berriro
        success: Berrespen-esteka ongi bidali da!
      reset: Berrezarri
      reset_password: Berrezarri pasahitza
      resubscribe: Berriro harpidetu
      role: Rola
      search: Bilatu
      search_same_email_domain: E-mail domeinu bera duten beste erabiltzailean
      search_same_ip: IP bera duten beste erabiltzaileak
      security: Segurtasuna
      security_measures:
        only_password: Soilik pasahitza
        password_and_2fa: Pasahitza eta 2FA
      sensitive: Hunkigarria
      sensitized: hunkigarri gisa markatua
      shared_inbox_url: Partekatutako sarrera ontziaren URL-a
      show:
        created_reports: Sortutako txostenak
        targeted_reports: Besteen salaketak
      silence: Isilarazi
      silenced: Isilarazita
      statuses: Bidalketa
      strikes: Aurreko neurriak
      subscribe: Harpidetu
      suspend: Kanporatu
      suspended: Kanporatuta
      suspension_irreversible: Kontu honen datuak behin betiko ezabatu dira. Kontua kanporatzea atzera bota dezakezu, berriz erabilgarri izan dadin, baina datuak ezingo dira berreskuratu.
      suspension_reversible_hint_html: Kontu hau kanporatua izan da eta bere datuak %{date}(e)an behin betiko ezabatuko dira. Ordura arte kontua kalterik gabe leheneratu daiteke. Kontuaren datu guztiak oraintxe bertan ezabatu nahi badituzu, jarraian egin dezakezu.
      title: Kontuak
      unblock_email: Desblokeatu eposta helbidea
      unblocked_email_msg: Behar bezala desblokeatu da %{username} eposta helbidea
      unconfirmed_email: Baieztatu gabeko e-mail helbidea
      undo_sensitized: Desegin hunkigarria
      undo_silenced: Utzi isilarazteari
      undo_suspension: Desegin kanporatzea
      unsilenced_msg: '%{username} kontuaren mugak behar bezala kendu dira'
      unsubscribe: Kendu harpidetza
      unsuspended_msg: '%{username} kontuaren kanporatzea behar bezala bota da atzera'
      username: Erabiltzaile-izena
      view_domain: Ikusi domeinuaren laburpena
      warn: Abisatu
      web: Weba
      whitelisted: Zerrenda zurian
    action_logs:
      action_types:
        approve_appeal: Onartu apelazioa
        approve_user: Onartu erabiltzailea
        assigned_to_self_report: Esleitu salaketa
        change_email_user: Aldatu erabiltzailearen e-maila
        change_role_user: Aldatu erabiltzailearen rola
        confirm_user: Berretsi erabiltzailea
        create_account_warning: Sortu abisua
        create_announcement: Sortu iragarpena
        create_canonical_email_block: Sortu eposta blokeoa
        create_custom_emoji: Sortu emoji pertsonalizatua
        create_domain_allow: Sortu domeinu baimena
        create_domain_block: Sortu domeinu blokeoa
        create_email_domain_block: Sortu e-mail domeinu blokeoa
        create_ip_block: Sortu IP araua
        create_unavailable_domain: Sortu eskuragarri ez dagoen domeinua
        create_user_role: Sortu rola
        demote_user: Jaitsi erabiltzailearen maila
        destroy_announcement: Ezabatu iragarpena
        destroy_canonical_email_block: Ezabatu eposta blokeoa
        destroy_custom_emoji: Ezabatu emoji pertsonalizatua
        destroy_domain_allow: Ezabatu domeinu baimena
        destroy_domain_block: Ezabatu domeinu blokeoa
        destroy_email_domain_block: Ezabatu e-mail domeinu blokeoa
        destroy_instance: Ezabatu betiko domeinua
        destroy_ip_block: Ezabatu IP araua
        destroy_status: Ezabatu bidalketa
        destroy_unavailable_domain: Ezabatu eskuragarri ez dagoen domeinua
        destroy_user_role: Ezabatu rola
        disable_2fa_user: Desgaitu 2FA
        disable_custom_emoji: Desgaitu emoji pertsonalizatua
        disable_sign_in_token_auth_user: Desgaitu e-posta token autentifikazioa erabiltzailearentzat
        disable_user: Desgaitu erabiltzailea
        enable_custom_emoji: Gaitu emoji pertsonalizatua
        enable_sign_in_token_auth_user: Gaitu e-posta token autentifikazioa erabiltzailearentzat
        enable_user: Gaitu erabiltzailea
        memorialize_account: Bihurtu kontua oroigarri
        promote_user: Igo erabiltzailea mailaz
        reject_appeal: Baztertu apelazioa
        reject_user: Baztertu erabiltzailea
        remove_avatar_user: Kendu abatarra
        reopen_report: Berrireki txostena
        resend_user: Birbidali berrespen posta
        reset_password_user: Berrezarri pasahitza
        resolve_report: Konpondu txostena
        sensitive_account: Markatu zure kontuko multimedia hunkigarri bezala
        silence_account: Isilarazi kontua
        suspend_account: Kanporatu kontua
        unassigned_report: Kendu txostenaren esleipena
        unblock_email_account: Desblokeatu eposta helbidea
        unsensitive_account: Utzi zure kontuko multimedia hunkigarri bezala markatzeari
        unsilence_account: Utzi kontua isilarazteari
        unsuspend_account: Atzera bota kontua kanporatzea
        update_announcement: Eguneratu iragarpena
        update_custom_emoji: Eguneratu emoji pertsonalizatua
        update_domain_block: Eguneratu domeinu-blokeoa
        update_ip_block: Eguneratu IP araua
        update_status: Eguneratu bidalketa
        update_user_role: Eguneratu rola
      actions:
        approve_appeal_html: "%{name} erabiltzaileak %{target} erabiltzailearen moderazio erabakiaren apelazioa onartu du"
        approve_user_html: "%{name} erabiltzaileak %{target} erabiltzailearen izen-ematea onartu du"
        assigned_to_self_report_html: "%{name} erabiltzaileak %{target} salaketa bere buruari esleitu dio"
        change_email_user_html: "%{name} erabiltzaileak %{target} erabiltzailearen e-posta helbidea aldatu du"
        change_role_user_html: "%{name} erabiltzaileak %{target} kontuaren rola aldatu du"
        confirm_user_html: "%{name} erabiltzaileak %{target} erabiltzailearen e-posta helbidea berretsi du"
        create_account_warning_html: "%{name} erabiltzaileak abisua bidali dio %{target} erabiltzaileari"
        create_announcement_html: "%{name} erabiltzaileak %{target} iragarpen berria sortu du"
        create_canonical_email_block_html: "%{name} erabiltzaileak %{target} hash-a duen helbide elektronikoa blokeatu du"
        create_custom_emoji_html: "%{name} erabiltzaileak %{target} emoji berria kargatu du"
        create_domain_allow_html: "%{name} erabiltzaileak %{target} domeinuarekin federazioa onartu du"
        create_domain_block_html: "%{name} erabiltzaileak %{target} domeinua blokeatu du"
        create_email_domain_block_html: "%{name} erabiltzaileak %{target} e-posta helbideen domeinua blokeatu du"
        create_ip_block_html: "%{name} kontuak %{target} IParen araua sortu du"
        create_unavailable_domain_html: "%{name}(e)k %{target} domeinurako banaketa gelditu du"
        create_user_role_html: "%{name} erabiltzaileak %{target} rola sortu du"
        demote_user_html: "%{name} erabiltzaileak %{target} erabiltzailea mailaz jaitsi du"
        destroy_announcement_html: "%{name} erabiltzaileak %{target} iragarpena ezabatu du"
        destroy_canonical_email_block_html: "%{name} erabiltzaileak %{target} hash-a duen helbide elektronikoa desblokeatu du"
        destroy_custom_emoji_html: "%{name} erabiltzaileak %{target} emoji-a ezabatu du"
        destroy_domain_allow_html: "%{name} erabiltzaileak %{target} domeinuarekin federatzea debekatu du"
        destroy_domain_block_html: "%{name} erabiltzaileak %{target} domeinua desblokeatu du"
        destroy_email_domain_block_html: "%{name} erabiltzaileak %{target} e-posta helbideen domeinua desblokeatu du"
        destroy_instance_html: "%{name} erabiltzaileak %{target} domeinua betiko ezabatu du"
        destroy_ip_block_html: "%{name} erabiltzaileak %{target} IParen araua ezabatu du"
        destroy_status_html: "%{name} erabiltzaileak %{target} erabiltzailearen bidalketa kendu du"
        destroy_unavailable_domain_html: "%{name}(e)k %{target} domeinurako banaketari berrekin dio"
        destroy_user_role_html: "%{name} erabiltzaileak %{target} rola ezabatu du"
        disable_2fa_user_html: "%{name} erabiltzaileak %{target} erabiltzailearen bi faktoreko autentifikazioa desgaitu du"
        disable_custom_emoji_html: "%{name} erabiltzaileak %{target} emoji-a desgaitu du"
        disable_sign_in_token_auth_user_html: "%{name} erabiltzaileak e-posta token autentifikazioa desgaitu du %{target} helburuan"
        disable_user_html: "%{name} erabiltzaileak %{target} erabiltzailearen saioa desgaitu du"
        enable_custom_emoji_html: "%{name} erabiltzaileak %{target} emoji-a gaitu du"
        enable_sign_in_token_auth_user_html: "%{name} erabiltzaileak e-posta token autentifikazioa gaitu du %{target} helburuan"
        enable_user_html: "%{name} erabiltzaileak %{target} erabiltzailearen saioa gaitu du"
        memorialize_account_html: "%{name} erabiltzaileak %{target} kontua memoriala bihurtu du"
        promote_user_html: "%{name} erabiltzaileak %{target} erabiltzailea mailaz igo du"
        reject_appeal_html: "%{name} erabiltzaileak %{target} erabiltzailearen moderazio erabakiaren apelazioa baztertu du"
        reject_user_html: "%{name} erabiltzaileak %{target} erabiltzailearen izen-ematea baztertu du"
        remove_avatar_user_html: "%{name} erabiltzaileak %{target} erabiltzailearen abatarra kendu du"
        reopen_report_html: "%{name} erabiltzaileak %{target} txostena berrireki du"
        resend_user_html: "%{name} kontuak berrespen eposta bidali du %{target} kontuarentzat"
        reset_password_user_html: "%{name} erabiltzaileak %{target} erabiltzailearen pasahitza berrezarri du"
        resolve_report_html: "%{name} erabiltzaileak %{target} txostena konpondu du"
        sensitive_account_html: "%{name} erabiltzaileak %{target} erabiltzailearen multimedia hunkigarri bezala markatu du"
        silence_account_html: "%{name} erabiltzaileak %{target} kontua isilarazi du"
        suspend_account_html: "%{name} erabiltzaileak %{target} kontua kanporatu du"
        unassigned_report_html: "%{name} erabiltzaileak %{target} txostenaren esleipena atzera bota du"
        unblock_email_account_html: "%{name} erabiltzaileak %{target} eposta helbidea desblokeatu du"
        unsensitive_account_html: "%{name} erabiltzaileak %{target} erabiltzailearen multimedia hunkigarri bezala markatzeari utzi dio"
        unsilence_account_html: "%{name} erabiltzaileak %{target} kontua isilarazteari utzi dio"
        unsuspend_account_html: "%{name} erabiltzaileak %{target} kontuaren kanporaketa atzera bota du"
        update_announcement_html: "%{name} erabiltzaileak %{target} iragarpena eguneratu du"
        update_custom_emoji_html: "%{name} erabiltzaileak %{target} emoji-a eguneratu du"
        update_domain_block_html: "%{name} erabiltzaileak %{target} domeinu-blokeoa eguneratu du"
        update_ip_block_html: "%{name} erabiltzaileak %{target} IParen araua aldatu du"
        update_status_html: "%{name} erabiltzaileak %{target} erabiltzailearen bidalketa eguneratu du"
        update_user_role_html: "%{name} erabiltzaileak %{target} rola aldatu du"
      deleted_account: ezabatu kontua
      empty: Ez da egunkaririk aurkitu.
      filter_by_action: Iragazi ekintzen arabera
      filter_by_user: Iragazi erabiltzaileen arabera
      title: Auditoria-egunkaria
    announcements:
      destroyed_msg: Iragarpena ongi ezabatu da!
      edit:
        title: Editatu iragarpena
      empty: Ez da iragarpenik aurkitu.
      live: Zuzenean
      new:
        create: Sortu iragarpena
        title: Iragarpen berria
      publish: Argitaratu
      published_msg: Iragarpena ongi argitaratu da!
      scheduled_for: '%{time}-rako programatuta'
      scheduled_msg: Iragarpena argitaratzeko programatuta!
      title: Iragarpenak
      unpublish: Desargitaratu
      unpublished_msg: Iragarpena ongi desargitaratu da!
      updated_msg: Iragarpena ongi eguneratu da!
    custom_emojis:
      assign_category: Esleitu kategoria
      by_domain: Domeinua
      copied_msg: Ongi sortu da emoji-aren kopia lokala
      copy: Kopiatu
      copy_failed_msg: Ezin izan da emoji-aren kopia lokal bat sortu
      create_new_category: Sortu kategoria berria
      created_msg: Emoji-a ongi sortu da!
      delete: Ezabatu
      destroyed_msg: Emoji-a ongi suntsitu da!
      disable: Desgaitu
      disabled: Desgaituta
      disabled_msg: Emoji-a ongi desgaitu da
      emoji: Emojia
      enable: Gaitu
      enabled: Gaituta
      enabled_msg: Emoji hori ongi gaitu da
      image_hint: '%{size} arteko PNG edo GIF'
      list: Zerrendatu
      listed: Zerrendatua
      new:
        title: Gehitu emoji pertsonal berria
      no_emoji_selected: Ez da emojirik aldatu ez delako bat ere hautatu
      not_permitted: Ez daukazu ekintza hau burutzeko baimenik
      overwrite: Gainidatzi
      shortcode: Laster-kodea
      shortcode_hint: Gutxienez 2 karaktere, alfanumerikoak eta azpimarra  besterik ez
      title: Emoji pertsonalak
      uncategorized: Kategoriarik gabe
      unlist: Kendu zerrendatik
      unlisted: Zerrendatu gabea
      update_failed_msg: Ezin izan da emoji hori eguneratu
      updated_msg: Emoji-a ongi eguneratu da!
      upload: Igo
    dashboard:
      active_users: erabiltzaile aktibo
      interactions: elkarrekintza
      media_storage: Multimedia biltegiratzea
      new_users: erabiltzaile berri
      opened_reports: txosten irekita
      pending_appeals_html:
        one: "Apelazio <strong>%{count}</strong> zain"
        other: "<strong>%{count}</strong> apelazio zain"
      pending_reports_html:
        one: "Txosten <strong>%{count}</strong> zain"
        other: "<strong>%{count}</strong> txosten zain"
      pending_tags_html:
        one: "Traola <strong>%{count}</strong> zain"
        other: "<strong>%{count}</strong> traola zain"
      pending_users_html:
        one: "Erabiltzaile <strong>%{count}</strong> zain"
        other: "<strong>%{count}</strong> erabiltzaile zain"
      resolved_reports: txosten konponduta
      software: Softwarea
      sources: Izen emate jatorriak
      space: Espazio erabilera
      title: Kontrol panela
      top_languages: Hizkuntza aktiboenak
      top_servers: Zerbitzari aktiboenak
      website: Webgunea
    disputes:
      appeals:
        empty: Ez da apelaziorik aurkitu.
        title: Apelazioak
    domain_allows:
      add_new: Sartu domeinua zerrenda zurian
      created_msg: Domeinua ongi sartu da zerrenda zurian
      destroyed_msg: Domeinua zerrenda zuritik kendu da
      export: Esportatu
      import: Inportatu
      undo: Kendu zerrenda zuritik
    domain_blocks:
      add_new: Gehitu domeinuaren blokeo berria
      confirm_suspension:
        cancel: Utzi
        confirm: Eten
        permanent_action: Etenaldia uzteak ez ditu datuak edo elkarreraginak leheneratuko.
        preamble_html: <strong>%{domain}</strong> eta bere azpidomeinuak etetzera zoaz.
        remove_all_data: Honek domeinuko kontuen eduki, media, eta profiletako datu guztiak kenduko ditu zure zerbitzaritik.
        stop_communication: Zure zerbitzariak zerbitzari hauekin komunikatzeari utziko dio.
        title: Berretsi %{domain} domeinuaren blokeoa
        undo_relationships: Honek zerbitzari honetako eta zure zerbitzariko edozein elkarreragin desegingo ditu.
      created_msg: Domeinuaren blokeoa orain prozesatzen ari da
      destroyed_msg: Domeinuaren blokeoa desegin da
      domain: Domeinua
      edit: Editatu domeinu-blokeoa
      existing_domain_block: Aurretik muga zorrotzagoak ezarriak dituzu %{name} domeinuan.
      existing_domain_block_html: '%{name} domeinuan muga zorrotzagoak ezarri dituzu jada, aurretik <a href="%{unblock_url}">desblokeatu</a> beharko duzu.'
      export: Esportatu
      import: Inportatu
      new:
        create: Sortu blokeoa
        hint: Domeinuaren blokeoak ez du eragotziko kontuen sarrerak sortzea datu-basean, baina automatikoki ezarriko zaizkie moderazio metodo bereziak iraganeko mezuetan ere.
        severity:
          desc_html: "<strong>Mugatu</strong> aukerak, domeinu hontako kontu guztien bidalketak ikusezinak bihurtuko dira jarraitzen ez dituztenentzat.\n<strong>Egotzi</strong> aukerak, domeinu hontako kontu guztien, edukiak, media eta profilen datuak ezabatuak izango dira zure zerbitzaritik. Erabili <strong>Bat ere ez</strong> aukera soilik media-fitxategiak ukatu nahi badituzu."
          noop: Bat ere ez
          silence: Isilarazi
          suspend: Kanporatu
        title: Domeinuaren blokeo berria
      no_domain_block_selected: Ez da domeinu berririk blokeatu, bat ere ez delako aukeratu
      not_permitted: Ekintza hau egiteko baimenik ez duzu
      obfuscate: Lausotu domeinu-izena
      obfuscate_hint: Domeinuaren izena partzialki lausotu zerrendan, domeinuen zerrenda iragartzea mugatzea gaituta badago
      private_comment: Iruzkin pribatua
      private_comment_hint: Domeinu hau mugatzeari buruzko iruzkina moderatzaileen barne erabilerarako.
      public_comment: Iruzkin publikoa
      public_comment_hint: Domeinu hau mugatzeari buruzko iruzkina publiko orokorrarentzat, domeinuak mugatzea iragartzea gaituta badago.
      reject_media: Ukatu multimedia fitxategiak
      reject_media_hint: Lokalki gordetako multimedia fitxategiak ezabatzen ditu eta etorkizunean fitxategi berriak deskargatzeari uko egingo dio. Ez du garrantzirik kanporaketetan
      reject_reports: Errefusatu salaketak
      reject_reports_hint: Ezikusi domeinu honetatik jasotako salaketak. Kanporatzeentzako garrantzirik gabekoa
      undo: Desegin domeinuaren blokeoa
      view: Ikusi domeinuaren blokeoa
    email_domain_blocks:
      add_new: Gehitu berria
      attempts_over_week:
        one: "Izen-emateko saiakera %{count} azken astean"
        other: "Izen-emateko %{count} saiakera azken astean"
      created_msg: Ongi gehitu da e-mail helbidea domeinuen zerrenda beltzera
      delete: Ezabatu
      dns:
        types:
          mx: MX erregistroa
      domain: Domeinua
      new:
        create: Gehitu domeinua
        resolve: Ebatzi domeinua
        title: Sarrera berria e-mail zerrenda beltzean
      no_email_domain_block_selected: Ez da eposta domeinu blokeorik aldatu ez delako bat ere hautatu
      not_permitted: Baimendu gabea
      resolved_dns_records_hint_html: Domeinu-izena ondorengo MX domeinuetara ebazten da, zeinek eposta onartzeko ardura duten. MX domeinu bat blokeatzeak MX domeinu hori erabiltzen duen edozein helbide elektronikotatik izena-ematea blokeatzen du, baita ikusgai dagoen domeinu-izena beste bat bada ere. <strong>Kontuz ibili eposta hornitzaile nagusiak blokeatu gabe.</strong>
      resolved_through_html: '%{domain} domeinuaren bidez ebatzia'
      title: E-mail zerrenda beltza
    export_domain_allows:
      new:
        title: Baimendutako domeinuak inportatu
      no_file: Ez da fitxategirik hautatu
    export_domain_blocks:
      import:
        description_html: Blokeatutako domeinuen zerrenda bat inportatzera zoaz. Mesedez, berrikusi zerrenda kontu handiz, batez ere, zuk ez baduzu zerrenda hau egin.
        existing_relationships_warning: Oraingo jarraipen-loturak
        private_comment_description_html: 'Inportatutako blokeoak nondik datozen zuri jakiten laguntzeko, hauek hurrengo iruzkin pribatuarekin sortuko dira: <q>%{comment}</q>'
        private_comment_template: '%{date} %{source}-(e)tik inportatua'
        title: Domeinu-blokeoak inportatu
      invalid_domain_block: 'Domeinu-blokeatze bat edo gehiago ekidin dira ondorengo errorearen edo erroreengatik: %{error}'
      new:
        title: Domeinu-blokeoak inportatu
      no_file: Ez da fitxategirik hautatu
    follow_recommendations:
      description_html: "<strong>Jarraitzeko gomendioek erabiltzaile berriei eduki interesgarria azkar aurkitzen laguntzen diete</strong>. Erabiltzaile batek jarraitzeko gomendio pertsonalizatuak jasotzeko adina interakzio izan ez duenean, kontu hauek gomendatzen zaizkio. Egunero birkalkulatzen dira hizkuntza bakoitzerako, azken aldian parte-hartze handiena izan duten eta jarraitzaile lokal gehien dituzten kontuak nahasiz."
      language: Hizkuntza
      status: Egoera
      suppress: Kendu jarraitzeko gomendioa
      suppressed: Kenduta
      title: Jarraitzeko gomendioak
      unsuppress: Berrezarri jarraitzeko gomendioa
    instances:
      availability:
        description_html:
          one: Domeinura entregatzeak arrakastarik gabe huts egiten badu <strong>egun %{count} </strong>igaro ondoren, ez da entregatzeko saiakera gehiago egingo, ez bada domeinu <em>horretatik</em> entregarik jasotzen.
          other: Domeinura entregatzeak arrakastarik gabe huts egiten badu <strong>%{count} egun</strong> igaro ondoren, ez da entregatzeko saiakera gehiago egingo, ez bada domeinu <em>horretatik</em> entregarik jasotzen.
        failure_threshold_reached: Hutsegite atalasera iritsi da %{date} datan.
        failures_recorded:
          one: Huts egindako saiakera egun %{count}ean.
          other: Huts egindako saiakera %{count} egun desberdinetan.
        no_failures_recorded: Ez dago hutsegiterik erregistroan.
        title: Egoera
        warning: Zerbitzari honetara konektatzeko azken saiakerak huts egin du
      back_to_all: Guztiak
      back_to_limited: Mugatua
      back_to_warning: Abisua
      by_domain: Domeinua
      confirm_purge: Ziur zaude domeinu honen datuak behin betiko ezabatu nahi dituzula?
      content_policies:
        comment: Barne-oharra
        description_html: Domeinu honetako eta bere azpi-domeinuetako kontu guztiei aplikatuko zaizkien eduki-politikak definitu ditzakezu.
        limited_federation_mode_description_html: Domeinu honekin federatu ahal izatea baimendu dezakezu.
        policies:
          reject_media: Errefusatu multimediak
          reject_reports: Errefusatu salaketak
          silence: Isilarazi
          suspend: Kanporatu
        policy: Politika
        reason: Arrazoi publikoa
        title: Eduki politikak
      dashboard:
        instance_accounts_dimension: Kontu jarraituenak
        instance_accounts_measure: gordetako kontuak
        instance_followers_measure: gure jarraitzaileak hemen
        instance_follows_measure: beren jarraitzaileak hemen
        instance_languages_dimension: Hizkuntza nagusiak
        instance_media_attachments_measure: multimedia eranskin biltegiratuta
        instance_reports_measure: txosten berari buruz
        instance_statuses_measure: bidalketa gordeta
      delivery:
        all: Guztiak
        clear: Garbitu banaketa erroreak
        failing: Huts egiten du
        restart: Berrabiarazi banaketa
        stop: Gelditu banaketa
        unavailable: Eskuraezina
      delivery_available: Bidalketa eskuragarri dago
      delivery_error_days: Banaketa errore egunak
      delivery_error_hint: Banaketa ezin bada %{count} egunean egin, banaezin bezala markatuko da automatikoki.
      destroyed_msg: '%{domain} domeinuko datuak berehala ezabatzeko ilaran daude orain.'
      empty: Ez da domeinurik aurkitu.
      known_accounts:
        one: "Kontu ezagun %{count}"
        other: "%{count} kontu ezagun"
      moderation:
        all: Denak
        limited: Mugatua
        title: Moderazioa
      private_comment: Iruzkin pribatua
      public_comment: Iruzkin publikoa
      purge: Ezabatu betiko
      purge_description_html: Domeinu hau behin betiko lineaz kanpo dagoela uste baduzu, domeinuko kontu guztien erregistroak eta erlazionatutako datuak ezabatu ditzakezu biltegitik. Honek luze jo dezake.
      title: Federazioa
      total_blocked_by_us: Guk blokeatuta
      total_followed_by_them: Haiek jarraitua
      total_followed_by_us: Guk jarraitua
      total_reported: Heiei buruzko txostenak
      total_storage: Multimedia eranskinak
      totals_time_period_hint_html: Behean bistaratutako guztizkoek datu guztiak hartzen dituzte barne.
    invites:
      deactivate_all: Desgaitu guztiak
      filter:
        all: Denak
        available: Eskuragarri
        expired: Iraungitua
        title: Iragazi
      title: Gonbidapenak
    ip_blocks:
      add_new: Sortu araua
      created_msg: IP arau berria behar bezala gehitu da
      delete: Ezabatu
      expires_in:
        '1209600': 2 aste
        '15778476': 6 hilabete
        '2629746': Hilabete 1
        '31556952': Urte 1
        '86400': Egun 1
        '94670856': 3 urte
      new:
        title: Sortu IP arau berria
      no_ip_block_selected: Ez da IP araurik aldatu, ez delako bat ere hautatu
      title: IP arauak
    relationships:
      title: "%{acct}(e)ren erlazioak"
    relays:
      add_new: Gehitu hari errelea
      delete: Ezabatu
      description_html: <strong>Federazio errele</strong> bat zerbitzari tartekari bat da, bertara harpidetutako eta bertan argitaratzen duten zerbitzarien artean bidalketa publiko kopuru handiak banatzen ditu. <strong>Zerbitzari txiki eta ertainei Fedibertsoko edukia aurkitzen laguntzen die</strong>, bestela erabiltzaile lokalek eskuz jarraitu beharko lituzkete urruneko zerbitzarietako erabiltzaileak.
      disable: Desgaitu
      disabled: Desgaituta
      enable: Gaitu
      enable_hint: Behin gaituta, zure zerbitzaria errele honetako bidalketa publiko guztietara harpidetuko da, eta zerbitzari honetako bidalketa publikoak errelera bidaltzen hasiko da.
      enabled: Gaituta
      inbox_url: Errelearen URLa
      pending: Erreleak onartzearen zain
      save_and_enable: Gorde eta gaitu
      setup: Ezarri errele konexio bat
      signatures_not_enabled: Erreleek ez dute ongi funtzionatuko modu segurua edo zerrenda zuria gaituta badago
      status: Mezuak
      title: Erreleak
    report_notes:
      created_msg: Salaketa oharra ongi sortu da!
      destroyed_msg: Salaketa oharra ongi ezabatu da!
    reports:
      account:
        notes:
          one: "Ohar %{count}"
          other: "%{count} ohar"
      action_log: Auditoria-egunkaria
      action_taken_by: Neurrien hartzailea
      actions:
        delete_description_html: Salatutako bidalketak ezabatuko dira eta neurria gordeko da, etorkizunean kontu berarekin elkarrekintzarik baduzu kontuan izan dezazun.
        mark_as_sensitive_description_html: Salatutako bidalketetako multimedia edukia hunkigarri bezala eta neurria gordeko da, etorkizunean kontu honek arau-hausterik egiten badu kontuan izan dezazun.
        other_description_html: Ikusi kontuaren portaera kontrolatzeko eta salatutako kontuarekin komunikazioa pertsonalizatzeko aukera gehiago.
        resolve_description_html: Ez da ekintzarik hartuko salatutako kontuaren aurka, ez da neurria gordeko eta salaketa itxiko da.
        silence_description_html: Kontua soilik honen jarraitzaile edo espresuki bilatzen dutenentzat izango da ikusgarri, kontuaren irisgarritasuna gogorki mugatzen delarik.
        suspend_description_html: Kontua bera eta honen edukiak eskuraezinak izango dira, eta azkenean, ezabatuak. Kontu honekin erlazionatzea ezinezkoa izango da. Prozesua 30 egunez itzulgarria izango da. Kontu honen aurkako txosten guztiak baztertuko lirateke.
      actions_description_html: Erabaki txosten hau konpontzeko ze ekintza hartu. Salatutako kontuaren aurka zigor ekintza bat hartzen baduzu, eposta jakinarazpen bat bidaliko zaie, <strong>Spam</strong> kategoria hautatzean ezik.
      actions_description_remote_html: Txosten honi konponbidea aurkitzeko zein ekintza egin hautatu. Hau soilik <strong>zure</strong> zerbitzaria kontu honekin nola komunikatu eta bere edukia nola maneiatzeko da.
      add_to_report: Gehitu gehiago txostenera
      are_you_sure: Ziur zaude?
      assign_to_self: Esleitu niri
      assigned: Esleitutako moderatzailea
      by_target_domain: Jakinarazitako kontuaren domeinua
      cancel: Utzi
      category: Kategoria
      category_description_html: Kontu edo/eta eduki hau salatu izanaren arrazoia salatutako kontuarekiko komunikazioan aipatuko da
      comment:
        none: Bat ere ez
      comment_description_html: 'Informazio gehiago emateko, %{name} idatzi:'
      confirm: Berretsi
      confirm_action: '@%{acct} kontuaren aurkako moderazio-ekintza baieztatu'
      created_at: Salatua
      delete_and_resolve: Ezabatu bidalketak
      forwarded: Birbidalia
      forwarded_to: 'Hona birbidalia: %{domain}'
      mark_as_resolved: Markatu konpondutako gisa
      mark_as_sensitive: Markatu hunkigarri gisa
      mark_as_unresolved: Markatu konpondu gabeko gisa
      no_one_assigned: Inor ez
      notes:
        create: Gehitu oharra
        create_and_resolve: Konpondu ohar batekin
        create_and_unresolve: Berrireki ohar batekin
        delete: Ezabatu
        placeholder: Azaldu hartutako neurriak, edo erlazioa duten bestelako berriak...
        title: Oharrak
      notes_description_html: Ikusi eta idatzi oharrak beste moderatzaileentzat eta zuretzat etorkizunerako
      processed_msg: '#%{id} txostena ongi prozesatu da'
      quick_actions_description_html: 'Hartu ekintza azkar bat edo korritu behera salatutako edukia ikusteko:'
      remote_user_placeholder: '%{instance} instantziako urruneko erabiltzailea'
      reopen: Berrireki salaketa
      report: 'Salaketa #%{id}'
      reported_account: Salatutako kontua
      reported_by: Salatzailea
      resolved: Konponduta
      resolved_msg: Salaketa ongi konpondu da!
      skip_to_actions: Salto ekintzetara
      status: Mezua
      statuses: Salatutako edukia
      statuses_description_html: Salatutako edukia salatutako kontuarekiko komunikazioan aipatuko da
      summary:
        action_preambles:
          delete_html: '<strong>@%{acct}</strong> kontuaren bidalketa guztiak <strong>ezabatzera</strong> zoaz. Honek hau suposatuko du:'
          mark_as_sensitive_html: '<strong>%{acct}</strong> kontuaren bidalketa guztiak <strong>hunkigarri</strong> gisa <strong>markatzera</strong> zoaz. Honek hau suposatuko du:'
          silence_html: '<strong>@%{acct}</strong> kontua <strong>mugatzera</strong> zoaz. Honek hau suposatuko du:'
          suspend_html: '<strong>@%{acct}</strong> kontua <strong>bertan behera uztera</strong> zoaz. Honek hau suposatuko du:'
        actions:
          delete_html: Bidalketa iraingarriak ezabatu
          mark_as_sensitive_html: Bidalketa iraingarrien media hunkigarri gisa markatu
          silence_html: <strong>@%{acct}</strong> kontuaren irismena gogorki mugatu, beraren profila eta edukia soilik bere jarraitzaileentzat eta espresuki profila aurkitzen dutenentzat ikusgarri egiten direlarik
          suspend_html: <strong>@%{acct}</strong> kontua bertan behera utzi, bere profila eta edukia iritsezin eta elkarreragin ezina izango direlarik
        close_report: '#%{id} txostena ebatzitako gisa markatu'
        close_reports_html: <strong>@%{acct}</strong> kontuaren txosten <strong>guztiak</strong> ebatzitako gisa markatu
        delete_data_html: <strong>@%{acct}</strong> kontuaren profila eta edukia, gaurtik hasita, 30 egunez ezabatu, ez bada bitartean kontua berraktibatzen
        preview_preamble_html: "<strong>@%{acct}</strong> kontuak ondorengo edukia duen abisu bat jasoko du:"
        record_strike_html: <strong>@%{acct}</strong> kontuak eginiko eraso bat erregistratu, kontu honek etorkizunean egin ditzakeen erasoen aurrean erabakiak hartzen laguntzeko
        send_email_html: <strong>@%{acct}</strong> kontuari abisu bat posta-elektronikoz bidali
        warning_placeholder: Moderazio-ekintzarako aukerazkoak diren arrazoiketa gehigarriak.
      target_origin: Salatutako kontuaren jatorria
      title: Salaketak
      unassign: Kendu esleipena
      unknown_action_msg: 'Ekintza ezezaguna: %{action}'
      unresolved: Konpondu gabea
      updated_at: Eguneratua
      view_profile: Ikusi profila
    roles:
      add_new: Gehitu rola
      assigned_users:
        one: "Erabiltzaile %{count}"
        other: "%{count} erabiltzaile"
      categories:
        administration: Administrazioa
        devops: DevOps
        invites: Gonbidapenak
        moderation: Moderazioa
        special: Berezia
      delete: Ezabatu
      description_html: <strong>Erabiltzaile rolak</strong> erabiliz erabiltzaileek Mastodonen ze funtzio eta lekutara sarbidea duten pertsonalizatu dezakezu.
      edit: Editatu '%{name}' rola
      everyone: Baimen lehenetsiak
      everyone_full_description_html: Hau <strong>erabiltzaile guztiei</strong> eragiten dien <strong>oinarrizko rola</strong> da, rol bat esleitu gabekoei ere bai. Gainerako rolek honetatik heredatzen dituzte baimenak.
      permissions_count:
        one: "Baimen %{count}"
        other: "%{count} baimen"
      privileges:
        administrator: Administratzailea
        administrator_description: Baimen hau duten erabiltzaileak baimen guztien gainetik pasako dira
        delete_user_data: Ezabatu erabiltzaileen datuak
        delete_user_data_description: Baimendu erabiltzaileek beste erabiltzaileen datuak atzerapenik gabe ezabatzea
        invite_users: Gonbidatu erabiltzaileak
        invite_users_description: Baimendu erabiltzaileek zerbitzarira jende berria gonbidatzea
        manage_announcements: Kudeatu iragarpenak
        manage_announcements_description: Baimendu erabiltzaileek zerbitzariko iragarpenak kudeatzea
        manage_appeals: Kudeatu apelazioak
        manage_appeals_description: Baimendu erabiltzaileek moderazio ekintzen aurkako apelazioak berrikustea
        manage_blocks: Kudeatu blokeatzeak
        manage_blocks_description: Baimendu erabiltzaileek eposta hornitzaile eta IP helbideak blokeatzea
        manage_custom_emojis: Kudeatu emoji pertsonalizatuak
        manage_custom_emojis_description: Baimendu erabiltzaileek zerbitzariko emoji pertsonalizatuak kudeatzea
        manage_federation: Kudeatu federazioa
        manage_federation_description: Baimendu erabiltzaileek beste domeinuak blokeatu edo federazioa onartzea, eta banagarritasuna kontrolatzea
        manage_invites: Kudeatu gonbidapenak
        manage_invites_description: Baimendu erabiltzaileek gonbidapen estekak arakatu eta desaktibatzea
        manage_reports: Kudeatu txostenak
        manage_reports_description: Baimendu erabiltzaileek txostenak berrikusi eta moderazio ekintzak burutzea
        manage_roles: Kudeatu rolak
        manage_roles_description: Baimendu erabiltzaileek beren mailaren azpiko rolak kudeatu eta esleitzea
        manage_rules: Kudeatu arauak
        manage_rules_description: Baimendu erabiltzaileek zerbitzariaren arauak aldatzea
        manage_settings: Kudeatu ezarpenak
        manage_settings_description: Baimendu erabiltzaileek gunearen ezarpenak aldatzea
        manage_taxonomies: Kudeatu taxonomiak
        manage_taxonomies_description: Baimendu erabiltzaileek joerak berrikustea eta traolen ezarpenak eguneratzea
        manage_user_access: Kudeatu erabiltzaileen sarbidea
        manage_user_access_description: Baimendu erabiltzaileek beste erabiltzaileen bi faktoreko autentifikazioa desaktibatzea, eposta helbideak aldatzea eta pasahitzak berrezartzea
        manage_users: Kudeatu erabiltzaileak
        manage_users_description: Baimendu erabiltzaileek beste erabiltzaileen xehetasunak ikusi eta moderazio ekintzak burutzea
        manage_webhooks: Kudeatu webhook-ak
        manage_webhooks_description: Baimendu erabiltzaileek webhook-ak konfiguratzea gertaera administratiboentzat
        view_audit_log: Ikusi auditoria-egunkaria
        view_audit_log_description: Baimendu erabiltzaileek zerbitzariko administrazio-ekintzen historia ikustea
        view_dashboard: Ikusi aginte-panela
        view_dashboard_description: Baimendu erabiltzaileek aginte-panela eta hainbat estatistika ikustea
        view_devops: DevOps
        view_devops_description: Baimendu erabiltzaileek Sidekiq eta pgHero aginte-paneletara sarbidea izatea
      title: Rolak
    rules:
      add_new: Gehitu araua
      delete: Ezabatu
      description_html: Gehienek erabilera baldintzak irakurri eta onartu dituztela baieztatzen badute ere, orokorrean arazoren bat dagoen arte ez dituzte irakurtzen. <strong>Zerbitzariaren arauak begirada batean ikustea errazteko buletadun zerrenda batean bildu.</strong> Saiatu arauak labur eta sinple idazten, baina elementu askotan banatu gabe.
      edit: Editatu araua
      empty: Ez da zerbitzariko araurik definitu oraindik.
      title: Zerbitzariaren arauak
    settings:
      about:
        manage_rules: Kudeatu zerbitzariaren arauak
        preamble: Zerbitzaria nola gobernatzen, moderatzen eta finantzatzen den azaltzen duen informazio xehea eman.
        rules_hint: Erabiltzaileek jarraitu behar dituzten arauei eskainitako atal bat dago.
        title: Honi buruz
      appearance:
        preamble: Mastodonen web interfazea pertsonalizatu.
        title: Itxura
      branding:
        preamble: 'Zure zerbitzariaren markak sareko beste zerbitzarietatik bereizten du. Informazio hau hainbat ingurunetan bistaratuko da: Mastodonen web interfazean, aplikazio natiboetan, esteken aurrebistak beste webguneetan eta mezularitza aplikazioetan eta abar. Horregatik, informazio hau garbia eta laburra izatea komeni da.'
        title: Marka
      content_retention:
        preamble: Kontrolatu erabiltzaileek sortutako edukia nola biltegiratzen den Mastodonen.
        title: Edukia atxikitzea
      default_noindex:
        desc_html: Ezarpen hau aldatu ez duten erabiltzaile guztiei eragingo die
        title: Erabiltzaileei bilaketa-motorraren indexaziotik at egoteko aukera ematen die lehenetsitako aukera modura
      discovery:
        follow_recommendations: Jarraitzeko gomendioak
        preamble: Eduki interesgarria aurkitzea garrantzitsua da Mastodoneko erabiltzaile berrientzat, behar bada inor ez dutelako ezagutuko. Kontrolatu zure zerbitzariko aurkikuntza-ezaugarriek nola funtzionatzen duten.
        profile_directory: Profil-direktorioa
        public_timelines: Denbora-lerro publikoak
        publish_discovered_servers: Argitaratu aurkitutako zerbitzariak
        publish_statistics: Argitaratu estatistikak
        title: Aurkitzea
        trends: Joerak
      domain_blocks:
        all: Guztiei
        disabled: Inori ez
        users: Saioa hasita duten erabiltzaile lokalei
      registrations:
        preamble: Kontrolatu nork sortu dezakeen kontua zerbitzarian.
        title: Izen emateak
      registrations_mode:
        modes:
          approved: Izena emateko onarpena behar da
          none: Ezin du inork izena eman
          open: Edonork eman dezake izena
      title: Zerbitzariaren ezarpenak
    site_uploads:
      delete: Ezabatu igotako fitxategia
      destroyed_msg: Guneko igoera ongi ezabatu da!
    statuses:
      account: Egilea
      application: Aplikazioa
      back_to_account: Atzera kontuaren orrira
      back_to_report: Atzera txostenaren orrira
      batch:
        remove_from_report: Kendu txostenetik
        report: Salatu
      deleted: Ezabatuta
      favourites: Gogokoak
      history: Bertsio-historia
      in_reply_to: Honi erantzuten
      language: Hizkuntza
      media:
        title: Multimedia
      metadata: Metadatuak
      no_status_selected: Ez da bidalketarik aldatu ez delako bat ere hautatu
      open: Ireki bidalketa
      original_status: Jatorrizko bidalketa
      reblogs: Bultzadak
      status_changed: Bidalketa aldatuta
      title: Kontuaren bidalketak
      trending: Joera
      visibility: Ikusgaitasuna
      with_media: Multimediarekin
    strikes:
      actions:
        delete_statuses: "%{name} erabiltzaileak %{target} erabiltzailearen bidalketak ezabatu ditu"
        disable: "%{name} erabiltzailea %{target} erabiltzailearen kontua izoztu du"
        mark_statuses_as_sensitive: "%{name} erabiltzaileak %{target} erabiltzailearen bidalketak hunkigarri bezala markatu ditu"
        none: "%{name} erabiltzaileak abisua bidali dio %{target} erabiltzaileari"
        sensitive: "%{name} erabiltzaileak %{target} erabiltzailearen kontua hunkigarri bezala markatu ditu"
        silence: "%{name} erabiltzaileak %{target} kontua mugatu du"
        suspend: "%{name} erabiltzaileak %{target} kontua kanporatu du"
      appeal_approved: Apelatua
      appeal_pending: Apelazioa zain
      appeal_rejected: Apelazioa baztertuta
    system_checks:
      database_schema_check:
        message_html: Aplikatu gabeko datu-basearen migrazioak daude. Exekutatu aplikazioak esperotako portaera izan dezan
      elasticsearch_running_check:
        message_html: Ezin izan da Elasticsearch-era konektatu. Egiaztatu martxan dagoela edo desgaitu testu osoko bilaketa
      elasticsearch_version_check:
        message_html: 'Elasticsearch bertsio bateraezina: %{value}'
        version_comparison: Elasticsearch %{running_version} exekutatzen ari da, baina %{required_version} behar da
      rules_check:
        action: Kudeatu zerbitzariaren arauak
        message_html: Ez duzu zerbitzariaren araurik definitu.
      sidekiq_process_check:
        message_html: Ez da ari Sidekiq prozesurik exekutatzen %{value} ilad(et)an. Egiaztatu Sidekiq konfigurazioa
      upload_check_privacy_error:
        action: Ikus hemen informazio gehiagorako
        message_html: "<strong>Zure zerbitzaria ez dago ongi konfiguratua. Zure erabiltzaileen pribatutasuna arriskuan dago.</strong>"
      upload_check_privacy_error_object_storage:
        action: Ikus hemen informazio gehiagorako
        message_html: "<strong>Zure objektuen biltegiratzea ez dago ongi konfiguratua. Zure erabiltzaileen pribatutasuna arriskuan dago.</strong>"
    tags:
      review: Berrikusketaren egoera
      updated_msg: Traola-ezarpenak ongi eguneratu dira
    title: Administrazioa
    trends:
      allow: Onartu
      approved: Onartua
      disallow: Ukatu
      links:
        allow: Onartu esteka
        allow_provider: Onartu argitaratzailea
        description_html: Esteka hauek zure zerbitzariak ikusten dituen kontuek asko zabaltzen ari diren estekak dira. Zure erabiltzaileei munduan ze berri den jakiteko lagungarriak izan daitezke. Ez da estekarik bistaratzen argitaratzaileak onartu arte. Esteka bakoitza onartu edo baztertu dezakezu.
        disallow: Ukatu esteka
        disallow_provider: Ukatu argitaratzailea
        no_link_selected: Ez da estekarik aldatu ez delako bat ere hautatu
        publishers:
          no_publisher_selected: Ez da argitaratzailerik aldatu ez delako bat ere hautatu
        shared_by_over_week:
          one: Pertsona batek partekatua azken astean
          other: '%{count} pertsonak partekatua azken astean'
        title: Esteken joerak
        usage_comparison: '%{today} aldiz partekatua gaur, atzo %{yesterday} aldiz'
      not_allowed_to_trend: Joeretan agertzeko baimenik gabe
      only_allowed: Soilik onartutakoak
      pending_review: Berrikusketaren zain
      preview_card_providers:
        allowed: Argitaratzaile honen estekak joera izan daitezke
        description_html: Hauek dira zure zerbitzarian maiz partekatzen diren esteken domeinuak. Estekak ez dira joeretan publikoki agertuko estekaren domeinua onartu arte. Onartzeak (edo baztertzeak) azpi-domeinuei ere eragiten die.
        rejected: Argitaratzaile honen estekek ezin dute joera izan
        title: Argitaratzaileak
      rejected: Ukatua
      statuses:
        allow: Onartu bidalketa
        allow_account: Onartu egilea
        description_html: Hauek dira une honetan asko partekatu eta gogokoak diren bidalketak (zure zerbitzariak ezagutzen dituenak). Erabiltzaile berrientzat eta bueltan itzuli direnentzat lagungarriak izan daitezke nor jarraitu aurkitzeko. Bidalketak ez dira publikoki erakusten zuk egilea onartu arte eta egileak gomendatua izatea onartu arte. Bidalketak banan bana ere onartu edo baztertu ditzakezu.
        disallow: Ez onartu bidalketa
        disallow_account: Ez onartu egilea
        no_status_selected: Ez da joerarik aldatu ez delako bat ere hautatu
        not_discoverable: Egileak ez du aukeratu aurkikuntza ezaugarrietan agertzea
        shared_by:
          one: Behin partekatua edo gogoko egina
          other: '%{friendly_count} aldiz partekatua edo gogoko egina'
        title: Bidalketen joerak
      tags:
        current_score: Uneko emaitza%{score}
        dashboard:
          tag_accounts_measure: aldiz
          tag_languages_dimension: Hizkuntza nagusiak
          tag_servers_dimension: Zerbitzari nagusiak
          tag_servers_measure: zerbitzari desberdin
          tag_uses_measure: erabilera guztira
        description_html: Traola hauek askotan agertzen dira zure zerbitzariak ikusten dituen bidalketetan. Jendea zertaz hitz egiten ari den aurkitzen lagun diezaieke erabiltzaileei. Traolak ez dira publiko egiten onartzen dituzun arte.
        listable: Gomendatu daiteke
        no_tag_selected: Ez da etiketarik aldatu ez delako bat ere hautatu
        not_listable: Ez da gomendatuko
        not_trendable: Ez da joeretan agertuko
        not_usable: Ezin da erabili
        peaked_on_and_decaying: '%{date} datan jo du goia, orain beherantz'
        title: Traolak joeran
        trendable: Joeretan agertuko da
        trending_rank: '%{rank}. joera'
        usable: Erabili daiteke
        usage_comparison: '%{today} aldiz erabili da gaur, atzo %{yesterday} aldiz'
        used_by_over_week:
          one: Pertsona batek erabilia azken astean
          other: '%{count} pertsonak erabilia azken astean'
      title: Joerak
      trending: Joerak
    warning_presets:
      add_new: Gehitu berria
      delete: Ezabatu
      edit_preset: Editatu abisu aurre-ezarpena
      empty: Ez duzu abisu aurrezarpenik definitu oraindik.
      title: Kudeatu abisu aurre-ezarpenak
    webhooks:
      add_new: Gehitu amaiera-puntua
      delete: Ezabatu
      description_html: <strong>Webhook</strong> batek aukera ematen dio Mastodoni zure aplikazioari aukeratutako gertaeren <strong>jakinarazpenak denbora errealean</strong> bidaltzeko, zure aplikazioak <strong>automatikoki erantzunak abiarazi ditzan</strong>.
      disable: Desgaitu
      disabled: Desgaituta
      edit: Editatu amaiera-puntua
      empty: Ez duzu webhook amaiera-punturik konfiguratu oraindik.
      enable: Gaitu
      enabled: Aktiboa
      enabled_events:
        one: Gaitutako gertaera bat
        other: "Gaitutako %{count} gertaera"
      events: Gertaerak
      new: Webhook berria
      rotate_secret: Biratu sekretua
      secret: Sinatze-sekretua
      status: Egoera
      title: Webhook-ak
      webhook: Webhook
  admin_mailer:
    new_appeal:
      actions:
        delete_statuses: bidalketak ezabatzea
        disable: kontua blokeatzea
        mark_statuses_as_sensitive: bidalketak hunkigarri gisa markatzea
        none: abisu bat
        sensitive: kontua hunkigarri gisa markatzea
        silence: kontua mugatzea
        suspend: kontua kanporatzea
      body: "%{target} erabiltzaileak apelazioa jarri dio %{action_taken_by} erabiltzaileak %{date}(e)an hartutako %{type} motako erabakiari. Hau idatzi du:"
      next_steps: Apelazioa onartu dezakezu moderazio erabakia desegiteko, edo ez ikusia egin.
      subject: "%{username} erabiltzailea %{instance} instantziako moderazio erabaki bat apelatzen ari da"
    new_pending_account:
      body: Kontu berriaren xehetasunak azpian daude. Eskaera hau onartu edo ukatu dezakezu.
      subject: Kontu berria berrikusteko %{instance} instantzian (%{username})
    new_report:
      body: "%{reporter}(e)k %{target} salatu du"
      body_remote: '%{domain} domeinuko norbaitek %{target} salatu du'
      subject: 'Salaketa berria %{instance} instantzian (#%{id})'
    new_trends:
      body: 'Ondorengo elementuak berrikusi behar dira publikoki bistaratu aurretik:'
      new_trending_links:
        title: Esteken joerak
      new_trending_statuses:
        title: Bidalketen joerak
      new_trending_tags:
        no_approved_tags: Ez dago onartutako traolen joerarik une honetan.
        requirements: 'Hautagai hauek joeretan onartutako %{rank}. traola gainditu dezakete: une honetan #%{lowest_tag_name} da, %{lowest_tag_score} puntuazioarekin.'
        title: Traolak joeran
      subject: Joera berriak daude berrikusteko %{instance} instantzian
  aliases:
    add_new: Sortu ezizena
    created_msg: Ongi sortu da ezizena. Orain kontu zaharretik migratzen hasi zaitezke.
    deleted_msg: Ongi kendu da ezizena. Orain ezin izango da aurreko kontutik hona migratu.
    empty: Ez duzu ezizenik.
    hint_html: Beste kontu batetik hona migratu nahi baduzu, hemen ezizen bat sortu dezakezu, hau beharrezkoa da kontu zaharreko jarraitzaileak hona ekartzeko. Ekintza hau berez <strong>kaltegabea eta desegingarria</strong> da. <strong>Kontuaren migrazioa kontu zaharretik abiatzen da</strong>.
    remove: Deslotu ezizena
  appearance:
    advanced_web_interface: Web interfaze aurreratua
    advanced_web_interface_hint: 'Pantaila bere zabalera osoan erabili nahi baduzu, web interfaze aurreratuak hainbat zutabe desberdin konfiguratzea ahalbidetzen dizu, aldi berean nahi beste informazio ikusteko: Hasiera, jakinarazpenak, federatutako denbora-lerroa, edo nahi beste zerrenda eta traola.'
    animations_and_accessibility: Animazioak eta irisgarritasuna
    confirmation_dialogs: Berrespen dialogoak
    discovery: Aurkitzea
    localization:
      body: Mastodon boluntarioek itzultzen dute.
      guide_link: https://crowdin.com/project/mastodon
      guide_link_text: Edonork lagundu dezake.
    sensitive_content: Eduki hunkigarria
    toot_layout: Bidalketen diseinua
  application_mailer:
    notification_preferences: Aldatu e-mail hobespenak
    salutation: "%{name},"
    settings: 'Aldatu e-mail hobespenak: %{link}'
    view: 'Ikusi:'
    view_profile: Ikusi profila
    view_status: Ikusi bidalketa
  applications:
    created: Aplikazioa ongi sortu da
    destroyed: Aplikazioa ongi ezabatu da
    logout: Amaitu saioa
    regenerate_token: Birsortu sarbide token-a
    token_regenerated: Sarbide token-a ongi birsortu da
    warning: Kontuz datu hauekin, ez partekatu inoiz inorekin!
    your_token: Zure sarbide token-a
  auth:
<<<<<<< HEAD
    apply_for_account: Kontu bat eskatu
=======
    apply_for_account: Eskatu kontu bat
>>>>>>> 2f049281
    confirmations:
      wrong_email_hint: Helbide-elektroniko hori zuzena ez bada, kontuaren ezarpenetan alda dezakezu.
    delete_account: Ezabatu kontua
    delete_account_html: Kontua ezabatu nahi baduzu, <a href="%{path}">jarraitu hemen</a>. Berrestea eskatuko zaizu.
    description:
      prefix_invited_by_user: "@%{name} erabiltzaileak Mastodon zerbitzari honetara elkartzera gonbidatzen zaitu!"
      prefix_sign_up: Eman izena Mastodon-en!
      suffix: Kontu bat baduzu, jendea jarraitu ahal izango duzu, bidalketak sortu eta Mastodon zein kanpoko zerbitzarietako erabiltzaileekin elkarrizketan aritu!
    didnt_get_confirmation: Ez al duzu berrespen-esteka jaso?
    dont_have_your_security_key: Ez daukazu zure segurtasun gakoa?
    forgot_password: Pasahitza ahaztu duzu?
    invalid_reset_password_token: Pasahitza berrezartzeko token-a baliogabea da edo iraungitu du. Eskatu beste bat.
    link_to_otp: Erabili zure mugikorreko bi faktoreko kodea edo berreskuratze kode bat
    link_to_webauth: Erabili zure segurtasun gako gailua
    log_in_with: 'Saioa hasi honekin:'
    login: Hasi saioa
    logout: Amaitu saioa
    migrate_account: Migratu beste kontu batera
    migrate_account_html: Kontu hau beste batera birbideratu nahi baduzu, <a href="%{path}">hemen konfiguratu</a> dezakezu.
    or_log_in_with: Edo hasi saioa honekin
    privacy_policy_agreement_html: <a href="%{privacy_policy_path}" target="_blank">Pribatutasun politika</a> irakurri dut eta ados nago
    progress:
      confirm: Berretsi eposta
      details: Zure xehetasunak
      review: Gure berrikuspena
      rules: Onartu arauak
    providers:
      cas: CAS
      saml: SAML
    register: Eman izena
    registration_closed: "%{instance} instantziak ez du kide berririk onartzen"
    resend_confirmation: Bidali berrespen-esteka berriro
    reset_password: Berrezarri pasahitza
    rules:
      accept: Onartu
      back: Atzera
      preamble: Hauek %{domain} instantziako moderatzaileek ezarriak eta betearaziak dira.
      title: Oinarrizko arau batzuk.
    security: Segurtasuna
    set_new_password: Ezarri pasahitza berria
    setup:
      email_below_hint_html: Begiratu zure spameko karpetan, edo eskatu beste bat. Zure helbide elektronikoa zuzen dezakezu oker badago.
      email_settings_hint_html: Egin klik bidali dizugun estekan %{email} egiaztatzeko. Hementxe itxarongo zaitugu.
      link_not_received: Ez duzu estekarik jaso?
      new_confirmation_instructions_sent: Berrespen-esteka duen mezu berri bat jasoko duzu minutu gutxi barru!
      title: Begiratu zure sarrera-ontzia
    sign_in:
      preamble_html: Zure <strong>%{domain}-(e)ko</strong> egiaztagiriekin saioa hasi. Zure kontua beste zerbitzari batean badago, ezin izango duzu hemen saioa hasi.
      title: '%{domain}-(e)an saioa hasi'
    sign_up:
      manual_review: '%{domain}-(e)n eginiko izen-emateak gure moderatzaileek eskuz aztertzen dituzte. Zure izen-ematea prozesatzen lagun gaitzazun, idatz ezazu zertxobait zuri buruz eta azaldu zergatik nahi duzun %{domain}-(e)n kontu bat.'
      preamble: Mastodon zerbitzari honetako kontu batekin, aukera izango duzu sareko edozein pertsona jarraitzeko, ez dio axola kontua non ostatatua dagoen.
      title: '%{domain} zerbitzariko kontua prestatuko dizugu.'
    status:
      account_status: Kontuaren egoera
      confirming: E-mail baieztapena osatu bitartean zain.
      functional: Zure kontua guztiz erabilgarri dago.
      pending: Zure eskaera gainbegiratzeko dago oraindik. Honek denbora behar lezake. Zure eskaera onartzen bada e-mail bat jasoko duzu.
      redirecting_to: Zure kontua ez dago aktibo orain %{acct} kontura birbideratzen duelako.
      view_strikes: Ikusi zure kontuaren aurkako neurriak
    too_fast: Formularioa azkarregi bidali duzu, saiatu berriro.
    use_security_key: Erabili segurtasun gakoa
  authorize_follow:
    already_following: Kontu hau aurretik jarraitzen duzu
    already_requested: Bidali duzu dagoeneko kontu hori jarraitzeko eskaera bat
    error: Zoritxarrez, urruneko kontua bilatzean errore bat gertatu da
    follow: Jarraitu
    follow_request: 'Jarraitzeko eskari bat bidali duzu hona:'
    following: 'Ongi! Orain jarraitzen duzu:'
    post_follow:
      close: Edo, leiho hau besterik gabe itxi dezakezu.
      return: Erakutsi erabiltzailearen profila
      web: Joan webera
    title: Jarraitu %{acct}
  challenge:
    confirm: Jarraitu
    hint_html: "<strong>Oharra:</strong> Ez dizugu pasahitza berriro eskatuko ordu batez."
    invalid_password: Pasahitz baliogabea
    prompt: Berretsi pasahitza jarraitzeko
  crypto:
    errors:
      invalid_key: ez da baliozko Ed25519 edo Curve25519 gakoa
      invalid_signature: ez da baliozko Ed25519 sinadura
  date:
    formats:
      default: "%Y(e)ko %b %d"
      with_month_name: "%Y(e)ko %B %d"
  datetime:
    distance_in_words:
      about_x_hours: "%{count}h"
      about_x_months: "%{count} hilabete"
      about_x_years: "%{count} urte"
      almost_x_years: "%{count} urte"
      half_a_minute: Oraintxe
      less_than_x_minutes: "%{count}m"
      less_than_x_seconds: Oraintxe
      over_x_years: "%{count} urte"
      x_days: "%{count} egun"
      x_minutes: "%{count}m"
      x_months: "%{count} hilabete"
      x_seconds: "%{count}s"
  deletes:
    challenge_not_passed: Sartu duzun informazioa ez da zuzena
    confirm_password: Sartu zure oraingo pasahitza zure identitatea baieztatzeko
    confirm_username: Sartu zure erabiltzaile-izena prozedura berresteko
    proceed: Ezabatu kontua
    success_msg: Zure kontua ongi ezabatu da
    warning:
      before: 'Jarraitu aurretik, irakurri adi ohar hauek:'
      caches: Beste zerbitzariek cachean duten edukia mantentzea gerta daiteke
      data_removal: Zure bidalketak eta beste datuak behin betiko ezabatuko dira
      email_change_html: <a href="%{path}">Zure e-mail helbidea aldatu dezakezu</a> kontua ezabatu gabe
      email_contact_html: Oraindik heltzen ez bada, e-mail bai bidali dezakezu <a href="mailto:%{email}">%{email}</a> helbidera laguntza eskatzeko
      email_reconfirmation_html: Ez baduzu baieztamen e-maila jasotzen, <a href="%{path}">berriro eskatu</a> dezakezu
      irreversible: Ezin izango duzu kontua berreskuratu edo berraktibatu
      more_details_html: Xehetasun gehiagorako, ikusi <a href="%{terms_path}">pribatutasun politika</a>.
      username_available: Zure erabiltzaile-izena berriro eskuragarri egongo da
      username_unavailable: Zure erabiltzaile-izena ez da eskuragarri egongo
  disputes:
    strikes:
      action_taken: Ezarritako neurria
      appeal: Apelazioa
      appeal_approved: Neurria behar bezala apelatu da eta jada ez da baliozkoa
      appeal_rejected: Apelazioa baztertu da
      appeal_submitted_at: Apelazioa bidalita
      appealed_msg: Zure apelazioa bidali da. Onartzen bada, jakinaraziko zaizu.
      appeals:
        submit: Bidali apelazioa
      approve_appeal: Onartu apelazioa
      associated_report: Erlazionatutako txostena
      created_at: Data
      description_html: Hauek dira %{instance} instantziako arduradunek zure kontuaren aurka hartutako ekintzak eta bidali dizkizuten abisuak.
      recipient: Honi zuzendua
      reject_appeal: Baztertu apelazioa
      status: '%{id} bidalketa'
      status_removed: Bidalketa dagoeneko ezabatu da sistematik
      title: "%{date}(e)ko %{action}"
      title_actions:
        delete_statuses: Bidalketa ezabatzea
        disable: Kontua blokeatzea
        mark_statuses_as_sensitive: Bidalketak hunkigarri gisa markatzea
        none: Abisua
        sensitive: Kontua hunkigarri gisa markatzea
        silence: Kontua mugatzea
        suspend: Kontua kanporatzea
      your_appeal_approved: Zure apelazioa onartu da
      your_appeal_pending: Apelazio bat bidali duzu
      your_appeal_rejected: Zure apelazioa baztertu da
  domain_validator:
    invalid_domain: ez da domeinu izen baliogarria
  errors:
    '400': Bidali duzun eskaria baliogabea da edo gaizki osatua dago.
    '403': Ez duzu orri hau ikusteko baimenik.
    '404': Bilatu duzun orria ez dago hemen.
    '406': Orri hau ez dago eskatutako formatuan eskuragarri.
    '410': Bilatu duzun orria ez dago hemen jada.
    '422':
      content: Segurtasun egiaztaketak huts egin du. Cookie-ak blokeatzen dituzu?
      title: Segurtasun egiaztaketak huts egin du
    '429': Itoa
    '500':
      content: Sentitzen dugu, zerbait okerra gertatu da gure aldean.
      title: Orri hau ez da zuzena
    '503': Orria ezin izan da zerbitzatu zerbitzariaren behin behineko arazo bat dela eta.
    noscript_html: Mastodon web aplikazioa erabiltzeko, gaitu JavaScript. Bestela, probatu Mastodon plataformarako <a href="%{apps_path}">aplikazio natibo</a>ren bat.
  existing_username_validator:
    not_found: ezin izan da izen hori duen kide lokalik aurkitu
    not_found_multiple: ezin izan dira aurkitu %{usernames}
  exports:
    archive_takeout:
      date: Data
      download: Deskargatu zure artxiboa
      hint_html: Zure <strong>bidalketa eta igotako multimedia</strong>ren artxibo bat eskatu dezakezu. Esportatutako datuak ActivityPub formatua izango dute, bateragarria den edozein programarekin irakurtzeko. Artxiboa 7 egunean behin eska dezakezu.
      in_progress: Zure artxiboa biltzen...
      request: Eskatu zure artxiboa
      size: Tamaina
    blocks: Zuk blokeatutakoak
    bookmarks: Laster-markak
    csv: CSV
    domain_blocks: Domeinuen blokeoak
    lists: Zerrendak
    mutes: Zuk mututukoak
    storage: Multimedia biltegiratzea
  featured_tags:
    add_new: Gehitu berria
    errors:
      limit: Gehienezko traola kopurua erakutsi duzu jada
    hint_html: "<strong>Zer dira nabarmendutako traolak?</strong> Zure profilean toki nabarmendu batean agertzen dira eta jendeari traola hau daukaten bidalketa publikoak arakatzea ahalbidetzen diote. Sormen lana edo epe luzerako proiektuak jarraitzeko primerakoak dira."
  filters:
    contexts:
      account: Profilak
      home: Hasierako denbora-lerroa
      notifications: Jakinarazpenak
      public: Denbora-lerro publikoak
      thread: Elkarrizketak
    edit:
      add_keyword: Gehitu gako-hitza
      keywords: Gako-hitzak
      statuses: Banako bidalketak
      statuses_hint_html: Iragazki hau hautatutako banako bidalketei aplikatuko zaie, gako-hitzekin bat etorri ala ez. <a href="%{path}">Berrikusi edo kendu bidalketak iragazkitik</a>.
      title: Editatu iragazkia
    errors:
      deprecated_api_multiple_keywords: Parametro hauek ezin dira aldatu aplikazio honetatik, iragazitako gako-hitz bat baino gehiagori eragiten diotelako. Erabili aplikazio berriago bat edo web interfazea.
      invalid_context: Testuinguru baliogabe edo hutsa eman da
    index:
      contexts: '%{contexts} testuinguruetako iragazkiak'
      delete: Ezabatu
      empty: Ez duzu iragazkirik.
      expires_in: '%{distance}(a)n iraungitzen da'
      expires_on: '%{date}(a)n iraungitzen da'
      keywords:
        one: "Gako-hitz %{count}"
        other: "%{count} gako-hitz"
      statuses:
        one: "Bidalketa %{count}"
        other: "%{count} bidalketa"
      statuses_long:
        one: "Banako bidalketa %{count} ezkutatuta"
        other: "Banako %{count} bidalketa ezkutatuta"
      title: Iragazkiak
    new:
      save: Gorde iragazki berria
      title: Gehitu iragazki berria
    statuses:
      back_to_filter: Itzuli iragazkira
      batch:
        remove: Kendu iragazkitik
      index:
        hint: Iragazki honek banako bidalketei eragiten die, beste kriterioak badaude ere. Bidalketa gehiago gehitu ditzakezu iragazkira web interfazetik.
        title: Iragazitako bidalketak
  generic:
    all: Denak
    all_items_on_page_selected_html:
      one: "Orri honetako elementu <strong>%{count}</strong> hautatuta."
      other: Orri honetako <strong>%{count}</strong> elementuak hautatuta.
    all_matching_items_selected_html:
      one: "Zure bilaketarekin bat datorren elementu <strong>%{count}</strong> hautatuta."
      other: Zure bilaketarekin bat datozen <strong>%{count}</strong> elementu hautatuta.
    cancel: Utzi
    changes_saved_msg: Aldaketak ongi gorde dira!
    confirm: Berretsi
    copy: Kopiatu
    delete: Ezabatu
    deselect: Desautatu guztiak
    none: Bat ere ez
    order_by: Ordenatze-irizpidea
    save_changes: Gorde aldaketak
    select_all_matching_items:
      one: Hautatu zure bilaketarekin bat datorren elementu %{count}.
      other: Hautatu zure bilaketarekin bat datozen %{count} elementuak.
    today: gaur
    validation_errors:
      one: Zerbait ez dabil ongi! Egiaztatu beheko errorea mesedez
      other: Zerbait ez dabil ongi! Egiaztatu beheko %{count}  erroreak mesedez
  imports:
    errors:
      empty: CSV fitxategi hutsa
      incompatible_type: Ez da bateragarria aukeratutako inportatze-motarekin
      invalid_csv_file: 'CSV fitxategi baliogabea. Errorea: %{error}'
      over_rows_processing_limit: '%{count} lerro baina gehiago ditu'
      too_large: Fitxategia handiegia da
    failures: Akatsak
    imported: Inportatuta
    mismatched_types_warning: Badirudi mota okerra aukeratu duzula inportatze honetarako, mesedez, berrikusi.
    modes:
      merge: Bateratu
      merge_long: Mantendu dauden erregistroak eta gehitu berriak
      overwrite: Gainidatzi
      overwrite_long: Ordeztu oraingo erregistroak berriekin
    preface: Beste zerbitzari bateko datuak inportatu ditzakezu, esaterako jarraitzen duzun edo blokeatu duzun jendearen zerrenda.
    recent_imports: Azken inportazioak
    states:
      finished: Amaitua
      in_progress: Abian
      scheduled: Programatuta
      unconfirmed: Berretsi gabe
    status: Egoera
    success: Zure datuak ongi igo dira eta dagokionean prozesatuko dira
    time_started: Noiz hasia
    titles:
      blocking: Blokeatutako kontuak inportatzen
      bookmarks: Laster-markak inportatzen
      domain_blocking: Blokeatutako domeinuak inportatzen
      following: Jarraitutako kontuak inportatzen
      muting: Mutututako kontuak inportatzen
    type: Inportazio mota
    type_groups:
      constructive: Jarraipenak eta laster-markak
      destructive: Blokeatzeak eta mututzeak
    types:
      blocking: Blokeatutakoen zerrenda
      bookmarks: Laster-markak
      domain_blocking: Domeinuen blokeo zerrenda
      following: Jarraitutakoen zerrenda
      muting: Mutututakoen zerrenda
    upload: Igo
  invites:
    delete: Desaktibatu
    expired: Iraungitua
    expires_in:
      '1800': 30 minutu
      '21600': 6 ordu
      '3600': Ordu 1
      '43200': 12 ordu
      '604800': Astebete
      '86400': Egun 1
    expires_in_prompt: Inoiz ez
    generate: Sortu
    invited_by: 'Honek gonbidatu zaitu:'
    max_uses:
      one: Erabilera 1
      other: "%{count} erabilera"
    max_uses_prompt: Mugagabea
    prompt: Sortu eta partekatu estekak zerbitzari honetara sarbidea emateko
    table:
      expires_at: Iraungitzea
      uses: Erabilerak
    title: Gonbidatu jendea
  lists:
    errors:
      limit: Gehienezko zerrenda kopurura iritsi zara
  login_activities:
    authentication_methods:
      otp: bi faktoreko autentifikazio aplikazioa
      password: pasahitza
      sign_in_token: e-posta segurtasun kodea
      webauthn: segurtasun gakoak
    description_html: Ezagutzen ez duzun aktibitatea ikusten baduzu, pasahitza aldatu eta bi faktoreko autentifikazioa gaitzea gomendatzen dizugu.
    empty: Ez dago autentifikazio historiarik eskuragarri
    failed_sign_in_html: Huts egindako saioa hasteko saiakera %{method} erabiliz %{ip} IPtik (%{browser})
    successful_sign_in_html: Saioa hasiera arrakastatsua %{method} erabiliz %{ip} IPtik (%{browser})
    title: Autentifikazioen historia
  media_attachments:
    validations:
      images_and_video: Ezin da irudiak dituen bidalketa batean bideo bat erantsi
      not_ready: Ezin dira prozesatzen amaitu gabeko fitxategiak erantsi. Saiatu geroago!
      too_many: Ezin dira 4 fitxategi baino gehiago erantsi
  migrations:
    acct: Kontu berriaren erabiltzaile@domeinua
    cancel: Ezeztatu birbideratzea
    cancel_explanation: Birbideratzea ezezteak zure kontu hau berriro aktibatuko du, baina ez ditu atzera ekarriko bestera aldatu diren jarraitzaileak.
    cancelled_msg: Ongi ezeztatu da birbideratzea.
    errors:
      already_moved: kontu honetara migratu duzu dagoeneko
      missing_also_known_as: ez dio kontu honi erreferentzia egiten
      move_to_self: ezin da oraingo kontua izan
      not_found: ezin izan da aurkitu
      on_cooldown: Egonaldian zaude
    followers_count: Jarraitzaileak migrazioaren unean
    incoming_migrations: Beste kontu batetik migratuz
    incoming_migrations_html: Beste kontu batetik hona migratzeko, aurretik <a href="%{path}">kontuaren ezizen bat sortu</a> behar duzu.
    moved_msg: Zure kontuak orain %{acct} kontura birbideratzen du, eta zure jarraitzaileak hara migratuak izaten ari dira.
    not_redirecting: Zure kontuak ez du orain beste konturen batera birbideratzen.
    on_cooldown: Duela gutxi migratu duzu. Funtzio hau %{count} egun barru egongo da berriro eskuragarri.
    past_migrations: Aurreko migrazioak
    proceed_with_move: Mugitu jarraitzaileak
    redirected_msg: 'Zure kontuak hona birbideratzen du orain: %{acct}.'
    redirecting_to: 'Zure kontuak hona birbideratzen du: %{acct}.'
    set_redirect: Ezarri birbideratzea
    warning:
      backreference_required: Kontu berria honi erreferentzia egiteko konfiguratu behar da
      before: 'Jarraitu aurretik, irakurri adi ohar hauek:'
      cooldown: Migratu eta gero egonaldi tarte bat egongo da eta bitartean ezin izango duzu berriro migratu
      disabled_account: Zure uneko kontua ezin izango da gero erabili. Hala ere, datua exporatu ahal izango dituzu, eta berriro aktibatu.
      followers: Ekintza honek jarraitzaile guztiak eramango ditu uneko kontutik kontu berrira
      only_redirect_html: Bestela, <a href="%{path}">zure profilean birbideratze soil bat jarri</a> dezakezu.
      other_data: Ez da beste daturik migratuko automatikoki
      redirect: Zure uneko kontuaren profila eguneratuko da birbideratze ohar batekin eta bilaketetatik kenduko da
  moderation:
    title: Moderazioa
  move_handler:
    carry_blocks_over_text: Erabiltzaile hau %{acct} kontutik dator, zeina blokeatuta daukazun.
    carry_mutes_over_text: Erabiltzaile hau %{acct} kontutik dator, zeina isilarazita daukazun.
    copy_account_note_text: 'Erabiltzaile hau %{acct} kontutik dator, hemen berari buruzko zure aurreko oharrak:'
  navigation:
    toggle_menu: Txandakatu menua
  notification_mailer:
    admin:
      report:
        subject: "%{name} erabiltzaileak txosten bat bidali du"
      sign_up:
        subject: "%{name} erabiltzailea erregistratu da"
    favourite:
      body: '%{name}(e)k zure bidalketa gogoko du:'
      subject: "%{name}(e)k zure bidalketa gogoko du"
      title: Gogoko berria
    follow:
      body: "%{name}(e)k jarraitzen zaitu!"
      subject: "%{name}(e)k jarraitzen zaitu"
      title: Jarraitzaile berria
    follow_request:
      action: Kudeatu jarraitzeko eskaerak
      body: "%{name}(e)k zu jarraitzeko eskaera egin du"
      subject: 'Onartzeke dagoen erabiltzailea: %{name}'
      title: Jarraitzeko eskaera berria
    mention:
      action: Erantzun
      body: '%{name}(e)k aipatu zaitu:'
      subject: '%{name}(e)k aipatu zaitu'
      title: Aipamen berria
    poll:
      subject: '%{name} erabiltzailearen inkesta bat amaitu da'
    reblog:
      body: '%{name}(e)k bultzada eman dio zure bidalketari:'
      subject: "%{name}(e)k bultzada eman dio zure bidalketari"
      title: Bultzada berria
    status:
      subject: "%{name} erabiltzaileak bidalketa egin berri du"
    update:
      subject: "%{name} erabiltzaileak bidalketa bat editatu du"
  notifications:
    email_events: E-mail jakinarazpenentzako gertaerak
    email_events_hint: 'Hautatu jaso nahi dituzun gertaeren jakinarazpenak:'
    other_settings: Bezte jakinarazpen konfigurazioak
  number:
    human:
      decimal_units:
        format: "%n%u"
        units:
          billion: B
          million: M
          quadrillion: Q
          thousand: K
          trillion: T
  otp_authentication:
    code_hint: Sartu zure autentifikazio aplikazioak sortutako kodea berresteko
    description_html: Autentifikazio aplikazio bidezko <strong>bi faktoreetako autentifikazioa</strong> gaitzen baduzu, saioa hasteko telefonoa eskura izan beharko duzu, honek zuk sartu behar dituzun kodeak sortuko dituelako.
    enable: Gaitu
    instructions_html: "<strong>Eskaneatu QR kode hau Google Authenticator edo antzeko TOTP aplikazio batekin zure telefonoan</strong>. Hortik aurrera, aplikazio horrek saioa hasteko sartu beharko dituzun kodeak sortuko ditu."
    manual_instructions: 'Ezin baduzu QR kodea eskaneatu eta eskuz sartu behar baduzu, hona sekretua testu arruntean:'
    setup: Konfiguratu
    wrong_code: Sartutako kodea baliogabea da! Zerbitzariaren eta gailuaren erlojuak ondo ezarrita daude?
  pagination:
    newer: Berriagoa
    next: Hurrengoa
    older: Zaharragoa
    prev: Aurrekoa
    truncate: "&hellip;"
  polls:
    errors:
      already_voted: Inkesta honetan dagoeneko bozkatu duzu
      duplicate_options: bikoiztutako elementuak ditu
      duration_too_long: etorkizunean urrunegi dago
      duration_too_short: goizegi da
      expired: Inkesta amaitu da jada
      invalid_choice: Hautatutako boto aukera ez da existitzen
      over_character_limit: bakoitzak gehienez %{max} karaktere izan ditzake
      too_few_options: elementu bat baino gehiago izan behar du
      too_many_options: ezin ditu %{max} elementu baino gehiago izan
  preferences:
    other: Denetarik
    posting_defaults: Bidalketarako lehenetsitakoak
    public_timelines: Denbora-lerro publikoak
  privacy_policy:
    title: Pribatutasun politika
  reactions:
    errors:
      limit_reached: Erreakzio desberdinen muga gaindituta
      unrecognized_emoji: ez da emoji ezaguna
  relationships:
    activity: Kontuaren aktibitatea
    confirm_follow_selected_followers: Ziur al zaude hautatutako jarraitzaileak jarraitu nahi dituzula?
    confirm_remove_selected_followers: Ziur al zaude hautatutako jarraitzaileak ezabatu nahi dituzula?
    confirm_remove_selected_follows: Ziur al zaude hautatutako jarraipenak ezabatu nahi dituzula?
    dormant: Ez aktiboa
    follow_failure: Ezin izan dira aukeratutako kontu batzuk jarraitu.
    follow_selected_followers: Jarraitu hautatutako jarraitzaileak
    followers: Jarraitzaileak
    following: Jarraitzen
    invited: Gonbidatuta
    last_active: Azkenekoz aktiboa
    most_recent: Azkenak
    moved: Lekuz aldatua
    mutual: Alde bikoa
    primary: Primarioa
    relationship: Erlazioa
    remove_selected_domains: Kendu hautatutako domeinuetako jarraitzaile guztiak
    remove_selected_followers: Kendu hautatutako jarraitzaileak
    remove_selected_follows: Utzi hautatutako erabiltzaileak jarraitzeari
    status: Kontuaren egoera
  remote_follow:
    missing_resource: Ezin izan da zure konturako behar den birbideratze URL-a
  reports:
    errors:
      invalid_rules: ez die erreferentzia egiten baliozko arauei
  rss:
    content_warning: 'Edukiaren abisua:'
    descriptions:
      account: '@%{acct} kontuaren bidalketa publikoak'
      tag: '#%{hashtag} traola duten bidalketa publikoak'
  scheduled_statuses:
    over_daily_limit: 'Egun horretarako programatutako bidalketa kopuruaren muga gainditu duzu: %{limit}'
    over_total_limit: 'Programatutako bidalketa kopuruaren muga gainditu duzu: %{limit}'
    too_soon: Programatutako data etorkizunean egon behar du
  sessions:
    activity: Azken jarduera
    browser: Nabigatzailea
    browsers:
      alipay: Alipay
      blackberry: BlackBerry
      chrome: Chrome
      edge: Microsoft Edge
      electron: Electron
      firefox: Firefox
      generic: Nabigatzaile ezezaguna
      huawei_browser: Huawei nabigatzailea
      ie: Internet Explorer
      micro_messenger: MicroMessenger
      nokia: Nokia S40 Ovi nabigatzailea
      opera: Opera
      otter: Otter
      phantom_js: PhantomJS
      qq: QQ nabigatzailea
      safari: Safari
      uc_browser: UC nabigatzailea
      unknown_browser: Nabigatzaile ezezaguna
      weibo: Weibo
    current_session: Uneko saioa
    description: "%{browser} - %{platform}"
    explanation: Zure Mastodon kontuan saioa hasita duten nabigatzaileak daude.
    ip: IP-a
    platforms:
      adobe_air: Adobe Air
      android: Android
      blackberry: BlackBerry
      chrome_os: ChromeOS
      firefox_os: Firefox OS
      ios: iOS
      kai_os: KaiOS
      linux: Linux
      mac: Mac
      unknown_platform: Plataforma ezezaguna
      windows: Windows
      windows_mobile: Windows Mobile
      windows_phone: Windows Phone
    revoke: Indargabetu
    revoke_success: Saioa ongi indargabetu da
    title: Saioak
    view_authentication_history: Ikusi zure kontuaren autentifikazioen historia
  settings:
    account: Kontua
    account_settings: Kontuaren ezarpenak
    aliases: Kontuaren ezizenak
    appearance: Itxura
    authorized_apps: Baimendutako aplikazioak
    back: Itzuli Mastodon-era
    delete: Kontuaren ezabaketa
    development: Garapena
    edit_profile: Aldatu profila
    export: Datuen esportazioa
    featured_tags: Nabarmendutako traolak
    import: Inportazioa
    import_and_export: Inportatu eta esportatu
    migrate: Kontuaren migrazioa
    notifications: Jakinarazpenak
    preferences: Hobespenak
    profile: Profila
    relationships: Jarraitutakoak eta jarraitzaileak
    statuses_cleanup: Bidalketak automatikoki ezabatzea
    strikes: Moderazio neurriak
    two_factor_authentication: Bi faktoreetako autentifikazioa
    webauthn_authentication: Segurtasun gakoak
  statuses:
    attached:
      audio:
        one: "Audio %{count}"
        other: "%{count} audio"
      description: 'Erantsita: %{attached}'
      image:
        one: "irudi %{count}"
        other: "%{count} irudi"
      video:
        one: "bideo %{count}"
        other: "%{count} bideo"
    boosted_from_html: '%{acct_link}(e)tik bultzatua'
    content_warning: 'Edukiaren abisua: %{warning}'
    default_language: Interfazearen hizkuntzaren berdina
    disallowed_hashtags:
      one: 'debekatutako traola bat zuen: %{tags}'
      other: 'debekatutako traola hauek zituen: %{tags}'
    edited_at_html: Editatua %{date}
    errors:
      in_reply_not_found: Erantzuten saiatu zaren bidalketa antza ez da existitzen.
    open_in_web: Ireki web-ean
    over_character_limit: '%{max}eko karaktere muga gaindituta'
    pin_errors:
      direct: Aipatutako erabiltzaileentzat soilik ikusgai dauden bidalketak ezin dira finkatu
      limit: Gehienez finkatu daitekeen bidalketa kopurua finkatu duzu jada
      ownership: Ezin duzu beste norbaiten bidalketa bat finkatu
      reblog: Bultzada bat ezin da finkatu
    poll:
      total_people:
        one: "pertsona %{count}"
        other: "%{count} pertsona"
      total_votes:
        one: "Boto %{count}"
        other: "%{count} boto"
      vote: Bozkatu
    show_more: Erakutsi gehiago
    show_newer: Erakutsi berriagoak
    show_older: Erakutsi zaharragoak
    show_thread: Erakutsi haria
    sign_in_to_participate: Eman izena elkarrizketan parte hartzeko
    title: '%{name}: "%{quote}"'
    visibilities:
      direct: Zuzena
      private: Jarraitzaileak besterik ez
      private_long: Erakutsi jarraitzaileei besterik ez
      public: Publikoa
      public_long: Edonork ikusi dezake
      unlisted: Zerrendatu gabea
      unlisted_long: Edonork ikusi dezake, baina ez da denbora-lerro publikoetan agertzen
  statuses_cleanup:
    enabled: Ezabatu bidalketa zaharrak automatikoki
    enabled_hint: Zure bidalketa zaharrak automatikoki ezabatzen ditu zehazturiko denbora mugara iristean, beheko baldintza bat betetzen ez bada
    exceptions: Salbuespenak
    explanation: Bidalketak ezabatzea eragiketa garestia denez, mantso egiten da, zerbitzaria lasai dagoenean. Horregatik, zure bidalketak denbora mugara iristen direnetik ezabatu arte tarte bat igaro daiteke.
    ignore_favs: Ez ezabatu gogokoak
    ignore_reblogs: Ez ezabatu bultzadak
    interaction_exceptions: Elkarrekintzetan oinarritutako salbuespenak
    interaction_exceptions_explanation: Kontuan izan ezin dela ziurtatu ez direnik ezabatuko gogoko edo bultzaden muga gainditzen duten bidalketak, ondoren mugatik behera gelditzen badira ere.
    keep_direct: Mantendu mezu zuzenak
    keep_direct_hint: Zure mezu zuzenak ez dira ezabatuko
    keep_media: Mantendu multimediak dituzten bidalketak
    keep_media_hint: Multimedia eranskinak dituzten zure bidalketak ez dira ezabatuko
    keep_pinned: Mantendu finkatutako bidalketak
    keep_pinned_hint: Zure finkatutako bidalketak ez dira ezabatuko
    keep_polls: Mantendu inkestak
    keep_polls_hint: Zure inkestak ez dira ezabatuko
    keep_self_bookmark: Mantendu laster-marka duten bidalketak
    keep_self_bookmark_hint: Laster-marka egin diezun zure bidalketak ez dira ezabatuko
    keep_self_fav: Mantendu gogoko bidalketak
    keep_self_fav_hint: Gogoko bezala markatu dituzun zure bidalketak ez ditu ezabatuko
    min_age:
      '1209600': 2 aste
      '15778476': 6 hilabete
      '2629746': Hilabete 1
      '31556952': Urte 1
      '5259492': 2 hilabete
      '604800': Aste 1
      '63113904': 2 urte
      '7889238': 3 hilabete
    min_age_label: Denbora muga
    min_favs: Mantendu gogoko kopuru hau duten bidalketak
    min_favs_hint: Gogoko dutenen kopuru hau gutxienez duten bidalketak ez dira ezabatuko. Hutsik utzi, gogoko dutenen kopurua aintzat hartu gabe bidalketak ezabatzeko
    min_reblogs: Mantendu bultzada kopuru hau duten bidalketak
    min_reblogs_hint: Gutxienez bultzada kopuru hau jaso duten zure bidalketak ez dira ezabatuko. Hutsik utziz gero bultzada kopurua ez da kontuan hartuko bidalketak ezabatzean
  stream_entries:
    pinned: Finkatutako bidalketa
    reblogged: (r)en bultzada
    sensitive_content: 'Kontuz: Eduki hunkigarria'
  strikes:
    errors:
      too_late: Beranduegi da neurri hau apelatzeko
  tags:
    does_not_match_previous_name: ez dator aurreko izenarekin bat
  themes:
    contrast: Mastodon (Kontraste altua)
    default: Mastodon (Iluna)
    mastodon-light: Mastodon (Argia)
  time:
    formats:
      default: "%Y(e)ko %b %d, %H:%M"
      month: "%Y(e)ko %b"
      time: "%H:%M"
  two_factor_authentication:
    add: Gehitu
    disable: Desgaitu
    disabled_success: Bi faktoreko autentifikazioa ongi desgaitu da
    edit: Editatu
    enabled: Bi faktoreetako autentifikazioa gaituta dago
    enabled_success: Bi faktoreetako autentifikazioa ongi gaitu da
    generate_recovery_codes: Sortu berreskuratze kodeak
    lost_recovery_codes: Berreskuratze kodeek telefonoa galtzen baduzu kontura sarbidea berreskuratzea ahalbideko dizute. Berreskuratze kodeak galdu badituzu, hemen birsortu ditzakezu. Zure berreskuratze kode zaharrak indargabetuko dira,.
    methods: Bi faktoreko metodoak
    otp: Autentifikazio-aplikazioa
    recovery_codes: Berreskuratze kodeen babes-kopia
    recovery_codes_regenerated: Berreskuratze kodeak ongi sortu dira
    recovery_instructions_html: Zure telefonora sarbidea galtzen baduzu, beheko berreskuratze kode bat erabili dezakezu kontura berriro sartu ahal izateko. <strong>Gore barreskuratze kodeak toki seguruan</strong>. Adibidez inprimatu eta dokumentu garrantzitsuekin batera gorde.
    webauthn: Segurtasun gakoak
  user_mailer:
    appeal_approved:
      action: Joan zure kontura
      explanation: '%{strike_date}(e)an zure kontuari ezarritako neurriaren aurka %{appeal_date}(e)an jarri zenuen apelazioa onartu da. Zure kontua egoera onean dago berriro.'
      subject: '%{date}(e)ko zure apelazioa onartu da'
      title: Apelazioa onartuta
    appeal_rejected:
      explanation: '%{strike_date}(e)an zure kontuari ezarritako neurriaren aurka %{appeal_date}(e)an jarri zenuen apelazioa baztertu da.'
      subject: '%{date}(e)ko zure apelazioa baztertu da'
      title: Apelazioa baztertuta
    backup_ready:
      explanation: Zure Mastodon kontuaren babes-kopia osoa eskatu duzu. Deskargatzeko prest dago!
      subject: Zure artxiboa deskargatzeko prest dago
      title: Artxiboa jasotzea
    suspicious_sign_in:
      change_password: aldatu pasahitza
      details: 'Hemen daude saio hasieraren xehetasunak:'
      explanation: Zure kontuan IP helbide berri batetik saioa hasi dela detektatu dugu.
      further_actions_html: Ez bazara zu izan, lehenbailehen %{action} gomendatzen dizugu eta bi faktoreko autentifikazioa gaitzea zure kontua seguru mantentzeko.
      subject: Zure kontura sarbidea egon da IP helbide berri batetik
      title: Saio hasiera berria
    warning:
      appeal: Bidali apelazioa
      appeal_description: Hau errore bat dela uste baduzu, apelazio bat bidali diezaiekezu %{instance} instantziako arduradunei.
      categories:
        spam: Spama
        violation: Edukiak komunitatearen gidalerro hauek urratzen ditu
      explanation:
        delete_statuses: Zure bidalketetako batzuk komunitatearen gidalerro bat edo gehiago urratzen dituztela aurkitu da eta ondorioz %{instance} instantziako moderatzaileek ezabatu egin dituzte.
        disable: Ezin duzu zure kontua erabili, baina zure profilak eta beste datuek hor diraute. Zure datuen babeskopia eskatu dezakezu, kontuaren ezarpenak aldatu edo kontua ezabatu.
        mark_statuses_as_sensitive: Zure bidalketetako batzuk hunkigarri bezala markatu dituzte %{instance} instantziako moderatzaileek. Horrek esan nahi du jendeak klik egin beharko duela bidalketetako multimedia edukian aurrebista bistaratzeko. Etorkizunean zuk zeuk markatu ditzakezu multimediak hunkigarri bezala.
        sensitive: Hemendik aurrera, igotzen dituzun multimedia fitxategi guztiak hunkigarri gisa markatuko dira eta abisuan klik egin beharko da ikusteko.
        silence: Zure kontua erabili dezakezu oraindik, baina dagoeneko jarraitzen zaituen jendeak soilik ikusi ahal izango ditu zure bidalketak zerbitzari honetan, eta aurkikuntza-ezaugarrietatik baztertua izango zara. Hala ere, besteek eskuz jarrai zaitzakete oraindik.
        suspend: Ezin duzu zure kontua erabili, eta zure profila eta beste datuak ez daude eskuragarri jada. Hala ere, saioa hasi dezakezu zure datuen babeskopia eskatzeko, 30 egun inguru barru behin betiko ezabatu aurretik. Zure oinarrizko informazioa gordeko da kanporatzea saihestea eragozteko.
      reason: 'Arrazoia:'
      statuses: 'Aipatutako bidalketak:'
      subject:
        delete_statuses: '%{acct} zerbitzarian zure bidalketak ezabatu dira'
        disable: Zure  %{acct} kontua izoztu da
        mark_statuses_as_sensitive: '%{acct} zerbitzarian zure bidalketak hunkigarri gisa markatu dira'
        none: '%{acct} konturako abisua'
        sensitive: '%{acct} zerbitzarian zure bidalketak hunkigarri gisa markatuko dira hemendik aurrera'
        silence: Zure  %{acct} kontua murriztu da
        suspend: Zure %{acct} kontua kanporatua izan da
      title:
        delete_statuses: Bidalketak ezabatuta
        disable: Kontu izoztua
        mark_statuses_as_sensitive: Bidalketak hunkigarri gisa markatuta
        none: Abisua
        sensitive: Kontua hunkigarri gisa markatuta
        silence: Kontu murriztua
        suspend: Kontu kanporatua
    welcome:
      edit_profile_action: Ezarri profila
      edit_profile_step: Pertsonalizatu profila abatar bat igoz, zure pantaila-izena aldatuz eta gehiago. Jarraitzaile berriak onartu aurretik berrikusi nahi badituzu, kontuari giltzarrapoa jarri diezaiokezu.
      explanation: Hona hasteko aholku batzuk
      final_action: Hasi bidalketak argitaratzen
      final_step: 'Hasi argitaratzen! Jarraitzailerik ez baduzu ere zure bidalketa publikoak besteek ikusi ditzakete, esaterako denbora-lerro lokalean eta traoletan. Zure burua aurkeztu nahi baduzu #aurkezpenak traola erabili zenezake.'
      full_handle: Zure erabiltzaile-izen osoa
      full_handle_hint: Hau da lagunei esango zeniekeena beste zerbitzari batetik zu jarraitzeko edo zuri mezuak bidaltzeko.
      subject: Ongi etorri Mastodon-era
      title: Ongi etorri, %{name}!
  users:
    follow_limit_reached: Ezin dituzu %{limit} pertsona baino gehiago jarraitu
    go_to_sso_account_settings: Jo zure identitate-hornitzaileko kontuaren ezarpenetara
    invalid_otp_token: Bi faktoreetako kode baliogabea
    otp_lost_help_html: 'Bietara sarbidea galdu baduzu, jarri kontaktuan hemen: %{email}'
    seamless_external_login: Kanpo zerbitzu baten bidez hasi duzu saioa, beraz pasahitza eta e-mail ezarpenak ez daude eskuragarri.
    signed_in_as: 'Saioa honela hasita:'
  verification:
    verification: Egiaztaketa
  webauthn_credentials:
    add: Gehitu segurtasun gako berria
    create:
      error: Arazo bat egon da zure segurtasun gakoa gehitzean. Saiatu berriro mesedez.
      success: Zure segurtasun gakoa behar bezala gehitu da.
    delete: Ezabatu
    delete_confirmation: Ziur zaude segurtasun gako hau ezabatu nahi duzula?
    description_html: <strong>Segurtasun gako bidezko autentifikazioa</strong> gaitzen baduzu, saioa hasteko zure segurtasun gakoetako bat erabili beharko duzu.
    destroy:
      error: Arazo bat egon da zure segurtasun gakoa ezabatzean. Saiatu berriro mesedez.
      success: Zure segurtasun gakoa behar bezala ezabatu da.
    invalid_credential: Segurtasun gako baliogabea
    nickname_hint: Sartu zure segurtasun gako berriaren ezizena
    not_enabled: Ez duzu WebAuthn gaitu oraindik
    not_supported: Nabigatzaile honek ez ditu segurtasun gakoak onartzen
    otp_required: Segurtasun gakoak erabili aurretik bi faktoreko autentifikazioa gaitu behar duzu.
    registered_on: '%{date}(e)an erregistratua'<|MERGE_RESOLUTION|>--- conflicted
+++ resolved
@@ -986,11 +986,7 @@
     warning: Kontuz datu hauekin, ez partekatu inoiz inorekin!
     your_token: Zure sarbide token-a
   auth:
-<<<<<<< HEAD
-    apply_for_account: Kontu bat eskatu
-=======
     apply_for_account: Eskatu kontu bat
->>>>>>> 2f049281
     confirmations:
       wrong_email_hint: Helbide-elektroniko hori zuzena ez bada, kontuaren ezarpenetan alda dezakezu.
     delete_account: Ezabatu kontua
