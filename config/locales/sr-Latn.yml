--- conflicted
+++ resolved
@@ -1665,12 +1665,7 @@
     show_newer: Nikad ne prikazuj
     show_older: Prikaži starije
     show_thread: Prikaži niz
-<<<<<<< HEAD
-    sign_in_to_participate: Prijavite se da učestvujete u razgovoru
-    title: '%{name}: „%{quote}”'
-=======
     title: "%{name}: „%{quote}”"
->>>>>>> 42698b4c
     visibilities:
       direct: Direktno
       private: Samo pratioci
