--- conflicted
+++ resolved
@@ -991,13 +991,10 @@
     your_token: Votre jeton d’accès
   auth:
     apply_for_account: Demander un compte
-<<<<<<< HEAD
-=======
     captcha_confirmation:
       help_html: Si vous ne pouvez pas résoudre le CAPTCHA, vous pouvez nous contacter via %{email} et nous pouvons vous aider.
       hint_html: Encore une chose ! Nous avons besoin de confirmer que vous êtes un humain (c'est pour que nous puissions empêcher les spams !). Résolvez le CAPTCHA ci-dessous et cliquez sur "Continuer".
       title: Vérification de sécurité
->>>>>>> 2f049281
     confirmations:
       wrong_email_hint: Si cette adresse de courriel est incorrecte, vous pouvez la modifier dans vos paramètres de compte.
     delete_account: Supprimer le compte
