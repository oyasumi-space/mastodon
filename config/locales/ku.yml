--- conflicted
+++ resolved
@@ -976,21 +976,6 @@
       view_strikes: Binpêkirinên berê yên dijî ajimêrê xwe bibîne
     too_fast: Form pir zû hat şandin, dîsa biceribîne.
     use_security_key: Kilîteke ewlehiyê bi kar bîne
-<<<<<<< HEAD
-  authorize_follow:
-    already_following: Jixwe tu vê ajimêrê dişopînî
-    already_requested: Jixwe te ji vê ajimêrê re daxwazîya şopandinê şandi bû
-    error: Mixabin, dema ajimêr hat gerandin çewtiyek çêbû
-    follow: Bişopîne
-    follow_request: 'Te ji vê kesê re daxwazîya şopandinê şand:'
-    following: 'Serkeftin! Tu êdî dikarî bişopînî:'
-    post_follow:
-      close: An jî, tu dikarî tenê ev çarçoveyê bigirî.
-      return: Profîla vê bikarhênerê nîşan bike
-      web: Biçe tevneyê
-    title: '%{acct} bişopîne'
-=======
->>>>>>> fd284311
   challenge:
     confirm: Bidomîne
     hint_html: "<strong>Nîşe:</strong>Ji bo demjimêreke din em ê borînpeyva te careke din ji te nexwazin."
