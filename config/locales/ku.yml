--- conflicted
+++ resolved
@@ -1479,12 +1479,7 @@
     show_newer: Nûtirîn nîşan bide
     show_older: Kevntirîn nîşan bide
     show_thread: Mijarê nîşan bide
-<<<<<<< HEAD
-    sign_in_to_participate: Ji bo tevlî sohbetê bibî xwe tomar bike
-    title: '%{name}%{quote}'
-=======
     title: "%{name}%{quote}"
->>>>>>> 42698b4c
     visibilities:
       direct: Rasterast
       private: Tenê şopîneran
