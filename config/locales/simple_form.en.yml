--- conflicted
+++ resolved
@@ -48,13 +48,7 @@
         discoverable: Allow your account to be discovered by strangers through recommendations, trends and other features
         discoverable_local: Disable the setting on federated servers. The setting is available this server only for avoiding full-text search on other servers
         email: You will be sent a confirmation e-mail
-<<<<<<< HEAD
-        group: Reps sent to this account will be automatically BT'd and distributed to all accounts you follow!
-        group_allow_private_message: Posts are duplicated and cannot be edited or deleted by the post
-        header: PNG, GIF or JPG. At most %{size}. Will be downscaled to %{dimensions}px
-=======
         header: WEBP, PNG, GIF or JPG. At most %{size}. Will be downscaled to %{dimensions}px
->>>>>>> 1cb74eee
         inbox_url: Copy the URL from the frontpage of the relay you want to use
         irreversible: Filtered posts will disappear irreversibly, even if filter is later removed
         locale: The language of the user interface, e-mails and push notifications
@@ -224,7 +218,6 @@
         expires_in: Expire after
         fields: Extra fields
         group: This is a group account
-        group_allow_private_message: For group accounts, duplicate private or direct message
         header: Header picture
         honeypot: "%{label} (do not fill in)"
         inbox_url: URL of the relay inbox
