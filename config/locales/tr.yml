tr:
  about:
    about_mastodon_html: 'Mastodon <em>ücretsiz ve açık kaynaklı</em> bir sosyal ağdır. <em>Merkezileştirilmemiş</em> yapısı sayesinde diğer ticari sosyal platformların aksine iletişimininizin tek bir firmada tutulmasının/yönetilmesinin önüne geçer. Güvendiğiniz bir sunucuyu seçerek oradaki kişilerle etkileşimde bulunabilirsiniz. Herkes kendi Mastodon sunucusunu kurabilir ve sorunsuz bir şekilde Mastodon <em>sosyal ağına</em> dahil edebilir.'
    contact_missing: Ayarlanmadı
    contact_unavailable: Bulunamadı
    hosted_on: Mastodon %{domain} üzerinde barındırılıyor
    title: Hakkında
  accounts:
    follow: Takip et
    followers:
      one: Takipçi
      other: Takipçi
    following: Takip ediliyor
    instance_actor_flash: Bu hesap, herhangi bir bireysel kullanıcı değil, sunucunun kendisini temsil etmek için kullanılan sanal bir aktördür. Birleştirme amacıyla kullanılmaktadır ve askıya alınmamalıdır.
    last_active: son etkinlik
    link_verified_on: Bu bağlantının mülkiyeti %{date} tarihinde kontrol edildi
    nothing_here: Burada henüz hiçbir gönderi yok!
    pin_errors:
      following: Onaylamak istediğiniz kişiyi zaten takip ediyor olmalısınız
    posts:
      one: Gönderi
      other: Gönderiler
    posts_tab_heading: Gönderiler
  admin:
    account_actions:
      action: Eylemi gerçekleştir
      title: '%{acct} üzerinde denetleme eylemi gerçekleştir'
    account_moderation_notes:
      create: Not bırak
      created_msg: Denetim notu başarıyla oluşturuldu!
      destroyed_msg: Denetim notu başarıyla yok edildi!
    accounts:
      add_email_domain_block: E-posta alan adını engelle
      approve: Onayla
      approved_msg: '%{username} adlı kullanıcının kayıt başvurusu başarıyla onaylandı'
      are_you_sure: Emin misin?
      avatar: Profil resmi
      by_domain: Alan adı
      change_email:
        changed_msg: E-posta başarıyla değiştirildi!
        current_email: Mevcut e-posta
        label: E-postayı değiştir
        new_email: Yeni e-posta
        submit: E-postayı değiştir
        title: '%{username} için e-postayı değiştir'
      change_role:
        changed_msg: Rol başarıyla değiştirildi!
        label: Rolü değiştir
        no_role: Rol yok
        title: '%{username} için rolü değiştir'
      confirm: Onayla
      confirmed: Onaylandı
      confirming: Onaylanıyor
      custom: Özel
      delete: Veriyi sil
      deleted: Silindi
      demote: Düşür
      destroyed_msg: "%{username} adlı kullanıcının verilerinin silinmesi sıraya alındı"
      disable: Dondur
      disable_sign_in_token_auth: E-posta token doğrulamayı devre dışı bırak
      disable_two_factor_authentication: 2 aşamalı doğrulamayı kapat
      disabled: Kapalı
      display_name: Görünen isim
      domain: Alan adı
      edit: Düzenle
      email: E-posta
      email_status: E-posta durumu
      enable: Etkinleştir
      enable_sign_in_token_auth: E-posta token doğrulamayı etkinleştir
      enabled: Etkin
      enabled_msg: '%{username} hesabı başarıyla çözüldü'
      followers: Takipçi
      follows: Takip edilen
      header: Üstbilgi
      inbox_url: Gelen kutusu bağlantısı
      invite_request_text: Katılma gerekçeleri
      invited_by: Tarafından davet edildi
      ip: IP
      joined: Katılma tarihi
      location:
        all: Hepsi
        local: Yerel
        remote: Uzaktan
        title: Konum
      login_status: Oturum açma durumu
      media_attachments: Medya ekleri
      memorialize: Anıta dönüştür
      memorialized: Anıtlaştırıldı
      memorialized_msg: '%{username} hesabı başarıyla anıt hesabına dönüştürüldü'
      moderation:
        active: Etkin
        all: Hepsi
        disabled: Devre dışı bırakıldı
        pending: Bekleyen
        silenced: Sınırlı
        suspended: Askıya Alınan
        title: Denetim
      moderation_notes: Denetleme notları
      most_recent_activity: Son aktivite
      most_recent_ip: Son IP
      no_account_selected: Hiçbiri seçilmediğinden hiçbir hesap değiştirilmedi
      no_limits_imposed: Sınır koymaz
      no_role_assigned: Rol atanmamış
      not_subscribed: Abone edilmedi
      pending: Bekleyen yorum
      perform_full_suspension: Askıya al
      previous_strikes: Önceki eylemler
      previous_strikes_description_html:
        one: Bu hesap için <strong>bir</strong> eylem yapılmış.
        other: Bu hesap için <strong>%{count}</strong> eylem yapılmış.
      promote: Yükselt
      protocol: Protokol
      public: Herkese açık
      push_subscription_expires: PuSH aboneliği sona erdi
      redownload: Profili yenile
      redownloaded_msg: '%{username} kullanıcısının profili kökenden başarıyla yenilendi'
      reject: Reddet
      rejected_msg: '%{username} adlı kullanıcının kayıt başvurusu başarıyla reddedildi'
      remote_suspension_irreversible: Bu hesaba ait veriler geri dönüşümsüz bir şekilde silindi.
      remote_suspension_reversible_hint_html: Hesap sunucusunda askıya alındı ve veriler %{date} tarihinde tamamen kaldırılacak. O zamana kadar, uzak sunucu herhangi bir olumsuz etki olmadan hesabı geri yüklenebilir. Hesabın tüm verilerini hemen kaldırmak isterseniz, bunu aşağıdan yapabilirsiniz.
      remove_avatar: Profil resmini kaldır
      remove_header: Üstbilgiyi kaldır
      removed_avatar_msg: '%{username} hesabının avatar resmi başarıyla kaldırıldı'
      removed_header_msg: '%{username} hesabının başlık resmi başarıyla kaldırıldı'
      resend_confirmation:
        already_confirmed: Bu kullanıcı zaten onaylandı
        send: Onaylama bağlantısını tekrar gönder
        success: Onaylama bağlantısı başarıyla gönderildi!
      reset: Sıfırla
      reset_password: Parolayı sıfırla
      resubscribe: Yeniden abone ol
      role: Rol
      search: Ara
      search_same_email_domain: Aynı e-posta alan adına sahip diğer kullanıcılar
      search_same_ip: Aynı IP adresine sahip diğer kullanıcılar
      security: Güvenlik
      security_measures:
        only_password: Sadece parola
        password_and_2fa: Parola ve İki aşamalı doğrulama
      sensitive: Hassas
      sensitized: Hassas olarak işaretlendi
      shared_inbox_url: Paylaşılan gelen kutusu bağlantısı
      show:
        created_reports: Yapılan şikayetler
        targeted_reports: Başkaları tarafından şikayet edildi
      silence: Sustur
      silenced: Susturulmuş
      statuses: Gönderiler
      strikes: Önceki eylemler
      subscribe: Abone ol
      suspend: Askıya al
      suspended: Askıya alındı
      suspension_irreversible: Bu hesabın verileri geri dönüşümsüz olarak silindi. Hesabı kullanılabilir hale getirmek için hesabın askıya alınmasını kaldırabilirsiniz, ancak daha önce sahip olduğu herhangi bir veri kurtarılamaz.
      suspension_reversible_hint_html: Hesap askıya alındı ve veriler %{date} tarihinde tamamen kaldırılacak. O zamana kadar, hesap herhangi bir olumsuz etki olmaksızın geri yüklenebilir. Hesabın tüm verilerini hemen kaldırmak isterseniz, bunu aşağıdan yapabilirsiniz.
      title: Hesaplar
      unblock_email: E-posta adresinin engelini kaldır
      unblocked_email_msg: '%{username} kişisinin e-posta adresinin engeli başarıyla kaldırıldı'
      unconfirmed_email: Onaylanmamış e-posta
      undo_sensitized: Hassaslığı geri al
      undo_silenced: Susturmayı geri al
      undo_suspension: Uzaklaştırmayı geri al
      unsilenced_msg: '%{username} hesabı başarıyla sınırsız yapıldı'
      unsubscribe: Abonelikten çık
      unsuspended_msg: '%{username} hesabının askıya alınması başarıyla kaldırıldı'
      username: Kullanıcı adı
      view_domain: Alan adı için özeti görüntüleyin
      warn: Uyar
      web: Web
      whitelisted: Beyaz listede
    action_logs:
      action_types:
        approve_appeal: İtirazı Onayla
        approve_user: Kullanıcıyı Onayla
        assigned_to_self_report: Raporu Ata
        change_email_user: Kullanıcı E-postasını Değiştir
        change_role_user: Kullanıcının Rolünü Değiştir
        confirm_user: Kullanıcıyı Onayla
        create_account_warning: Uyarı Oluştur
        create_announcement: Duyuru Oluştur
        create_canonical_email_block: E-posta Engeli Oluştur
        create_custom_emoji: Özel İfade Oluştur
        create_domain_allow: İzin Verilen Alan Adı Oluştur
        create_domain_block: Engellenen Alan Adı Oluştur
        create_email_domain_block: E-Posta Alan Adı Engeli Oluştur
        create_ip_block: IP kuralı oluştur
        create_unavailable_domain: Mevcut Olmayan Alan Adı Oluştur
        create_user_role: Rol Oluştur
        demote_user: Kullanıcıyı Düşür
        destroy_announcement: Duyuru Sil
        destroy_canonical_email_block: E-Posta Engelini Sil
        destroy_custom_emoji: Özel İfadeyi Sil
        destroy_domain_allow: İzin Verilen Alan Adını Sil
        destroy_domain_block: Engellenen Alan Adını Sil
        destroy_email_domain_block: E-posta alan adı engelini sil
        destroy_instance: Alan adını temizle
        destroy_ip_block: IP kuralını sil
        destroy_status: Durumu Sil
        destroy_unavailable_domain: Mevcut Olmayan Alan Adı Sil
        destroy_user_role: Rolü Kaldır
        disable_2fa_user: 2AD Kapat
        disable_custom_emoji: Özel İfadeyi Devre Dışı Bırak
        disable_sign_in_token_auth_user: Kullanıcı için E-posta Token Doğrulamayı devre dışı bırak
        disable_user: Kullanıcıyı Devre Dışı Bırak
        enable_custom_emoji: Özel İfadeyi Etkinleştir
        enable_sign_in_token_auth_user: Kullanıcı için E-posta Token Doğrulamayı etkinleştir
        enable_user: Kullanıcıyı Etkinleştir
        memorialize_account: Hesabı Anıtlaştır
        promote_user: Kullanıcıyı Yükselt
        reject_appeal: İtirazı Reddet
        reject_user: Kullanıcıyı Reddet
        remove_avatar_user: Profil Resmini Kaldır
        reopen_report: Şikayeti Tekrar Aç
        resend_user: Doğrulama E-postasını Tekrar Gönder
        reset_password_user: Parolayı Sıfırla
        resolve_report: Şikayeti Çöz
        sensitive_account: Hesabınızdaki medyayı hassas olarak işaretleyin
        silence_account: Hesabı Sustur
        suspend_account: Hesabı Askıya Al
        unassigned_report: Rapor Atamasını Kaldır
        unblock_email_account: E-posta adresinin engelini kaldır
        unsensitive_account: Hesabınızdaki medyayı hassas olarak işaretlemeyin
        unsilence_account: Hesabın Sesini Aç
        unsuspend_account: Hesabı Askıdan Kaldır
        update_announcement: Duyuruyu Güncelle
        update_custom_emoji: Özel İfadeyi Güncelle
        update_domain_block: Engellenen Alan Adını Güncelle
        update_ip_block: IP kuralını güncelle
        update_status: Durumu Güncelle
        update_user_role: Rolü Güncelle
      actions:
        approve_appeal_html: "%{name}, %{target} kullanıcısının yönetim kararına itirazını kabul etti"
        approve_user_html: "%{name}, %{target} konumundan kaydı onayladı"
        assigned_to_self_report_html: "%{name} kendilerine %{target} adlı raporu verdi"
        change_email_user_html: "%{name}, %{target} kullanıcısının e-posta adresini değiştirdi"
        change_role_user_html: "%{name}, %{target} kişisinin rolünü değiştirdi"
        confirm_user_html: "%{name} %{target} kullanıcısının e-posta adresini onayladı"
        create_account_warning_html: "%{name} %{target} 'a bir uyarı gönderdi"
        create_announcement_html: "%{name}, yeni %{target} duyurusunu oluşturdu"
        create_canonical_email_block_html: "%{name}, %{target} karmasıyla e-posta engelledi"
        create_custom_emoji_html: "%{name} yeni %{target} ifadesini yükledi"
        create_domain_allow_html: "%{name}, %{target} alan adıyla birliğe izin verdi"
        create_domain_block_html: "%{name}, %{target} alan adını engelledi"
        create_email_domain_block_html: "%{name}, %{target} e-posta alan adını engelledi"
        create_ip_block_html: "%{name}, %{target} IP adresi için kural oluşturdu"
        create_unavailable_domain_html: "%{name}, %{target} alan adına teslimatı durdurdu"
        create_user_role_html: "%{name}, %{target} rolünü oluşturdu"
        demote_user_html: "%{name}, %{target} kullanıcısını düşürdü"
        destroy_announcement_html: "%{name}, %{target} duyurusunu sildi"
        destroy_canonical_email_block_html: "%{name}, %{target} karmasıyla e-posta engelini kaldırdı"
        destroy_custom_emoji_html: "%{name}, %{target} ifadesini sildi"
        destroy_domain_allow_html: "%{name}, %{target} alan adıyla birlik iznini kaldırdı"
        destroy_domain_block_html: "%{name}, %{target} alan adı engelini kaldırdı"
        destroy_email_domain_block_html: "%{name}, %{target} e-posta alan adı engelini kaldırdı"
        destroy_instance_html: "%{name}, %{target} alan adını temizledi"
        destroy_ip_block_html: "%{name}, %{target} IP adresi kuralını sildi"
        destroy_status_html: "%{name}, %{target} kullanıcısının gönderisini kaldırdı"
        destroy_unavailable_domain_html: "%{name}, %{target} alan adına teslimatı sürdürdü"
        destroy_user_role_html: "%{name}, %{target} rolünü sildi"
        disable_2fa_user_html: "%{name}, %{target} kullanıcısının iki aşamalı doğrulama gereksinimini kapattı"
        disable_custom_emoji_html: "%{name}, %{target} emojisini devre dışı bıraktı"
        disable_sign_in_token_auth_user_html: "%{name}, %{target} için e-posta token doğrulamayı devre dışı bıraktı"
        disable_user_html: "%{name}, %{target} kullanıcısı için oturum açmayı devre dışı bıraktı"
        enable_custom_emoji_html: "%{name}, %{target} emojisini etkinleştirdi"
        enable_sign_in_token_auth_user_html: "%{name}, %{target} için e-posta token doğrulamayı etkinleştirdi"
        enable_user_html: "%{name}, %{target} kullanıcısı için oturum açmayı etkinleştirdi"
        memorialize_account_html: "%{name}, %{target} kullanıcısının hesabını bir anıt sayfaya dönüştürdü"
        promote_user_html: "%{name}, %{target} kullanıcısını yükseltti"
        reject_appeal_html: "%{name}, %{target} kullanıcısının yönetim kararına itirazını reddetti"
        reject_user_html: "%{name}, %{target} konumundan kaydı reddetti"
        remove_avatar_user_html: "%{name}, %{target} kullanıcısının avatarını kaldırdı"
        reopen_report_html: "%{name}, %{target} şikayetini yeniden açtı"
        resend_user_html: "%{name}, %{target} için doğrulama e-postasını tekrar gönderdi"
        reset_password_user_html: "%{name}, %{target} kullanıcısının parolasını sıfırladı"
        resolve_report_html: "%{name}, %{target} şikayetini çözdü"
        sensitive_account_html: "%{name}, %{target} kullanıcısının medyasını hassas olarak işaretledi"
        silence_account_html: "%{name}, %{target} kullanıcısının hesabını sessize aldı"
        suspend_account_html: "%{name}, %{target} kullanıcısının hesabını askıya aldı"
        unassigned_report_html: "%{name}, %{target} şikayetinin atamasını kaldırdı"
        unblock_email_account_html: "%{name}, %{target} kişisinin e-posta adresinin engelini kaldırdı"
        unsensitive_account_html: "%{name}, %{target} kullanıcısının medyasının hassas işaretini kaldırdı"
        unsilence_account_html: "%{name}, %{target} kullanıcısının hesabının sessizliğini kaldırdı"
        unsuspend_account_html: "%{name}, %{target} kullanıcısının hesabının askı durumunu kaldırdı"
        update_announcement_html: "%{name}, %{target} duyurusunu güncelledi"
        update_custom_emoji_html: "%{name}, %{target} emojisini güncelledi"
        update_domain_block_html: "%{name}, %{target} alan adının engelini güncelledi"
        update_ip_block_html: "%{name}, %{target} IP adresi için kuralı güncelledi"
        update_status_html: "%{name}, %{target} kullanıcısının gönderisini güncelledi"
        update_user_role_html: "%{name}, %{target} rolünü değiştirdi"
      deleted_account: hesap silindi
      empty: Kayıt bulunamadı.
      filter_by_action: Eyleme göre filtre
      filter_by_user: Kullanıcıya göre filtre
      title: Denetim günlüğü
    announcements:
      destroyed_msg: Duyuru başarıyla silindi!
      edit:
        title: Duyuruyu düzenle
      empty: Duyuru bulunamadı.
      live: Canlı
      new:
        create: Duyuru oluştur
        title: Yeni duyuru
      publish: Yayınla
      published_msg: Duyuru başarıyla yayınlandı!
      scheduled_for: '%{time} için zamanlandı'
      scheduled_msg: Duyuru yayınlanmak üzere zamanlandı!
      title: Duyurular
      unpublish: Yayından kaldır
      unpublished_msg: Duyuru başarıyla yayından kaldırıldı!
      updated_msg: Duyuru başarıyla güncellendi!
    critical_update_pending: Kritik güncelleme bekliyor
    custom_emojis:
      assign_category: Kategori ata
      by_domain: Alan adı
      copied_msg: Emojinin yerel kopyası başarıyla oluşturuldu
      copy: Kopyala
      copy_failed_msg: Bu emojinin yerel bir kopyası oluşturulamadı
      create_new_category: Yeni kategori oluştur
      created_msg: İfade başarıyla oluşturuldu!
      delete: Sil
      destroyed_msg: Emojo başarıyla yok edildi!
      disable: Devre dışı bırak
      disabled: Devre dışı
      disabled_msg: Bu emoji başarıyla devre dışı bırakıldı
      emoji: İfadeler
      enable: Etkinleştir
      enabled: Etkin
      enabled_msg: Bu emojiyi başarıyla etkinleştirdi
      image_hint: En fazla %{size} boyutunda PNG veya GIF
      list: Liste
      listed: Listelenen
      new:
        title: Yeni özel emoji ekle
      no_emoji_selected: Hiçbiri seçilmediğinden hiçbir emoji değiştirilmedi
      not_permitted: Bu işlemi gerçekleştirme izniniz yok
      overwrite: Üzerine yaz
      shortcode: Kısa kod
      shortcode_hint: En az 2 karakter, sadece alfanümerik karakterler ve alt çizgiler
      title: Özel emojiler
      uncategorized: Kategorilenmemiş
      unlist: Liste dışı
      unlisted: Listelenmemiş
      update_failed_msg: Bu emoji güncellenemedi
      updated_msg: Emoji başarıyla güncellendi!
      upload: Yükle
    dashboard:
      active_users: aktif kullanıcılar
      interactions: etkileşimler
      media_storage: Medya deposu
      new_users: yeni kullanıcılar
      opened_reports: açılan bildirimler
      pending_appeals_html:
        one: "<strong>%{count}</strong> bekleyen itiraz"
        other: "<strong>%{count}</strong> bekleyen itiraz"
      pending_reports_html:
        one: "<strong>%{count}</strong> bekleyen bildirim"
        other: "<strong>%{count}</strong> bekleyen bildirim"
      pending_tags_html:
        one: "<strong>%{count}</strong> bekleyen etiket"
        other: "<strong>%{count}</strong> bekleyen etiket"
      pending_users_html:
        one: "<strong>%{count}</strong> bekleyen kullanıcı"
        other: "<strong>%{count}</strong> bekleyen kullanıcı"
      resolved_reports: çözülmüş bildirimler
      software: Yazılım
      sources: Kayıt kaynakları
      space: Alan kullanımı
      title: Kontrol Paneli
      top_languages: En aktif diller
      top_servers: En aktif sunucular
      website: Web sitesi
    disputes:
      appeals:
        empty: İtiraz bulunamadı.
        title: İtirazlar
    domain_allows:
      add_new: Alan adını beyaz listeye al
      created_msg: Alan adı başarıyla beyaz listeye alındı
      destroyed_msg: Alan adı beyaz listeden kaldırıldı
      export: Dışa Aktar
      import: İçe aktar
      undo: Beyaz listeden çıkar
    domain_blocks:
      add_new: Yeni ekle
      confirm_suspension:
        cancel: İptal et
        confirm: Askıya al
        permanent_action: Askıyı kaldırmak herhangi bir veriyi veya ilişkiyi geri getirmez.
        preamble_html: "<strong>%{domain}</strong> ve alt alan adlarını askıya almak üzeresiniz."
        remove_all_data: Bu sunucunuzdaki bu alan adının hesaplarından tüm veriyi, içeriği, ve profil verisini kaldıracaktır.
        stop_communication: Sunucunuzun bu sunucularla iletişimi durduracaktır.
        title: "%{domain} için alan adı engelini doğrulayın"
        undo_relationships: Bu kendi sunucularınız ve diğerlerindeki hesaplar arasındaki herhangi bir takip ilişkisini geri alacaktır.
      created_msg: Domain bloğu şu an işleniyor
      destroyed_msg: Domain bloğu silindi
      domain: Alan adı
      edit: Etki alanı bloğunu düzenle
      existing_domain_block: Zaten %{name} için daha katı sınırlamalar dayatmıştınız.
      existing_domain_block_html: '%{name}''e zaten daha katı sınırlar uyguladınız, önce <a href="%{unblock_url}">engellemesini kaldırmanız</a> gerekiyor.'
      export: Dışa Aktar
      import: İçe aktar
      new:
        create: Yeni blok oluştur
        hint: Domain bloğu, veri tabanında hesap kayıtlarının oluşturulmasını engellemez, fakat o hesapların üzerine otomatik olarak belirli yönetim metodlarını olarak uygular.
        severity:
          desc_html: "<strong>Sınırlama</strong>, bu sunucudaki hesabın gönderilerini, o hesabı takip etmeyen diğer herkese gizler. <strong>Uzaklaştırma</strong> bu alan adındaki hesapların tüm içeriğini, medya dosyalarını ve profil verisini sunucunuzdan siler. Sadece medya dosyalarını reddetmek için <strong>Hiçbiri</strong> kullanın."
          noop: Yok
          silence: Sınırla
          suspend: Uzaklaştır
        title: Yeni domain bloğu
      no_domain_block_selected: Seçim yapılmadığından hiç bir alan adı engeli değiştirilmedi
      not_permitted: Bu işlemi gerçekleştirme izniniz yok
      obfuscate: Alan adını gizle
      obfuscate_hint: Alan adı kısıtlamaları listelerinin duyurulması etkinleştirilmişse alan adını listede kısmen gizle
      private_comment: Özel yorum
      private_comment_hint: Denetleyiciler tarafından dahili kullanım için bu alan adı sınırlaması hakkında yorum.
      public_comment: Genel yorum
      public_comment_hint: Eğer alan adı sınırlamaları listesinin tanıtılması etkinleştirilmişse, genel kullanım için bu alan adı sınırlaması hakkında yorum.
      reject_media: Medya dosyalarını reddet
      reject_media_hint: Yerel olarak depolanmış medya dosyalarını ve gelecekte indirilecek olanları reddeder. Uzaklaştırmalarla ilgisizdir
      reject_reports: Raporları reddet
      reject_reports_hint: Bu alan adından gelen tüm şikayetleri yok sayın. Uzaklaştırmalar için mevzu dışıdır
      undo: Geri al
      view: Alan adı bloğunu görüntüle
    email_domain_blocks:
      add_new: Yeni ekle
      attempts_over_week:
        one: "Son haftada %{count} deneme"
        other: "Son haftada %{count} kayıt denemesi"
      created_msg: E-posta alan adı kara listeye başarıyla eklendi
      delete: Sil
      dns:
        types:
          mx: MX kaydı
      domain: Alan adı
      new:
        create: Alan adı ekle
        resolve: Alan adı çözümleme
        title: Yeni e-posta kara liste girişi
      no_email_domain_block_selected: Seçim yapılmadığından hiç bir e-posta alan adı engeli değiştirilmedi
      not_permitted: İzin verilmedi
      resolved_dns_records_hint_html: Alan adı aşağıdaki MX alan adlarına çözümleniyor, ancak hiç biri nihayetinde e-posta kabulünden sorum değil. Bir MX alan adını engellemek, görünen alan adı farklı osa bile aynı MX alan adını kullanan e-posta adreslerinden gelen kayıtları engelleyecektir. <strong>Başlıca e-posta sağlayıcıları engellememek için dikkatli olun.</strong>
      resolved_through_html: '%{domain} aracılığıyla çözümlendi'
      title: E-posta kara listesi
    export_domain_allows:
      new:
        title: Alan adı engellerini içe aktar
      no_file: Dosya seçilmedi
    export_domain_blocks:
      import:
        description_html: Bir alan adı engeli listesini içe aktarmak üzeresiniz. Bu listeyi iyice gözden geçirin, özellikle listeyi siz hazırlamadıysanız.
        existing_relationships_warning: Mevcut takip ilişkileri
        private_comment_description_html: 'İçe aktarılan engellerin nereden geldiğini izlemenize olanak sağlamak için, içe aktarılan engeller şu özel yorum ile oluşturulacak: <q>%{comment}</q>'
        private_comment_template: '%{source} kaynağından %{date} tarihinde içe aktarıldı'
        title: Domain bloklarını içe aktar
      invalid_domain_block: 'Bir veya daha fazla alan adı engeli şu hata(lar)dan dolayı atlandı: %{error}'
      new:
        title: Domain bloklarını içe aktar
      no_file: Dosya seçilmedi
    follow_recommendations:
      description_html: "<strong>Takip önerileri yeni kullanıcıların hızlı bir şekilde ilginç içerik bulmalarını sağlar</strong>. Eğer bir kullanıcı, kişisel takip önerileri almaya yetecek kadar başkalarıyla etkileşime girmediğinde, onun yerine bu hesaplar önerilir. Bu öneriler, verili bir dil için en yüksek takipçi sayısına ve en yüksek güncel meşguliyete sahip hesapların bir karışımdan günlük olarak hesaplanıyorlar."
      language: Dil için
      status: Durum
      suppress: Takip önerisini baskıla
      suppressed: Baskılandı
      title: Takip önerileri
      unsuppress: Takip önerisini geri getir
    instances:
      availability:
        description_html:
          one: Eğer alan adına teslimat <strong>%{count} gün</strong> boyunca başarısız olursa, alan adından bir teslimat <em>gelmedikçe</em> yeni bir iletim denemesi yapılmayacak.
          other: Eğer alan adına teslimat <strong>%{count} farklı gün</strong> boyunca başarısız olursa, alan adından bir teslimat <em>gelmedikçe</em> yeni bir iletim denemesi yapılmayacak.
        failure_threshold_reached: Başarısızlık eşiğine %{date} tarihinde ulaşıldı.
        failures_recorded:
          one: '%{count} gün başarısız girişim.'
          other: '%{count} farklı gün başarısız girişim.'
        no_failures_recorded: Kayıtlı başarısızlık yok.
        title: Ulaşılabilirlik
        warning: Bu sunucuya önceki bağlanma denemesi başarısız olmuştu
      back_to_all: Tümü
      back_to_limited: Sınırlı
      back_to_warning: Uyarı
      by_domain: Alan adı
      confirm_purge: Bu alan adından verileri kalıcı olarak silmek istediğinizden emin misin?
      content_policies:
        comment: İç not
        description_html: Bu alan adındaki ve alt alan adlarındaki tüm hesaplara uygulanacak içerik ilkeleri belirleyebilirsiniz.
        limited_federation_mode_description_html: Bu alan adıyla birleştirmeye izin verip vermediğinizi seçebilirsiniz.
        policies:
          reject_media: Medyayı reddet
          reject_reports: Şikayetleri reddet
          silence: Sınırla
          suspend: Askıya al
        policy: İlke
        reason: Kamuya açık gerekçe
        title: İçerik ilkeleri
      dashboard:
        instance_accounts_dimension: En çok takip edilen hesaplar
        instance_accounts_measure: kayıtlı hesaplar
        instance_followers_measure: oradaki takipçilerimiz
        instance_follows_measure: buradaki takipçileri
        instance_languages_dimension: En gözde diller
        instance_media_attachments_measure: kayıtlı medya ekleri
        instance_reports_measure: haklarındaki şikayetler
        instance_statuses_measure: kayıtlı gönderiler
      delivery:
        all: Tümü
        clear: Teslimat hatalarını temizle
        failing: Hata
        restart: Teslimatı yeniden başlat
        stop: Teslimatı durdur
        unavailable: Mevcut Değil
      delivery_available: Teslimat mevcut
      delivery_error_days: Teslimat hatası günleri
      delivery_error_hint: Eğer teslimat %{count} gün boyunca mümkün olmazsa, otomatik olarak teslim edilemiyor olarak işaretlenecek.
      destroyed_msg: '%{domain} alan adından veriler hemen silinmek üzere kuyruğa alındı.'
      empty: Alan adı bulunamadı.
      known_accounts:
        one: "%{count} bilinen hesap"
        other: "%{count} bilinen hesap"
      moderation:
        all: Tümü
        limited: Sınırlı
        title: Denetim
      private_comment: Özel yorum
      public_comment: Genel yorum
      purge: Temizle
      purge_description_html: Eğer bu alan adının temelli çevrimdışı olduğunu düşünüyorsanız, bu alanda adına ait tüm hesap kayıtlarını ve ilişkili tüm veriyi depolama alanınızdan kaldırabilirsiniz. Bu işlem uzun sürebilir.
      title: Bilinen Sunucular
      total_blocked_by_us: Tarafımızca engellenen
      total_followed_by_them: Onlar tarafından takip edilen
      total_followed_by_us: Tarafımızca takip edilen
      total_reported: Onlar hakkında şikayetler
      total_storage: Medya ekleri
      totals_time_period_hint_html: Aşağıdaki gösterilen toplamlar, gelmiş geçmiş tüm veriyi içeriyor.
    invites:
      deactivate_all: Tümünü devre dışı bırak
      filter:
        all: Tümü
        available: Mevcut
        expired: Süresi dolmuş
        title: Filtre
      title: Davetler
    ip_blocks:
      add_new: Kural oluştur
      created_msg: Yeni IP kuralı başarıyla eklendi
      delete: Sil
      expires_in:
        '1209600': 2 hafta
        '15778476': 6 ay
        '2629746': 1 ay
        '31556952': 1 yıl
        '86400': 1 gün
        '94670856': 3 yıl
      new:
        title: Yeni IP kuralı oluştur
      no_ip_block_selected: Hiçbiri seçilmediğinden hiçbir IP kuralı değiştirilmedi
      title: IP kuralları
    relationships:
      title: "%{acct} kişisinin ilişkileri"
    relays:
      add_new: Yeni aktarıcı ekle
      delete: Sil
      description_html: <strong>Federasyon aktarıcısı</strong>, kendisine abone olan ve yayın yapan sunucular arasında büyük miktarlarda herkese açık gönderilerin değiş tokuşunu yapan aracı bir sunucudur. <strong>Küçük ve orta boyutlu sunucuların fediverse'ten içerik keşfetmesine yardımcı olurlar</strong>, aksi takdirde yerel kullanıcıların uzak sunuculardaki diğer kişileri manuel olarak takip etmeleri gerekecektir.
      disable: Devre dışı
      disabled: Devre dışı
      enable: Etkin
      enable_hint: Etkinleştirildiğinde, sunucunuz bu aktarıcıdan gelecek tüm herkese açık gönderilere abone olacak, ve kendisinin herkese açık gönderilerini bu aktarıcıya göndermeye başlayacaktır.
      enabled: Etkin
      inbox_url: Aktarıcı URL'si
      pending: Aktarıcının onaylaması için bekleniyor
      save_and_enable: Kaydet ve etkinleştir
      setup: Bir aktarıcı bağlantısı kur
      signatures_not_enabled: Güvenli mod ya da beyaz liste modu etkin iken aktarıcılar düzgün çalışmayacaktır
      status: Durum
      title: Aktarıcılar
    report_notes:
      created_msg: Şikayet notu başarıyla oluşturuldu!
      destroyed_msg: Şikayet notu başarıyla silindi!
    reports:
      account:
        notes:
          one: "%{count} not"
          other: "%{count} not"
      action_log: Denetim günlüğü
      action_taken_by: tarafından gerçekleştirilen eylem
      actions:
        delete_description_html: Bildirilen gönderiler silinecek ve aynı hesapla ileride yaşabileceğiniz etkileşimlerde çoğaltmanız için bir eylem kaydedilecek.
        mark_as_sensitive_description_html: Bildirilen gönderilerdeki medya dosyaları hassas olarak işaretlenecek ve aynı hesabın gelecekteki ihlallerinde daha yetkili makamlara bildirmenize yardımcı olmak için bir eylem kaydedilecek.
        other_description_html: Hesabın davranışını denetlemek ve bildirilen hesabın iletişimini yapılandırmak için daha fazla seçenek görün.
        resolve_description_html: Bildirilen hesap için bir şey yapılmayacak, eylem kaydedilmeyecek ve bildirim kapatılacak.
        silence_description_html: Bu hesap sadece halihazırda takip edenler ve elle bakanlarca görünecek, böylece erişimi ciddi bir şekilde kısıtlanacak. Her zaman geri alınabilir. Bu hesaba yönelik tüm bildirimleri kapatır.
        suspend_description_html: Bu hesap ve tüm içeriği erişilmez olacak ve nihayetinde silinecek ve bu hesapla etkileşim mümkün olmayacaktır. 30 gün içinde geri alınabilir. Bu hesaba yönelik tüm bildiriimleri kapatır.
      actions_description_html: Bu bildirimi çözmek için ne yapılması gerektiğine karar verin. Bildirilen hesap için ceza işlemi yaparsanız, <strong>İstenmeyen</strong> kategorisi seçilmemişse, onlara bir e-posta duyurusu gönderilecektir.
      actions_description_remote_html: Bu bildirimi çözmek için hangi eylemi yapmak istediğinize karar verin. Bu yalnızca <strong>sizin</strong> sunucunuzun bu uzak hesapla nasıl etkileşeğini ve içeriğiyle ne yapacağını etkiler.
      add_to_report: Bildirime daha fazlasını ekle
      are_you_sure: Emin misiniz?
      assign_to_self: Bana ata
      assigned: Denetleyici atandı
      by_target_domain: Şikayet edilen hesabın alan adı
      cancel: İptal et
      category: Kategori
      category_description_html: Bu hesap ve/veya içeriğin bildirilme gerekçesi, bildirilen hesapla iletişimde alıntılanacaktır
      comment:
        none: Yok
      comment_description_html: 'Daha fazla bilgi vermek için %{name} şunu yazdı:'
      confirm: Onayla
      confirm_action: '%{acct} üzerindeki denetleme eylemini onayla'
      created_at: Şikayet edildi
      delete_and_resolve: Gönderileri sil
      forwarded: İletildi
      forwarded_to: '%{domain}''e iletildi'
      mark_as_resolved: Giderildi olarak işaretle
      mark_as_sensitive: Hassas olarak işaretle
      mark_as_unresolved: Çözümlenmemiş olarak işaretle
      no_one_assigned: Hiç kimse
      notes:
        create: Not Ekle
        create_and_resolve: Not ile çözümle
        create_and_unresolve: Not ile tekrar aç
        delete: Sil
        placeholder: Hangi işlemlerin yapıldığını, ya da diğer ilgili güncellemeleri açıklayın...
        title: Notlar
      notes_description_html: Kendiniz ve diğer moderatörler için not bırakın veya notları görüntüleyin
      processed_msg: '#%{id} Bildirimi başarıyla işlendi'
      quick_actions_description_html: 'Hemen bir şey yapın veya bildirilen içeriği görmek için aşağı kaydırın:'
      remote_user_placeholder: '%{instance}''dan uzak kullanıcı'
      reopen: Şikayeti tekrar aç
      report: 'Şikayet #%{id}'
      reported_account: Şikayet edilen hesap
      reported_by: Şikayet eden
      resolved: Giderildi
      resolved_msg: Şikayet başarıyla çözümlendi!
      skip_to_actions: İşlemlere atla
      status: Durum
      statuses: Bildirilen içerik
      statuses_description_html: İncitici içerik, bildirilen hesapla iletişimde alıntılanacaktır
      summary:
        action_preambles:
          delete_html: '<strong>@%{acct}</strong> hesabının bazı gönderilerini <strong>kaldıracaksınız</strong>, böylece:'
          mark_as_sensitive_html: '<strong>@%{acct}</strong> hesabının bazı gönderilerini <strong>hassas</strong> olarak <strong>işaretleyeceksiniz</strong>, böylece:'
          silence_html: '<strong>@%{acct}</strong> hesabını <strong>sınırlayacaksınız</strong>, böylece:'
          suspend_html: '<strong>@%{acct}</strong> hesabını <strong>askıya alacaksınız</strong>, böylece:'
        actions:
          delete_html: Kuralı ihlal eden gönderileri kaldır
          mark_as_sensitive_html: Kuralı ihlal eden gönderilerin medyasını hassas olarak işaretle
          silence_html: '<strong>@%{acct}</strong> hesabının erişimini oldukça kısıtla: profili ve içeriği sadece onları halihazırda takip edenler veya manuel olarak hesabına erişenlerce mümkün olacak'
          suspend_html: <strong>@%{acct}</strong> hesabını askıya al, profilini ve içeriğini erişilmez ve etkileşimi imkansız yap
        close_report: '#%{id} bildirimini çözüldü olarak işaretle'
        close_reports_html: <strong>@%{acct}</strong> hesabına yönelik <strong>tüm</strong> bildirimleri çözüldü olarak işaretle
        delete_data_html: İlgili sürede askıdan alınması kaldırılmazsa <strong>@%{acct}</strong> hesabının profilini ve içeriğini şu andan itibaren 30 gün içinde sil
        preview_preamble_html: "<strong>@%{acct}</strong> aşağıdaki içerikle bir uyarı alacaktır:"
        record_strike_html: <strong>@%{acct}</strong> hesabına karşı bir eylem kaydet, böylece bu hesabın gelecekteki ihlallerini üst makama taşımanıza yardımcı olacaktır
        send_email_html: <strong>@%{acct}</strong> adlı kullanıcıya uyarı e-maili gönder
        warning_placeholder: İsteğe bağlı ek nedenden denetim eylemi.
      target_origin: Şikayet edilen hesabın kökeni
      title: Şikayetler
      unassign: Atamayı geri al
      unknown_action_msg: 'Bilinmeyen eylem: %{action}'
      unresolved: Giderilmedi
      updated_at: Güncellendi
      view_profile: Profili görüntüle
    roles:
      add_new: Rol ekle
      assigned_users:
        one: "%{count} kullanıcı"
        other: "%{count} kullanıcı"
      categories:
        administration: Yönetim
        devops: DevOps
        invites: Davetler
        moderation: Denetim
        special: Özel
      delete: Sil
      description_html: <strong>Kullanıcı rolleri</strong> ile, kullanıcılarınızın Mastodon'un hangi işlevlerine ve alanlarına erişebileceğini düzenleyebilirsiniz.
      edit: '''%{name}'' rolünü düzenle'
      everyone: Varsayılan izinler
      everyone_full_description_html: Bu, herhangi bir rol atanmamış olanlar da olmak üzere <strong>tüm kullanıcıları</strong> etkileyen <strong>temel rol</strong>dür. Diğer tüm roller izinleri bu rolden alıyorlar.
      permissions_count:
        one: "%{count} izin"
        other: "%{count} izin"
      privileges:
        administrator: Yönetici
        administrator_description: Bu izne sahip kullanıcılar tüm diğer izinleri atlıyorlar
        delete_user_data: Kullanıcı Verilerini Silme
        delete_user_data_description: Kullanıcıların, diğer kullanıcıların verisini gecikme olmaksızın silmesine izin verir
        invite_users: Kullanıcıları Davet Etme
        invite_users_description: Kullanıcıların yeni kişileri sunucuya davet etmesine izin verir
        manage_announcements: Duyuruları Yönetme
        manage_announcements_description: Kullanıcıların sunucudaki duyuruları yönetmesine izin verir
        manage_appeals: İtirazları Yönetme
        manage_appeals_description: Kullanıcıların denetleme eylemlerine itirazları gözden geçirmesine izin verir
        manage_blocks: Engelleri Yönetme
        manage_blocks_description: Kullanıcıların e-posta sağlayıcıları ve IP adreslerini engellemesine izin verir
        manage_custom_emojis: Özel İfadeleri Yönetme
        manage_custom_emojis_description: Kullanıcıların sunucudaki özel ifadeleri yönetmesine izin verir
        manage_federation: Birleştirme Yönetme
        manage_federation_description: Kullanıcıların diğer alan adlarıyla birleştirmeye izin vermesi veya engellemesine ve teslim edilebilirliği denetlemesine izin verir
        manage_invites: Davetleri Yönetme
        manage_invites_description: Kullanıcıların davet bağlantılarını görüntüleme ve etkisizleştirmesine izin verir
        manage_reports: Raporları Yönetme
        manage_reports_description: Kullanıcıların bildirimleri incelemesine ve onlara yönelik denetim eylemleri gerçekleştirmesine izin verir
        manage_roles: Rolleri Yönetme
        manage_roles_description: Kullanıcıların kendi rollerinden düşük rolleri atamasına izin verir
        manage_rules: Kuralları Yönetme
        manage_rules_description: Kullanıcıların sunucu kurallarını değiştirmesine izin ver
        manage_settings: Ayarları Yönetme
        manage_settings_description: Kullanıcıların site ayarlarını değiştirmesine izin verir
        manage_taxonomies: Kategorileri Yönetme
        manage_taxonomies_description: Kullanıcıların öne çıkan içeriği incelemesine ve etiket ayarlarını güncellemesine izin verir
        manage_user_access: Kullanıcı Erişimini Yönetme
        manage_user_access_description: Kullanıcıların, diğer kullanıcıların işi aşamalı yetkilendirme, e-posta adreslerini değiştirme ve parolalarını sıfırlama eylemlerini etkisizleştirmesine izin verir
        manage_users: Kullanıcıları Yönetme
        manage_users_description: Kullanıcıların, diğer kullanıcıların ayrıntılarını görüntülemesine ve onlara karşı denetim eylemleri gerçekleştirmesine izin verir
        manage_webhooks: Webhookları Yönetme
        manage_webhooks_description: Kullanıcıların yönetsel olaylar için webhook kurmasına izin verir
        view_audit_log: Denetim Kaydını Görüntüleme
        view_audit_log_description: Kullanıcıların sunucudaki yönetsel eylemlerin bir tarihçesini görüntülemesine izin verir
        view_dashboard: Ana Paneli Görüntüleme
        view_dashboard_description: Kullanıcıların ana panele ve çeşitli ölçütlere erişmesine izin verir
        view_devops: DevOps
        view_devops_description: Kullanıcıların Sidekiq ve pgHero panellerine erişmesine izin verir
      title: Roller
    rules:
      add_new: Kural ekle
      delete: Sil
      description_html: Her ne kadar çoğu hizmet kullanım şartlarını okuyup kabul ettiğini söylese de, insanlar onu ancak bir sorun çıktığında gözden geçiriyorlar. <strong>Sunucunuzun kurallarını bir bakışta kolayca görülecek şekilde düz bir madde listesi şeklinde sunun</strong>. Tekil kuralları kısa ve yalın tutmaya çalışan ama onları çok sayıda maddeye bölmemeye de çalışın.
      edit: Kuralı düzenle
      empty: Henüz bir sunucu kuralı tanımlanmadı.
      title: Sunucu kuralları
    settings:
      about:
        manage_rules: Sunucu kurallarını yönet
        preamble: Sunucunun nasıl işletildiği, yönetildiği ve fonlandığı hakkında ayrıntılı bilgi verin.
        rules_hint: Kullanıcılarınızın uyması beklenen kurallar için özel bir alan var.
        title: Hakkında
      appearance:
        preamble: Mastodon'un web arayüzünü düzenleyin.
        title: Görünüm
      branding:
        preamble: Sunucunuzun markalaşması ağdaki diğer sunuculardan farklıdır. Bu bilgiler Mastodon'un web arayüzü, doğal uygulamalar, diğer sitelerdeki ve ileti uygulamalarındaki bağlantı önizlemeleri, vb. gibi çeşitli ortamlarda görüntülenebilir. Bu nedenle bu bilgiyi açık, kısa ve özlü tutmak en iyisidir.
        title: Marka
      captcha_enabled:
        desc_html: Bu, güvenlik ve gizlilikle ilgili bir endişe kaynağı olabilecek hCaptcha'nın harici komut dosyalarına dayanır. Ayrıca <strong>bu, kayıt sürecini bazı (özellikle engelli) kişiler için önemli ölçüde daha az erişilebilir hale getirebilir</strong>. Bu nedenlerle, lütfen onaya dayalı veya davete dayalı kayıt gibi alternatif önlemleri göz önünde bulundurun.
        title: Yeni kullanıcıların hesaplarını doğrulamaları için bir CAPTCHA çözmelerini gerektir
      content_retention:
        preamble: Kullanıcıların ürettiği içeriğin Mastodon'da nasıl saklanacağını denetleyin.
        title: İçerik saklama
      default_noindex:
        desc_html: Bu ayarı kendileri değiştirmeyen tüm kullanıcıları etkiler
        title: Varsayılan olarak kullanıcıları arama motoru indekslemesinin dışında tut
      discovery:
        follow_recommendations: Takip önerileri
        preamble: İlginç içeriği gezinmek, Mastodon'da kimseyi tanımayan yeni kullanıcıları alıştırmak için oldukça etkilidir. Sunucunuzdaki çeşitli keşif özelliklerinin nasıl çalıştığını denetleyin.
        profile_directory: Profil dizini
        public_timelines: Genel zaman çizelgeleri
        publish_discovered_servers: Keşfedilen sunucuları yayınla
        publish_statistics: İstatistikleri yayınla
        title: Keşfet
        trends: Öne çıkanlar
      domain_blocks:
        all: Herkes için
        disabled: Hiç kimseye
        users: Oturum açan yerel kullanıcılara
      registrations:
        preamble: Sunucunuzda kimin hesap oluşturabileceğini denetleyin.
        title: Kayıtlar
      registrations_mode:
        modes:
          approved: Kayıt için onay gerekli
          none: Hiç kimse kayıt olamaz
          open: Herkes kaydolabilir
      security:
        authorized_fetch: Dağıtık sunuculardan kimlik doğrulama gerektir
        authorized_fetch_hint: Dağıtık sunuculardan kimlik doğrulaması istemek, hem kullanıcı düzeyinde hem de sunucu düzeyinde blokların daha sıkı bir şekilde uygulanmasını sağlar. Ancak bu performans kaybına sebep olur, yanıtlarınızın erişimini azaltır ve bazı dağıtık hizmetlerle uyumluluk sorunları ortaya çıkarabilir. Ayrıca bu, özel aktörlerin herkese açık gönderilerinizi ve hesaplarınızı getirilmesini engellemez.
        authorized_fetch_overridden_hint: Bir ortam değişkeni tarafından geçersiz kılındığı için şu anda bu ayarı değiştiremezsiniz.
        federation_authentication: Dağıtık kimlik doğrulama uygulaması
      title: Sunucu ayarları
    site_uploads:
      delete: Yüklenen dosyayı sil
      destroyed_msg: Site yüklemesi başarıyla silindi!
    software_updates:
      critical_update: Kritik — lütfen hemen güncelleyin
      description: Son düzeltme ve özelliklerden yararlanmak için Mastodon kurulumunu güncel tutmanızı öneriyoruz. Üstelik güvenlik sorunlarından kaçınmak için Mastodon'u zamanında güncellemek kritiktir. Bu nedenlerle Mastodon her 30 dakikada bir güncellemeleri denetler ve e-posta bildirim seçeneğinize göre size haber verir.
      documentation_link: Daha fazlası
      release_notes: Sürüm notları
      title: Mevcut güncellemeler
      type: Tür
      types:
        major: Ana sürüm
        minor: Alt sürüm
        patch: Yama sürümü — hata düzeltmeleri ve uygulaması kolay değişiklikler
      version: Sürüm
    statuses:
      account: Yazar
      application: Uygulama
      back_to_account: Hesap sayfasına geri dön
      back_to_report: Bildirim sayfasına geri dön
      batch:
        remove_from_report: Bildirimden kaldır
        report: Bildirim
      deleted: Silindi
      favourites: Favoriler
      history: Sürüm geçmişi
      in_reply_to: Yanıtlanan
      language: Dil
      media:
        title: Medya
      metadata: Üstveri
      no_status_selected: Hiçbiri seçilmediğinden hiçbir durum değiştirilmedi
      open: Gönderiyi aç
      original_status: Özgün gönderi
      reblogs: Yeniden Paylaşımlar
      status_changed: Gönderi değişti
      title: Hesap durumları
      trending: Öne çıkanlar
      visibility: Görünürlük
      with_media: Medya ile
    strikes:
      actions:
        delete_statuses: "%{name}, %{target} kullanıcısının gönderilerini sildi"
        disable: "%{name}, %{target} kullanıcısının hesabını dondurdu"
        mark_statuses_as_sensitive: "%{name}, %{target} kullanıcısının gönderilerini hassas olarak işaretledi"
        none: "%{name}, %{target} kullanıcısına bir uyarı gönderdi"
        sensitive: "%{name}, %{target} kullanıcısının hesabını hassas olarak işaretledi"
        silence: "%{name}, %{target} kullanıcısının hesabını kısıtladı"
        suspend: "%{name}, %{target} kullanıcısının hesabını askıya aldı"
      appeal_approved: İtiraz Edildi
      appeal_pending: İtiraz bekliyor
      appeal_rejected: İtiraz reddedildi
    system_checks:
      database_schema_check:
        message_html: Beklemede olan veritabanı güncellemeleri mevcut. Uygulamanın beklenildiği gibi çalışması için lütfen onları çalıştırın
      elasticsearch_health_red:
        message_html: Elasticsearch kümesi sağlıksız (kırmızı durum), arama özellikleri mevcut değil
      elasticsearch_health_yellow:
        message_html: Elasticsearch kümesi sağlıksız (sarı durum), nedenini incelemek isteyebilirsiniz
      elasticsearch_index_mismatch:
        message_html: Elasticsearch indeks eşlemeleri artık güncel değil. Lütfen <code>tootctl search deploy --only=%{value}</code> komutunu çalıştırın
      elasticsearch_preset:
        action: Belgelere bakın
        message_html: Elasticsearch kümenizin birden fazla düğümü var ama Mastodon onları kullanmak üzere yapılandırılmamış.
      elasticsearch_preset_single_node:
        action: Belgelere bakın
        message_html: Elasticsearch kümenizin tek bir düğümü var, <code>ES_PRESET</code> değişkenine <code>single_node_cluster</code> değeri verilmelidir.
      elasticsearch_reset_chewy:
        message_html: Elasticsearch sistem indeksi, bir ayar değişikliği nedeniyle güncelliğini yitirmiş. Lütfen <code>tootctl search deploy --reset-chewy</code> komutunu çalıştırın.
      elasticsearch_running_check:
        message_html: Elasticsearch'e bağlanılamıyor. Çalıştığından emin olun veya tüm metin aramayı devre dışı bırakın
      elasticsearch_version_check:
        message_html: 'Uyumsuz Elasticsearch sürümü: %{value}'
        version_comparison: Elasticsearch %{running_version} sürümü çalışıyor, ancak %{required_version} sürümü gerekiyor
      rules_check:
        action: Sunucu kurallarını yönet
        message_html: Herhangi bir sunucu kuralı belirlemediniz.
      sidekiq_process_check:
<<<<<<< HEAD
        message_html: '%{value} kuyruk(lar)ı için herhangi bir Sidekiq süreci çalışmıyor. Lütfen Sidekiq yapılandırmanızı gözden geçirin'
=======
        message_html: "%{value} kuyruk(lar)ı için herhangi bir Sidekiq süreci çalışmıyor. Lütfen Sidekiq yapılandırmanızı gözden geçirin"
      software_version_critical_check:
        action: Mevcut güncellemeleri göster
        message_html: Kritik bir Mastodon güncellemesi var, lütfen en kısa sürede güncelleyin.
      software_version_patch_check:
        action: Mevcut güncellemeleri göster
        message_html: Mastodon yama güncellemesi mevcut.
>>>>>>> ef8ca2fd
      upload_check_privacy_error:
        action: Daha fazla bilgi için buraya tıklayın
        message_html: "<strong>Web sunucunuz hatalı yapılandırılmış. Kullanıcılarınızın gizliliği tehlikede.</strong>"
      upload_check_privacy_error_object_storage:
        action: Daha fazla bilgi için buraya göz atın
        message_html: "<strong>Nesne depolamanız hatalı yapılandırılmış. Kullanıcılarınızın gizliliği tehlikede.</strong>"
    tags:
      review: Durumu gözden geçir
      updated_msg: Etiket ayarları başarıyla güncellendi
    title: Yönetim
    trends:
      allow: İzin ver
      approved: Onaylandı
      disallow: İzin verme
      links:
        allow: Bağlantıya izin ver
        allow_provider: Yayıncıya izin ver
        description_html: Bu bağlantılar şu anda sunucunuzun gönderilerini gördüğü hesaplarca bolca paylaşılıyor. Kullanıcılarınızın dünyada neler olduğunu görmesine yardımcı olabilir. Yayıncıyı onaylamadığınız sürece hiçbir bağlantı herkese açık yayınlanmaz. Tekil bağlantıları onaylayabilir veya reddedebilirsiniz.
        disallow: Bağlantıya izin verme
        disallow_provider: Yayıncıya izin verme
        no_link_selected: Hiçbiri seçilmediğinden hiçbir bağlantı değiştirilmedi
        publishers:
          no_publisher_selected: Hiçbiri seçilmediğinden hiçbir yayıncı değiştirilmedi
        shared_by_over_week:
          one: Geçen hafta bir kişi paylaştı
          other: Geçen hafta %{count} kişi paylaştı
        title: Öne çıkan bağlantılar
        usage_comparison: Bugün %{today} kere paylaşıldı, dün %{yesterday} kere paylaşılmıştı
      not_allowed_to_trend: Öne çıkma izni yok
      only_allowed: Sadece izin verilenler
      pending_review: İnceleme bekliyor
      preview_card_providers:
        allowed: Bu yayıncının bağlantıları öne çıkabilir
        description_html: Sunucunuzda bağlantıları sıklıkla paylaşılan alan adları var. Bağlantının alan adı onaylanmadıkça, bağlantılar öne çıkmayacaktır. Onayınız (veya reddiniz) alt alan adlarını kapsar.
        rejected: Bu yayıncının bağlantıları öne çıkmayacak
        title: Yayıncılar
      rejected: Reddedildi
      statuses:
        allow: Gönderiye izin ver
        allow_account: Yazara izin ver
        description_html: Bunlar, sunucunuzca bilinen, şu an sıklıkla paylaşılan ve favorilere eklenen gönderilerdir. Yeni ve geri dönen kullanıcılarınızın takip etmesi için daha fazla kullanıcı bulmasına yararlar. Siz yazarı onaylamadığınız ve yazar hesabının başkalarına önerilmesine izin vermediği sürece gönderileri herkese açık olarak gösterilmez. Tekil gönderileri de onaylayabilir veya reddedebilirsiniz.
        disallow: Gönderi iznini kaldır
        disallow_account: Yazar iznini kaldır
        no_status_selected: Hiçbiri seçilmediğinden hiçbir öne çıkan gönderi değiştirilmedi
        not_discoverable: Yazar keşfedilebilir olmamayı seçiyor
        shared_by:
          one: Bir defa paylaşıldı veya favorilendi
          other: "%{friendly_count} defa paylaşıldı veya beğenildi"
        title: Öne çıkan gönderiler
      tags:
        current_score: Mevcut puan %{score}
        dashboard:
          tag_accounts_measure: tekil kullanımlar
          tag_languages_dimension: En gözde diller
          tag_servers_dimension: En gözde sunucular
          tag_servers_measure: farklı sunucular
          tag_uses_measure: toplam kullanım
        description_html: Bunlar sunucunuzun gördüğü gönderilerde sıklıkla gözüken etiketlerdir. Kullanıcılarınızın, şu an en çok ne hakkında konuşulduğunu görmesine yardımcı olurlar. Onaylamadığınız sürece etiketler herkese açık görünmez.
        listable: Önerilebilir
        no_tag_selected: Hiçbiri seçilmediğinden hiçbir etiket değiştirilmedi
        not_listable: Önerilmeyecek
        not_trendable: Öne çıkanlar altında görünmeyecek
        not_usable: Kullanılamaz
        peaked_on_and_decaying: '%{date} tarihinde zirvedeydi, şimdi azalıyor'
        title: Öne çıkan etiketler
        trendable: Öne çıkanlar altında görünebilir
        trending_rank: 'Öne çıkanlar #%{rank}'
        usable: Kullanılabilir
        usage_comparison: Bugün %{today} kere kullanıldı, dün %{yesterday} kere kullanılmıştı
        used_by_over_week:
          one: Geçen hafta bir kişi tarafından kullanıldı
          other: Geçen hafta %{count} kişi tarafından kullanıldı
      title: Öne çıkanlar
      trending: Öne çıkanlar
    warning_presets:
      add_new: Yeni ekle
      delete: Sil
      edit_preset: Uyarı ön-ayarını düzenle
      empty: Henüz önceden ayarlanmış bir uyarı tanımlanmadı.
      title: Uyarı ön-ayarlarını yönet
    webhooks:
      add_new: Uç nokta ekle
      delete: Sil
      description_html: Bir <strong>web kancası</strong> Mastodon'un, uygulamanızda seçili olaylar hakkında <strong>gerçek zamanlı bildirimler</strong> göndermesini sağlar, böylece uygulamanız <strong>otomatik olarak tepkileri tetikleyebilir</strong>.
      disable: Devre dışı bırak
      disabled: Devre dışı
      edit: Uç nokta düzenle
      empty: Henüz yapılandırılmış bir web kancanız yok.
      enable: Etkinleştir
      enabled: Etkin
      enabled_events:
        one: 1 aktif etkinlik
        other: "%{count} aktif etkinlik"
      events: Olaylar
      new: Yeni web kancası
      rotate_secret: Gizi döndür
      secret: Gizi imzalama
      status: Durum
      title: Web kancaları
      webhook: Web kancası
  admin_mailer:
    new_appeal:
      actions:
        delete_statuses: gönderilerini silme
        disable: hesaplarını dondurma
        mark_statuses_as_sensitive: gönderilerini hassas olarak işaretleme
        none: uyarı
        sensitive: hesaplarını hassas olarak işaretleme
        silence: hesaplarını kısıtlama
        suspend: hesaplarını askıya alma
      body: "%{target}, %{date} tarihinde %{action_taken_by} tarafından alınan %{type} yönetim kararına itiraz etti. Şunu yazdılar:"
      next_steps: Yönetim kararını geri almak için itirazı onaylayabilir veya itirazı görmezden gelebilirsiniz.
      subject: "%{username}, %{instance} hakkındaki bir yönetim kararına itiraz ediyor"
    new_critical_software_updates:
      body: Mastodon'un yeni kritik sürümleri yayınlandı, en kısa sürede güncellemek isteyebilirsiniz!
      subject: "%{instance} için kritik Mastodon güncellemeleri mevcut!"
    new_pending_account:
      body: Yeni hesabın detayları aşağıdadır. Bu başvuruyu onaylayabilir ya da reddedebilirsiniz.
      subject: '%{instance} üzerinde gözden geçirmek için yeni hesap (%{username})'
    new_report:
      body: "%{reporter}, %{target} kişisini bildirdi"
<<<<<<< HEAD
      body_remote: '%{domain} alan adından birisi %{target} kişisini bildirdi'
      subject: '%{instance} için yeni şikayet (#%{id})'
=======
      body_remote: "%{domain} alan adından birisi %{target} kişisini bildirdi"
      subject: "%{instance} için yeni şikayet (#%{id})"
    new_software_updates:
      body: Yeni Mastodon sürümleri yayınlandı, güncellemek isteyebilirsiniz!
      subject: "%{instance} için yeni Mastodon sürümleri mevcut!"
>>>>>>> ef8ca2fd
    new_trends:
      body: 'Aşağıdaki öğeler herkese açık olarak gösterilmeden önce gözden geçirilmelidir:'
      new_trending_links:
        title: Öne çıkan bağlantılar
      new_trending_statuses:
        title: Öne çıkan gönderiler
      new_trending_tags:
        no_approved_tags: Şu anda onaylanmış öne çıkan etiket yok.
        requirements: 'Aşağıdaki adaylardan herhangi biri, şu anda %{lowest_tag_score} skoruna sahip "%{lowest_tag_name}" olan #%{rank} onaylanmış öne çıkan etiketi geçebilir.'
        title: Öne çıkan etiketler
      subject: '%{instance}, inceleme bekleyen yeni öne çıkan öğelere sahip'
  aliases:
    add_new: Takma ad oluştur
    created_msg: Yeni takma ad başarıyla oluşturuldu. Artık eski hesaptan taşınmayı başlatabilirsiniz.
    deleted_msg: Yeni takma ad başarıyla kaldırıldı. O hesaptan bu hesaba taşınmak artık mümkün değil.
    empty: Takma adınız yok.
    hint_html: Başka bir hesaptan bu hesaba taşınmak istiyorsanız, takipçileri eski hesaptan bu hesaba taşımadan önce gerekli olan takma adı burada oluşturabilirsiniz. Bu eylem kendi başına <strong>zararsızdır ve geri döndürülebilir</strong>. <strong>Hesap taşıma işlemi eski hesaptan başlatılır</strong>.
    remove: Takma adların bağlantısını kaldır
  appearance:
    advanced_web_interface: Gelişmiş web arayüzü
    advanced_web_interface_hint: 'Tüm ekran genişliğinizden yararlanmak istiyorsanız, gelişmiş web arayüzü istediğiniz kadar bilgi görecek kadar çok sayıda farklı sütunu yapılandırmanıza olanak tanır: Anasayfa, bildirimler, birleşik zaman çizelgesi, istediğiniz sayıda liste ve etiket.'
    animations_and_accessibility: Animasyonlar ve erişilebilirlik
    confirmation_dialogs: Onay iletişim kutuları
    discovery: Keşfet
    localization:
      body: Mastodon, gönüllüler tarafından çevrilmektedir.
      guide_link: https://crowdin.com/project/mastodon
      guide_link_text: Herkes katkıda bulunabilir.
    sensitive_content: Hassas içerik
  application_mailer:
    notification_preferences: E-posta tercihlerini değiştir
    salutation: "%{name},"
    settings: 'E-posta tercihlerini değiştir: %{link}'
    unsubscribe: Abonelikten çık
    view: 'Görüntüle:'
    view_profile: Profili görüntüle
    view_status: Durumu görüntüle
  applications:
    created: Uygulama başarıyla oluşturuldu
    destroyed: Uygulama başarıyla silindi
    logout: Oturumu kapat
    regenerate_token: Erişim belirtecini yeniden oluştur
    token_regenerated: Erişim belirteci başarıyla oluşturuldu
    warning: Bu verilere çok dikkat edin. Asla kimseyle paylaşmayın!
    your_token: Erişim belirteciniz
  auth:
    apply_for_account: Bir hesap talep et
    captcha_confirmation:
      help_html: CAPTCHA'yı çözmekte sorun yaşıyorsanız bizimle %{email} üzerinden iletişime geçebilirsiniz, size yardımcı olabiliriz.
      hint_html: Sadece bir şey daha! Sizin bir insan olduğunuzu doğrulamamız gerekiyor (bu, spam'i dışarıda tutabilmemiz içindir!). Aşağıdaki CAPTCHA'yı çözün ve "Devam Et" düğmesini tıklayın.
      title: Güvenlik denetimi
    confirmations:
      wrong_email_hint: Eğer bu e-posta adresi doğru değilse, hesap ayarlarında değiştirebilirsiniz.
    delete_account: Hesabı sil
    delete_account_html: Hesabını silmek istersen, <a href="%{path}">buradan devam edebilirsin</a>. Onay istenir.
    description:
      prefix_invited_by_user: "@%{name} sizi bu Mastodon sunucusuna katılmaya davet ediyor!"
      prefix_sign_up: Bugün Mastodon'a kaydolun!
      suffix: Bir hesapla, kişileri takip edebilir, güncellemeler gönderebilir, herhangi bir Mastodon sunucusundan kullanıcılarla mesaj alışverişinde bulunabilir ve daha birçok şey yapabilirsin!
    didnt_get_confirmation: Onaylama bağlantısını almadınız mı?
    dont_have_your_security_key: Güvenlik anahtarınız yok mu?
    forgot_password: Parolanızı mı unuttunuz?
    invalid_reset_password_token: Parola sıfırlama belirteci geçersiz veya süresi dolmuş. Lütfen yeni bir tane talep edin.
    link_to_otp: Telefonunuzdan iki adımlı bir kod veya bir kurtarma kodu girin
    link_to_webauth: Güvenlik anahtarı cihazınızı kullanın
    log_in_with: Şununla giriş yap
    login: Oturum aç
    logout: Oturumu kapat
    migrate_account: Farklı bir hesaba taşıyın
    migrate_account_html: Bu hesabı başka bir hesaba yönlendirmek istiyorsan, <a href="%{path}">buradan yapılandırabilirsin</a>.
    or_log_in_with: 'Veya şununla oturum açın:'
    privacy_policy_agreement_html: <a href="%{privacy_policy_path}" target="_blank">Gizlilik politikasını</a> okudum ve kabul ettim
    progress:
      confirm: E-postayı Onayla
      details: Ayrıntılarınız
      review: İncelememiz
      rules: Kabul kuralları
    providers:
      cas: CAS
      saml: SAML
    register: Kaydol
    registration_closed: "%{instance} yeni üyeler kabul etmemektedir"
    resend_confirmation: Onaylama bağlantısını tekrar gönder
    reset_password: Parolayı sıfırla
    rules:
      accept: Onayla
      back: Geri
      invited_by: 'Aşağıdakinden aldığınız davet sayesinde %{domain} sunucusuna katılabilirsiniz:'
      preamble: Bunlar, %{domain} moderatörleri tarafından ayarlanmış ve uygulanmıştır.
      preamble_invited: Devam etmeden önce, %{domain} yöneticileri tarafından belirlenmiş temel kuralları gözden geçirin.
      title: Bazı temel kurallar.
      title_invited: Davet edildiniz.
    security: Güvenlik
    set_new_password: Yeni parola belirle
    setup:
      email_below_hint_html: İstenmeyenler dizininize bakın veya başka bir onay bağlantısı isteyin. Eğer yanlışsa e-posta adresinizi de düzeltebilirsiniz.
      email_settings_hint_html: '%{email} adresinizi doğrulamak için size gönderdiğimiz bağlantıya tıklayın. Biz burada bekliyoruz.'
      link_not_received: Bağlantı gelmedi mi?
      new_confirmation_instructions_sent: Birkaç dakika içerisinde onaylama bağlantısını içeren yeni bir e-posta alacaksınız!
      title: Gelen kutunuzu kontrol edin
    sign_in:
      preamble_html: <strong>%{domain}</strong> kimlik bilgilerinizi kullanarak giriş yapın. Eğer hesabınız başka bir sunucuda barındırılıyorsa, burada giriş yapamazsınız.
      title: '%{domain} giriş yapın'
    sign_up:
      manual_review: '%{domain} kayıtları moderatörler tarafından manuel olarak inceleniyor. Kaydınızı işlememizi kolaylaştırmak için kendiniz ve %{domain} sunucusundan neden hesap istediğiniz hakkında biraz bilgi verin.'
      preamble: Bu Mastodon sunucusu üzerinden bir hesap ile ağdaki herhangi bir kişiyi, hesabı hangi sunucuda saklanırsa saklansın, takip edebilirsiniz.
      title: '%{domain} için kurulumunuzu yapalım.'
    status:
      account_status: Hesap durumu
      confirming: E-posta doğrulamasının tamamlanması bekleniyor.
      functional: Hesabınız tamamen kullanıma hazır.
      pending: Başvurunuz personelimiz tarafından gözden geçirilmeyi beklemektedir. Bu biraz zaman alabilir. Başvurunuz onaylanırsa bir e-posta alacaksınız.
      redirecting_to: Hesabınız aktif değil çünkü şu anda %{acct} adresine yönlendirilmektedir.
      view_strikes: Hesabınıza yönelik eski eylemleri görüntüleyin
    too_fast: Form çok hızlı gönderildi, tekrar deneyin.
    use_security_key: Güvenlik anahtarını kullan
  challenge:
    confirm: Devam et
    hint_html: "<strong>İpucu:</strong> Önümüzdeki saat boyunca sana parolanı sormayacağız."
    invalid_password: Geçersiz parola
    prompt: Devam etmek için parolanızı doğrulayın
  crypto:
    errors:
      invalid_key: geçerli bir Ed25519 veya Curve25519 anahtarı değil
      invalid_signature: geçerli bir Ed25519 imzası değil
  date:
    formats:
      default: "%d %b %Y"
      with_month_name: "%d %B %Y"
  datetime:
    distance_in_words:
      about_x_hours: "%{count}sa"
      about_x_months: "%{count}ay"
      about_x_years: "%{count}yıl"
      almost_x_years: "%{count}yıl"
      half_a_minute: Şimdi
      less_than_x_minutes: "%{count}ay"
      less_than_x_seconds: Şimdi
      over_x_years: "%{count}yıl"
      x_days: "%{count}gün"
      x_minutes: "%{count}dk"
      x_months: "%{count}ay"
      x_seconds: "%{count}sn"
  deletes:
    challenge_not_passed: Girdiğiniz bilgi hatalı
    confirm_password: Kimliğinizi doğrulamak için mevcut parolanızı girin
    confirm_username: Prosedürü doğrulamak için kullanıcı adınızı girin
    proceed: Hesabı sil
    success_msg: Hesabınız başarıyla silindi
    warning:
      before: 'Devam etmeden önce, lütfen bu notları dikkatlice okuyun:'
      caches: Diğer sunucular tarafından ön belleğe alınan içerik kalabilir
      data_removal: Gönderileriniz ve diğer verileriniz kalıcı olarak silinecektir
      email_change_html: Hesabınızı silmeden <a href="%{path}">e-posta adresinizi değiştirebilirsiniz</a>
      email_contact_html: Eğer hala ulaşmazsa, yardım için <a href="mailto:%{email}">%{email}</a> adresine e-posta gönderebilirsiniz
      email_reconfirmation_html: Eğer doğrulama e-postası almıyorsanız, <a href="%{path}">tekrar talep edebilirsiniz</a>
      irreversible: Hesabınızı geri yükleyemeyecek ya da yeniden etkinleştiremeyeceksiniz
      more_details_html: Daha fazla ayrıntı için, <a href="%{terms_path}">gizlilik politikası</a>na göz atın.
      username_available: Kullanıcı adınız tekrar kullanılabilir olacaktır
      username_unavailable: Kullanıcı adınız kullanılamaz kalacaktır
  disputes:
    strikes:
      action_taken: Yapılan işlem
      appeal: İtiraz
      appeal_approved: Eyleme başarılı bir şekilde itiraz edildi ve artık geçerli değil
      appeal_rejected: İtiraz reddedildi
      appeal_submitted_at: İtiraz gönderildi
      appealed_msg: İtiraz gönderildi. Kabul edilirse bilgilendirileceksiniz.
      appeals:
        submit: İtirazı gönder
      approve_appeal: İtirazı kabul et
      associated_report: İlişkili rapor
      created_at: Tarih
      description_html: Bunlar hesabınıza yönelik eylemler ve %{instance} yönetimi tarafından size gönderilen uyarılardır.
      recipient: Kime
      reject_appeal: İtirazı reddet
      status: 'Gönderi #%{id}'
      status_removed: Gönderi zaten sistemden kaldırıldı
      title: "%{date} tarihli %{action}"
      title_actions:
        delete_statuses: Gönderi kaldırma
        disable: Hesabın dondurulması
        mark_statuses_as_sensitive: Gönderileri hassas olarak işaretleme
        none: Uyarı
        sensitive: Hesabı hassas olarak işaretleme
        silence: Hesabın kısıtlanması
        suspend: Hesabın askıya alınması
      your_appeal_approved: İtirazınız onaylandı
      your_appeal_pending: Bir itiraz gönderdiniz
      your_appeal_rejected: İtirazınız reddedildi
  domain_validator:
    invalid_domain: geçerli bir alan adı değil
  edit_profile:
    basic_information: Temel bilgiler
    hint_html: "<strong>İnsanlara herkese açık profilinizde ve gönderilerinizin yanında ne göstermek istediğinizi düzenleyin.</strong> Dolu bir profile ve bir profil resmine sahip olduğunuzda diğer insanlar daha yüksek ihtimalle sizi takip etmek ve sizinle etkileşime geçmek isteyeceklerdir."
    other: Diğer
  errors:
    '400': Gönderdiğiniz istek geçersiz veya hatalı biçimlendirilmiş.
    '403': Bu sayfayı görmek için izniniz yok.
    '404': Aradığınız sayfa bulunamadı.
    '406': Bu sayfa istenen formatta mevcut değil.
    '410': Aradığınız sayfa artık yok.
    '422':
      content: Güvenlik doğrulaması başarısız oldu. Site cookie'lerini engellemiş olabilirsiniz.
      title: Güvenlik doğrulamasu başarısız
    '429': Kısıtlandı
    '500':
      content: Üzgünüz, ancak bir şey ters gitti.
      title: Bu sayfa doğru değil
    '503': Geçici sunucu hatası nedeniyle sayfa görüntülenemedi.
    noscript_html: Mastodon web uygulamasını kullanmak için lütfen JavaScript'i etkinleştirin. Alternatif olarak, platformunuz için Mastodon <a href="%{apps_path}">yerel uygulamalardan</a> birini deneyin.
  existing_username_validator:
    not_found: bu kullanıcı adına sahip yerel bir kullanıcı bulunamadı
    not_found_multiple: '%{usernames} bulunamadı'
  exports:
    archive_takeout:
      date: Tarih
      download: Arşivinizi indirin
      hint_html: <strong>Gönderileriniz ve yüklediğiniz medya dosyalarının</strong> bir arşivini talep edebilirsiniz. Dışa aktarılan veriler, herhangi bir uyumlu yazılım tarafından okunabilen ActivityPub biçiminde olacaktır. Her 7 günde bir arşiv talep edebilirsiniz.
      in_progress: Arşivinizi derliyoruz...
      request: Arşivinizi isteyin
      size: Boyut
    blocks: Engellediklerin
    bookmarks: Yer imleri
    csv: CSV
    domain_blocks: Alan adı engelleri
    lists: Listeler
    mutes: Sessize aldıkların
    storage: Medya depolaması
  featured_tags:
    add_new: Yeni ekle
    errors:
      limit: Zaten azami etiket sayısını öne çıkardınız
    hint_html: "<strong>Öne çıkan etiketler nelerdir?</strong> Genel profilinizde belirgin bir şekilde görüntülenirler ve kişilerin genel yayınlarınıza özellikle bu etiketler altında göz atmalarına izin verir. Yaratıcı çalışmaları veya uzun vadeli projeleri takip etmek için harika bir araçtır."
  filters:
    contexts:
      account: Profiller
      home: Ana zaman çizelgesi
      notifications: Bildirimler
      public: Genel zaman çizelgesi
      thread: Sohbetler
    edit:
      add_keyword: Anahtar sözcük ekle
      keywords: Anahtar Sözcükler
      statuses: Tekil gönderiler
      statuses_hint_html: Bu filtre, aşağıdaki anahtar kelimelerle eşleşip eşleşmediklerinden bağımsız olarak tekil gönderileri seçmek için uygulanıyor. <a href="%{path}">Filtredeki gönderileri inceleyin veya kaldırın</a>.
      title: Filtreyi düzenle
    errors:
      deprecated_api_multiple_keywords: Bu parametreler, birden fazla filtre anahtar sözcüğü için geçerli olduğundan dolayı bu uygulama içerisinden değiştirilemezler. Daha yeni bir uygulama veya web arayüzünü kullanın.
      invalid_context: Sıfır ya da geçersiz içerik sağlandı
    index:
      contexts: '%{contexts} içindeki filtreler'
      delete: Sil
      empty: Hiç filtreniz yok.
      expires_in: '%{distance} sürede sona eriyor'
      expires_on: '%{date} tarihinde sona eriyor'
      keywords:
        one: "%{count} anahtar sözcük"
        other: "%{count} anahtar sözcük"
      statuses:
        one: "%{count} gönderi"
        other: "%{count} gönderi"
      statuses_long:
        one: "%{count} tekil gönderi gizli"
        other: "%{count} tekil gönderi gizli"
      title: Filtreler
    new:
      save: Yeni filtre kaydet
      title: Yeni filtre ekle
    statuses:
      back_to_filter: Filtreye dön
      batch:
        remove: Filtreden kaldır
      index:
        hint: Bu filtre diğer ölçütlerden bağımsız olarak tekil gönderileri seçmek için uygulanıyor. Web arayüzünü kullanarak bu filtreye daha fazla gönderi ekleyebilirsiniz.
        title: Filtrelenmiş gönderiler
  generic:
    all: Tümü
    all_items_on_page_selected_html:
      one: "Bu sayfadaki <strong>%{count}</strong> öğe seçilmiş."
      other: Bu sayfadaki tüm <strong>%{count}</strong> öğe seçilmiş.
    all_matching_items_selected_html:
      one: "Aramanızla eşleşen <strong>%{count}</strong> öğe seçilmiş."
      other: Aramanızla eşleşen tüm <strong>%{count}</strong> öğe seçilmiş.
    cancel: İptal
    changes_saved_msg: Değişiklikler başarıyla kaydedildi!
    confirm: Onayla
    copy: Kopyala
    delete: Sil
    deselect: Hiçbirini seçme
    none: Hiçbiri
    order_by: Sıralama ölçütü
    save_changes: Değişiklikleri kaydet
    select_all_matching_items:
      one: Aramanızla eşleşen %{count} öğeyi seç.
      other: Aramanızla eşleşen tüm %{count} öğeyi seç.
    today: bugün
    validation_errors:
      one: Bir şeyler ters gitti! Lütfen aşağıdaki hatayı gözden geçiriniz
      other: Bir şeyler ters gitti! Lütfen aşağıdaki %{count} hatayı gözden geçiriniz
  imports:
    errors:
      empty: Boş CSV Dosyası
      incompatible_type: Seçilen içe aktarma türüyle uyumsuz
      invalid_csv_file: 'Geçersiz CSV dosyası. Hata: %{error}'
      over_rows_processing_limit: "%{count} satırdan fazlasını içeriyor"
      too_large: Dosya çok büyük
    failures: Başarısızlıklar
    imported: İçe aktarılan
    mismatched_types_warning: Bu içe aktarma için hatalı türü seçmiş gibi gözüküyor, lütfen tekrar denetleyin.
    modes:
      merge: Birleştir
      merge_long: Mevcut kayıtları sakla ve yenileri ekle
      overwrite: Üzerine yaz
      overwrite_long: Mevcut kayıtları yenileriyle değiştir
    overwrite_preambles:
      blocking_html: "<strong>Engel listenizi</strong>, <strong>%{filename}</strong> dosyasından, <strong>%{total_items} hesapla</strong> değiştirmek üzeresiniz."
      bookmarks_html: "<strong>Yerimlerinizi</strong>, <strong>%{filename}</strong> dosyasından, <strong>%{total_items} gönderiyle</strong> değiştirmek üzeresiniz."
      domain_blocking_html: "<strong>Alan adı engel listenizi</strong>, <strong>%{filename}</strong> dosyasından, <strong>%{total_items} alan adıyla</strong> değiştirmek üzeresiniz."
      following_html: "<strong>%{filename}</strong> dosyasından <strong>%{total_items} hesabı</strong> <strong>takip etmeye</strong> başlamak ve <strong>diğer herkesi takipten çıkmak</strong> üzeresiniz."
      lists_html: Listelerinizi <strong>%{filename}</strong> içeriğiyle <strong>değiştirmek</strong> üzeresiniz. Yeni listelere en fazla <strong>%{total_items} hesap</strong> eklenecek.
      muting_html: "<strong>Sessize alınmış hesaplar listenizi</strong>, <strong>%{filename}</strong> dosyasından, <strong>%{total_items} hesapla</strong> değiştirmek üzeresiniz."
    preambles:
      blocking_html: "<strong>%{filename}</strong> dosyasından <strong>%{total_items} hesabı</strong> <strong>engellemek</strong> üzeresiniz."
      bookmarks_html: "<strong>%{filename}</strong> dosyasından <strong>%{total_items} gönderiyi</strong> <strong>yerimlerinize</strong> eklemek üzeresiniz."
      domain_blocking_html: "<strong>%{filename}</strong> dosyasından <strong>%{total_items} alan adını</strong> <strong>engellemek</strong> üzeresiniz."
      following_html: "<strong>%{filename}</strong> dosyasından <strong>%{total_items} hesabı</strong> <strong>takip etmek</strong> üzeresiniz."
      lists_html: "<strong>Listelerinize</strong> <strong>%{filename}</strong> dosyasından en fazla <strong>%{total_items} hesap</strong> eklemek üzeresiniz. Eklenecek bir liste olmaması durumunda yeni listeler oluşturulacaktır."
      muting_html: "<strong>%{filename}</strong> dosyasından <strong>%{total_items} hesabı</strong> <strong>sessize almak</strong> üzeresiniz."
    preface: Diğer sunucudan alarak oluşturduğunuz dosyalar sayesinde, bu sunucudaki hesabınıza takipçilerinizi aktarabilir veya istemediğiniz kişileri otomatik olarak engelleyebilirsiniz.
    recent_imports: Son içe aktarmalar
    states:
      finished: Bitti
      in_progress: Sürüyor
      scheduled: Zamanlanmış
      unconfirmed: Onaylanmamış
    status: Durum
    success: Verileriniz başarıyla yüklendi ve zaman içinde işlenecek
    time_started: Başlangıç
    titles:
      blocking: Engellenmiş hesaplar içe aktarılıyor
      bookmarks: Yer işaretleri içe aktarılıyor
      domain_blocking: Engellenmiş alan adları içe aktarılıyor
      following: Takip edilen hesaplar içe aktarılıyor
      lists: Listeleri içe aktarma
      muting: Sessize alınmış hesaplar içe aktarılıyor
    type: İçe aktarma türü
    type_groups:
      constructive: Takipler ve Yerimleri
      destructive: Engellenenler ve sessize alınanlar
    types:
      blocking: Engellenenler listesi
      bookmarks: Yer imleri
      domain_blocking: Alan adı engelleme listesi
      following: Takip edilenler listesi
      lists: Listeler
      muting: Susturulanlar listesi
    upload: Yükle
  invites:
    delete: Devre dışı bırak
    expired: Süresi dolmuş
    expires_in:
      '1800': 30 dakika
      '21600': 6 saat
      '3600': 1 saat
      '43200': 12 saat
      '604800': 1 hafta
      '86400': 1 gün
    expires_in_prompt: Asla
    generate: Davet bağlantısı oluştur
    invited_by: 'Davet edildiniz:'
    max_uses:
      one: 1 kullanım
      other: "%{count} kullanım"
    max_uses_prompt: Limit yok
    prompt: Bu sunucuya erişim vermek için bağlantılar oluşturun ve başkalarıyla paylaşın
    table:
      expires_at: Bitiş tarihi
      uses: Kullanım
    title: İnsanları davet et
  lists:
    errors:
      limit: Azami liste sayısına ulaştınız
  login_activities:
    authentication_methods:
      otp: iki aşamalı kimlik doğrulama uygulaması
      password: parola
      sign_in_token: e-posta güvenlik kodu
      webauthn: güvenlik anahtarları
    description_html: Eğer tanımadığınız bir faaliyet görüyorsanız, parolanızı değiştirmeyi ve iki aşamalı kimlik doğrulamayı etkinleştirmeyi düşünün.
    empty: Kimlik doğrulama geçmişi yok
    failed_sign_in_html: '%{method} yöntemiyle %{ip} (%{browser}) adresinden başarısız oturum açma girişimi'
    successful_sign_in_html: '%{method} yöntemiyle %{ip} (%{browser}) adresinden başarılı oturum açma'
    title: Kimlik doğrulama geçmişi
  mail_subscriptions:
    unsubscribe:
      action: Evet, abonelikten çık
      complete: Abonelikten çık
      confirmation_html: '%{domain} üzerindeki Mastodon için %{type} almayı durdurarak %{email} adresindeki aboneliğinizi iptal etmek istediğinizden emin misiniz? <a href="%{settings_path}">e-posta bildirim ayarlarınızdan</a> her zaman yeniden abone olabilirsiniz.'
      emails:
        notification_emails:
          favourite: bildirim e-postalarını favorile
          follow: bildirim e-postalarını takip et
          follow_request: istek e-postalarını takip et
          mention: bildirim e-postalarına değin
          reblog: bildirim e-postalarını yükselt
      resubscribe_html: Abonelikten yanlışlıkla çıktıysanız, <a href="%{settings_path}">e-posta bildirim ayarlarınızdan</a> yeniden abone olabilirsiniz.
      success_html: Artık %{email} adresindeki e-postanıza %{domain} üzerindeki Mastodon için %{type} almayacaksınız.
      title: Abonelikten çık
  media_attachments:
    validations:
      images_and_video: Zaten resim içeren bir duruma video eklenemez
      not_ready: İşlemi tamamlanmamış dosyalar eklenemez. Birazdan tekrar deneyin!
      too_many: 4'ten fazla dosya eklenemiyor
  migrations:
    acct: Taşındı
    cancel: Yönlendirmeyi iptal et
    cancel_explanation: Yönlendirmeyi iptal etmek, mevcut hesabınızı yeniden etkinleştirecek, ancak söz konusu hesaba taşınan takipçileri geri getirmeyecektir.
    cancelled_msg: Yönlendirme başarıyla iptal edildi.
    errors:
      already_moved: zaten taşındığınızla aynı hesap
      missing_also_known_as: bu hesaba geri referans yapmamaktadır
      move_to_self: mevcut hesap olamaz
      not_found: bulunamadı
      on_cooldown: Soğuma aşamasındasınız
    followers_count: Taşınma zamanındaki takipçiler
    incoming_migrations: Farklı bir hesaptan taşınma
    incoming_migrations_html: Başka bir hesaptan bu hesaba taşınmak için önce bir <a href="%{path}">hesap takma adı oluşturmanız</a> gerekmektedir.
    moved_msg: Hesabınız şimdi %{acct} adresine yönlendiriliyor ve takipçileriniz taşınıyor.
    not_redirecting: Hesabınız şu anda başka bir hesaba yönlendirilmemektedir.
    on_cooldown: Son zamanlarda hesabınızı taşıdınız. Bu işlev %{count} gün içinde tekrar kullanılabilir olacaktır.
    past_migrations: Geçmiş taşınmalar
    proceed_with_move: Takipçileri taşı
    redirected_msg: Hesabınız artık %{acct} adresine yönlendiriliyor.
    redirecting_to: Hesabınız %{acct} hesabına yönlendirilmektedir.
    set_redirect: Yönlendirme ayarla
    warning:
      backreference_required: Öncelikle, yeni hesap bu hesabı geri referans edecek şekilde yapılandırılmalıdır
      before: 'Devam etmeden önce, lütfen bu notları dikkatlice okuyun:'
      cooldown: Taşındıktan sonra, yeniden taşınma imkanınızın olmayacağı bir soğuma periyodu vardır
      disabled_account: Sonrasında, mevcut hesabınız tamamen kullanılabilir olmayacaktır. Ancak, yeniden etkinleştirme işleminin yanı sıra veri dışa aktarma erişimine sahip olacaksınız.
      followers: Bu eylem tüm takipçileri şu anki hesaptan yeni hesaba taşıyacaktır
      only_redirect_html: Alternatif olarak, <a href="%{path}">sadece profilinize bir yönlendirme koyabilirsiniz</a>.
      other_data: Başka bir veri otomatik olarak taşınmayacaktır
      redirect: Mevcut hesabınızın profili bir yönlendirme bildirimi ile güncellenecek ve aramaların dışında tutulacaktır
  moderation:
    title: Denetim
  move_handler:
    carry_blocks_over_text: Bu kullanıcı engellediğiniz %{acct} adresinden taşındı.
    carry_mutes_over_text: Bu kullanıcı sessize aldığınız %{acct} adresinden taşındı.
    copy_account_note_text: 'Bu kullanıcı %{acct} adresinden taşındı, işte onlarla ilgili önceki notlarınız:'
  navigation:
    toggle_menu: Menüyü aç/kapa
  notification_mailer:
    admin:
      report:
        subject: "%{name} bir bildirim gönderdi"
      sign_up:
        subject: "%{name} kaydoldu"
    favourite:
      body: '%{name} durumunu beğendi:'
      subject: "%{name} durumunu beğendi"
      title: Yeni Favori
    follow:
      body: "%{name} artık seni takip ediyor!"
      subject: "%{name} artık seni takip ediyor"
      title: Yeni takipçi
    follow_request:
      action: Takip isteklerini yönet
      body: "%{name} sana takip isteği gönderdi"
      subject: 'Bekleyen takipçi: %{name}'
      title: Yeni takip isteği
    mention:
      action: Yanıtla
      body: '%{name} senden bahsetti:'
      subject: '%{name} senden bahsetti'
      title: Yeni bahsetme
    poll:
      subject: Anket %{name} tarafından sonlandırıldı
    reblog:
      body: '%{name} durumunuzu boostladı:'
      subject: "%{name} durumunuzu boostladı"
      title: Yeni boost
    status:
      subject: "%{name} az önce gönderdi"
    update:
      subject: "%{name} bir gönderiyi düzenledi"
  notifications:
    administration_emails: Yönetici e-posta bildirimleri
    email_events: E-posta bildirimi gönderilecek etkinlikler
    email_events_hint: 'Bildirim almak istediğiniz olayları seçin:'
    other_settings: Diğer bildirim ayarları
  number:
    human:
      decimal_units:
        format: "%n%u"
        units:
          billion: Mr
          million: Mn
          quadrillion: Kn
          thousand: Bin
          trillion: Tn
  otp_authentication:
    code_hint: Onaylamak için authenticator uygulamanız tarafından oluşturulan kodu girin
    description_html: Bir authenticator uygulamasını kullanarak <strong>iki adımlı kimlik doğrulamayı</strong> etkinleştirirseniz, giriş yapmak için telefonunuzun elinizde olması gerekir ve telefonunuz giriş yapmanız için kodlar oluşturur.
    enable: Etkinleştir
    instructions_html: "<strong>Bu QR kodunu Google Authenticator'a veya telefonunuzdaki benzer bir TOTP uygulamasına taratın.</strong> Bundan sonra, bu uygulama giriş yaparken girmeniz gereken kodu üretecektir."
    manual_instructions: 'QR kodunu taratamıyorsanız ve elle girmeniz gerekiyorsa, buradaki gizli düz metni girebilirsiniz:'
    setup: Yapılandır
    wrong_code: Girilen kod geçersiz! Sunucu zamanı ve cihaz zamanı doğru mu?
  pagination:
    newer: Daha yeni
    next: Sonraki
    older: Daha eski
    prev: Önceki
    truncate: "&hellip;"
  polls:
    errors:
      already_voted: Bu ankete daha önce oy verdiniz
      duplicate_options: kopya ögeler içeriyor
      duration_too_long: ileriye doğru çok geç
      duration_too_short: çok erken
      expired: Anket çoktan sona erdi
      invalid_choice: Seçilen oylama seçeneği mevcut değil
      over_character_limit: her biri %{max} karakterden daha uzun olamaz
      self_vote: Kendi anketlerinizde oy kullanamazsınız
      too_few_options: birden fazla öğeye sahip olmalı
      too_many_options: '%{max} öğeden fazla öğe içeremez'
  preferences:
    other: Diğer
    posting_defaults: Gönderi varsayılanları
    public_timelines: Genel zaman çizelgeleri
  privacy:
    hint_html: "<strong>Profilinizin ve gönderilerinizin nasıl bulunmasını istediğinizi yapılandırın.</strong> Mastodon'daki çeşitli özellik etkinleştirildiklerinde çok daha geniş bir izleyici kitlesine ulaşmanıza yardımcı olabilir. Durumunuza uyup uymadığını anlamak için bu ayarlara bir göz atın."
    privacy: Gizlilik
    privacy_hint_html: Başkalarına ne kadar bilgi göstermek istediğinizi denetleyin. İnsanlar ilginç profilleri ve havalı uygulamaları diğer kişilerin takiplerine ve gönderileri paylaştıkları uygulamalara bakarak keşfederler, ama belki de gizli tutmak isteyebilirsiniz.
    reach: Erişim
    reach_hint_html: Yeni insanlar tarafından ne kadar keşfedilmek ve takip edilmek istediğinizi denetleyin. Gönderilerinizin Keşfet ekranında görüntülenmesini istiyor musunuz? Başkalarının takip önerileri listesinde görünmek istiyor musunuz? Tüm yeni takipçileri otomatik olarak kabul etmek mi yoksa her bir istek üzerinden ayrıntılı denetim mi istiyorsunuz?
    search: Ara
    search_hint_html: Nasıl bulunmak istediğinizi denetleyin. Herkese açık gönderileriniz aracılığıyla daha fazla insanın sizi bulmasını istiyor musunuz? Mastodon dışındaki kişilerin webte arama yaptığında profilinizi bulmasını istiyor musunuz? Tüm arama motorlarından tamamen çıkmanın herkese açık bilgiler için garanti olmadığını lütfen unutmayın.
    title: Gizlilik ve erişim
  privacy_policy:
    title: Gizlilik Politikası
  reactions:
    errors:
      limit_reached: Farklı reaksiyonların sınırına ulaşıldı
      unrecognized_emoji: tanınan bir emoji değil
  relationships:
    activity: Hesap etkinliği
    confirm_follow_selected_followers: Seçili takipçileri takip etmek istediğinizden emin misiniz?
    confirm_remove_selected_followers: Seçili takipçileri kaldırmak istediğinizden emin misiniz?
    confirm_remove_selected_follows: Seçili takipleri kaldırmak istediğinizden emin misiniz?
    dormant: Uykuda
    follow_failure: Seçilen hesaplardan bazıları takip edilemedi.
    follow_selected_followers: Seçili takipçileri takip et
    followers: Takipçiler
    following: Takip edilenler
    invited: Davet edildi
    last_active: Son etkinlik
    most_recent: En yeni
    moved: Taşındı
    mutual: Karşılıklı
    primary: Ana
    relationship: İlişki
    remove_selected_domains: Seçilen alan adların tüm takipçileri kaldır
    remove_selected_followers: Seçili takipçileri kaldır
    remove_selected_follows: Seçili kullanıcıları takip etmeyi bırak
    status: Hesap durumu
  remote_follow:
    missing_resource: Hesabınız için gerekli yönlendirme URL'si bulunamadı
  reports:
    errors:
      invalid_rules: geçerli kurallara işaret etmez
  rss:
    content_warning: 'İçerik uyarısı:'
    descriptions:
      account: '@%{acct} hesabından herkese açık gönderiler'
      tag: '#%{hashtag} etiketli herkese açık gönderiler'
  scheduled_statuses:
    over_daily_limit: Bugün için %{limit} zamanlanmış gönderi sınırını aştınız
    over_total_limit: '%{limit} zamanlanmış gönderi sınırını aştınız'
    too_soon: Programlanan tarih bugünden ileri bir tarihte olmalıdır
  sessions:
    activity: Son etkinlik
    browser: Tarayıcı
    browsers:
      alipay: Alipay
      blackberry: BlackBerry
      chrome: Chrome
      edge: Microsoft Edge
      electron: Electron
      firefox: Firefox
      generic: Bilinmeyen tarayıcı
      huawei_browser: Huawei Tarayıcı
      ie: Internet Explorer
      micro_messenger: MicroMessenger
      nokia: Nokia S40 Ovi Browser
      opera: Opera
      otter: Otter
      phantom_js: PhantomJS
      qq: QQ Browser
      safari: Safari
      uc_browser: UC Browser
      unknown_browser: Bilinmeyen Tarayıcı
      weibo: Weibo
    current_session: Geçerli oturum
    description: "%{platform} - %{browser}"
    explanation: Bunlar, Mastodon hesabınızda şu anda oturum açmış web tarayıcılarıdır.
    ip: IP
    platforms:
      adobe_air: Adobe Air
      android: Android
      blackberry: BlackBerry
      chrome_os: ChromeOS
      firefox_os: Firefox OS
      ios: iOS
      kai_os: KaiOS
      linux: Linux
      mac: macOS
      unknown_platform: Bilinmeyen Platform
      windows: Windows
      windows_mobile: Windows Mobile
      windows_phone: Windows Phone
    revoke: İptal Et
    revoke_success: Oturum başarıyla iptal edildi
    title: Oturumlar
    view_authentication_history: Hesabınızın kimlik doğrulama geçmişini görüntüle
  settings:
    account: Hesap
    account_settings: Hesap ayarları
    aliases: Hesap takma adları
    appearance: Görünüm
    authorized_apps: Yetkili uygulamalar
    back: Mastodon'a geri dön
    delete: Hesap silme
    development: Geliştirme
    edit_profile: Profili düzenle
    export: Veriyi dışa aktar
    featured_tags: Öne çıkan etiketler
    import: İçe aktar
    import_and_export: İçe ve dışa aktar
    migrate: Hesap taşıma
    notifications: Bildirimler
    preferences: Tercihler
    profile: Profil
    relationships: Takip edilenler ve takipçiler
    statuses_cleanup: Otomatik gönderi silme
    strikes: Moderasyon eylemleri
    two_factor_authentication: İki adımlı doğrulama
    webauthn_authentication: Güvenlik anahtarları
  statuses:
    attached:
      audio:
        one: "%{count} ses"
        other: "%{count} ses"
      description: 'Ekli: %{attached}'
      image:
        one: "%{count} resim"
        other: "%{count} resim"
      video:
        one: "%{count} video"
        other: "%{count} video"
    boosted_from_html: '%{acct_link} kişisinden boostladı'
    content_warning: 'İçerik uyarısı: %{warning}'
    default_language: Arayüz diliyle aynı
    disallowed_hashtags:
      one: 'izin verilmeyen bir etiket içeriyordu: %{tags}'
      other: 'izin verilmeyen hashtag''leri içeriyordu: %{tags}'
    edited_at_html: '%{date} tarihinde düzenlendi'
    errors:
      in_reply_not_found: Yanıtlamaya çalıştığınız durum yok gibi görünüyor.
    open_in_web: Web sayfasında aç
    over_character_limit: '%{max} karakter limiti aşıldı'
    pin_errors:
      direct: Sadece değinilen kullanıcıların görebileceği gönderiler üstte tutulamaz
      limit: Halihazırda maksimum sayıda gönderi sabitlediniz
      ownership: Başkasının gönderisi sabitlenemez
      reblog: Bir boost sabitlenemez
    poll:
      total_people:
        one: "%{count} kişi"
        other: "%{count} kişi"
      total_votes:
        one: "%{count} oy"
        other: "%{count} oy"
      vote: Oy Ver
    show_more: Daha fazlasını göster
    show_newer: Yenileri göster
    show_older: Eskileri göster
    show_thread: Konuyu göster
    title: '%{name}: "%{quote}"'
    visibilities:
      direct: Doğrudan
      private: Sadece takipçiler
      private_long: Sadece takipçilerime gönder
      public: Herkese açık
      public_long: Herkese açık zaman tüneline gönder
      unlisted: Listelenmemiş
      unlisted_long: Herkes görebilir fakat herkese açık zaman tünellerinde listelenmez
  statuses_cleanup:
    enabled: Eski gönderileri otomatik olarak sil
    enabled_hint: Belirli bir zaman eşiğine ulaşan eski gönderilerinizi, aşağıdaki istisnalara uymadıkları sürece otomatik olarak siler
    exceptions: İstisnalar
    explanation: Gönderi silme maliyetli bir iş olduğu için, sunucu çok yoğun olmadığında yavaş yavaş yapılmaktadır. Bu nedenle, gönderilerinizin zaman eşiği geldiğinde silinmesi belirli bir süre alabilir.
    ignore_favs: Favorileri yoksay
    ignore_reblogs: Teşvikleri yoksay
    interaction_exceptions: Etkileşimlere dayalı istisnalar
    interaction_exceptions_explanation: Bir kere değerlendirmeye alındıktan sonra, belirtilen beğeni veya teşvik eşiğinin altında düşünce gönderilerin silinmesinin bir güvencesi yok.
    keep_direct: Doğrudan iletileri sakla
    keep_direct_hint: Herhangi bir doğrudan iletinizi silmez
    keep_media: Görüntü eki olan gönderileri sakla
    keep_media_hint: Herhangi bir medya eki olan gönderinizi silmez
    keep_pinned: Sabitlenmiş gönderileri sakla
    keep_pinned_hint: Herhangi bir sabitlenmiş gönderinizi silmez
    keep_polls: Anketleri sakla
    keep_polls_hint: Herhangi bir anketinizi silmez
    keep_self_bookmark: Yer imi olarak eklenmiş gönderileri sakla
    keep_self_bookmark_hint: Herhangi bir yer imi olarak eklenmiş gönderinizi silmez
    keep_self_fav: Beğendiğiniz gönderileri sakla
    keep_self_fav_hint: Kendi gönderilerinizi beğenmişseniz silmez
    min_age:
      '1209600': 2 hafta
      '15778476': 6 ay
      '2629746': 1 ay
      '31556952': 1 yıl
      '5259492': 2 ay
      '604800': 1 hafta
      '63113904': 2 yıl
      '7889238': 3 ay
    min_age_label: Zaman eşiği
    min_favs: Şundan daha fazla beğenilen gönderileri sakla
    min_favs_hint: En az bu belirtilen kadar beğeni alan gönderilerinizin herhangi birini silmez. Beğeni sayısından bağımsız olarak gönderilerin silinmesi için burayı boş bırakın
    min_reblogs: Şundan daha fazla teşvik edilen gönderileri sakla
    min_reblogs_hint: Bu belirtilenden daha fazla teşvik edilen gönderilerinizin herhangi birini silmez. Teşvik sayısından bağımsız olarak gönderilerin silinmesi için burayı boş bırakın
  stream_entries:
    sensitive_content: Hassas içerik
  strikes:
    errors:
      too_late: Bu eyleme itiraz etmek için çok geç
  tags:
    does_not_match_previous_name: önceki adla eşleşmiyor
  themes:
    contrast: Mastodon (Yüksek karşıtlık)
    default: Mastodon (Karanlık)
    mastodon-light: Mastodon (Açık)
  time:
    formats:
      default: "%d %b %Y %H:%M"
      month: "%b %Y"
      time: "%H:%M"
      with_time_zone: "%d.%m.%Y %H:%M %Z"
  translation:
    errors:
      quota_exceeded: Çeviri hizmetinin sunucu kapsamındaki kullanım kotası aşıldı.
      too_many_requests: Çeviri hizmetine son zamanlarda çok fazla istek yapıldı.
  two_factor_authentication:
    add: Ekle
    disable: 2FA'yı devre dışı bırak
    disabled_success: İki adımlı kimlik doğrulama başarıyla devre dışı bırakıldı
    edit: Düzenle
    enabled: İki adımlı kimlik doğrulama etkin
    enabled_success: İki adımlı kimlik doğrulama başarıyla etkinleştirildi
    generate_recovery_codes: Kurtarma kodları oluştur
    lost_recovery_codes: Kurtarma kodları telefonunuzu kaybettiğiniz durumlarda hesabınıza erişim yapabilmenize olanak tanır. Eğer kurtarma kodlarınızı kaybettiyseniz burada tekrar oluşturabilirsiniz. Eski kurtarma kodlarınız geçersiz hale gelecektir.
    methods: İki adımlı doğrulama yöntemleri
    otp: Authenticator uygulaması
    recovery_codes: Kurtarma kodlarını yedekle
    recovery_codes_regenerated: Kurtarma kodları başarıyla yeniden oluşturuldu
    recovery_instructions_html: 'Eğer telefonunuza erişiminizi kaybederseniz, aşağıdaki kurtarma kodlarından birini kullanarak hesabınıza giriş yapabilirsiniz. Kurtarma kodlarınızı güvenli halde tutunuz. Örneğin: kodların çıktısını alıp diğer önemli belgeleriniz ile birlikte saklayabilirsiniz.'
    webauthn: Güvenlik anahtarları
  user_mailer:
    appeal_approved:
      action: Hesabınıza gidin
      explanation: '%{appeal_date} tarihinde gönderdiğiniz, hesabınıza yönelik %{strike_date} tarihli eyleme itirazınız onaylandı. Hesabınız artık tekrar iyi durumda.'
      subject: '%{date} tarihli itirazınız kabul edildi'
      title: İtiraz onaylandı
    appeal_rejected:
      explanation: '%{appeal_date} tarihinde gönderdiğiniz, hesabınıza yönelik %{strike_date} tarihli eyleme itirazınız reddedildi.'
      subject: '%{date} tarihli itirazınız reddedildi'
      title: İtiraz reddedildi
    backup_ready:
      explanation: Mastodon hesabınızın tam yedeğini istemiştiniz. Şimdi indirilebilir durumda!
      subject: Arşiviniz indirilmeye hazır
      title: Arşiv paketlemesi
    suspicious_sign_in:
      change_password: parolanızı değiştirin
      details: 'Oturum açma ayrıntıları şöyledir:'
      explanation: Hesabınıza yeni bir IP adresinden oturum açıldığını farkettik.
      further_actions_html: Eğer oturum açan siz değildiyseniz, hesabınızı güvenli tutmanız için hemen %{action} yapmanızı ve iki aşamalı yetkilendirmeyi etkinleştirmenizi öneriyoruz.
      subject: Hesabınıza yeni bir IP adresinden erişim oldu
      title: Yeni bir oturum açma
    warning:
      appeal: Bir itiraz gönder
      appeal_description: Bunun bir hata olduğunu düşünüyorsanız, %{instance} sunucusunun personeline bir itiraz gönderebilirsiniz.
      categories:
        spam: İstenmeyen
        violation: İçerik aşağıdaki topluluk ilkelerini ihlal ediyor
      explanation:
        delete_statuses: Bazı gönderilerinizin, topluluk ilkelerimizden bir veya daha fazlasını ihlal ettiği görüldü ve daha sonra %{instance} moderatörleri tarafından kaldırıldılar.
        disable: Artık hesabınızı kullanamazsınız, ancak profil ve diğer veri sağlam. Verinizin bir yedeğini isteyebilir, hesap ayarlarınızı değiştirebilir veya hesabınızı silebilirsiniz.
        mark_statuses_as_sensitive: Gönderilerinizin bazıları %{instance} moderatörleri tarafından hassas olarak işaretlendi. Bu nedenle bir önizleme görüntülenmeden önce insanların gönderilerinizdeki medya dosyalarına dokunması gerekiyor. Gelecekte gönderimde bulunurken medya dosyalarını hassas olarak işaretleyebilirsiniz.
        sensitive: Artık tüm yüklenmiş medya dosyalarınız hassas olarak işaretlenecek ve üzerine tıklanarak açılacak şekilde bir uyarının ardına gizlenecektir.
        silence: Hesabınız sınırlı iken, yalnızca sizi takip eden kişiler bu sunucudaki gönderilenizi görecek ve çeşitli keşif özelliklerinin dışında bırakılabilirsiniz. Ancak, başkaları sizi manuel olarak hala takip edebilir.
        suspend: Hesabınızı artık kullanamazsınız ve profiliniz ve diğer veri artık erişilebilir değil. Yaklaşık 30 gün içinde silinene kadar verinizin bir yedeğini istemek için giriş yapabilirsiniz, ancak askıdan kaçınmanızı önlemek için bazı temel veriyi saklayabiliriz.
      reason: 'Gerekçe:'
      statuses: 'Sözü geçen gönderiler:'
      subject:
        delete_statuses: '%{acct} hesabınızdaki gönderiler kaldırıldı'
        disable: '%{acct} hesabınız donduruldu'
        mark_statuses_as_sensitive: '%{acct} hesabındaki gönderiler hassas olarak işaretlendi'
        none: '%{acct} için uyarı'
        sensitive: '%{acct} hesabınızdaki gönderiler artık hassas olarak işaretlenecek'
        silence: '%{acct} hesabınız sınırlandırıldı'
        suspend: '%{acct} hesabınız askıya alındı'
      title:
        delete_statuses: Kaldırılan gönderiler
        disable: Hesap donduruldu
        mark_statuses_as_sensitive: Gönderiler hassas olarak işaretlendi
        none: Uyarı
        sensitive: Hesap hassas olarak işaretlendi
        silence: Hesap sınırlandırıldı
        suspend: Hesap askıya alındı
    welcome:
      edit_profile_action: Profil kurulumu
      edit_profile_step: Bir profil resmi yükleyerek, ekran adınızı değiştirerek ve daha fazlasını yaparak profilinizi kişiselleştirebilirsiniz. Sizi takip etmelerine izin verilmeden önce yeni takipçileri incelemeyi tercih edebilirsiniz.
      explanation: İşte sana başlangıç için birkaç ipucu
      final_action: Gönderi yazmaya başlayın
      final_step: 'Gönderi yazmaya başlayın! Takipçiler olmadan bile, herkese açık gönderileriniz başkaları tarafından görülebilir, örneğin yerel zaman tünelinde veya etiketlerde. Kendinizi #introductions etiketinde tanıtmak isteyebilirsiniz.'
      full_handle: Tanıtıcınız
      full_handle_hint: Arkadaşlarınıza, size başka bir sunucudan mesaj atabilmeleri veya sizi takip edebilmeleri için söyleyeceğiniz şey budur.
      subject: Mastodon'a hoş geldiniz
      title: Gemiye hoşgeldin, %{name}!
  users:
    follow_limit_reached: '%{limit} kişiden daha fazlasını takip edemezsiniz'
    go_to_sso_account_settings: Kimlik sağlayıcı hesap ayarlarına gidin
    invalid_otp_token: Geçersiz iki adımlı doğrulama kodu
    otp_lost_help_html: Her ikisine de erişiminizi kaybettiyseniz, %{email} ile irtibata geçebilirsiniz
    seamless_external_login: Harici bir servis aracılığıyla oturum açtınız, bu nedenle parola ve e-posta ayarları mevcut değildir.
    signed_in_as: 'Oturum açtı:'
  verification:
    extra_instructions_html: <strong>İpucu:</strong> Web sitenizdeki bağlantı görünmez olabilir. Önemli olan, kullanıcı tarafından oluşturulan içeriğe sahip web sitelerinde kimliğe bürünmeyi önleyen <code>rel="me"</code>'dir. Sayfa başlığında <code>a</code> yerine bir <code>bağlantı</code> etiketi de kullanabilirsiniz, ancak HTML'ye JavaScript çalıştırılmadan erişilebilir olmalıdır.
    here_is_how: İşte yapmanın yolu
    hint_html: "<strong>Mastodon'da kendini doğrulamak herkese açık.</strong> Açık web standartlarına dayanır, şimdi ve her zaman ücretsizdir. Tüm gereken insanların sizi onunla tanımladığı bir kişisel websitesidir. Profilinizde bu websitesinin bağlantısını verdiğinizde, websitesinizin profilinize bağlantı verip vermediğini denetleyip üzerinde görsel bir işaret koyacağız."
    instructions_html: Aşağıdaki kodu kopyalayın ve websitenizin HTML'sine yapıştırın. Daha sonra "Profil Düzenle" sekmesini kullanarak profilinizdeki ek sahalardan birine websitenizin adresini ekleyin ve değişiklikleri kaydedin.
    verification: Doğrulama
    verified_links: Doğrulanmış bağlantılarınız
  webauthn_credentials:
    add: Yeni güvenlik anahtarı ekle
    create:
      error: Güvenlik anahtarınızı eklerken bir sorun oluştu. Lütfen tekrar deneyin.
      success: Güvenlik anahtarınız başarıyla eklendi.
    delete: Sil
    delete_confirmation: Bu güvenlik anahtarını silmek istediğinizden emin misiniz?
    description_html: <strong>Güvenlik anahtarı kimlik doğrulamasını</strong> etkinleştirirseniz, giriş yapmak için güvenlik anahtarlarınızdan birini kullanmanız gerekir.
    destroy:
      error: Güvenlik anahtarını silerken bir sorun oluştu. Lütfen tekrar deneyin.
      success: Güvenlik anahtarınız başarıyla silindi.
    invalid_credential: Geçersiz güvenlik anahtarı
    nickname_hint: Yeni güvenlik anahtarınızın takma adını girin
    not_enabled: Henüz WebAuthn'u etkinleştirmediniz
    not_supported: Bu tarayıcı güvenlik anahtarlarını desteklemiyor
    otp_required: Güvenlik anahtarlarını kullanmak için lütfen önce iki adımlı kimlik doğrulamayı etkinleştirin.
    registered_on: '%{date} tarihinde kaydoldu'<|MERGE_RESOLUTION|>--- conflicted
+++ resolved
@@ -854,9 +854,6 @@
         action: Sunucu kurallarını yönet
         message_html: Herhangi bir sunucu kuralı belirlemediniz.
       sidekiq_process_check:
-<<<<<<< HEAD
-        message_html: '%{value} kuyruk(lar)ı için herhangi bir Sidekiq süreci çalışmıyor. Lütfen Sidekiq yapılandırmanızı gözden geçirin'
-=======
         message_html: "%{value} kuyruk(lar)ı için herhangi bir Sidekiq süreci çalışmıyor. Lütfen Sidekiq yapılandırmanızı gözden geçirin"
       software_version_critical_check:
         action: Mevcut güncellemeleri göster
@@ -864,7 +861,6 @@
       software_version_patch_check:
         action: Mevcut güncellemeleri göster
         message_html: Mastodon yama güncellemesi mevcut.
->>>>>>> ef8ca2fd
       upload_check_privacy_error:
         action: Daha fazla bilgi için buraya tıklayın
         message_html: "<strong>Web sunucunuz hatalı yapılandırılmış. Kullanıcılarınızın gizliliği tehlikede.</strong>"
@@ -986,16 +982,11 @@
       subject: '%{instance} üzerinde gözden geçirmek için yeni hesap (%{username})'
     new_report:
       body: "%{reporter}, %{target} kişisini bildirdi"
-<<<<<<< HEAD
-      body_remote: '%{domain} alan adından birisi %{target} kişisini bildirdi'
-      subject: '%{instance} için yeni şikayet (#%{id})'
-=======
       body_remote: "%{domain} alan adından birisi %{target} kişisini bildirdi"
       subject: "%{instance} için yeni şikayet (#%{id})"
     new_software_updates:
       body: Yeni Mastodon sürümleri yayınlandı, güncellemek isteyebilirsiniz!
       subject: "%{instance} için yeni Mastodon sürümleri mevcut!"
->>>>>>> ef8ca2fd
     new_trends:
       body: 'Aşağıdaki öğeler herkese açık olarak gösterilmeden önce gözden geçirilmelidir:'
       new_trending_links:
