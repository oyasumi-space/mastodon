--- conflicted
+++ resolved
@@ -146,24 +146,6 @@
       application:
         title: Cal una autorització OAuth
     scopes:
-<<<<<<< HEAD
-      "admin:read": llegeix totes les dades en el servidor
-      "admin:read:accounts": llegir informació confidencial de tots els comptes
-      "admin:read:canonical_email_blocks": llegeix informació sensible de tots els blocs canònics de correu-e
-      "admin:read:domain_allows": llegeix informació sensible de tots els dominis permesos
-      "admin:read:domain_blocks": llegeix informació sensible de tots els blocs de domini
-      "admin:read:email_domain_blocks": llegeix informació sensible de tots els blocs de domini de correu-e
-      "admin:read:ip_blocks": llegeix informació sensible de tots els blocs d'IP
-      "admin:read:reports": llegir informació confidencial de tots els informes i comptes reportats
-      "admin:write": modificar totes les dades en el servidor
-      "admin:write:accounts": fer l'acció de moderació en els comptes
-      "admin:write:canonical_email_blocks": executa accions de moderació en blocs canònics de correu-e
-      "admin:write:domain_allows": executa accions de moderació en permisos de domini
-      "admin:write:domain_blocks": executa accions de moderació en blocs de domini
-      "admin:write:email_domain_blocks": executa accions de moderació en blocs de domini de correu-e
-      "admin:write:ip_blocks": executa accions de moderació en blocs d'IP
-      "admin:write:reports": fer l'acció de moderació en els informes
-=======
       admin:read: llegeix totes les dades en el servidor
       admin:read:accounts: llegir informació confidencial de tots els comptes
       admin:read:canonical_email_blocks: llegeix informació sensible de tots els blocs canònics de correu-e
@@ -180,7 +162,6 @@
       admin:write:email_domain_blocks: executa accions de moderació en blocs de domini de correu-e
       admin:write:ip_blocks: executa accions de moderació en blocs d'IP
       admin:write:reports: fer l'acció de moderació en els informes
->>>>>>> d2dbaba4
       crypto: usa xifrat d'extrem a extrem
       follow: modifica les relacions del compte
       push: rebre notificacions push del teu compte
