--- conflicted
+++ resolved
@@ -166,34 +166,6 @@
       follow: modifica les relacions del compte
       push: rebre notificacions push del teu compte
       read: llegir les dades del teu compte
-<<<<<<< HEAD
-      "read:accounts": mira informació dels comptes
-      "read:blocks": mira els teus bloqueigs
-      "read:bookmarks": mira els teus marcadors
-      "read:favourites": mira els teus preferits
-      "read:filters": mira els teus filtres
-      "read:follows": mira els teus seguiments
-      "read:lists": mira les teves llistes
-      "read:mutes": mira els teus silenciats
-      "read:notifications": mira les teves notificacions
-      "read:reports": mira els teus informes
-      "read:search": cerca en nom teu
-      "read:statuses": veure tots els tuts
-      write: modifica totes les dades del teu compte
-      "write:accounts": modifica el teu perfil
-      "write:blocks": bloca comptes i dominis
-      "write:bookmarks": marca tuts
-      "write:conversations": silencia i esborra converses
-      "write:favourites": afavoreix tuts
-      "write:filters": crea filtres
-      "write:follows": segueix gent
-      "write:lists": crea llistes
-      "write:media": puja fitxers multimèdia
-      "write:mutes": silencia usuaris i converses
-      "write:notifications": esborra les teves notificacions
-      "write:reports": informa sobre altres persones
-      "write:statuses": publica tuts
-=======
       read:accounts: mira informació dels comptes
       read:blocks: mira els teus bloqueigs
       read:bookmarks: mira els teus marcadors
@@ -219,5 +191,4 @@
       write:mutes: silencia usuaris i converses
       write:notifications: esborra les teves notificacions
       write:reports: informa sobre altres persones
-      write:statuses: publica tuts
->>>>>>> fd284311
+      write:statuses: publica tuts