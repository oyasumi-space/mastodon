--- conflicted
+++ resolved
@@ -388,11 +388,7 @@
         preamble_html: A <strong>%{domain}</strong> domain és aldomainjeinek felfüggesztésére készülsz.
         remove_all_data: A kiszolgálódról a domainhez tartozó fiókok minden tartalmát, médiáját, profiladatát el fogja távolítani.
         stop_communication: A kiszolgálód nem fog kommunikálni ezekkel a kiszolgálókkal.
-<<<<<<< HEAD
-        title: '%{domain} domain letiltásának megerősítése'
-=======
         title: "%{domain} domain letiltásának megerősítése"
->>>>>>> 42698b4c
         undo_relationships: Minden kapcsolatot megszüntet az ezen kiszolgálókon lévő fiókok és a te kiszolgálód fiókjai között.
       created_msg: A domain-tiltás feldolgozása folyamatban
       destroyed_msg: A domain tiltása feloldva
@@ -874,11 +870,7 @@
         not_discoverable: A szerző nem járult hozzá, hogy mások rátalálhassanak
         shared_by:
           one: Egy alkalommal megosztva és kedvencek közé helyezve
-<<<<<<< HEAD
-          other: '%{friendly_count} alkalommal megosztva és kedvencek közé helyezve'
-=======
           other: "%{friendly_count} alkalommal megosztva és kedvencek közé helyezve"
->>>>>>> 42698b4c
         title: Felkapott bejegyzések
       tags:
         current_score: 'Jelenlegi pontszám: %{score}'
@@ -1641,12 +1633,7 @@
     show_newer: Újabbak mutatása
     show_older: Régebbiek mutatása
     show_thread: Szál mutatása
-<<<<<<< HEAD
-    sign_in_to_participate: Bejelentkezés a beszélgetésben részvételhez
-    title: '%{name}: „%{quote}”'
-=======
     title: "%{name}: „%{quote}”"
->>>>>>> 42698b4c
     visibilities:
       direct: Közvetlen
       private: Csak követőknek
