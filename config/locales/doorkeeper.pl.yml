pl:
  activerecord:
    attributes:
      doorkeeper/application:
        name: Nazwa aplikacji
        redirect_uri: URI przekierowania
        scopes: Zakres
        website: Strona aplikacji
    errors:
      models:
        doorkeeper/application:
          attributes:
            redirect_uri:
              fragment_present: nie może zawierać fragmentu.
              invalid_uri: musi być poprawnym adresem URI.
              relative_uri: musi być bezwzględnym adresem URI.
              secured_uri: musi być bezpiecznym (HTTPS/TLS) adresem URI.
  doorkeeper:
    applications:
      buttons:
        authorize: Autoryzuj
        cancel: Anuluj
        destroy: Usuń
        edit: Edytuj
        submit: Wyślij
      confirmations:
        destroy: Czy na pewno?
      edit:
        title: Edytuj aplikację
      form:
        error: Ups! Sprawdź, czy formularz nie zawiera błędów
      help:
        native_redirect_uri: Użyj %{native_redirect_uri} do lokalnych testów
        redirect_uri: Jeden adres na linię tekstu
        scopes: Rozdziel zakresy (scopes) spacjami. Zostaw puste, aby użyć domyślnych zakresów.
      index:
        application: Aplikacja
        callback_url: URL wywołania zwrotnego (callback)
        delete: Usuń
        empty: Nie masz aplikacji.
        name: Nazwa
        new: Nowa aplikacja
        scopes: Zakres
        show: Pokaż
        title: Twoje aplikacje
      new:
        title: Nowa aplikacja
      show:
        actions: Akcje
        application_id: Klucz klienta
        callback_urls: Adresy wywołań zwrotnych
        scopes: Zakresy (scopes)
        secret: Sekret
        title: 'Aplikacja: %{name}'
    authorizations:
      buttons:
        authorize: Autoryzuj
        deny: Odmów
      error:
        title: Wystapił błąd
      new:
        prompt_html: "%{client_name} chciałby uzyskać pozwolenie na dostęp do Twojego konta. Jest to aplikacja zewnętrzna. <strong>Jeśli jej nie ufasz, nie powinno się jej autoryzować.</strong>"
        review_permissions: Sprawdź uprawnienia
        title: Wymagana jest autoryzacja
      show:
        title: Skopiuj kod uwierzytelniający i wklej go w aplikacji.
    authorized_applications:
      buttons:
        revoke: Unieważnij
      confirmations:
        revoke: Czy na pewno?
      index:
        authorized_at: Autoryzowano %{date}
        description_html: Są to aplikacje, które mogą uzyskać dostęp do Twojego konta za pomocą API. Jeśli są tu aplikacje, których nie rozpoznajesz lub aplikacja zachowuje się nieprawidłowo, możesz usunąć jej dostęp.
        last_used_at: Ostatnio używane %{date}
        never_used: Nigdy nieużywane
        scopes: Uprawnienia
        superapp: Wewnętrzne
        title: Twoje autoryzowane aplikacje
    errors:
      messages:
        access_denied: Właściciel zasobu lub serwer autoryzujący odrzuciły żądanie.
        credential_flow_not_configured: Ścieżka "Resource Owner Password Credentials" zakończyła się błędem, ponieważ Doorkeeper.configure.resource_owner_from_credentials nie został skonfigurowany.
        invalid_client: Autoryzacja klienta nie powiodła się z powodu nieznanego klienta, braku uwierzytelnienia klienta, lub niewspieranej metody uwierzytelniania.
        invalid_grant: Grant uwierzytelnienia jest niepoprawny, przeterminowany, unieważniony, nie pasuje do URI przekierowwania użytego w żądaniu uwierzytelnienia, lub został wystawiony przez innego klienta.
        invalid_redirect_uri: URI przekierowania jest nieprawidłowy.
        invalid_request:
          missing_param: 'Brak wymaganego parametru: %{value}.'
          request_not_authorized: Żądanie musi być autoryzowane. Wymagany do autoryzacji żądania parametr nie istnieje lub jest nieprawidłowy.
          unknown: Żądanie nie zawiera wymaganego parametru, zawiera nieobsługiwaną wartość parametru, lub jest w inny sposób uszkodzone.
        invalid_resource_owner: Dostarczone dane uwierzytelniające właściciela zasobu są niepoprawne, lub właściciel zasobu nie może zostać znaleziony
        invalid_scope: Zakres żądania jest niepoprawny, nieznany, lub błędnie zbudowany.
        invalid_token:
          expired: Token dostępowy wygasł
          revoked: Token dostępowy został unieważniony
          unknown: Token dostępowy jest błędny
        resource_owner_authenticator_not_configured: Wyszukiwanie właściciela zasobu nie powiodło się, ponieważ Doorkeeper.configure.resource_owner_authenticator nie został skonfigurowany.
        server_error: Serwer uwierzytelniający napotkał nieoczekiwane warunki, które uniemożliwiły obsłużenie żądania.
        temporarily_unavailable: Serwer uwierzytelniający nie jest obecnie w stanie obsłużyć żądania z powodu tymczasowego przeciążenia lub prac konserwacyjnych.
        unauthorized_client: Klient nie jest uprawniony do wykonania tego żądania przy pomocy tej metody.
        unsupported_grant_type: Ten typ grantu uwierzytelniającego nie jest wspierany przez serwer uwierzytelniający.
        unsupported_response_type: Serwer uwierzytelniający nie wspiera tego typu odpowiedzi.
    flash:
      applications:
        create:
          notice: Utworzono aplikację.
        destroy:
          notice: Usunięto aplikację.
        update:
          notice: Zaktualizowano aplikację.
      authorized_applications:
        destroy:
          notice: Unieważniono aplikację.
    grouped_scopes:
      access:
        read: Dostęp w trybie tylko do odczytu
        read/write: Uprawnienia do odczytu i zapisu
        write: Dostęp w trybie tylko do odczytu
      title:
        accounts: Konta
        admin/accounts: Zarządzanie kontami użytkowników
        admin/all: Wszystkie opcje administratora
        admin/reports: Zarządzanie zgłoszeniami
        all: Pełny dostęp do konta Mastodon
        blocks: Zablokowane
        bookmarks: Zakładki
        conversations: Konwersacje
        crypto: Szyfrowanie End-to-End
        favourites: Ulubione
        filters: Filtry
        follow: Obserwatorzy, wyciszeni i zablokowani
        follows: Obserwowani
        lists: Listy
        media: Załączniki multimedialne
        mutes: Wyciszenia
        notifications: Powiadomienia
        push: Powiadomienia push
        reports: Zgłoszenia
        search: Szukaj
        statuses: Wpisy
    layouts:
      admin:
        nav:
          applications: Aplikacje
          oauth2_provider: Dostawca OAuth2
      application:
        title: Uwierzytelnienie OAuth jest wymagane
    scopes:
      "admin:read": odczytaj wszystkie dane na serwerze
      "admin:read:accounts": odczytaj wrażliwe informacje na wszystkich kontach
      "admin:read:canonical_email_blocks": odczytaj poufne informacje o wszystkich kanonicznych blokach poczty
      "admin:read:domain_allows": odczyt wrażliwych informacji z domen, które pozwalają
      "admin:read:domain_blocks": odczyt wrażliwych informacji ze wszystkich bloków domen
      "admin:read:email_domain_blocks": odczyt wrażliwych informacji ze wszystkich bloków domen email
      "admin:read:ip_blocks": odczyt wrażliwych informacji ze wszystkich bloków IP
      "admin:read:reports": odczytaj wrażliwe informacje ze wszystkich zgłoszeń oraz zgłoszonych kont
      "admin:write": zmodyfikuj wszystkie dane na serwerze
      "admin:write:accounts": wykonaj działania moderacyjne na kontach
      "admin:write:canonical_email_blocks": wykonaj działania moderacyjne na kanonicznych blokach e-mail
      "admin:write:domain_allows": wykonaj działania moderacyjne na domenach, które zezwalają
      "admin:write:domain_blocks": wykonaj działania moderacyjne na blokach domen
      "admin:write:email_domain_blocks": wykonaj działania moderacyjne na blokach domen e-mail
      "admin:write:ip_blocks": wykonaj działania moderacyjne na blokach IP
      "admin:write:reports": wykonaj działania moderacyjne na zgłoszeniach
      crypto: użyj szyfrowania end-to-end
      follow: możliwość zarządzania relacjami kont
      push: otrzymywanie powiadomień push dla Twojego konta
      read: możliwość odczytu wszystkich danych konta
      "read:accounts": dostęp do informacji o koncie
      "read:blocks": dostęp do listy blokowanych
      "read:bookmarks": dostęp do zakładek
      "read:favourites": dostęp do listy ulubionych
      "read:filters": dostęp do filtrów
      "read:follows": dostęp do listy obserwowanych
      "read:lists": dostęp do Twoich list
      "read:mutes": dostęp do listy wyciszonych
      "read:notifications": możliwość odczytu powiadomień
      "read:reports": dostęp do Twoich zgłoszeń
      "read:search": wyświetlanie z Twojego konta
      "read:statuses": wyświetlanie wszystkich wpisów
      write: możliwość modyfikowania wszystkich danych o koncie
<<<<<<< HEAD
      "write:accounts": możliwość modyfikowania informacji o koncie
      "write:blocks": możliwość blokowania domen i użytkowników
      "write:bookmarks": możliwość dodawania wpisów do zakładek
      "write:conversations": wycisz i usuń konwersacje
      "write:favourites": możliwość dodawnia wpisów do ulubionych
      "write:filters": możliwość tworzenia filtrów
      "write:follows": możliwość obserwowania ludzi
      "write:lists": możliwość tworzenia list
      "write:media": możliwość wysyłania zawartości multimedialnej
      "write:mutes": możliwość wyciszania ludzi i konwersacji
      "write:notifications": możliwość usuwania Twoich powiadomień
      "write:reports": możliwość zgłaszania wpisów
      "write:statuses": możliwość publikowania wpisów
=======
      write:accounts: możliwość modyfikowania informacji o koncie
      write:blocks: możliwość blokowania domen i użytkowników
      write:bookmarks: możliwość dodawania wpisów do zakładek
      write:conversations: wycisz i usuń konwersacje
      write:favourites: polubianie wpisów
      write:filters: możliwość tworzenia filtrów
      write:follows: możliwość obserwowania ludzi
      write:lists: możliwość tworzenia list
      write:media: możliwość wysyłania zawartości multimedialnej
      write:mutes: możliwość wyciszania ludzi i konwersacji
      write:notifications: możliwość usuwania Twoich powiadomień
      write:reports: możliwość zgłaszania wpisów
      write:statuses: możliwość publikowania wpisów
>>>>>>> fd284311
<|MERGE_RESOLUTION|>--- conflicted
+++ resolved
@@ -179,21 +179,6 @@
       "read:search": wyświetlanie z Twojego konta
       "read:statuses": wyświetlanie wszystkich wpisów
       write: możliwość modyfikowania wszystkich danych o koncie
-<<<<<<< HEAD
-      "write:accounts": możliwość modyfikowania informacji o koncie
-      "write:blocks": możliwość blokowania domen i użytkowników
-      "write:bookmarks": możliwość dodawania wpisów do zakładek
-      "write:conversations": wycisz i usuń konwersacje
-      "write:favourites": możliwość dodawnia wpisów do ulubionych
-      "write:filters": możliwość tworzenia filtrów
-      "write:follows": możliwość obserwowania ludzi
-      "write:lists": możliwość tworzenia list
-      "write:media": możliwość wysyłania zawartości multimedialnej
-      "write:mutes": możliwość wyciszania ludzi i konwersacji
-      "write:notifications": możliwość usuwania Twoich powiadomień
-      "write:reports": możliwość zgłaszania wpisów
-      "write:statuses": możliwość publikowania wpisów
-=======
       write:accounts: możliwość modyfikowania informacji o koncie
       write:blocks: możliwość blokowania domen i użytkowników
       write:bookmarks: możliwość dodawania wpisów do zakładek
@@ -206,5 +191,4 @@
       write:mutes: możliwość wyciszania ludzi i konwersacji
       write:notifications: możliwość usuwania Twoich powiadomień
       write:reports: możliwość zgłaszania wpisów
-      write:statuses: możliwość publikowania wpisów
->>>>>>> fd284311
+      write:statuses: możliwość publikowania wpisów