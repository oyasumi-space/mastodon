--- conflicted
+++ resolved
@@ -1063,13 +1063,10 @@
     your_token: Eich tocyn mynediad
   auth:
     apply_for_account: Gofyn am gyfrif
-<<<<<<< HEAD
-=======
     captcha_confirmation:
       help_html: Os oes gennych broblemau yn datrys y CAPTCHA, gallwch gysylltu â ni trwy %{email} a gallwn eich cynorthwyo.
       hint_html: Un peth arall! Mae angen i ni gadarnhau eich bod yn ddynol (mae hyn er mwyn i ni allu cadw'r sbam allan!). Datryswch y CAPTCHA isod a chliciwch "Parhau".
       title: Gwiriad diogelwch
->>>>>>> 2f049281
     confirmations:
       wrong_email_hint: Os nad yw'r cyfeiriad e-bost hwnnw'n gywir, gallwch ei newid yng ngosodiadau'r cyfrif.
     delete_account: Dileu cyfrif
@@ -1912,13 +1909,10 @@
     seamless_external_login: Yr ydych wedi'ch mewngofnodi drwy wasanaeth allanol, felly nid yw gosodiadau cyfrinair ac e-bost ar gael.
     signed_in_as: 'Wedi mewngofnodi fel:'
   verification:
-<<<<<<< HEAD
-=======
     extra_instructions_html: <strong>Awgrym:</strong> Gall y ddolen ar eich gwefan fod yn anweledig. Y rhan bwysig yw <code>rel="me"</code> sy'n atal dynwarediad ar wefannau gyda chynnwys sy'n cael ei gynyrchu gan ddefnyddwyr. Gallwch hyd yn oed ddefnyddio tag <code>link</code> ym mhennyn y dudalen yn lle <code>a</code>, ond rhaid i'r HTML fod yn hygyrch heb weithredu JavaScript.
     here_is_how: Dyma sut
     hint_html: "<strong>Mae dilysu eich hunaniaeth ar Mastodon ar gyfer pawb.</strong> Mae'n seiliedig ar safonau gwe agored, nawr ac am byth, yn rhydd ac am ddim. Y cyfan sydd ei angen arnoch yw gwefan bersonol lle y mae pobl yn eich adnabod chi o'i herwydd. Pan fyddwch yn cysylltu â'r wefan hon o'ch proffil, byddwn yn gwirio bod y wefan yn cysylltu'n ôl â'ch proffil ac yn dangos dangosydd gweledol arni."
     instructions_html: Copïwch a gludo'r cod isod i HTML eich gwefan. Yna ychwanegwch gyfeiriad eich gwefan i un o'r meysydd ychwanegol ar eich proffil o'r tab "Golygu proffil" a chadw'r newidiadau.
->>>>>>> 2f049281
     verification: Dilysu
     verified_links: Eich dolenni wedi'u dilysu
   webauthn_credentials:
