es:
  about:
    about_mastodon_html: 'La red social del futuro: ¡Sin anuncios, sin vigilancia corporativa, diseño ético, y descentralización! ¡Sé dueño de tu información con Mastodon!'
    contact_missing: No especificado
    contact_unavailable: No disponible
    hosted_on: Mastodon alojado en %{domain}
    title: Acerca de
  accounts:
    follow: Seguir
    followers:
      one: Seguidor
      other: Seguidores
    following: Siguiendo
    instance_actor_flash: Esta cuenta es un actor virtual utilizado para representar al servidor en sí mismo y no a ningún usuario individual. Se utiliza para propósitos de la federación y no se debe suspender.
    last_active: última conexión
    link_verified_on: La propiedad de este vínculo fue verificada el %{date}
    nothing_here: '¡No hay nada aquí!'
    pin_errors:
      following: Debes estar siguiendo a la persona a la que quieres aprobar
    posts:
      one: Publicación
      other: Publicaciones
    posts_tab_heading: Publicaciones
  admin:
    account_actions:
      action: Realizar acción
      title: Moderar %{acct}
    account_moderation_notes:
      create: Crear
      created_msg: '¡Nota de moderación creada con éxito!'
      destroyed_msg: '¡Nota de moderación destruida con éxito!'
    accounts:
      add_email_domain_block: Poner en lista negra el dominio del correo
      approve: Aprobar
      approved_msg: La solicitud de registro de %{username} ha sido aprobada correctamente
      are_you_sure: '¿Estás seguro?'
      avatar: Avatar
      by_domain: Dominio
      change_email:
        changed_msg: '¡Email cambiado con éxito!'
        current_email: Correo electrónico actual
        label: Cambiar el correo electrónico
        new_email: Nuevo correo electrónico
        submit: Cambiar el correo electrónico
        title: Cambiar el correo electrónico de %{username}
      change_role:
        changed_msg: '¡Rol cambiado con éxito!'
        label: Cambiar rol
        no_role: Sin rol
        title: Cambiar rol para %{username}
      confirm: Confirmar
      confirmed: Confirmado
      confirming: Confirmando
      custom: Personalizado
      delete: Eliminar datos
      deleted: Borrado
      demote: Degradar
      destroyed_msg: "Los datos de %{username} están ahora en cola para ser eliminados inminentemente"
      disable: Deshabilitar
      disable_sign_in_token_auth: Deshabilitar la autenticación por token de correo electrónico
      disable_two_factor_authentication: Desactivar autenticación de dos factores
      disabled: Deshabilitada
      display_name: Nombre
      domain: Dominio
      edit: Editar
      email: E-mail
      email_status: E-mail Status
      enable: Habilitar
      enable_sign_in_token_auth: Habilitar la autenticación por token de correo electrónico
      enabled: Habilitada
      enabled_msg: Se ha descongelado correctamente la cuenta de %{username}
      followers: Seguidores
      follows: Sigue
      header: Cabecera
      inbox_url: URL de la bandeja de entrada
      invite_request_text: Razones para unirse
      invited_by: Invitado por
      ip: IP
      joined: Unido
      location:
        all: Todos
        local: Local
        remote: Remoto
        title: Localización
      login_status: Estado del login
      media_attachments: Multimedia
      memorialize: Convertir en memorial
      memorialized: Cuenta conmemorativa
      memorialized_msg: '%{username} se convirtió con éxito en una cuenta conmemorativa'
      moderation:
        active: Activo
        all: Todos
        disabled: Deshabilitado
        pending: Pendiente
        silenced: Limitado
        suspended: Suspendidos
        title: Moderación
      moderation_notes: Notas de moderación
      most_recent_activity: Actividad más reciente
      most_recent_ip: IP más reciente
      no_account_selected: Ninguna cuenta se cambió como ninguna fue seleccionada
      no_limits_imposed: Sin límites impuestos
      no_role_assigned: Ningún rol asignado
      not_subscribed: No se está suscrito
      pending: Revisión pendiente
      perform_full_suspension: Suspender
      previous_strikes: Amonestaciones anteriores
      previous_strikes_description_html:
        one: Esta cuenta tiene <strong>una</strong> amonestación.
        other: Esta cuenta tiene <strong>%{count}</strong> amonestaciones.
      promote: Promocionar
      protocol: Protocolo
      public: Público
      push_subscription_expires: Expiración de la suscripción PuSH
      redownload: Refrescar avatar
      redownloaded_msg: Se actualizó correctamente el perfil de %{username} desde el origen
      reject: Rechazar
      rejected_msg: La solicitud de registro de %{username} ha sido rechazada con éxito
      remote_suspension_irreversible: Los datos de esta cuenta han sido irreversiblemente eliminados.
      remote_suspension_reversible_hint_html: La cuenta ha sido suspendida en su servidor, y los datos serán eliminados completamente el %{date}. Hasta entonces, el servidor remoto puede restaurar esta cuenta sin ningún efecto perjudicial. Si desea eliminar todos los datos de la cuenta inmediatamente, puede hacerlo a continuación.
      remove_avatar: Eliminar el avatar
      remove_header: Eliminar cabecera
      removed_avatar_msg: Se ha eliminado exitosamente la imagen del avatar de %{username}
      removed_header_msg: Se ha eliminado con éxito la imagen de cabecera de %{username}
      resend_confirmation:
        already_confirmed: Este usuario ya está confirmado
        send: Reenviar enlace de confirmación
        success: '¡Enlace de confirmación enviado con éxito!'
      reset: Reiniciar
      reset_password: Reiniciar contraseña
      resubscribe: Re-suscribir
      role: Rol
      search: Buscar
      search_same_email_domain: Otros usuarios con el mismo dominio de correo
      search_same_ip: Otros usuarios con la misma IP
      security: Seguridad
      security_measures:
        only_password: Sólo contraseña
        password_and_2fa: Contraseña y 2FA
      sensitive: Sensible
      sensitized: marcado como sensible
      shared_inbox_url: URL de bandeja compartida
      show:
        created_reports: Reportes hechos por esta cuenta
        targeted_reports: Reportes hechos sobre esta cuenta
      silence: Silenciar
      silenced: Silenciado
      statuses: Estados
      strikes: Amonestaciones previas
      subscribe: Suscribir
      suspend: Suspender
      suspended: Suspendido
      suspension_irreversible: Los datos de esta cuenta han sido irreversiblemente eliminados. Puedes deshacer la suspensión de la cuenta para hacerla utilizable, pero no recuperará los datos que tenías anteriormente.
      suspension_reversible_hint_html: La cuenta ha sido suspendida y los datos se eliminarán completamente el %{date}. Hasta entonces, la cuenta puede ser restaurada sin ningún efecto perjudicial. Si desea eliminar todos los datos de la cuenta inmediatamente, puede hacerlo a continuación.
      title: Cuentas
      unblock_email: Desbloquear dirección de correo
      unblocked_email_msg: Se ha desbloqueado correctamente la dirección de correo de %{username}
      unconfirmed_email: Correo electrónico sin confirmar
      undo_sensitized: Desmarcar como sensible
      undo_silenced: Des-silenciar
      undo_suspension: Des-suspender
      unsilenced_msg: Se quitó con éxito el límite de la cuenta %{username}
      unsubscribe: Desuscribir
      unsuspended_msg: Se quitó con éxito la suspensión de la cuenta de %{username}
      username: Nombre de usuario
      view_domain: Ver resumen del dominio
      warn: Advertir
      web: Web
      whitelisted: Añadido a la lista blanca
    action_logs:
      action_types:
        approve_appeal: Aprobar Apelación
        approve_user: Aprobar Usuario
        assigned_to_self_report: Asignar Reporte
        change_email_user: Cambiar Correo Electrónico del Usuario
        change_role_user: Cambiar Rol de Usuario
        confirm_user: Confirmar Usuario
        create_account_warning: Crear Advertencia
        create_announcement: Crear Anuncio
        create_canonical_email_block: Crear Bloqueo de Correo Electrónico
        create_custom_emoji: Crear Emoji Personalizado
        create_domain_allow: Crear Permiso de Dominio
        create_domain_block: Crear Bloqueo de Dominio
        create_email_domain_block: Crear Bloqueo de Dominio de Correo Electrónico
        create_ip_block: Crear regla IP
        create_unavailable_domain: Crear Dominio No Disponible
        create_user_role: Crear Rol
        demote_user: Degradar Usuario
        destroy_announcement: Eliminar Anuncio
        destroy_canonical_email_block: Eliminar Bloqueo de Correo Electrónico
        destroy_custom_emoji: Eliminar Emoji Personalizado
        destroy_domain_allow: Eliminar Permiso de Dominio
        destroy_domain_block: Eliminar Bloqueo de Dominio
        destroy_email_domain_block: Eliminar Bloqueo de Dominio de Correo Electrónico
        destroy_instance: Purgar Dominio
        destroy_ip_block: Eliminar regla IP
        destroy_status: Eliminar Estado
        destroy_unavailable_domain: Eliminar Dominio No Disponible
        destroy_user_role: Destruir Rol
        disable_2fa_user: Deshabilitar 2FA
        disable_custom_emoji: Deshabilitar Emoji Personalizado
        disable_sign_in_token_auth_user: Deshabilitar la Autenticación por Token de Correo Electrónico para el Usuario
        disable_user: Deshabilitar Usuario
        enable_custom_emoji: Habilitar Emoji Personalizado
        enable_sign_in_token_auth_user: Habilitar la Autenticación por Token de Correo Electrónico para el Usuario
        enable_user: Habilitar Usuario
        memorialize_account: Transformar en Cuenta Conmemorativa
        promote_user: Promover Usuario
        reject_appeal: Rechazar Apelación
        reject_user: Rechazar Usuario
        remove_avatar_user: Eliminar Avatar
        reopen_report: Reabrir Reporte
        resend_user: Reenviar Correo de Confirmación
        reset_password_user: Restablecer Contraseña
        resolve_report: Resolver Reporte
        sensitive_account: Marcar multimedia en tu cuenta como sensible
        silence_account: Silenciar Cuenta
        suspend_account: Suspender Cuenta
        unassigned_report: Desasignar Reporte
        unblock_email_account: Desbloquear dirección de correo
        unsensitive_account: Desmarcar multimedia en tu cuenta como sensible
        unsilence_account: Dejar de Silenciar Cuenta
        unsuspend_account: Dejar de Suspender Cuenta
        update_announcement: Actualizar Anuncio
        update_custom_emoji: Actualizar Emoji Personalizado
        update_domain_block: Actualizar el Bloqueo de Dominio
        update_ip_block: Actualizar regla IP
        update_status: Actualizar Estado
        update_user_role: Actualizar Rol
      actions:
        approve_appeal_html: "%{name} aprobó la solicitud de moderación de %{target}"
        approve_user_html: "%{name} aprobó el registro de %{target}"
        assigned_to_self_report_html: "%{name} asignó el informe %{target} a sí mismo"
        change_email_user_html: "%{name} cambió la dirección de correo electrónico del usuario %{target}"
        change_role_user_html: "%{name} cambió el rol de %{target}"
        confirm_user_html: "%{name} confirmó la dirección de correo electrónico del usuario %{target}"
        create_account_warning_html: "%{name} envió una advertencia a %{target}"
        create_announcement_html: "%{name} ha creado un nuevo anuncio %{target}"
        create_canonical_email_block_html: "%{name} bloqueó el correo electrónico con el hash %{target}"
        create_custom_emoji_html: "%{name} subió un nuevo emoji %{target}"
        create_domain_allow_html: "%{name} permitió la federación con el dominio %{target}"
        create_domain_block_html: "%{name} bloqueó el dominio %{target}"
        create_email_domain_block_html: "%{name} bloqueó el dominio de correo electrónico %{target}"
        create_ip_block_html: "%{name} creó una regla para la IP %{target}"
        create_unavailable_domain_html: "%{name} detuvo las entregas al dominio %{target}"
        create_user_role_html: "%{name} creó el rol %{target}"
        demote_user_html: "%{name} degradó al usuario %{target}"
        destroy_announcement_html: "%{name} eliminó el anuncio %{target}"
        destroy_canonical_email_block_html: "%{name} desbloqueó el correo electrónico con el hash %{target}"
        destroy_custom_emoji_html: "%{name} eliminó el emoji %{target}"
        destroy_domain_allow_html: "%{name} bloqueó la federación con el dominio %{target}"
        destroy_domain_block_html: "%{name} desbloqueó el dominio %{target}"
        destroy_email_domain_block_html: "%{name} desbloqueó el dominio de correo electrónico %{target}"
        destroy_instance_html: "%{name} purgó el dominio %{target}"
        destroy_ip_block_html: "%{name} eliminó una regla para la IP %{target}"
        destroy_status_html: "%{name} eliminó el estado por %{target}"
        destroy_unavailable_domain_html: "%{name} reanudó las entregas al dominio %{target}"
        destroy_user_role_html: "%{name} eliminó el rol %{target}"
        disable_2fa_user_html: "%{name} desactivó el requisito de dos factores para el usuario %{target}"
        disable_custom_emoji_html: "%{name} desactivó el emoji %{target}"
        disable_sign_in_token_auth_user_html: "%{name} ha deshabilitado la autenticación por token de correo electrónico para %{target}"
        disable_user_html: "%{name} deshabilitó el inicio de sesión para el usuario %{target}"
        enable_custom_emoji_html: "%{name} activó el emoji %{target}"
        enable_sign_in_token_auth_user_html: "%{name} ha habilitado la autenticación por token de correo electrónico para %{target}"
        enable_user_html: "%{name} habilitó el inicio de sesión para el usuario %{target}"
        memorialize_account_html: "%{name} convirtió la cuenta de %{target} en una página in memoriam"
        promote_user_html: "%{name} promoción al usuario %{target}"
        reject_appeal_html: "%{name} rechazó la solicitud de moderación de %{target}"
        reject_user_html: "%{name} rechazó el registro de %{target}"
        remove_avatar_user_html: "%{name} eliminó el avatar de %{target}"
        reopen_report_html: "%{name} reabrió el informe %{target}"
        resend_user_html: "%{name} ha reenviado el correo de confirmación para %{target}"
        reset_password_user_html: "%{name} reinició la contraseña del usuario %{target}"
        resolve_report_html: "%{name} resolvió el informe %{target}"
        sensitive_account_html: "%{name} marcó la multimedia de %{target} como sensible"
        silence_account_html: "%{name} silenció la cuenta de %{target}"
        suspend_account_html: "%{name} suspendió la cuenta de %{target}"
        unassigned_report_html: "%{name} des-asignó el informe %{target}"
        unblock_email_account_html: "%{name} ha desbloqueado la dirección de correo de %{target}"
        unsensitive_account_html: "%{name} desmarcó la multimedia de %{target} como sensible"
        unsilence_account_html: "%{name} desilenció la cuenta de %{target}"
        unsuspend_account_html: "%{name} reactivó la cuenta de %{target}"
        update_announcement_html: "%{name} actualizó el anuncio %{target}"
        update_custom_emoji_html: "%{name} actualizó el emoji %{target}"
        update_domain_block_html: "%{name} actualizó el bloqueo de dominio para %{target}"
        update_ip_block_html: "%{name} cambió la regla para la IP %{target}"
        update_status_html: "%{name} actualizó el estado de %{target}"
        update_user_role_html: "%{name} cambió el rol %{target}"
      deleted_account: cuenta eliminada
      empty: No se encontraron registros.
      filter_by_action: Filtrar por acción
      filter_by_user: Filtrar por usuario
      title: Log de auditoría
    announcements:
      destroyed_msg: '¡Anuncio eliminado con éxito!'
      edit:
        title: Editar anuncio
      empty: No se encontraron anuncios.
      live: En vivo
      new:
        create: Crear anuncio
        title: Nuevo anuncio
      publish: Publicar
      published_msg: '¡Anuncio publicado con éxito!'
      scheduled_for: Programado para %{time}
      scheduled_msg: '¡Anuncio programado para su publicación!'
      title: Anuncios
      unpublish: Retirar publicación
      unpublished_msg: '¡Anuncio despublicado con éxito!'
      updated_msg: '¡Anuncio actualizado con éxito!'
    custom_emojis:
      assign_category: Asignar categoría
      by_domain: Dominio
      copied_msg: Copia local del emoji creada con éxito
      copy: Copiar
      copy_failed_msg: No se pudo realizar una copia local de ese emoji
      create_new_category: Crear una nueva categoría
      created_msg: '¡Emoji creado con éxito!'
      delete: Borrar
      destroyed_msg: '¡Emojo destruido con éxito!'
      disable: Deshabilitar
      disabled: Desactivado
      disabled_msg: Se deshabilitó con éxito ese emoji
      emoji: Emoji
      enable: Habilitar
      enabled: Activado
      enabled_msg: Se habilitó con éxito ese emoji
      image_hint: PNG o GIF hasta %{size}
      list: Lista
      listed: Listados
      new:
        title: Añadir nuevo emoji personalizado
      no_emoji_selected: No se cambió ningún emoji ya que no se seleccionó ninguno
      not_permitted: No tienes permiso para realizar esta acción
      overwrite: Sobrescribir
      shortcode: Código de atajo
      shortcode_hint: Al menos 2 caracteres, solo caracteres alfanuméricos y guiones bajos
      title: Emojis personalizados
      uncategorized: Sin clasificar
      unlist: No listado
      unlisted: Sin listar
      update_failed_msg: No se pudo actualizar ese emoji
      updated_msg: '¡Emoji actualizado con éxito!'
      upload: Subir
    dashboard:
      active_users: usuarios activos
      interactions: interacciones
      media_storage: Almacenamiento multimedia
      new_users: nuevos usuarios
      opened_reports: informes abiertos
      pending_appeals_html:
        one: "<strong>%{count}</strong> apelación pendiente"
        other: "<strong>%{count}</strong> apelaciones pendientes"
      pending_reports_html:
        one: "<strong>%{count}</strong> informe pendiente"
        other: "<strong>%{count}</strong> informes pendientes"
      pending_tags_html:
        one: "<strong>%{count}</strong> etiqueta pendiente"
        other: "<strong>%{count}</strong> etiquetas pendientes"
      pending_users_html:
        one: "<strong>%{count}</strong> usuario pendiente"
        other: "<strong>%{count}</strong> usuarios pendientes"
      resolved_reports: informes resueltos
      software: Software
      sources: Fuentes de registro
      space: Uso de almacenamiento
      title: Tablero
      top_languages: Idiomas más activos
      top_servers: Servidores más activos
      website: Sitio web
    disputes:
      appeals:
        empty: No se encontraron apelaciones.
        title: Apelaciones
    domain_allows:
      add_new: Añadir dominio a la lista blanca
      created_msg: Dominio añadido a la lista blanca con éxito
      destroyed_msg: Dominio quitado de la lista blanca con éxito
      export: Exportar
      import: Importar
      undo: Quitar de la lista blanca
    domain_blocks:
      add_new: Añadir nuevo
      confirm_suspension:
        cancel: Cancelar
        confirm: Suspender
        permanent_action: Deshacer la suspensión no recuperará ningún dato ni relación.
        preamble_html: Estás a punto de suspender a <strong>%{domain}</strong> y sus subdominios.
        remove_all_data: Esto eliminará todo el contenido, multimedia y datos de perfil de las cuentas de este dominio de tu servidor.
        stop_communication: Tu servidor dejará de comunicarse con estos servidores.
        title: Confirmar bloqueo del dominio %{domain}
        undo_relationships: Esto deshará cualquier relación (seguidores y seguidos) entre las cuentas de estos servidores y el tuyo.
      created_msg: El bloqueo del dominio está siendo procesado
      destroyed_msg: El bloqueo del dominio se deshizo
      domain: Dominio
      edit: Editar bloqueo de dominio
      existing_domain_block: Ya impusiste límites más estrictos a %{name}.
      existing_domain_block_html: Ya ha impuesto límites más estrictos a %{name}, necesita <a href="%{unblock_url}">desbloquearlo primero</a>.
      export: Exportar
      import: Importar
      new:
        create: Crear bloqueo
        hint: El bloqueo de dominio no prevendrá la creación de entradas de cuenta en la base de datos, pero aplicará retroactiva y automáticamente métodos de moderación específica en dichas cuentas.
        severity:
          desc_html: "<strong>Limitar</strong> hará que las publicaciones de las cuentas de ese dominio sean invisibles para cualquiera que no las esté siguiendo. <strong>Suspender</strong> eliminará todo el contenido, archivos multimedia, y datos del perfil. Usa <strong>Ninguno</strong> si solo quieres rechazar archivos multimedia."
          noop: Ninguno
          silence: Limitar
          suspend: Suspender
        title: Nuevo bloqueo de dominio
      no_domain_block_selected: No se cambió ningún bloqueo de dominio ya que ninguno fue seleccionado
      not_permitted: No tienes permiso para realizar esta acción
      obfuscate: Ocultar nombre de dominio
      obfuscate_hint: Oculta parcialmente el nombre de dominio en la lista si mostrar la lista de limitaciones de dominio está habilitado
      private_comment: Comentario privado
      private_comment_hint: Comentario sobre esta limitación de dominio para el uso interno por parte de los moderadores.
      public_comment: Comentario público
      public_comment_hint: Comentario sobre esta limitación de dominio para el público en general, si la publicidad de la lista de limitaciones de dominio está habilitada.
      reject_media: Rechazar archivos multimedia
      reject_media_hint: Remueve localmente archivos multimedia almacenados para descargar cualquiera en el futuro. Irrelevante para suspensiones
      reject_reports: Rechazar informes
      reject_reports_hint: Ignore todos los reportes de este dominio. Irrelevante para suspensiones
      undo: Deshacer
      view: Ver dominio bloqueado
    email_domain_blocks:
      add_new: Añadir nuevo
      attempts_over_week:
        one: "%{count} intento durante la última semana"
        other: "%{count} intentos de registro durante la última semana"
      created_msg: Dominio de correo añadido a la lista negra con éxito
      delete: Borrar
      dns:
        types:
          mx: Registro MX
      domain: Dominio
      new:
        create: Añadir dominio
        resolve: Resolver dominio
        title: Nueva entrada en la lista negra de correo
      no_email_domain_block_selected: No se han cambiado bloqueos de dominio ya que ninguno ha sido seleccionado
      not_permitted: No permitido
      resolved_dns_records_hint_html: El nombre de dominio resuelve los siguientes dominios MX, los cuales son responsables en última instancia de aceptar el correo electrónico. Bloquear un dominio MX bloqueará los registros de cualquier dirección de correo electrónico que utilice el mismo dominio MX, incluso si el nombre de dominio visible es diferente. <strong>Tenga cuidado de no bloquear los principales proveedores de correo electrónico.</strong>
      resolved_through_html: Resuelto a través de %{domain}
      title: Lista negra de correo
    export_domain_allows:
      new:
        title: Importar dominios permitidos
      no_file: Ningún archivo seleccionado
    export_domain_blocks:
      import:
        description_html: Estás a punto de importar una lista de bloqueos de dominio. Por favor, revisa esta lista con mucho cuidado, especialmente si no has creado esta lista tú mismo.
        existing_relationships_warning: Relaciones de seguimiento existentes
        private_comment_description_html: 'Para ayudarle a rastrear de dónde proceden los bloqueos importados, los bloqueos importados se crearán con el siguiente comentario privado: <q>%{comment}</q>'
        private_comment_template: Importado desde %{source} el %{date}
        title: Importar bloqueos de dominio
      invalid_domain_block: 'Uno o más bloqueos de dominio fueron omitidos debido a los siguientes errores: %{error}'
      new:
        title: Importar bloqueos de dominio
      no_file: Ningún archivo seleccionado
    follow_recommendations:
      description_html: "<strong>Las recomendaciones de cuentas ayudan a los nuevos usuarios a encontrar rápidamente contenido interesante</strong>. Cuando un usuario no ha interactuado con otros lo suficiente como para suscitar recomendaciones personalizadas de cuentas a las que seguir, en su lugar se le recomiendan estas cuentas. Se recalculan diariamente a partir de una mezcla de cuentas con el mayor número de interacciones recientes y con el mayor número de seguidores locales con un idioma determinado."
      language: Para el idioma
      status: Estado
      suppress: Suprimir recomendación de cuentas
      suppressed: Suprimida
      title: Recomendaciones de cuentas
      unsuppress: Restaurar recomendaciones de cuentas
    instances:
      availability:
        description_html:
          one: Si el envío al dominio falla <strong>%{count} día</strong> sin éxito, no se harán más intentos de entrega a menos que se reciba un envío <em>desde</em> el dominio.
          other: Si el envío al dominio falla <strong>%{count} días diferentes</strong> sin éxito, no se harán más intentos de entrega a menos que se reciba un envío <em>desde</em> el dominio.
        failure_threshold_reached: Límite de fallo alcanzado el %{date}.
        failures_recorded:
          one: Intento fallido en %{count} día.
          other: Intentos fallidos en %{count} días diferentes.
        no_failures_recorded: No hay fallos en el registro.
        title: Disponibilidad
        warning: El último intento de conexión a este servidor no ha tenido éxito
      back_to_all: Todos
      back_to_limited: Limitados
      back_to_warning: Advertencia
      by_domain: Dominio
      confirm_purge: '¿Seguro que quieres eliminar permanentemente los datos de este dominio?'
      content_policies:
        comment: Nota interna
        description_html: Puedes definir políticas de contenido que se aplicarán a todas las cuentas de este dominio y a cualquiera de sus subdominios.
        limited_federation_mode_description_html: Puedes elegir si permites la federación con este dominio.
        policies:
          reject_media: Rechazar multimedia
          reject_reports: Rechazar informes
          silence: Límite
          suspend: Suspender
        policy: Política
        reason: Razón pública
        title: Políticas de contenido
      dashboard:
        instance_accounts_dimension: Cuentas más seguidas
        instance_accounts_measure: cuentas almacenadas
        instance_followers_measure: nuestros seguidores allí
        instance_follows_measure: sus seguidores aquí
        instance_languages_dimension: Idiomas principales
        instance_media_attachments_measure: archivos adjuntos guardados
        instance_reports_measure: informes sobre ellos
        instance_statuses_measure: mensajes almacenados
      delivery:
        all: Todos
        clear: Limpiar errores de entrega
        failing: Fallando
        restart: Reiniciar entrega
        stop: Detener entrega
        unavailable: No disponible
      delivery_available: Entrega disponible
      delivery_error_days: Días de error de entrega
      delivery_error_hint: Si la entrega no es posible a lo largo de %{count} días, se marcará automáticamente como no entregable.
      destroyed_msg: Los datos de %{domain} están ahora en cola para su inminente eliminación.
      empty: No se encontraron dominios.
      known_accounts:
        one: "%{count} cuenta conocida"
        other: "%{count} cuentas conocidas"
      moderation:
        all: Todos
        limited: Limitado
        title: Moderación
      private_comment: Comentario privado
      public_comment: Comentario público
      purge: Purgar
      purge_description_html: Si crees que este dominio está desconectado, puedes borrar todos los registros de cuentas y los datos asociados de este dominio de tu almacenamiento. Esto puede llevar un tiempo.
      title: Instancias conocidas
      total_blocked_by_us: Bloqueado por nosotros
      total_followed_by_them: Seguidos por ellos
      total_followed_by_us: Seguido por nosotros
      total_reported: Informes sobre ellas
      total_storage: Archivos multimedia
      totals_time_period_hint_html: Los totales mostrados a continuación incluyen datos para todo el tiempo.
    invites:
      deactivate_all: Desactivar todos
      filter:
        all: Todas
        available: Disponibles
        expired: Expiradas
        title: Filtrar
      title: Invitaciones
    ip_blocks:
      add_new: Crear regla
      created_msg: Nueva regla IP añadida con éxito
      delete: Eliminar
      expires_in:
        '1209600': 2 semanas
        '15778476': 6 meses
        '2629746': 1 mes
        '31556952': 1 año
        '86400': 1 día
        '94670856': 3 años
      new:
        title: Crear nueva regla IP
      no_ip_block_selected: No se han cambiado reglas IP ya que no se ha seleccionado ninguna
      title: Reglas IP
    relationships:
      title: "Relaciones de %{acct}"
    relays:
      add_new: Añadir un nuevo relés
      delete: Borrar
      description_html: Un <strong>relé de federación</strong> es un servidor intermedio que intercambia grandes volúmenes de publicaciones públicas entre servidores que se suscriben y publican en él. <strong>Puede ayudar a servidores pequeños y medianos a descubrir contenido del fediverso</strong>, que de otra manera requeriría que los usuarios locales siguiesen manualmente a personas de servidores remotos.
      disable: Deshabilitar
      disabled: Deshabilitado
      enable: Hablitar
      enable_hint: Una vez conectado, tu servidor se suscribirá a todos las publicaciones públicas de este relé, y comenzará a enviar las publicaciones públicas de este servidor hacia él.
      enabled: Habilitado
      inbox_url: URL del relés
      pending: Esperando la aprobación del relés
      save_and_enable: Guardar y conectar
      setup: Preparar una conexión de relés
      signatures_not_enabled: Los relés no funcionarán correctamente mientras el modo seguro o el modo de lista blanca estén habilitados
      status: Estado
      title: Releses
    report_notes:
      created_msg: '¡El registro de la denuncia se ha creado correctamente!'
      destroyed_msg: '¡El registro de la denuncia se ha borrado correctamente!'
    reports:
      account:
        notes:
          one: "%{count} nota"
          other: "%{count} notas"
      action_log: Registro de auditoría
      action_taken_by: Acción tomada por
      actions:
        delete_description_html: Los mensajes denunciados serán eliminados y se registrará una amonestación para ayudarte a escalar en futuras infracciones por la misma cuenta.
        mark_as_sensitive_description_html: Los archivos multimedia en los mensajes informados se marcarán como sensibles y se aplicará una amonestación para ayudarte a escalar las futuras infracciones de la misma cuenta.
        other_description_html: Ver más opciones para controlar el comportamiento de la cuenta y personalizar la comunicación de la cuenta reportada.
        resolve_description_html: No se tomarán medidas contra la cuenta denunciada, no se registrará la amonestación, y se cerrará el informe.
        silence_description_html: La cuenta será visible sólo para aquellos que ya la sigan o la busquen manualmente, limitando severamente su visibilidad. Siempre puede ser revertido. Cierra todos los informes contra esta cuenta.
        suspend_description_html: La cuenta y todos sus contenidos serán inaccesibles y finalmente eliminados, e interactuar con ella será imposible. Reversible durante 30 días. Cierra todos los informes contra esta cuenta.
      actions_description_html: Decide qué medidas tomar para resolver esta denuncia. Si tomas una acción punitiva contra la cuenta denunciada, se le enviará a dicha cuenta una notificación por correo electrónico, excepto cuando se seleccione la categoría <strong>Spam</strong>.
      actions_description_remote_html: Decide qué medidas tomar para resolver este informe. Esto solo afectará a la forma en que <strong>tu servidor</strong> se comunica con esta cuenta remota y gestiona su contenido.
      add_to_report: Añadir más al reporte
      are_you_sure: '¿Estás seguro?'
      assign_to_self: Asignármela a mí
      assigned: Moderador asignado
      by_target_domain: Dominio de la cuenta reportada
      cancel: Cancelar
      category: Categoría
      category_description_html: La razón por la que se reportó esta cuenta o contenido será citada en las comunicaciones con la cuenta reportada
      comment:
        none: Ninguno
      comment_description_html: 'Para proporcionar más información, %{name} escribió:'
      confirm: Confirmar
      confirm_action: Confirmar acción de moderación contra @%{acct}
      created_at: Denunciado
      delete_and_resolve: Eliminar publicaciones
      forwarded: Reenviado
      forwarded_to: Reenviado a %{domain}
      mark_as_resolved: Marcar como resuelto
      mark_as_sensitive: Marcar como sensible
      mark_as_unresolved: Marcar como no resuelto
      no_one_assigned: Nadie
      notes:
        create: Añadir una nota
        create_and_resolve: Resolver con una nota
        create_and_unresolve: Reabrir con una nota
        delete: Eliminar
        placeholder: Especificar qué acciones se han tomado o cualquier otra novedad respecto a esta denuncia…
        title: Notas
      notes_description_html: Ver y dejar notas a otros moderadores y a tu yo futuro
      processed_msg: 'El informe #%{id} ha sido procesado con éxito'
      quick_actions_description_html: 'Toma una acción rápida o desplázate hacia abajo para ver el contenido denunciado:'
      remote_user_placeholder: el usuario remoto de %{instance}
      reopen: Reabrir denuncia
      report: 'Reportar #%{id}'
      reported_account: Cuenta reportada
      reported_by: Reportado por
      resolved: Resuelto
      resolved_msg: '¡La denuncia se ha resuelto correctamente!'
      skip_to_actions: Ir directamente a las acciones
      status: Estado
      statuses: Contenido reportado
      statuses_description_html: El contenido ofensivo se citará en la comunicación con la cuenta reportada
      summary:
        action_preambles:
          delete_html: 'Estás a punto de <strong>eliminar</strong> algunos de los mensajes de <strong>@%{acct}</strong>. Esto hará:'
          mark_as_sensitive_html: 'Estás a punto de <strong>marcar</strong> algunas de las publicaciones de <strong>@%{acct}</strong>como <strong>sensibles</strong>. Esto hará:'
          silence_html: 'Estás a punto de <strong>limitar</strong> la cuenta de <strong>@%{acct}</strong>. Esto hará:'
          suspend_html: 'Estás a punto de <strong>suspender</strong> la cuenta de <strong>@%{acct}</strong>. Esto hará:'
        actions:
          delete_html: Eliminar los mensajes ofensivos
          mark_as_sensitive_html: Marcar los mensajes ofensivos como sensibles
          silence_html: Limitar severamente el alcance de <strong>@%{acct}</strong> haciendo que su perfil y contenido sólo sean visibles para las personas que ya lo siguen o que consulten manualmente su perfil
          suspend_html: Suspender <strong>@%{acct}</strong>, haciendo su perfil y contenido inaccesibles y la interacción con la cuenta imposible
        close_report: 'Marcar informe #%{id} como resuelto'
        close_reports_html: Marcar <strong>todos los</strong> informes contra <strong>@%{acct}</strong> como resueltos
        delete_data_html: Eliminar el perfil y contenido de <strong>@%{acct}</strong> en 30 días a partir de ahora a menos que se revierta la suspensión en ese tiempo
        preview_preamble_html: "<strong>@%{acct}</strong> recibirá una advertencia con el siguiente contenido:"
        record_strike_html: Registra una amonestación contra <strong>@%{acct}</strong> para ayudarte a escalar futuras violaciones de esta cuenta
        send_email_html: Enviar a <strong>@%{acct}</strong> un correo electrónico de advertencia
        warning_placeholder: Razones adicionales opcionales para la acción de moderación.
      target_origin: Origen de la cuenta reportada
      title: Reportes
      unassign: Desasignar
      unknown_action_msg: 'Acción desconocida: %{action}'
      unresolved: No resuelto
      updated_at: Actualizado
      view_profile: Ver perfil
    roles:
      add_new: Añadir rol
      assigned_users:
        one: "%{count} usuario"
        other: "%{count} usuarios"
      categories:
        administration: Administración
        devops: DevOps
        invites: Invitaciones
        moderation: Moderación
        special: Especial
      delete: Eliminar
      description_html: Con <strong>roles de usuario</strong>, puede personalizar las funciones y áreas de Mastodon a las que pueden acceder sus usuarios.
      edit: Editar rol '%{name}'
      everyone: Permisos por defecto
      everyone_full_description_html: Este es el <strong>rol base</strong> que afecta a <strong>todos los usuarios</strong>, incluso aquellos sin un rol asignado. Todos los otros roles heredan permisos de él.
      permissions_count:
        one: "%{count} permiso"
        other: "%{count} permisos"
      privileges:
        administrator: Administrador
        administrator_description: Los usuarios con este permiso saltarán todos los permisos
        delete_user_data: Borrar Datos de Usuario
        delete_user_data_description: Permite a los usuarios eliminar los datos de otros usuarios sin demora
        invite_users: Invitar usuarios
        invite_users_description: Permite a los usuarios invitar a nuevas personas al servidor
        manage_announcements: Administrar Anuncios
        manage_announcements_description: Permite a los usuarios gestionar anuncios en el servidor
        manage_appeals: Administrar Apelaciones
        manage_appeals_description: Permite a los usuarios revisar apelaciones contra acciones de moderación
        manage_blocks: Administrar Bloqueos
        manage_blocks_description: Permite a los usuarios bloquear los proveedores de e-mail y las direcciones IP
        manage_custom_emojis: Administrar Emojis Personalizados
        manage_custom_emojis_description: Permite a los usuarios gestionar emojis personalizados en el servidor
        manage_federation: Administrar Federación
        manage_federation_description: Permite a los usuarios bloquear o permitir la federación con otros dominios, y controlar la entregabilidad
        manage_invites: Administrar Invitaciones
        manage_invites_description: Permite a los usuarios navegar y desactivar los enlaces de invitación
        manage_reports: Administrar Informes
        manage_reports_description: Permite a los usuarios revisar informes y realizar acciones de moderación basadas en ellos
        manage_roles: Administrar Roles
        manage_roles_description: Permite a los usuarios administrar y asignar roles por debajo de los suyos
        manage_rules: Gestionar Reglas
        manage_rules_description: Permite a los usuarios cambiar las reglas del servidor
        manage_settings: Administrar Ajustes
        manage_settings_description: Permite a los usuarios cambiar la configuración del sitio
        manage_taxonomies: Administrar Taxonomías
        manage_taxonomies_description: Permite a los usuarios revisar el contenido en tendencia y actualizar la configuración de las etiquetas
        manage_user_access: Administrar Acceso de Usuarios
        manage_user_access_description: Permite a los usuarios desactivar la autenticación de dos factores de otros usuarios, cambiar su dirección de correo electrónico y restablecer su contraseña
        manage_users: Administrar Usuarios
        manage_users_description: Permite a los usuarios ver los detalles de otros usuarios y realizar acciones de moderación contra ellos
        manage_webhooks: Administrar Webhooks
        manage_webhooks_description: Permite a los usuarios configurar webhooks para eventos administrativos
        view_audit_log: Ver Registro de Auditoría
        view_audit_log_description: Permite a los usuarios ver un historial de acciones administrativas en el servidor
        view_dashboard: Ver Panel de Control
        view_dashboard_description: Permite a los usuarios acceder al panel de control y varias métricas
        view_devops: DevOps
        view_devops_description: Permite a los usuarios acceder a los paneles de control Sidekiq y pgHero
      title: Roles
    rules:
      add_new: Añadir norma
      delete: Eliminar
      description_html: Aunque la mayoría afirma haber leído y estar de acuerdo con los términos de servicio, la gente normalmente no los lee hasta después de que surja algún problema. <strong>Haz que sea más fácil ver las normas de tu servidor de un vistazo estipulándolas en una lista de puntos.</strong> Intenta que cada norma sea corta y sencilla, pero sin estar divididas en muchos puntos.
      edit: Editar norma
      empty: Aún no se han definido las normas del servidor.
      title: Normas del servidor
    settings:
      about:
        manage_rules: Administrar reglas del servidor
        preamble: Proporciona información detallada sobre cómo el servidor es operado, moderado y financiado.
        rules_hint: Hay un área dedicada para las reglas a las que se espera que tus usuarios se adhieran.
        title: Acerca de
      appearance:
        preamble: Personalizar la interfaz web de Mastodon.
        title: Apariencia
      branding:
        preamble: La marca de tu servidor lo diferencia de otros servidores de la red. Esta información puede mostrarse a través de una variedad de entornos, como en la interfaz web de Mastodon, en aplicaciones nativas, en previsualizaciones de enlaces en otros sitios web y en aplicaciones de mensajería, etc. Por esta razón, es mejor mantener esta información clara, breve y concisa.
        title: Marca
      captcha_enabled:
        desc_html: Esto se basa en scripts externos de hCaptcha, que pueden suponer una preocupación de seguridad y privacidad. Además, <strong>esto puede volver el proceso de registro significativamente menos accesible para algunas personas (especialmente con discapacidades)</strong>. Por estas razones, por favor, considera medidas alternativas como el registro por aprobación manual o con invitación.
        title: Solicita a los nuevos usuarios que resuelvan un CAPTCHA para confirmar su cuenta
      content_retention:
        preamble: Controlar cómo el contenido generado por el usuario se almacena en Mastodon.
        title: Retención de contenido
      default_noindex:
        desc_html: Afecta a todos los usuarios que no han cambiado esta configuración por sí mismos
        title: Excluir por defecto a los usuarios de la indexación del motor de búsqueda
      discovery:
        follow_recommendations: Recomendaciones de cuentas
        preamble: Exponer contenido interesante a la superficie es fundamental para incorporar nuevos usuarios que pueden no conocer a nadie Mastodon. Controla cómo funcionan varias opciones de descubrimiento en tu servidor.
        profile_directory: Directorio de perfiles
        public_timelines: Lineas de tiempo públicas
        publish_discovered_servers: Publicar servidores descubiertos
        publish_statistics: Publicar estadísticas
        title: Descubrimiento
        trends: Tendencias
      domain_blocks:
        all: A todos
        disabled: A nadie
        users: Para los usuarios locales que han iniciado sesión
      registrations:
        preamble: Controla quién puede crear una cuenta en tu servidor.
        title: Registros
      registrations_mode:
        modes:
          approved: Se requiere aprobación para registrarse
          none: Nadie puede registrarse
          open: Cualquiera puede registrarse
      title: Ajustes del Servidor
    site_uploads:
      delete: Eliminar archivo subido
      destroyed_msg: '¡Carga del sitio eliminada con éxito!'
    statuses:
      account: Autor
      application: Aplicación
      back_to_account: Volver a la cuenta
      back_to_report: Volver a la página del reporte
      batch:
        remove_from_report: Eliminar del reporte
        report: Reporte
      deleted: Eliminado
      favourites: Favoritos
      history: Historial de versiones
      in_reply_to: En respuesta a
      language: Idioma
      media:
        title: Multimedia
      metadata: Metadatos
      no_status_selected: No se cambió ningún estado al no seleccionar ninguno
      open: Abrir publicación
      original_status: Publicación original
      reblogs: Impulsos
      status_changed: Publicación cambiada
      title: Estado de las cuentas
      trending: En tendencia
      visibility: Visibilidad
      with_media: Con multimedia
    strikes:
      actions:
        delete_statuses: "%{name} eliminó las publicaciones de %{target}"
        disable: "%{name} congeló la cuenta de %{target}"
        mark_statuses_as_sensitive: "%{name} ha marcado las publicaciones de %{target} como sensibles"
        none: "%{name} envió una advertencia a %{target}"
        sensitive: "%{name} marcó la cuenta de %{target} como sensible"
        silence: "%{name} limitó la cuenta de %{target}"
        suspend: "%{name} suspendió la cuenta de %{target}"
      appeal_approved: Apelado
      appeal_pending: Apelación pendiente
      appeal_rejected: Apelación rechazada
    system_checks:
      database_schema_check:
        message_html: Hay migraciones pendientes de la base de datos. Por favor, ejecútalas para asegurarte de que la aplicación funciona como debería
      elasticsearch_running_check:
        message_html: No se pudo conectar a Elasticsearch. Por favor, comprueba que está ejecutándose, o desactiva la búsqueda de texto completo
      elasticsearch_version_check:
        message_html: 'Versión incompatible de Elasticsearch: %{value}'
        version_comparison: Elasticsearch %{running_version} se está ejecutando pero se necesita Elasticsearch %{required_version}
      rules_check:
        action: Administrar reglas del servidor
        message_html: No ha definido ninguna regla del servidor.
      sidekiq_process_check:
        message_html: No hay ningún proceso Sidekiq en ejecución para la(s) cola(s) %{value}. Por favor, revise su configuración de Sidekiq
      upload_check_privacy_error:
        action: Haga clic aquí para obtener más información
        message_html: "<strong>Su servidor web está mal configurado. La privacidad de sus usuarios está en riesgo.</strong>"
      upload_check_privacy_error_object_storage:
        action: Haga clic aquí para obtener más información
        message_html: "<strong>El almacenamiento de su objeto está mal configurado. La privacidad de sus usuarios está en riesgo.</strong>"
    tags:
      review: Estado de revisión
      updated_msg: Hashtags actualizados exitosamente
    title: Administración
    trends:
      allow: Permitir
      approved: Aprobadas
      disallow: No permitir
      links:
        allow: Permitir enlace
        allow_provider: Permitir medio
        description_html: Estos son enlaces que actualmente están siendo compartidos mucho por las cuentas desde las que tu servidor ve los mensajes. Pueden ayudar a tus usuarios a averiguar qué está pasando en el mundo. Ningún enlace se muestren públicamente hasta que autorice al dominio. También puede permitir o rechazar enlaces individuales.
        disallow: Rechazar enlace
        disallow_provider: Rechazar medio
        no_link_selected: No se cambió ningún enlace ya que no se seleccionó ninguno
        publishers:
          no_publisher_selected: No se cambió ningún editor ya que no se seleccionó ninguno
        shared_by_over_week:
          one: Compartido por una persona durante la última semana
          other: Compartido por %{count} personas durante la última semana
        title: Enlaces en tendencia
        usage_comparison: Compartido %{today} veces hoy, comparado con %{yesterday} ayer
      not_allowed_to_trend: No permitido para tendencia
      only_allowed: Sólo las permitidas
      pending_review: Revisión pendiente
      preview_card_providers:
        allowed: Los enlaces de este medio pueden ser tendencia
        description_html: Estos son dominios desde los que los enlaces a menudo se comparten en su servidor. Los enlaces no serán tendencia públicamente a menos que se apruebe el dominio del enlace. Su aprobación (o rechazo) se extiende a los subdominios.
        rejected: Los enlaces de este medio no pueden ser tendencia
        title: Medios
      rejected: Rechazadas
      statuses:
        allow: Permitir publicación
        allow_account: Permitir autor
        description_html: Estos son publicaciones que su servidor conoce que están siendo compartidas y marcadas como favoritas mucho en este momento. Pueden ayudar a tus usuarios nuevos y retornantes a encontrar más gente a la que seguir. No hay mensajes que se muestren públicamente hasta que apruebes el autor y el autor permita que su cuenta sea sugerida a otros. También puedes permitir o rechazar mensajes individuales.
        disallow: No permitir publicación
        disallow_account: No permitir autor
        no_status_selected: No se cambió ninguna publicación en tendencia ya que no se seleccionó ninguna
        not_discoverable: El autor no ha optado por ser detectable
        shared_by:
          one: Compartido o marcado como favorito una vez
          other: Compatido o marcado como favorito %{friendly_count} veces
        title: Publicaciones destacadas
      tags:
        current_score: Puntuación actual %{score}
        dashboard:
          tag_accounts_measure: usos únicos
          tag_languages_dimension: Idiomas principales
          tag_servers_dimension: Servidores principales
          tag_servers_measure: diferentes servidores
          tag_uses_measure: usos totales
        description_html: Estos son etiquetas que están apareciendo en muchos posts que tu servidor ve. Pueden ayudar a tus usuarios a averiguar de qué habla más gente en estos momentos. No hay hashtags que se muestren públicamente hasta que los apruebes.
        listable: Pueden ser recomendadas
        no_tag_selected: No se cambió ninguna etiqueta ya que no se seleccionó ninguna
        not_listable: No serán recomendadas
        not_trendable: No aparecerán en tendencias
        not_usable: No pueden ser usadas
        peaked_on_and_decaying: Alcanzó el pico en %{date}, ahora decreciendo
        title: Etiquetas en tendencia
        trendable: Pueden aparecer en tendencias
        trending_rank: 'Tendencia n.º %{rank}'
        usable: Pueden usarse
        usage_comparison: Usada %{today} veces hoy, comparado con %{yesterday} ayer
        used_by_over_week:
          one: Usada por una persona durante la última semana
          other: Usada por %{count} personas durante la última semana
      title: Tendencias
      trending: En tendencia
    warning_presets:
      add_new: Añadir nuevo
      delete: Borrar
      edit_preset: Editar aviso predeterminado
      empty: Aún no has definido ningún preajuste de advertencia.
      title: Editar configuración predeterminada de avisos
    webhooks:
      add_new: Añadir endpoint
      delete: Eliminar
      description_html: Un <strong>webhook</strong> permite a Mastodon enviar <strong>notificaciones en tiempo real</strong> sobre los eventos elegidos a tu propia aplicación, para que tu aplicación pueda <strong>lanzar reacciones automáticamente</strong>.
      disable: Deshabilitar
      disabled: Deshabilitado
      edit: Editar endpoint
      empty: Aún no tienes ningún endpoint de webhook configurado.
      enable: Habilitar
      enabled: Activo
      enabled_events:
        one: 1 evento habilitado
        other: "%{count} eventos habilitados"
      events: Eventos
      new: Nuevo webhook
      rotate_secret: Rotar secreto
      secret: Firmando secreto
      status: Estado
      title: Webhooks
      webhook: Webhook
  admin_mailer:
    new_appeal:
      actions:
        delete_statuses: para eliminar sus mensajes
        disable: para congelar su cuenta
        mark_statuses_as_sensitive: para marcar sus mensajes como sensibles
        none: una advertencia
        sensitive: para marcar su cuenta como sensible
        silence: para limitar su cuenta
        suspend: suspender su cuenta
      body: "%{target} está apelando a una solicitud de moderación de %{action_taken_by} el %{date}, del tipo %{type}. Ellos escribieron:"
      next_steps: Puedes aprobar la apelación para deshacer la decisión de moderación, o ignorarla.
      subject: "%{username} está apelando a una decisión de moderación en %{instance}"
    new_pending_account:
      body: Los detalles de la nueva cuenta están abajos. Puedes aprobar o rechazar esta aplicación.
      subject: Nueva cuenta para revisión en %{instance} (%{username})
    new_report:
      body: "%{reporter} ha reportado a %{target}"
      body_remote: Alguien de %{domain} a reportado a %{target}
      subject: 'Nuevo informe para %{instance} (#%{id})'
    new_trends:
      body: 'Los siguientes elementos necesitan una revisión antes de que se puedan mostrar públicamente:'
      new_trending_links:
        title: Enlaces en tendencia
      new_trending_statuses:
        title: Publicaciones en tendencia
      new_trending_tags:
        no_approved_tags: Actualmente no hay ninguna etiqueta en tendencia aprobada.
        requirements: 'Cualquiera de estos candidatos podría superar el hashtag en tendencia aprobado por #%{rank}, que actualmente es #%{lowest_tag_name} con una puntuación de %{lowest_tag_score}.'
        title: Etiquetas en tendencia
      subject: Nuevas tendencias esperando ser revisadas en %{instance}
  aliases:
    add_new: Crear alias
    created_msg: El nuevo alias se ha creado correctamente. Ahora puedes empezar el traslado desde la cuenta antigua.
    deleted_msg: Elimina el alias correctamente. El traslado de esa cuenta a esta ya no será posible.
    empty: No tienes ningún alias.
    hint_html: Si quieres migrar de otra cuenta a esta, aquí puedes crear un alias, es necesario proceder antes de empezar a mover seguidores de la cuenta anterior a esta. Esta acción por sí misma es <strong>inofensiva y reversible</strong>. <strong>La migración de la cuenta se inicia desde la cuenta antigua</strong>.
    remove: Desvincular alias
  appearance:
    advanced_web_interface: Interfaz web avanzada
    advanced_web_interface_hint: 'Si desea utilizar todo el ancho de pantalla, la interfaz web avanzada le permite configurar varias columnas diferentes para ver tanta información al mismo tiempo como quiera: Inicio, notificaciones, línea de tiempo federada, cualquier número de listas y etiquetas.'
    animations_and_accessibility: Animaciones y accesibilidad
    confirmation_dialogs: Diálogos de confirmación
    discovery: Descubrir
    localization:
      body: Mastodon es traducido con la ayuda de voluntarios.
      guide_link: https://es.crowdin.com/project/mastodon
      guide_link_text: Todos pueden contribuir.
    sensitive_content: Contenido sensible
    toot_layout: Diseño de las publicaciones
  application_mailer:
    notification_preferences: Cambiar preferencias de correo electrónico
    salutation: "%{name}:"
    settings: 'Cambiar preferencias de correo: %{link}'
    unsubscribe: Cancelar suscripción
    view: 'Vista:'
    view_profile: Ver perfil
    view_status: Ver estado
  applications:
    created: Aplicación creada exitosamente
    destroyed: Apicación eliminada exitosamente
    logout: Cerrar sesión
    regenerate_token: Regenerar token de acceso
    token_regenerated: Token de acceso regenerado exitosamente
    warning: Ten mucho cuidado con estos datos. ¡No los compartas con nadie!
    your_token: Tu token de acceso
  auth:
    apply_for_account: Solicitar una cuenta
<<<<<<< HEAD
=======
    captcha_confirmation:
      help_html: Si tienes problemas resolviendo el CAPTCHA, puedes contactarnos por email en %{email} y te ayudaremos.
      hint_html: '¡Una última cosita! Necesitamos confirmar que eres humano (¡así podemos evitar el spam!). Resuelve este CAPTCHA de debajo y pulsa en "Continuar".'
      title: Comprobación de seguridad
>>>>>>> 2f049281
    confirmations:
      wrong_email_hint: Si esa dirección de correo electrónico no es correcta, puedes cambiarla en la configuración de la cuenta.
    delete_account: Borrar cuenta
    delete_account_html: Si desea eliminar su cuenta, puede <a href="%{path}">proceder aquí</a>. Será pedido de una confirmación.
    description:
      prefix_invited_by_user: "¡@%{name} te invita a unirte a este servidor de Mastodon!"
      prefix_sign_up: '¡Únete a Mastodon hoy!'
      suffix: '¡Con una cuenta podrás seguir a gente, publicar novedades e intercambiar mensajes con usuarios de cualquier servidor de Mastodon y más!'
    didnt_get_confirmation: '¿No recibiste un enlace de confirmación?'
    dont_have_your_security_key: '¿No tienes tu clave de seguridad?'
    forgot_password: '¿Olvidaste tu contraseña?'
    invalid_reset_password_token: El token de reinicio de contraseña es inválido o expiró. Por favor pide uno nuevo.
    link_to_otp: Introduce un código de dos factores desde tu teléfono o un código de recuperación
    link_to_webauth: Utilice su dispositivo de clave de seguridad
    log_in_with: Iniciar sesión con
    login: Iniciar sesión
    logout: Cerrar sesión
    migrate_account: Mudarse a otra cuenta
    migrate_account_html: Si deseas redireccionar esta cuenta a otra distinta, puedes <a href="%{path}">configurarlo aquí</a>.
    or_log_in_with: O inicia sesión con
    privacy_policy_agreement_html: He leído y acepto la <a href="%{privacy_policy_path}" target="_blank">política de privacidad</a>
    progress:
      confirm: Confirmar dirección de correo
      details: Tus detalles
      review: Nuestra revisión
      rules: Aceptar reglas
    providers:
      cas: CAS
      saml: SAML
    register: Registrarse
    registration_closed: "%{instance} no está aceptando nuevos miembros"
    resend_confirmation: Reenviar enlace de confirmación
    reset_password: Restablecer contraseña
    rules:
      accept: Aceptar
      back: Atrás
      invited_by: 'Puedes unirte a %{domain} gracias a la invitación que has recibido de:'
      preamble: Estas son establecidas y aplicadas por los moderadores de %{domain}.
      preamble_invited: Antes de continuar, por favor, revisa las reglas básicas establecidas por los moderadores de %{domain}.
      title: Algunas reglas básicas.
      title_invited: Has sido invitado.
    security: Cambiar contraseña
    set_new_password: Establecer nueva contraseña
    setup:
      email_below_hint_html: Comprueba tu carpeta de correo no deseado o solicita otro enlace de confirmación. Puedes corregir tu dirección de correo electrónico si está mal.
      email_settings_hint_html: Pulsa el enlace que te hemos enviado para verificar %{email}. Esperaremos aquí mismo.
      link_not_received: '¿No recibiste un enlace?'
      new_confirmation_instructions_sent: '¡Recibirás un nuevo correo electrónico con el enlace de confirmación en unos minutos!'
      title: Revisa tu bandeja de entrada
    sign_in:
      preamble_html: Inicia sesión con tus credenciales de <strong>%{domain}</strong>. Si tu cuenta está alojada en un servidor diferente, no podrás iniciar sesión aquí.
      title: Iniciar sesión en %{domain}
    sign_up:
      manual_review: Los registros en %{domain} pasan por la revisión manual de nuestros moderadores. Para ayudarnos a procesar tu registro, escribe un poco sobre ti mismo y por qué quieres una cuenta en %{domain}.
      preamble: Con una cuenta en este servidor de Mastodon, podrás seguir a cualquier otra persona en la red, independientemente del servidor en el que se encuentre.
      title: Crear cuenta de Mastodon en %{domain}.
    status:
      account_status: Estado de la cuenta
      confirming: Esperando confirmación de correo electrónico.
      functional: Tu cuenta está completamente operativa.
      pending: Su solicitud está pendiente de revisión por nuestros administradores. Eso puede tardar algún tiempo. Usted recibirá un correo electrónico si el solicitud sea aprobada.
      redirecting_to: Tu cuenta se encuentra inactiva porque está siendo redirigida a %{acct}.
      view_strikes: Ver amonestaciones pasadas contra tu cuenta
    too_fast: Formulario enviado demasiado rápido, inténtelo de nuevo.
    use_security_key: Usar la clave de seguridad
  authorize_follow:
    already_following: Ya estás siguiendo a esta cuenta
    already_requested: Ya has enviado una solicitud de seguimiento a esa cuenta
    error: Desafortunadamente, ha ocurrido un error buscando la cuenta remota
    follow: Seguir
    follow_request: 'Tienes una solicitud de seguimiento de:'
    following: '¡Éxito! Ahora estás siguiendo a:'
    post_follow:
      close: O, puedes simplemente cerrar esta ventana.
      return: Regresar al perfil del usuario
      web: Ir al sitio web
    title: Seguir a %{acct}
  challenge:
    confirm: Continuar
    hint_html: "<strong>Tip:</strong> No volveremos a preguntarte por la contraseña durante la siguiente hora."
    invalid_password: Contraseña incorrecta
    prompt: Confirmar contraseña para seguir
  crypto:
    errors:
      invalid_key: no es una clave Ed25519 o Curve25519 válida
      invalid_signature: no es una firma Ed25519 válida
  date:
    formats:
      default: "%d %b %Y"
      with_month_name: "%d %B %Y"
  datetime:
    distance_in_words:
      about_x_hours: "%{count} h"
      about_x_months: "%{count}m"
      about_x_years: "%{count}a"
      almost_x_years: "%{count}a"
      half_a_minute: Justo ahora
      less_than_x_minutes: "%{count} m"
      less_than_x_seconds: Justo ahora
      over_x_years: "%{count}a"
      x_days: "%{count} d"
      x_minutes: "%{count} m"
      x_months: "%{count}m"
      x_seconds: "%{count} s"
  deletes:
    challenge_not_passed: Los datos introducidos son incorrectos
    confirm_password: Ingresa tu contraseña actual para demostrar tu identidad
    confirm_username: Escribe tu nombre de usuario para confirmar
    proceed: Eliminar cuenta
    success_msg: Tu cuenta se eliminó con éxito
    warning:
      before: 'Antes de continuar, por favor lee con atención las siguientes notas:'
      caches: El contenido que ha sido almacenado en caché por otros servidores puede persistir
      data_removal: Tus publicaciones y el resto de datos se eliminarán definitivamente
      email_change_html: Puedes <a href="%{path}"> cambiar tu dirección de correo electrónico</a> sin eliminar tu cuenta
      email_contact_html: Si aún no te ha llegado, puedes escribir a <a href="mailto:%{email}">%{email}</a> para pedir ayuda
      email_reconfirmation_html: Si no te ha llegado el correo de confirmación, puedes <a href="%{path}"> volver a solicitarlo</a>
      irreversible: No podrás restaurar ni reactivar tu cuenta
      more_details_html: Para más detalles, ver <a href="%{terms_path}"> la política de privacidad</a>.
      username_available: Tu nombre de usuario volverá a estar disponible
      username_unavailable: Tu nombre de usuario no estará disponible
  disputes:
    strikes:
      action_taken: Acción realizada
      appeal: Apelar
      appeal_approved: Esta amonestación fue apelada exitosamente y ya no es válida
      appeal_rejected: Se rechazó la apelación
      appeal_submitted_at: Apelación enviada
      appealed_msg: Tu apelación fue enviada. Si se aprueba, se te notificará.
      appeals:
        submit: Enviar apelación
      approve_appeal: Aprobar apelación
      associated_report: Informe asociado
      created_at: Con fecha
      description_html: Estas son las acciones emprendidas contra tu cuenta y las advertencias que te han sido enviadas por el personal de %{instance}.
      recipient: Dirigida a
      reject_appeal: Rechazar apelación
      status: 'Publicación #%{id}'
      status_removed: Publicación ya eliminada del sistema
      title: "%{action} del %{date}"
      title_actions:
        delete_statuses: Eliminación de publicación
        disable: Congelación de la cuenta
        mark_statuses_as_sensitive: Marcando los mensajes como sensibles
        none: Advertencia
        sensitive: Marcando la cuenta como sensible
        silence: Limitación de cuenta
        suspend: Suspensión de cuenta
      your_appeal_approved: Se aprobó tu apelación
      your_appeal_pending: Has enviado una apelación
      your_appeal_rejected: Tu apelación ha sido rechazada
  domain_validator:
    invalid_domain: no es un nombre de dominio válido
  edit_profile:
    basic_information: Información básica
    hint_html: "<strong>Personaliza lo que la gente ve en tu perfil público junto a tus publicaciones.</strong> Es más probable que otras personas te sigan e interactúen contigo cuando completas tu perfil y foto."
    other: Otros
    safety_and_privacy: Seguridad y privacidad
  errors:
    '400': La solicitud que has enviado no es valida o estaba malformada.
    '403': No tienes permiso para acceder a esta página.
    '404': La página que estabas buscando no existe.
    '406': Esta página no está disponible en el formato solicitado.
    '410': La página que estabas buscando no existe más.
    '422':
      content: Verificación de seguridad fallida. ¿Estás bloqueando algunas cookies?
      title: Verificación de seguridad fallida
    '429': Asfixiado
    '500':
      content: Lo sentimos, algo ha funcionado mal por nuestra parte.
      title: Esta página no es correcta
    '503': La página no se ha podido cargar debido a un fallo temporal del servidor.
    noscript_html: Para usar la aplicación web de Mastodon, por favor activa Javascript. Alternativamente, prueba alguna de las <a href="%{apps_path}">aplicaciones nativas</a> para Mastodon para tu plataforma.
  existing_username_validator:
    not_found: no pudo encontrar un usuario local con ese nombre de usuario
    not_found_multiple: no pudo encontrar %{usernames}
  exports:
    archive_takeout:
      date: Fecha
      download: Descargar tu archivo
      hint_html: Puedes solicitar un archivo de tus <strong>publicaciones y archivos multimedia subidos</strong>. Los datos exportados estarán en formato ActivityPub, legibles por cualquier software compatible.
      in_progress: Recopilando tu archivo...
      request: Solicitar tu archivo
      size: Tamaño
    blocks: Personas que has bloqueado
    bookmarks: Marcadores
    csv: CSV
    domain_blocks: Bloqueos de dominios
    lists: Listas
    mutes: Tienes en silencio
    storage: Almacenamiento
  featured_tags:
    add_new: Añadir nuevo
    errors:
      limit: Ya has alcanzado la cantidad máxima de hashtags
    hint_html: "<strong>¿Qué son las etiquetas destacadas?</strong> Se muestran de forma prominente en tu perfil público y permiten a los usuarios navegar por tus publicaciones públicas específicamente bajo esas etiquetas. Son una gran herramienta para hacer un seguimiento de trabajos creativos o proyectos a largo plazo."
  filters:
    contexts:
      account: Perfiles
      home: Inicio y listas
      notifications: Notificaciones
      public: Líneas de tiempo públicas
      thread: Conversaciones
    edit:
      add_keyword: Añadir palabra clave
      keywords: Palabras clave
      statuses: Publicaciones individuales
      statuses_hint_html: Este filtro se aplica a la selección de publicaciones individuales independientemente de si coinciden con las palabras clave a continuación. <a href="%{path}">Revise o elimine publicaciones del filtro</a>.
      title: Editar filtro
    errors:
      deprecated_api_multiple_keywords: Estos parámetros no se pueden cambiar desde esta aplicación porque se aplican a más de una palabra clave de filtro. Utilice una aplicación más reciente o la interfaz web.
      invalid_context: Se suminstró un contexto inválido o vacío
    index:
      contexts: Filtros en %{contexts}
      delete: Borrar
      empty: No tienes filtros.
      expires_in: Caduca en %{distance}
      expires_on: Expira el %{date}
      keywords:
        one: "%{count} palabra clave"
        other: "%{count} palabras clave"
      statuses:
        one: "%{count} publicación"
        other: "%{count} publicaciones"
      statuses_long:
        one: "%{count} publicación individual oculta"
        other: "%{count} publicaciones individuales ocultas"
      title: Filtros
    new:
      save: Guardar nuevo filtro
      title: Añadir nuevo filtro
    statuses:
      back_to_filter: Volver a filtrar
      batch:
        remove: Eliminar del filtro
      index:
        hint: Este filtro se aplica a la selección de publicaciones individuales independientemente de otros criterios. Puede añadir más publicaciones a este filtro desde la interfaz web.
        title: Publicaciones filtradas
  generic:
    all: Todos
    all_items_on_page_selected_html:
      one: "<strong>%{count}</strong> elemento en esta página está seleccionado."
      other: Todos los <strong>%{count}</strong> elementos en esta página están seleccionados.
    all_matching_items_selected_html:
      one: "<strong>%{count}</strong> elemento que coincide con su búsqueda está seleccionado."
      other: Todos los <strong>%{count}</strong> elementos que coinciden con su búsqueda están seleccionados.
    cancel: Cancelar
    changes_saved_msg: '¡Cambios guardados con éxito!'
    confirm: Confirmar
    copy: Copiar
    delete: Eliminar
    deselect: Deseleccionar todo
    none: Nada
    order_by: Ordenar por
    save_changes: Guardar cambios
    select_all_matching_items:
      one: Seleccionar %{count} elemento que coincide con tu búsqueda.
      other: Seleccionar todos los %{count} elementos que coinciden con tu búsqueda.
    today: hoy
    validation_errors:
      one: '¡Algo no está bien! Por favor, revisa el error'
      other: '¡Algo no está bien! Por favor, revise %{count} errores más abajo'
  imports:
    errors:
      empty: Archivo CSV vacío
      incompatible_type: Incompatible con el tipo de importación seleccionado
      invalid_csv_file: 'Archivo CSV no válido. Error: %{error}'
      over_rows_processing_limit: contiene más de %{count} filas
      too_large: El archivo es demasiado grande
    failures: Fallos
    imported: Importado
    mismatched_types_warning: Parece que podrías haber seleccionado el tipo incorrecto para esta importación, por favor vuelve a verificarlo.
    modes:
      merge: Unir
      merge_long: Mantener registros existentes y añadir nuevos
      overwrite: Sobrescribir
      overwrite_long: Reemplazar registros actuales con los nuevos
    overwrite_preambles:
      blocking_html: Estás a punto de <strong>reemplazar tu lista de bloqueos</strong> por hasta <strong>%{total_items} cuentas</strong> provenientes de <strong>%{filename}</strong>.
      bookmarks_html: Estás a punto de <strong>reemplazar tus marcadores</strong> por hasta <strong>%{total_items} publicaciones</strong> provenientes de <strong>%{filename}</strong>.
      domain_blocking_html: Estás a punto de <strong>reemplazar tu lista de bloqueos de dominio</strong> por hasta <strong>%{total_items} dominios</strong> provenientes de <strong>%{filename}</strong>.
      following_html: Estás a punto de <strong>seguir</strong> hasta <strong>%{total_items} cuentas</strong> provenientes de <strong>%{filename}</strong> y <strong>dejar de seguir a cualquier otra cuenta</strong>.
      muting_html: Estás a punto de <strong>reemplazar tu lista de cuentas silenciadas</strong> con hasta <strong>%{total_items} cuentas</strong> proveninetes de <strong>%{filename}</strong>.
    preambles:
      blocking_html: Estás a punto de <strong>bloquear</strong> hasta <strong>%{total_items} cuentas</strong> proveninetes de <strong>%{filename}</strong>.
      bookmarks_html: Está a punto de añadir hasta <strong>%{total_items} publicaciones</strong> proveninetes de <strong>%{filename}</strong> a tus <strong>marcadores</strong>.
      domain_blocking_html: Estás a punto de <strong>bloquear</strong> hasta <strong>%{total_items} dominios</strong> provenientes de <strong>%{filename}</strong>.
      following_html: Estás a punto de <strong>seguir</strong> hasta <strong>cuentas%{total_items}</strong> provenientes de <strong>%{filename}</strong>.
      muting_html: Estás a punto de <strong>silenciar</strong> hasta <strong>%{total_items} cuentas</strong> provenientes de <strong>%{filename}</strong>.
    preface: Puedes importar ciertos datos, como todas las personas que estás siguiendo o bloqueando en tu cuenta en esta instancia, desde archivos exportados de otra instancia.
    recent_imports: Importaciones recientes
    states:
      finished: Finalizado
      in_progress: En curso
      scheduled: Programado
      unconfirmed: No confirmado
    status: Estado
    success: Sus datos se han cargado correctamente y serán procesados en brevedad
    time_started: Comenzado el
    titles:
      blocking: Importando cuentas bloqueadas
      bookmarks: Importando marcadores
      domain_blocking: Importando dominios bloqueados
      following: Importando cuentas seguidas
      muting: Importando cuentas silenciadas
    type: Importar tipo
    type_groups:
      constructive: Seguidores y marcadores
      destructive: Bloqueos y silencios
    types:
      blocking: Lista de bloqueados
      bookmarks: Marcadores
      domain_blocking: Lista de dominios bloqueados
      following: Lista de seguidos
      muting: Lista de silenciados
    upload: Cargar
  invites:
    delete: Desactivar
    expired: Expiradas
    expires_in:
      '1800': 30 minutos
      '21600': 6 horas
      '3600': 1 hora
      '43200': 12 horas
      '604800': 1 semana
      '86400': 1 día
    expires_in_prompt: Nunca
    generate: Generar
    invited_by: 'Fuiste invitado por:'
    max_uses:
      one: 1 uso
      other: "%{count} usos"
    max_uses_prompt: Sin límite
    prompt: Generar y compartir enlaces con otros para conceder acceso a este nodo
    table:
      expires_at: Expira
      uses: Usos
    title: Invitar a gente
  lists:
    errors:
      limit: Has alcanzado la cantidad máxima de listas
  login_activities:
    authentication_methods:
      otp: aplicación de autenticación en dos pasos
      password: contraseña
      sign_in_token: código de seguridad por correo electrónico
      webauthn: claves de seguridad
    description_html: Si ve una actividad que no reconoce, considere cambiar su contraseña y habilitar la autenticación de dos factores.
    empty: No hay historial de autenticación disponible
    failed_sign_in_html: Intento de inicio de sesión fallido con %{method} de %{ip} (%{browser})
    successful_sign_in_html: Inicio de sesión exitoso con %{method} desde %{ip} (%{browser})
    title: Historial de autenticación
  mail_subscriptions:
    unsubscribe:
      action: Sí, cancelar suscripción
      complete: Has cancelado tu suscripción
      confirmation_html: '¿Estás seguro de que quieres dejar de recibir %{type} de Mastodon en %{domain} a tu email %{email}? Siempre podrás volver a suscribirte desde los <a href="%{settings_path}"> ajustes de notificación por correo.</a>.'
      emails:
        notification_emails:
          favourite: notificaciones de me gusta por correo
          follow: notificaciones de seguidores por correo
          follow_request: notificaciones de peticiones de seguimiento por correo
          mention: notificaciones de menciones por correo
          reblog: notificaciones de impulsos por correo
      resubscribe_html: Si te has dado de baja por error, puedes volver a darte de alta desde tus <a href="%{settings_path}">ajustes de notificaciones por correo</a>.
      success_html: Ya no recibirás %{type} de mastodon en %{domain} a tu correo %{email}.
      title: Cancelar suscripición
  media_attachments:
    validations:
      images_and_video: No se puede adjuntar un video a un estado que ya contenga imágenes
      not_ready: No se pueden adjuntar archivos que no se han terminado de procesar. ¡Inténtalo de nuevo en un momento!
      too_many: No se pueden adjuntar más de 4 archivos
  migrations:
    acct: username@domain de la nueva cuenta
    cancel: Cancelar redireccionamiento
    cancel_explanation: Al cancelar el redireccionamiento se reactivará tu cuenta actual, pero no recuperarás los seguidores que hayan sido trasladados a la otra cuenta.
    cancelled_msg: El redireccionamiento se ha cancelado correctamente.
    errors:
      already_moved: es la misma cuenta a la que ya has migrado
      missing_also_known_as: no está haciendo referencia a esta cuenta
      move_to_self: no puede ser la cuenta actual
      not_found: no se pudo encontrar
      on_cooldown: Estás en tiempo de reutilización
    followers_count: Seguidores al momento de migrar
    incoming_migrations: Migrar de una cuenta diferente
    incoming_migrations_html: Para migrar de otra cuenta a esta, primero necesitas <a href="%{path}">crear un alias de la cuenta</a>.
    moved_msg: Tu cuenta ahora se está redirigiendo a %{acct} y tus seguidores se están migrando.
    not_redirecting: Tu cuenta no se está redirigiendo a ninguna otra cuenta actualmente.
    on_cooldown: Has migrado tu cuenta recientemente. Esta función estará disponible de nuevo en %{count} días.
    past_migrations: Migraciones pasadas
    proceed_with_move: Migrar seguidores
    redirected_msg: Tu cuenta ahora redirige a %{acct}.
    redirecting_to: Tu cuenta se está redirigiendo a %{acct}.
    set_redirect: Establecer redirección
    warning:
      backreference_required: La nueva cuenta debe ser configurada primero para hacer referencia a esta
      before: 'Antes de continuar, por favor lee con atención las siguientes notas:'
      cooldown: Después de migrar hay un período de espera durante el cual no podrás volver a migrar
      disabled_account: Tu cuenta actual no será completamente utilizable después. Sin embargo, tendrás acceso a la exportación de datos así como a la reactivación.
      followers: Esta acción migrará a todos los seguidores de la cuenta actual a la nueva cuenta
      only_redirect_html: Alternativamente, solo puedes <a href="%{path}">poner una redirección en tu perfil</a>.
      other_data: No se moverán otros datos automáticamente
      redirect: El perfil de tu cuenta actual se actualizará con un aviso de redirección y será excluido de las búsquedas
  moderation:
    title: Moderación
  move_handler:
    carry_blocks_over_text: Este usuario se mudó desde %{acct}, que habías bloqueado.
    carry_mutes_over_text: Este usuario se mudó desde %{acct}, que habías silenciado.
    copy_account_note_text: 'Este usuario se mudó desde %{acct}, aquí estaban tus notas anteriores sobre él:'
  navigation:
    toggle_menu: Alternar menú
  notification_mailer:
    admin:
      report:
        subject: "%{name} envió un informe"
      sign_up:
        subject: "%{name} se registró"
    favourite:
      body: 'Tu estado fue marcado como favorito por %{name}:'
      subject: "%{name} marcó como favorito tu estado"
      title: Nuevo favorito
    follow:
      body: "¡%{name} te está siguiendo!"
      subject: "%{name} te está siguiendo"
      title: Nuevo seguidor
    follow_request:
      action: Administrar solicitudes para seguir
      body: "%{name} ha solicitado seguirte"
      subject: 'Seguidor pendiente: %{name}'
      title: Nueva solicitud para seguir
    mention:
      action: Responder
      body: 'Fuiste mencionado por %{name} en:'
      subject: Fuiste mencionado por %{name}
      title: Nueva mención
    poll:
      subject: Una encuesta de %{name} ha terminado
    reblog:
      body: 'Tu publicación fue impulsada por %{name}:'
      subject: "%{name} impulsó tu publicación"
      title: Nueva difusión
    status:
      subject: "%{name} acaba de publicar"
    update:
      subject: "%{name} editó una publicación"
  notifications:
    email_events: Eventos para notificaciones por correo electrónico
    email_events_hint: 'Selecciona los eventos para los que deseas recibir notificaciones:'
    other_settings: Otros ajustes de notificaciones
  number:
    human:
      decimal_units:
        format: "%n %u"
        units:
          billion: MM
          million: M
          quadrillion: MB
          thousand: m
          trillion: B
  otp_authentication:
    code_hint: Introduce el código generado por tu aplicación de autentificación para confirmar
    description_html: Si habilitas <strong>autenticación de dos factores</strong> a través de una aplicación de autenticación, el ingreso requerirá que estés en posesión de tu teléfono, que generará códigos para que ingreses.
    enable: Activar
    instructions_html: "<strong>Escanea este código QR desde Google Authenticator o una aplicación similar en tu teléfono</strong>. A partir de ahora, esta aplicación generará códigos que tendrásque ingresar cuando quieras iniciar sesión."
    manual_instructions: 'Si no puedes escanear el código QR y necesitas introducirlo manualmente, este es el secreto en texto plano:'
    setup: Configurar
    wrong_code: '¡El código ingresado es inválido! ¿Es correcta la hora del dispositivo y el servidor?'
  pagination:
    newer: Más nuevo
    next: Próximo
    older: Más antiguo
    prev: Anterior
    truncate: "&hellip;"
  polls:
    errors:
      already_voted: Ya has votado en esta encuesta
      duplicate_options: contiene elementos duplicados
      duration_too_long: está demasiado lejos en el futuro
      duration_too_short: es demasiado pronto
      expired: La encuesta ya ha terminado
      invalid_choice: La opción de voto seleccionada no existe
      over_character_limit: no puede exceder %{max} caracteres cada uno
      self_vote: No puedes votar en tus propias encuestas
      too_few_options: debe tener más de un elemento
      too_many_options: no puede contener más de %{max} elementos
  preferences:
    other: Otros
    posting_defaults: Configuración por defecto de publicaciones
    public_timelines: Líneas de tiempo públicas
  privacy_policy:
    title: Política de Privacidad
  reactions:
    errors:
      limit_reached: Límite de reacciones diferentes alcanzado
      unrecognized_emoji: no es un emoji conocido
  relationships:
    activity: Actividad de la cuenta
    confirm_follow_selected_followers: '¿Estás seguro de que quieres seguir a las cuentas seleccionadas?'
    confirm_remove_selected_followers: '¿Estás seguro de que quieres eliminar los seguidores seleccionados?'
    confirm_remove_selected_follows: '¿Estás seguro de que quieres eliminar los seguidos seleccionados?'
    dormant: Inactivo
    follow_failure: No se pudieron seguir algunas de las cuentas seleccionadas.
    follow_selected_followers: Seguir a los seguidores seleccionados
    followers: Seguidores
    following: Siguiendo
    invited: Invitado
    last_active: Última actividad
    most_recent: Más reciente
    moved: Movido
    mutual: Mutuo
    primary: Principal
    relationship: Relación
    remove_selected_domains: Eliminar todos los seguidores de los dominios seleccionados
    remove_selected_followers: Eliminar los seguidores seleccionados
    remove_selected_follows: Dejar de seguir a los usuarios seleccionados
    status: Estado de la cuenta
  remote_follow:
    missing_resource: No se pudo encontrar la URL de redirección requerida para tu cuenta
  reports:
    errors:
      invalid_rules: no hace referencia a reglas válidas
  rss:
    content_warning: 'Advertencia de contenido:'
    descriptions:
      account: Publicaciones públicas de @%{acct}
      tag: 'Publicaciones públicas etiquetadas con #%{hashtag}'
  scheduled_statuses:
    over_daily_limit: Ha superado el límite de %{limit} publicaciones programadas para ese día
    over_total_limit: Ha superado el límite de %{limit} publicaciones programadas
    too_soon: La fecha programada debe estar en el futuro
  sessions:
    activity: Última actividad
    browser: Navegador
    browsers:
      alipay: Alipay
      blackberry: BlackBerry
      chrome: Chrome
      edge: Microsoft Edge
      electron: Electron
      firefox: Firefox
      generic: Desconocido
      huawei_browser: Navegador Huawei
      ie: Internet Explorer
      micro_messenger: MicroMessenger
      nokia: Navegador de Nokia S40 Ovi
      opera: Opera
      otter: Otter
      phantom_js: PhantomJS
      qq: Navegador QQ
      safari: Safari
      uc_browser: Navegador UC
      unknown_browser: Navegador Desconocido
      weibo: Weibo
    current_session: Sesión actual
    description: "%{browser} en %{platform}"
    explanation: Estos son los navegadores web conectados actualmente en tu cuenta de Mastodon.
    ip: IP
    platforms:
      adobe_air: Adobe Air
      android: Android
      blackberry: BlackBerry
      chrome_os: ChromeOS
      firefox_os: Firefox OS
      ios: iOS
      kai_os: KaiOS
      linux: GNU Linux
      mac: Mac
      unknown_platform: Plataforma Desconocida
      windows: Windows
      windows_mobile: Windows Mobile
      windows_phone: Windows Phone
    revoke: Revocar
    revoke_success: Sesión revocada exitosamente
    title: Sesiones
    view_authentication_history: Ver historial de autenticación de tu cuenta
  settings:
    account: Cuenta
    account_settings: Ajustes de la cuenta
    aliases: Alias de la cuenta
    appearance: Apariencia
    authorized_apps: Aplicaciones autorizadas
    back: Volver al inicio
    delete: Borrar cuenta
    development: Desarrollo
    edit_profile: Editar perfil
    export: Exportar información
    featured_tags: Hashtags destacados
    import: Importar
    import_and_export: Importar y exportar
    migrate: Migración de cuenta
    notifications: Notificaciones
    preferences: Preferencias
    profile: Perfil
    relationships: Siguiendo y seguidores
    statuses_cleanup: Eliminación automática de publicaciones
    strikes: Amonestaciones de moderación
    two_factor_authentication: Autenticación de dos factores
    webauthn_authentication: Claves de seguridad
  statuses:
    attached:
      audio:
        one: "%{count} audio"
        other: "%{count} audios"
      description: 'Adjunto: %{attached}'
      image:
        one: "%{count} imagen"
        other: "%{count} imágenes"
      video:
        one: "%{count} vídeo"
        other: "%{count} vídeos"
    boosted_from_html: Impulsado desde %{acct_link}
    content_warning: 'Alerta de contenido: %{warning}'
    default_language: Igual que el idioma de la interfaz
    disallowed_hashtags:
      one: 'contenía un hashtag no permitido: %{tags}'
      other: 'contenía los hashtags no permitidos: %{tags}'
    edited_at_html: Editado %{date}
    errors:
      in_reply_not_found: El estado al que intentas responder no existe.
    open_in_web: Abrir en web
    over_character_limit: Límite de caracteres de %{max} superado
    pin_errors:
      direct: Las publicaciones que son visibles solo para los usuarios mencionados no pueden fijarse
      limit: Ya has fijado el número máximo de publicaciones
      ownership: La publicación de otra persona no puede fijarse
      reblog: Un boost no puede fijarse
    poll:
      total_people:
        one: "persona %{count}"
        other: "%{count} gente"
      total_votes:
        one: "%{count} voto"
        other: "%{count} votos"
      vote: Vota
    show_more: Mostrar más
    show_newer: Mostrar más recientes
    show_older: Mostrar más antiguos
    show_thread: Mostrar discusión
    sign_in_to_participate: Inicia sesión para participar en la conversación
    title: '%{name}: «%{quote}»'
    visibilities:
      direct: Directa
      private: Sólo mostrar a seguidores
      private_long: Solo mostrar a tus seguidores
      public: Público
      public_long: Todos pueden ver
      unlisted: Público, pero no mostrar en la historia federada
      unlisted_long: Todos pueden ver, pero no está listado en las líneas de tiempo públicas
  statuses_cleanup:
    enabled: Borrar automáticamente publicaciones antiguas
    enabled_hint: Elimina automáticamente tus publicaciones una vez que alcancen un umbral de tiempo especificado, a menos que coincidan con alguna de las excepciones detalladas debajo
    exceptions: Excepciones
    explanation: Debido a que la eliminación de mensajes es una operación costosa, esto se hace lentamente, a lo largo de un tiempo, cuando el servidor no está ocupado. Por este motivo, puede que tus publicaciones sean borradas algo después de que alcancen el umbral de tiempo especificado.
    ignore_favs: Ignorar favoritos
    ignore_reblogs: Ignorar reblogueos
    interaction_exceptions: Excepciones basadas en interacciones
    interaction_exceptions_explanation: Ten en cuenta que no hay garantía de que se eliminen las publicaciones que están por debajo de los umbrales de favoritos o de reblogueos si los han superado en algún momento.
    keep_direct: Mantener mensajes directos
    keep_direct_hint: No elimina ninguno de tus mensajes directos
    keep_media: Mantener publicaciones con multimedia adjunto
    keep_media_hint: No borra ninguna de tus publicaciones con multimedia adjunto
    keep_pinned: Mantener publicaciones fijadas
    keep_pinned_hint: No borra ninguna de tus publicaciones fijadas
    keep_polls: Mantener encuestas
    keep_polls_hint: No borra ninguna de tus encuestas
    keep_self_bookmark: Mantener publicaciones a las que has añadido un marcador
    keep_self_bookmark_hint: No borra tus propias publicaciones si les has añadido un marcador
    keep_self_fav: Mantener publicaciones que marcaste como favoritas
    keep_self_fav_hint: No borra publicaciones tuyas que hayas marcado como favoritas
    min_age:
      '1209600': 2 semanas
      '15778476': 6 meses
      '2629746': 1 mes
      '31556952': 1 año
      '5259492': 2 meses
      '604800': 1 semana
      '63113904': 2 años
      '7889238': 3 meses
    min_age_label: Umbral de tiempo
    min_favs: Mantener mensajes con un número de favoritos mayor que
    min_favs_hint: No borra ninguna de las publicaciones que hayan recibido al menos esta cantidad de favoritos. Deja en blanco para eliminar publicaciones sin importar el número de favoritos
    min_reblogs: Mantener publicaciones reblogueadas más de
    min_reblogs_hint: No borra ninguna de las publicaciones que hayan sido reblogueadas más de este número de veces. Deja en blanco para eliminar publicaciones sin importar el número de reblogueos
  stream_entries:
    pinned: Publicación fijada
    reblogged: impulsó
    sensitive_content: Contenido sensible
  strikes:
    errors:
      too_late: Es demasiado tarde para apelar esta amonestación
  tags:
    does_not_match_previous_name: no coincide con el nombre anterior
  themes:
    contrast: Alto contraste
    default: Mastodon
    mastodon-light: Mastodon (claro)
  time:
    formats:
      default: "%d de %b del %Y, %H:%M"
      month: "%b %Y"
      time: "%H:%M"
  two_factor_authentication:
    add: Añadir
    disable: Deshabilitar
    disabled_success: Autenticación de doble factor desactivada correctamente
    edit: Editar
    enabled: La autenticación de dos factores está activada
    enabled_success: Verificación de dos factores activada exitosamente
    generate_recovery_codes: generar códigos de recuperación
    lost_recovery_codes: Los códigos de recuperación te permiten obtener acceso a tu cuenta si pierdes tu teléfono. Si has perdido tus códigos de recuperación, puedes regenerarlos aquí. Tus viejos códigos de recuperación se harán inválidos.
    methods: Métodos de autenticación de doble factor
    otp: Aplicación de autenticación
    recovery_codes: Hacer copias de seguridad de tus códigos de recuperación
    recovery_codes_regenerated: Códigos de recuperación regenerados con éxito
    recovery_instructions_html: Si pierdes acceso a tu teléfono, puedes usar uno de los siguientes códigos de recuperación para obtener acceso a tu cuenta. <strong>Mantenlos a salvo</strong>. Por ejemplo, puedes imprimirlos y guardarlos con otros documentos importantes.
    webauthn: Claves de seguridad
  user_mailer:
    appeal_approved:
      action: Ir a tu cuenta
      explanation: La apelación de la amonestación contra tu cuenta del %{strike_date} que enviaste el %{appeal_date} fue aprobada. Tu cuenta se encuentra de nuevo en buen estado.
      subject: Tu apelación del %{date} ha sido aprobada
      title: Apelación aprobada
    appeal_rejected:
      explanation: La apelación de la amonestación contra tu cuenta del %{strike_date} que enviaste el %{appeal_date} fue rechazada.
      subject: Tu apelación del %{date} ha sido rechazada
      title: Apelación rechazada
    backup_ready:
      explanation: Has solicitado una copia completa de tu cuenta de Mastodon. ¡Ya está preparada para descargar!
      subject: Tu archivo está preparado para descargar
      title: Descargar archivo
    suspicious_sign_in:
      change_password: cambies tu contraseña
      details: 'Aquí están los detalles del inicio de sesión:'
      explanation: Hemos detectado un inicio de sesión en tu cuenta desde una nueva dirección IP.
      further_actions_html: Si no fuiste tú, te recomendamos que %{action} inmediatamente y habilites la autenticación de dos factores para mantener tu cuenta segura.
      subject: Tu cuenta ha sido accedida desde una nueva dirección IP
      title: Un nuevo inicio de sesión
    warning:
      appeal: Enviar una apelación
      appeal_description: Si crees que esto es un error, puedes enviar una apelación al equipo de %{instance}.
      categories:
        spam: Spam
        violation: El contenido viola las siguientes directrices de la comunidad
      explanation:
        delete_statuses: Se ha determinado que algunos de tus mensajes violan una o más directrices de la comunidad y han sido por tanto eliminados por los moderadores de %{instance}.
        disable: Ya no puedes usar tu cuenta, pero tu perfil y el resto de datos permanecen intactos. Puedes solicitar una copia de seguridad de tus datos, cambiar la configuración de tu cuenta o eliminarla.
        mark_statuses_as_sensitive: Algunos de tus mensajes han sido marcados como sensibles por los moderadores de %{instance}. Esto significa que la gente tendrá que pulsar los archivos multimedia en las publicaciones antes de que se muestre una vista previa. Puedes marcar los archivos multimedia como sensibles tú mismo cuando publiques en el futuro.
        sensitive: A partir de ahora, todos los archivos multimedia que subas serán marcados como sensibles y ocultos tras una advertencia que habrá que clicar.
        silence: Aún puedes usar tu cuenta, pero solo las personas que te están siguiendo verán tus publicaciones en este servidor, y puedes ser excluido de varias funcionalidades de descubrimiento. Sin embargo, otras cuentas podrán empezar a seguirte manualmente.
        suspend: Ya no puedes utilizar tu cuenta, y tu perfil y el resto de datos ya no son accesibles. Todavía puedes iniciar sesión para solicitar una copia de seguridad de tus datos, hasta que estos sean eliminados por completo en unos 30 días, aunque conservaremos algunos datos básicos para impedir que esquives la suspensión.
      reason: 'Razón:'
      statuses: 'Publicaciones citadas:'
      subject:
        delete_statuses: Tus publicaciones en %{acct} han sido eliminadas
        disable: Su cuenta %{acct} ha sido congelada
        mark_statuses_as_sensitive: Tus publicaciones en %{acct} han sido marcadas como sensibles
        none: Advertencia para %{acct}
        sensitive: Tus publicaciones en %{acct} se marcarán como sensibles a partir de ahora
        silence: Su cuenta %{acct} ha sido limitada
        suspend: Su cuenta %{acct} ha sido suspendida
      title:
        delete_statuses: Publicaciones eliminadas
        disable: Cuenta congelada
        mark_statuses_as_sensitive: Publicaciones marcadas como sensibles
        none: Advertencia
        sensitive: Cuenta marcada como sensible
        silence: Cuenta limitada
        suspend: Cuenta suspendida
    welcome:
      edit_profile_action: Configurar el perfil
      edit_profile_step: Puedes personalizar tu perfil subiendo una foto de perfil, cambiando tu nombre de usuario y mucho más. Puedes optar por revisar a los nuevos seguidores antes de que puedan seguirte.
      explanation: Aquí hay algunos consejos para empezar
      final_action: Empezar a publicar
      final_step: '¡Empieza a publicar! Incluso sin seguidores, tus publicaciones públicas pueden ser vistas por otros, por ejemplo en la línea de tiempo local o en etiquetas. Tal vez quieras presentarte con la etiqueta de #introducciones.'
      full_handle: Su sobrenombre completo
      full_handle_hint: Esto es lo que le dirías a tus amigos para que ellos puedan enviarte mensajes o seguirte desde otra instancia.
      subject: Bienvenido a Mastodon
      title: Te damos la bienvenida a bordo, %{name}!
  users:
    follow_limit_reached: No puedes seguir a más de %{limit} personas
    go_to_sso_account_settings: Diríjase a la configuración de la cuenta de su proveedor de identidad
    invalid_otp_token: Código de dos factores incorrecto
    otp_lost_help_html: Si perdiste al acceso a ambos, puedes ponerte en contancto con %{email}
    seamless_external_login: Has iniciado sesión desde un servicio externo, así que los ajustes de contraseña y correo no están disponibles.
    signed_in_as: 'Sesión iniciada como:'
  verification:
<<<<<<< HEAD
=======
    extra_instructions_html: <strong>Consejo:</strong> El enlace en tu web puede ser invisible. La parte importante es <code>rel="me"</code>, que evita la suplantación de identidad en sitios con contenido generado por el usuario. Puedes incluso usar una etiqueta <code>enlace</code> en el encabezado de la página en vez de <code>a</code>, pero el HTML debe ser accesible sin ejecutar JavaScript.
    here_is_how: Así es como se hace
    hint_html: "<strong>Verificar tu identidad en Mastodon es para todos.</strong> Basado en estándares web abiertos, ahora y para siempre. Todo lo que necesitas es un sitio web propio que la gente reconozca. Cuando enlaces a este sitio web desde tu perfil, comprobaremos que el sitio web se enlaza a tu perfil y mostraremos un indicador visual en él."
    instructions_html: Copia y pega el siguiente código en el HTML de tu sitio web. A continuación, añade la dirección de su sitio web en uno de los campos extra de tu perfil desde la pestaña "Editar perfil" y guarda los cambios.
>>>>>>> 2f049281
    verification: Verificación
    verified_links: Tus enlaces verificados
  webauthn_credentials:
    add: Agregar nueva clave de seguridad
    create:
      error: Hubo un problema al añadir su clave de seguridad. Por favor, inténtalo de nuevo.
      success: Su clave de seguridad se ha añadido correctamente.
    delete: Eliminar
    delete_confirmation: '¿Estás seguro de que quieres eliminar esta clave de seguridad?'
    description_html: Si habilita la <strong>autenticación de clave de seguridad</strong>, iniciar sesión requerirá que utilice una de sus claves de seguridad.
    destroy:
      error: Hubo un problema al añadir su clave de seguridad. Por favor, inténtalo de nuevo.
      success: Su clave de seguridad se ha eliminado correctamente.
    invalid_credential: Clave de seguridad no válida
    nickname_hint: Introduzca el apodo de su nueva clave de seguridad
    not_enabled: Aún no has activado WebAuthn
    not_supported: Este navegador no soporta claves de seguridad
    otp_required: Para usar claves de seguridad, por favor habilite primero la autenticación de doble factor.
    registered_on: Registrado el %{date}<|MERGE_RESOLUTION|>--- conflicted
+++ resolved
@@ -991,13 +991,10 @@
     your_token: Tu token de acceso
   auth:
     apply_for_account: Solicitar una cuenta
-<<<<<<< HEAD
-=======
     captcha_confirmation:
       help_html: Si tienes problemas resolviendo el CAPTCHA, puedes contactarnos por email en %{email} y te ayudaremos.
       hint_html: '¡Una última cosita! Necesitamos confirmar que eres humano (¡así podemos evitar el spam!). Resuelve este CAPTCHA de debajo y pulsa en "Continuar".'
       title: Comprobación de seguridad
->>>>>>> 2f049281
     confirmations:
       wrong_email_hint: Si esa dirección de correo electrónico no es correcta, puedes cambiarla en la configuración de la cuenta.
     delete_account: Borrar cuenta
@@ -1784,13 +1781,10 @@
     seamless_external_login: Has iniciado sesión desde un servicio externo, así que los ajustes de contraseña y correo no están disponibles.
     signed_in_as: 'Sesión iniciada como:'
   verification:
-<<<<<<< HEAD
-=======
     extra_instructions_html: <strong>Consejo:</strong> El enlace en tu web puede ser invisible. La parte importante es <code>rel="me"</code>, que evita la suplantación de identidad en sitios con contenido generado por el usuario. Puedes incluso usar una etiqueta <code>enlace</code> en el encabezado de la página en vez de <code>a</code>, pero el HTML debe ser accesible sin ejecutar JavaScript.
     here_is_how: Así es como se hace
     hint_html: "<strong>Verificar tu identidad en Mastodon es para todos.</strong> Basado en estándares web abiertos, ahora y para siempre. Todo lo que necesitas es un sitio web propio que la gente reconozca. Cuando enlaces a este sitio web desde tu perfil, comprobaremos que el sitio web se enlaza a tu perfil y mostraremos un indicador visual en él."
     instructions_html: Copia y pega el siguiente código en el HTML de tu sitio web. A continuación, añade la dirección de su sitio web en uno de los campos extra de tu perfil desde la pestaña "Editar perfil" y guarda los cambios.
->>>>>>> 2f049281
     verification: Verificación
     verified_links: Tus enlaces verificados
   webauthn_credentials:
