--- conflicted
+++ resolved
@@ -46,19 +46,6 @@
         subject: Mastodon：重置密码说明
         title: 重置密码
       two_factor_disabled:
-<<<<<<< HEAD
-        explanation: 账号的双重认证已禁用。现在仅使用邮箱和密码即可登录。
-        subject: 'Mastodon：双重认证已禁用。'
-        title: 双重认证已禁用
-      two_factor_enabled:
-        explanation: 账号双重认证已启用。登录时将需要来自已配对的 TOTP 应用生成的验证码。
-        subject: 'Mastodon：双重验证已开启'
-        title: 已启用双重认证
-      two_factor_recovery_codes_changed:
-        explanation: 新恢复码已生成，同时旧恢复码已失效。
-        subject: 'Mastodon：重新生成双重认证的恢复码'
-        title: 双重认证的恢复码已更改
-=======
         explanation: 账号的双因素认证已禁用。现在仅使用邮箱和密码即可登录。
         subject: Mastodon：双因素认证已禁用
         title: 双因素认证已停用
@@ -70,7 +57,6 @@
         explanation: 新恢复码已生成，同时旧恢复码已失效。
         subject: Mastodon：双因素认证恢复码已重新生成
         title: 双因素认证恢复码已更改
->>>>>>> ef8ca2fd
       unlock_instructions:
         subject: 'Mastodon：账户解锁信息'
       webauthn_credential:
