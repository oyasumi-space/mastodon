--- conflicted
+++ resolved
@@ -179,21 +179,6 @@
       "read:search": rechercher en votre nom
       "read:statuses": voir tous les messages
       write: modifier toutes les données de votre compte
-<<<<<<< HEAD
-      "write:accounts": modifier votre profil
-      "write:blocks": bloquer des comptes et des domaines
-      "write:bookmarks": mettre des messages en marque-pages
-      "write:conversations": masquer et effacer les conversations
-      "write:favourites": mettre des messages en favori
-      "write:filters": créer des filtres
-      "write:follows": suivre des personnes
-      "write:lists": créer des listes
-      "write:media": téléverser des fichiers média
-      "write:mutes": masquer des comptes et des conversations
-      "write:notifications": effacer vos notifications
-      "write:reports": signaler d’autres personnes
-      "write:statuses": publier des messages
-=======
       write:accounts: modifier votre profil
       write:blocks: bloquer des comptes et des domaines
       write:bookmarks: mettre des messages en marque-pages
@@ -206,5 +191,4 @@
       write:mutes: masquer des comptes et des conversations
       write:notifications: effacer vos notifications
       write:reports: signaler d’autres personnes
-      write:statuses: publier des messages
->>>>>>> fd284311
+      write:statuses: publier des messages