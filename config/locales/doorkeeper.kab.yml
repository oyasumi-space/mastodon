--- conflicted
+++ resolved
@@ -102,20 +102,6 @@
       follow: beddel assaγen n umiḍan
       push: ṭṭef-d tilγa-ik yettwademren
       read: γeṛ akk isefka n umiḍan-ik
-<<<<<<< HEAD
-      "read:accounts": ẓer isallen n yimiḍanen
-      "read:blocks": ẓer imiḍanen i tesḥebseḍ
-      "read:bookmarks": ẓer ticraḍ-ik
-      "read:favourites": ẓer ismenyifen-ik
-      "read:filters": ẓer imsizedgen-ik
-      "read:follows": ẓer imeḍfaṛen-ik
-      "read:lists": ẓer tibdarin-ik·im
-      "read:mutes": ẓer wid i tesgugmeḍ
-      "read:notifications": ẓer tilγa-ik
-      "read:reports": ẓer ineqqisen-ik·im
-      "read:search": anadi deg umkan-ik·im
-      "read:statuses": ẓer meṛṛa tisuffaγ
-=======
       read:accounts: ẓer isallen n yimiḍanen
       read:blocks: ẓer imiḍanen i tesḥebseḍ
       read:bookmarks: ẓer ticraḍ-ik
@@ -127,7 +113,6 @@
       read:reports: ẓer ineqqisen-ik·im
       read:search: anadi deg umkan-ik·im
       read:statuses: ẓer meṛṛa tisuffaγ
->>>>>>> fd284311
       write: beddel meṛṛa isefka n umiḍan-ik
       "write:accounts": ẓreg amaγnu-ik
       "write:blocks": seḥbes imiḍanen d tγula
