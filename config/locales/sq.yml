sq:
  about:
    about_mastodon_html: 'تۆڕی کۆمەڵایەتی داهاتوو: هیچ ڕیکلامێک، هیچ چاودێرییەکی کۆمپانیا، دیزاینی ئەخلاقی و لامەرکەزی! خاوەنی داتاکانت بە لە ماستۆدۆن!'
    contact_missing: I parregulluar
    contact_unavailable: N/A
    hosted_on: Mastodon i strehuar në %{domain}
    title: Mbi
  accounts:
    follow: Ndiqeni
    followers:
      one: Ndjekës
      other: Ndjekës
    following: Ndjekje
    instance_actor_flash: Kjo llogari është një aktor virtual, i përdorur për të përfaqësuar vetë shërbyesin dhe jo ndonjë përdorues individual. Përdoret për qëllime federimi dhe s’duhet pezulluar.
    last_active: aktiv së fundi
    link_verified_on: Pronësia e kësaj lidhjeje qe kontrolluar më %{date}
    nothing_here: S’ka gjë këtu!
    pin_errors:
      following: Personin që doni të pasqyroni, duhet ta keni ndjekur tashmë
    posts:
      one: Mesazh
      other: Mesazhe
    posts_tab_heading: Mesazhe
  admin:
    account_actions:
      action: Kryeje veprimin
      title: Kryeni veprim moderimi te %{acct}
    account_moderation_notes:
      create: Lini një shënim
      created_msg: Shënimi i moderimit u krijua me sukses!
      destroyed_msg: Shënimi i moderimit u asgjësua me sukses!
    accounts:
      add_email_domain_block: Blloko përkatësi email
      approve: Miratojeni
      approved_msg: U miratua me sukses aplikimi për regjistrim të %{username}
      are_you_sure: Jeni i sigurt?
      avatar: Avatar
      by_domain: Përkatësi
      change_email:
        changed_msg: Email-i u ndryshua me sukses!
        current_email: Email-i i tanishëm
        label: Ndrysho email-in
        new_email: Email i ri
        submit: Ndrysho email-in
        title: Ndrysho email-in për %{username}
      change_role:
        changed_msg: Roli u ndryshua me sukses!
        label: Ndryshoni rol
        no_role: Pa rol
        title: Ndryshoni rolin për %{username}
      confirm: Ripohojeni
      confirmed: U ripohua
      confirming: Po ripohohet
      custom: Vetjake
      delete: Fshiji të dhënat
      deleted: U fshi
      demote: Zhgradoje
      destroyed_msg: "Të dhënat e %{username} tani janë vënë në radhë për fshirje të menjëhershme"
      disable: Çaktivizoje
      disable_sign_in_token_auth: Çaktivizo mirëfilltësim me token email-i
      disable_two_factor_authentication: Çaktivizoni 2FA-në
      disabled: E çaktivizuar
      display_name: Emër në ekran
      domain: Përkatësi
      edit: Përpunojeni
      email: Email
      email_status: Gjendje email-i
      enable: Shkrije
      enable_sign_in_token_auth: Aktivizo mirëfilltësim me token email-i
      enabled: E aktivizuar
      enabled_msg: U hoq me sukses ngrirja për llogarinë e %{username}
      followers: Ndjekës
      follows: Ndjekje
      header: Krye
      inbox_url: URL Mesazhesh të Marrë
      invite_request_text: Arsye për pjesëmarrje
      invited_by: Ftuar nga
      ip: IP
      joined: U bë pjesë
      location:
        all: Krejt
        local: Vendore
        remote: E largët
        title: Vendndodhje
      login_status: Gjendje hyrjeje
      media_attachments: Bashkëngjitje media
      memorialize: Shndërroje në përkujtimore
      memorialized: U shndërrua në përkujtimore
      memorialized_msg: '%{username} u kthye me sukses në një llogari përkujtimore'
      moderation:
        active: Aktiv
        all: Krejt
        disabled: I çaktivizuar
        pending: Pezull
        silenced: I kufizuar
        suspended: Të pezulluara
        title: Moderim
      moderation_notes: Shënime moderimesh
      most_recent_activity: Veprimtaria më e freskët
      most_recent_ip: IP-ja më e freskët
      no_account_selected: S’u ndryshua ndonjë llogari, ngaqë s’u përzgjodh ndonjë
      no_limits_imposed: Pa imponim kufijsh
      no_role_assigned: Pa rol të caktuar
      not_subscribed: Jo i pajtuar
      pending: Në pritje të shqyrtimit
      perform_full_suspension: Pezulloje
      previous_strikes: Paralajmërime të mëparshme
      previous_strikes_description_html:
        one: Kjo llogari ka <strong>një</strong> paralajmërim.
        other: Kjo llogari ka <strong>%{count}</strong> paralajmërime.
      promote: Promovojeni
      protocol: Protokoll
      public: Publike
      push_subscription_expires: Pajtimi PuSH skadon më
      redownload: Rifresko profilin
      redownloaded_msg: Profili i %{username} u rifreskua me sukses prej origjinës
      reject: Hidhe tej
      rejected_msg: Aplikimi për regjistrim i %{username} u hodh poshtë me sukses
      remote_suspension_irreversible: Të dhënat e kësaj llogarie janë fshirë në mënyrë të pakthyeshme.
      remote_suspension_reversible_hint_html: Llogaria është pezulluar në shërbyesit e tyre dhe të dhënat do të hiqen plotësisht më %{date}. Deri atëherë, shërbyesi i largët mund të rikthejë këtë llogari pa u cenuar. Nëse dëshironi të hiqen menjëherë të dhënat e llogarisë, mund ta bëni më poshtë.
      remove_avatar: Hiqe avatarin
      remove_header: Hiqe kryen
      removed_avatar_msg: U hoq me sukses figura e avatarit të %{username}
      removed_header_msg: U hoq me sukses figura e kryes për %{username}
      resend_confirmation:
        already_confirmed: Ky përdorues është i ripohuar tashmë
        send: Ridërgo lidhje ripohimi
        success: Lidhja e ripohimit u dërgua me sukses!
      reset: Riktheje te parazgjedhjet
      reset_password: Ricaktoni fjalëkalimin
      resubscribe: Ripajtohuni
      role: Rol
      search: Kërkoni
      search_same_email_domain: Të tjerë përdorues me të njëjtën përkatësi email-i
      search_same_ip: Të tjerë përdorues me të njëjtën IP
      security: Siguri
      security_measures:
        only_password: Vetëm fjalëkalim
        password_and_2fa: Fjalëkalim dhe 2FA
      sensitive: Rezervat
      sensitized: Iu vu shenjë si rezervat
      shared_inbox_url: URL kutie të përbashkët mesazhesh
      show:
        created_reports: Ka bërë raportime
        targeted_reports: Raportuar nga të tjerë
      silence: Heshtoje
      silenced: E heshtuar
      statuses: Gjendje
      strikes: Ndëshkime të mëparshme
      subscribe: Pajtomë
      suspend: Pezulloje
      suspended: Të pezulluara
      suspension_irreversible: Të dhënat e kësaj llogarie janë fshirë në mënyrë të pakthyeshme. Mund ta shpezulloni llogarinë, për ta bërë të përdorshme, por kjo s’do të kthejë ndonjë të dhënë që kihej më parë.
      suspension_reversible_hint_html: Llogaria është pezulluar, dhe të dhënat do të hiqen plotësisht më %{date}. Deri atëherë, llogaria mund të rikthehet pa ndonjë zarar. Nëse doni të hiqen menjëherë krejt të dhënat e llogarisë, këtë mund ta bëni më poshtë.
      title: Llogari
      unblock_email: Zhbllokoje adresën email
      unblocked_email_msg: U zhbllokua me sukses adresa email e %{username}
      unconfirmed_email: Email i paripohuar
      undo_sensitized: Hiqja shenjën si rezervat
      undo_silenced: Zhbëje heshtjen
      undo_suspension: Zhbëje pezullimin
      unsilenced_msg: U hoqën me sukses kufizimet për llogarinë e %{username}
      unsubscribe: Shpajtohuni
      unsuspended_msg: U hoq me sukses pezullimi për llogarinë e %{username}
      username: Emër përdoruesi
      view_domain: Shihni përmbledhjen për përkatësinë
      warn: Sinjalizoje
      web: Web
      whitelisted: Lejuar për federim
    action_logs:
      action_types:
        approve_appeal: Miratojeni Apelimin
        approve_user: Miratoje Përdoruesin
        assigned_to_self_report: Caktoji Raportim
        change_email_user: Ndrysho Email për Përdoruesin
        change_role_user: Ndryshoni Rol Përdoruesi
        confirm_user: Ripohoje Përdoruesin
        create_account_warning: Krijo Sinjalizim
        create_announcement: Krijoni Lajmërim
        create_canonical_email_block: Krijoni Bllokim Email-esh
        create_custom_emoji: Krijo Emotikon Vetjak
        create_domain_allow: Krijo Lejim Përkatësie
        create_domain_block: Krijo Bllokim Përkatësie
        create_email_domain_block: Krijo Bllokim Përkatësie Email-esh
        create_ip_block: Krijoni Rregull IP
        create_unavailable_domain: Krijo Përkatësi të Papërdorshme
        create_user_role: Krijoni Rol
        demote_user: Zhgradoje Përdoruesin
        destroy_announcement: Fshije Lajmërimin
        destroy_canonical_email_block: Fshi Bllokim El-esh
        destroy_custom_emoji: Fshi Emotikon Vetjak
        destroy_domain_allow: Fshi Lejim Përkatësie
        destroy_domain_block: Fshi Bllokim Përkatësie
        destroy_email_domain_block: Fshi bllokim përkatësie email-esh
        destroy_instance: Spastroje Përkatësinë
        destroy_ip_block: Fshini Rregull IP
        destroy_status: Fshi Gjendje
        destroy_unavailable_domain: Fshi Përkatësi të Papërdorshme
        destroy_user_role: Asgjësoje Rolin
        disable_2fa_user: Çaktivizo 2FA-në
        disable_custom_emoji: Çaktivizo Emotikon Vetjak
        disable_sign_in_token_auth_user: Çaktivizo Mirëfilltësim me Token Email-i për Përdoruesin
        disable_user: Çaktivizo Përdorues
        enable_custom_emoji: Aktivizo Emotikon Vetjak
        enable_sign_in_token_auth_user: Aktivizo Mirëfilltësim me Token Email-i për Përdoruesin
        enable_user: Aktivizo Përdorues
        memorialize_account: Bëje Llogari Përkujtimore
        promote_user: Promovojeni Përdoruesin
        reject_appeal: Hidheni Poshtë Apelimin
        reject_user: Hidhe Poshtë Përdoruesin
        remove_avatar_user: Hiqe Avatarin
        reopen_report: Rihape Raportimin
        resend_user: Ridërgo Email Ripohimi
        reset_password_user: Ricaktoni Fjalëkalimin
        resolve_report: Zgjidhe Raportimin
        sensitive_account: I vini shenjë si rezervat medias në llogarinë tuaj
        silence_account: Heshtoje Llogarinë
        suspend_account: Pezulloje Llogarinë
        unassigned_report: Hiqe Caktimin e Raportimit
        unblock_email_account: Zhbllokoje adresën email
        unsensitive_account: Hiqjani shenjën si rezervat medias në llogarinë tuaj
        unsilence_account: Hiqe Heshtimin e Llogarisë
        unsuspend_account: Hiqe Pezullimin e Llogarisë
        update_announcement: Përditëso Lajmërimin
        update_custom_emoji: Përditëso Emoxhi Vetjake
        update_domain_block: Përditëso Bllok Përkatësish
        update_ip_block: Përditësoni rregull IP
        update_status: Përditëso Gjendjen
        update_user_role: Përditësoni Rol
      actions:
        approve_appeal_html: "%{name} miratoi apelim vendimi moderimi nga %{target}"
        approve_user_html: "%{name} miratoi regjistrim nga %{target}"
        assigned_to_self_report_html: "%{name} ia kaloi raportimin %{target} në ngarkim vetvetes"
        change_email_user_html: "%{name} ndryshoi adresën email të përdoruesit %{target}"
        change_role_user_html: "%{name} ndryshoi rolin e %{target}"
        confirm_user_html: "%{name} ripohoi adresën email të përdoruesit %{target}"
        create_account_warning_html: "%{name} dërgoi një sinjalizim për %{target}"
        create_announcement_html: "%{name} krijoi lajmërim të ri për %{target}"
        create_canonical_email_block_html: "%{name} bllokoi email-in me hashin %{target}"
        create_custom_emoji_html: "%{name} ngarkoi emoxhi të ri %{target}"
        create_domain_allow_html: "%{name} lejoi federim me përkatësinë %{target}"
        create_domain_block_html: "%{name} bllokoi përkatësinë %{target}"
        create_email_domain_block_html: "%{name} bllokoi përkatësinë email %{target}"
        create_ip_block_html: "%{name} krijoi rregull për IP-në %{target}"
        create_unavailable_domain_html: "%{name} ndali dërgimin drejt përkatësisë %{target}"
        create_user_role_html: "%{name} krijoi rolin %{target}"
        demote_user_html: "%{name} zhgradoi përdoruesin %{target}"
        destroy_announcement_html: "%{name} fshiu lajmërimin për %{target}"
        destroy_canonical_email_block_html: "%{name} zhbllokoi email-n me hashin %{target}"
        destroy_custom_emoji_html: "%{name} fshiu emoji-n %{target}"
        destroy_domain_allow_html: "%{name} hoqi lejimin për federim me %{target}"
        destroy_domain_block_html: "%{name} zhbllokoi përkatësinë %{target}"
        destroy_email_domain_block_html: "%{name} hoqi bllokimin për përkatësinë email %{target}"
        destroy_instance_html: "%{name} spastroi përkatësinë %{target}"
        destroy_ip_block_html: "%{name} fshiu rregull për IP-në %{target}"
        destroy_status_html: "%{name} hoqi gjendje nga %{target}"
        destroy_unavailable_domain_html: "%{name} rinisi dërgimin drejt përkatësisë %{target}"
        destroy_user_role_html: "%{name} fshiu rolin %{target}"
        disable_2fa_user_html: "%{name} çaktivizoi domosdoshmërinë për dyfaktorësh për përdoruesin %{target}"
        disable_custom_emoji_html: "%{name} çaktivizoi emoxhin %{target}"
        disable_sign_in_token_auth_user_html: "%{name} çaktivizo mirëfilltësim me token email-i për %{target}"
        disable_user_html: "%{name} çaktivizoi hyrje për përdoruesin %{target}"
        enable_custom_emoji_html: "%{name} aktivizoi emoxhin %{target}"
        enable_sign_in_token_auth_user_html: "%{name} aktivizo mirëfilltësim me token email-i përdoruesi për %{target}"
        enable_user_html: "%{name} aktivizoi hyrje për përdoruesin %{target}"
        memorialize_account_html: "%{name} e shndërroi llogarinë e %{target} në një faqe përkujtimore"
        promote_user_html: "%{name} gradoi përdoruesin %{target}"
        reject_appeal_html: "%{name} hodhi poshtë apelim vendimi moderimi nga %{target}"
        reject_user_html: "%{name} hodhi poshtë regjistrimin nga %{target}"
        remove_avatar_user_html: "%{name} hoqi avatarin e %{target}"
        reopen_report_html: "%{name} rihapi raportimin %{target}"
        resend_user_html: "%{name} ridërgoi email ripohimi për %{target}"
        reset_password_user_html: "%{name} ricaktoi fjalëkalimi për përdoruesin %{target}"
        resolve_report_html: "%{name} zgjidhi raportimin %{target}"
        sensitive_account_html: "%{name} i vuri shenjë si rezervat medias në %{target}"
        silence_account_html: "%{name} heshtoi llogarinë e %{target}"
        suspend_account_html: "%{name} pezulloi llogarinë e %{target}"
        unassigned_report_html: "%{name} rihapi raportimin %{target}"
        unblock_email_account_html: "%{name} zhbllokoi adresën email të %{target}"
        unsensitive_account_html: "%{name} ia hoqi shenjën si rezervat medias në %{target}"
        unsilence_account_html: "%{name} hoqi heshtimin për llogarinë %{target}"
        unsuspend_account_html: "%{name} hoqi pezullimin për llogarinë e %{target}"
        update_announcement_html: "%{name} përditësoi lajmërimin %{target}"
        update_custom_emoji_html: "%{name} përditësoi emoxhin %{target}"
        update_domain_block_html: "%{name} përditësoi bllokimin e përkatësish për %{target}"
        update_ip_block_html: "%{name} ndryshoi rregull për IP-në %{target}"
        update_status_html: "%{name} përditësoi gjendjen me %{target}"
        update_user_role_html: "%{name} ndryshoi rolin për %{target}"
      deleted_account: fshiu llogarinë
      empty: S’u gjetën regjistra.
      filter_by_action: Filtroji sipas veprimit
      filter_by_user: Filtroji sipas përdoruesit
      title: Regjistër auditimesh
    announcements:
      destroyed_msg: Lajmërimi u fshi me sukses!
      edit:
        title: Përpunoni lajmërimin
      empty: S’u gjetën lajmërime.
      live: Drejtpërdrejt
      new:
        create: Krijoni lajmërim
        title: Lajmërim i ri
      publish: Publikoje
      published_msg: Lajmërimi u botua me sukses!
      scheduled_for: Vënë në plan për më %{time}
      scheduled_msg: Lajmërimi u vu në plan për botim!
      title: Lajmërime
      unpublish: Hiqi publikimin
      unpublished_msg: Lajmërimi u botua me sukses!
      updated_msg: Lajmërimi u përditësua me sukses!
    custom_emojis:
      assign_category: Caktojini kategori
      by_domain: Përkatësi
      copied_msg: Kopja vendore e emoji-ve u krijua me sukses
      copy: Kopjoje
      copy_failed_msg: S’u bë dot një kopje vendore e emoji-ve
      create_new_category: Krijo kategori të re
      created_msg: Emoji u krijua me sukses!
      delete: Fshije
      destroyed_msg: Emojo u asgjësuan me sukses!
      disable: Çaktivizoje
      disabled: I çaktivizuar
      disabled_msg: Ai emoxhi u çaktivizua me sukses
      emoji: Emotikon
      enable: Aktivizoje
      enabled: I aktivizuar
      enabled_msg: Ai emoxhi u aktivizua me sukses
      image_hint: PNG ose GIF deri në %{size}
      list: Vëre në listë
      listed: Në listë
      new:
        title: Shtoni emoxhi të ri vetjak
      no_emoji_selected: S’u ndryshuan emoxhi, ngaqë s’qe përzgjedhur i tillë
      not_permitted: S’keni leje të kryeni këtë veprim
      overwrite: Mbishkruaje
      shortcode: Kod i shkurtër
      shortcode_hint: Të paktën 2 shenja, vetëm shenja alfanumerike dhe nënvija
      title: Emoxhi vetjake
      uncategorized: I pakategorizuar
      unlist: Hiqe nga lista
      unlisted: Hequr prej liste
      update_failed_msg: S’u përditësua dot ai emoxhi
      updated_msg: Emoji u përditësua me sukses!
      upload: Ngarkoje
    dashboard:
      active_users: përdorues aktivë
      interactions: ndërveprime
      media_storage: Depozitë media
      new_users: përdorues të rinj
      opened_reports: raportime të hapur
      pending_appeals_html:
        one: "<strong>%{count}</strong> apelim pezull"
        other: "<strong>%{count}</strong> apelime pezull"
      pending_reports_html:
        one: "<strong>%{count}</strong> raportim pezull"
        other: "<strong>%{count}</strong> raportime pezull"
      pending_tags_html:
        one: "<strong>%{count}</strong> hashtag pezull"
        other: "<strong>%{count}</strong> hashtag-ë pezull"
      pending_users_html:
        one: "<strong>%{count}</strong> përdorues pezull"
        other: "<strong>%{count}</strong> përdorues pezull"
      resolved_reports: raportime të zgjidhur
      software: Software
      sources: Burime regjistrimi
      space: Përdorim hapësire
      title: Pult
      top_languages: Gjuhët aktive kryesuese
      top_servers: Shërbyesit aktivë kryesues
      website: Sajt
    disputes:
      appeals:
        empty: S’u gjetën apelime.
        title: Apelime
    domain_allows:
      add_new: Shtoje përkatësinë në listë lejimesh
      created_msg: Përkatësia u shtua me sukses në listë lejimesh
      destroyed_msg: Përkatësia u hoq nga listë lejimesh
      export: Eksportim
      import: Importim
      undo: Hiqe nga listë lejimesh
    domain_blocks:
      add_new: Shtoni bllokim të ri përkatësie
      confirm_suspension:
        cancel: Anuloje
        confirm: Pezulloje
        permanent_action: Prapakthimi i pezullimit s’do të rikthejë ndonjë të dhënë apo marrëdhënie.
        preamble_html: Ju ndan një hap nga pezullim i <strong>%{domain}</strong> dhe përkatësive të saj.
        remove_all_data: Kjo do të sjellë heqjen nga shërbyesii juaj të krejt lëndës, medias dhe të dhënave të profilit për llogaritë e kësaj përkatësie.
        stop_communication: Shërbyesi juaj do të reshtë së komunikuar me këta shërbyes.
        title: Ripohoni bllokim përkatësie për %{domain}
        undo_relationships: Kjo do të zhbëjë farëdo marrëdhënie ndjekjeje mes llogarive të këtyre shërbyesve dhe tuajit.
      created_msg: Bllokimi i përkatësisë tani po përpunohet
      destroyed_msg: Bllokimi i përkatësisë u hoq
      domain: Përkatësi
      edit: Përpunoni bllokim përkatësie
      existing_domain_block: Keni vendosur tashmë kufizime më të rrepta mbi %{name}.
      existing_domain_block_html: Keni vendosur tashmë kufizime më të rrepta mbi %{name}, lypset ta <a href="%{unblock_url}">zhbllokoni</a> së pari.
      export: Eksportim
      import: Importim
      new:
        create: Krijoni bllokim
        hint: Bllokimi i përkatësisë nuk do të pengojë krijim zërash llogarie te baza e të dhënave, por do të aplikojë në mënyrë retroaktive dhe të vetvetishme metoda specifike moderimi mbi këto llogari.
        severity:
          desc_html: "<strong>Kufizoje</strong> do t’i bëjë postimet prej llogarish në këtë përkatësi të padukshme për këtë që nuk i ndjek. <strong>Pezulloje</strong> do të heqë nga shërbyesi juaj krejt lëndën, media dhe të dhëna profili për llogaritë e kësaj përkatësie. Përdorni <strong>Asnjë</strong>, nëse doni thjesht të hidhni tej kartela media."
          noop: Asnjë
          silence: Kufizoje
          suspend: Pezulloje
        title: Bllokim i ri përkatësie
      no_domain_block_selected: S’u ndryshuan bllokime përkatësish, ngaqë s’u përzgjodh ndonjë i tillë
      not_permitted: S’keni leje të kryeni këtë veprim
      obfuscate: Errësoje emrin e përkatësisë
      obfuscate_hint: Errësoje pjesërisht emrin e përkatësisë te lista, nëse është aktivizuar publikimi i listës së kufizimeve të përkatësive
      private_comment: Koment privat
      private_comment_hint: Koment mbi këtë kufizim përkatësie për përdorim të brendshëm nga moderatorët.
      public_comment: Koment publik
      public_comment_hint: Koment mbi këtë kufizim përkatësie për publikun e përgjithshëm, nëse është aktivizuar shfaqja e kufizimeve të përkatësive.
      reject_media: Mos prano kartela media
      reject_media_hint: Heq kartela media të depozituara lokalisht dhe nuk pranon të shkarkohen të tilla në të ardhmen. Pa peshë për pezullimet
      reject_reports: Hidh tej raportimet
      reject_reports_hint: Shpërfillini krejt raportimet e ardhura nga kjo përkatësi. Pa peshë për pezullimet
      undo: Zhbëje bllokimin e përkatësisë
      view: Shihni bllokim përkatësie
    email_domain_blocks:
      add_new: Shtoni të ri
      attempts_over_week:
        one: "%{count} përpjekje gjatë javës së shkuar"
        other: "%{count} përpjekje regjistrimi gjatë javës së kaluar"
      created_msg: Përkatësia email u shtua me sukses te lista e bllokimeve
      delete: Fshije
      dns:
        types:
          mx: Zë MX
      domain: Përkatësi
      new:
        create: Shtoni përkatësi
        resolve: Ftilloje përkatësinë
        title: Zë i ri email në listë bllokimesh
      no_email_domain_block_selected: S’u ndryshuan blloqe përkatësish email, ngaqë s’qe përzgjedhur ndonjë
      not_permitted: Jo i lejuar
      resolved_dns_records_hint_html: Emri i përkatësisë jep u përket përkatësive vijuese MX, që janë përgjegjëset për pranim email-esh. Bllokimi i një përkatësie MX do të bllokojë regjistrime nga çfarëdo adrese email që përdor të njëjtën përkatësi MX, edhe nëse emri i dukshëm i përkatësisë është i ndryshëm. <strong>Jini i kujdesshëm të mos bllokoni shërbime të njohur email-esh.</strong>
      resolved_through_html: Zgjidhur përmes %{domain}
      title: Listë bllokimesh email-esh
    export_domain_allows:
      new:
        title: Importoni lejime përkatësish
      no_file: S’u përzgjodh kartelë
    export_domain_blocks:
      import:
        description_html: Ju ndan një hap nga importimi i një liste bllokimesh përkatësish. Ju lutemi, shqyrtojeni këtë listë me shumë kujdes, sidomos nëse këtë listë s’e keni krijuar ju.
        existing_relationships_warning: Marrëdhënie ekzistuese ndjekjeje
        private_comment_description_html: 'Për t’ju ndihmuar të ndiqni se nga vijnë bllokimet e importuara, këto do të krijohen me komentin vijues privat: <q>%{comment}</q>'
        private_comment_template: Importuar nga %{source} më %{date}
        title: Importoni bllokime përkatësish
      invalid_domain_block: 'U anashkalua një ose më tepër bllokime përkatësish, për shkak të gabimit(eve) vijues: %{error}'
      new:
        title: Importoni bllokime përkatësish
      no_file: S’u përzgjodh kartelë
    follow_recommendations:
      description_html: "<strong>Rekomandimet për ndjekje ndihmojnë përdoruesit e rinj të gjejnë shpejt lëndë me interes</strong>. Kur një përdorues nuk ka ndërvepruar mjaftueshëm me të tjerët, që të formohen rekomandime të personalizuara ndjekjeje, rekomandohen këto llogari. Ato përzgjidhen çdo ditë, prej një përzierje llogarish me shkallën më të lartë të angazhimit dhe numrin më të lartë të ndjekësve vendorë për një gjuhë të dhënë."
      language: Për gjuhën
      status: Gjendje
      suppress: Mos shfaq rekomandime ndjekjeje
      suppressed: Të heshtuara
      title: Rekomandime ndjekjeje
      unsuppress: Rikthe rekomandime ndjekjeje
    instances:
      availability:
        description_html:
          one: Nëse dhënia e mesazheve te përkatësia dështon për <strong>%{count} ditë</strong> pa sukses, s’do të bëhen përpjekje të tjera për dhënie, veç në u marrtë një dërgim <em>prej</em> përkatësisë.
          other: Nëse dhënia e mesazheve te përkatësia dështon për <strong>%{count} ditë</strong> pa sukses, s’do të bëhen përpjekje të tjera për dhënie, veç në u marrtë një dërgim <em>prej</em> përkatësisë.
        failure_threshold_reached: U mbërrit në prag dështimesh më %{date}.
        failures_recorded:
          one: Përpjekje e dështuar në %{count} ditë.
          other: Përpjekje e dështuar në %{count} ditë të ndryshme.
        no_failures_recorded: S’ka dështime të regjistruara.
        title: Disponueshmëria
        warning: Përpjekja e fundit për t’u lidhur me këtë shërbyes ka qenë e pasuksesshme
      back_to_all: Krejt
      back_to_limited: E kufizuar
      back_to_warning: Kujdes
      by_domain: Përkatësi
      confirm_purge: Jeni i sigurt se doni të fshihen përgjithmonë të dhënat prej kësaj përkatësie?
      content_policies:
        comment: Shënim i brendshëm
        description_html: Mund të përkufizoni rregulla lënde që do të zbatohen mbi krejt llogaritë prej kësaj përkatësie dhe cilësdo nënpërkatësi të saj.
        limited_federation_mode_description_html: Mund të zgjidhni të lejohet ose jo federimi me këtë përkatësi.
        policies:
          reject_media: Mos prano media
          reject_reports: Hidh tej raportimet
          silence: Kufizoje
          suspend: Pezulloje
        policy: Rregulla
        reason: Arsye publike
        title: Rregulla lënde
      dashboard:
        instance_accounts_dimension: Llogaritë më të ndjekura
        instance_accounts_measure: llogari të depozituara
        instance_followers_measure: ndjekës tanët atje
        instance_follows_measure: ndjekës të tyre këtu
        instance_languages_dimension: Gjuhë kryesuese
        instance_media_attachments_measure: bashkëngjitje media të depozituara
        instance_reports_measure: raportime rreth tyre
        instance_statuses_measure: postime të depozituara
      delivery:
        all: Krejt
        clear: Spastro gabime dërgimi
        failing: Dështim
        restart: Rinis dërgimin
        stop: Ndale dërgimin
        unavailable: Jo i passhëm
      delivery_available: Ka shpërndarje të mundshme
      delivery_error_days: Ditë gabimi dështimi
      delivery_error_hint: Nëse dërgimi s’është i mundshëm për %{count} ditë, do t’i vihet shenjë automatikisht si i padërgueshëm.
      destroyed_msg: Të dhënat prej %{domain} tani janë vënë në radhë për fshirje të menjëhershme.
      empty: S’u gjetën përkatësi.
      known_accounts:
        one: "%{count} llogari e njohur"
        other: "%{count} llogari të njohura"
      moderation:
        all: Krejt
        limited: Të kufizuarat
        title: Moderim
      private_comment: Koment privat
      public_comment: Koment publik
      purge: Spastroje
      purge_description_html: Nëse besoni se kjo përkatësi është përgjithnjë e mbyllur, mund të fshini prej hapësirës tuaj të depozitimit krejt regjistrimet dhe të dhëna të përshoqëruara me llogarinë. Kjo mund të zgjasë ca.
      title: Federim
      total_blocked_by_us: Bllokuar nga ne
      total_followed_by_them: Ndjekur prej tyre
      total_followed_by_us: Ndjekur nga ne
      total_reported: Raportime rreth tyre
      total_storage: Bashkëngjitje media
      totals_time_period_hint_html: Vlerat e shfaqura më poshtë përfshijnë të dhënat për krejt kohën.
    invites:
      deactivate_all: Çaktivizoji krejt
      filter:
        all: Krejt
        available: I përdorshëm
        expired: I skaduar
        title: Filtrim
      title: Ftesa
    ip_blocks:
      add_new: Krijoni rregull
      created_msg: U shtua me sukses rregull i ri IP
      delete: Fshije
      expires_in:
        '1209600': 2 javë
        '15778476': 6 muaj
        '2629746': 1 muaj
        '31556952': 1 vit
        '86400': 1 ditë
        '94670856': 3 vjet
      new:
        title: Krijoni rregull IP të ri
      no_ip_block_selected: S’u ndryshua ndonjë rregull IP, ngaqë s’u përzgjodh ndonjë i tillë
      title: Rregulla IP
    relationships:
      title: "Marrëdhënie të %{acct}"
    relays:
      add_new: Shtoni rele të re
      delete: Fshije
      description_html: Një <strong>rele federimesh</strong> është një shërbyes ndërmjetës që shkëmben vëllime të mëdha mesazhesh publike mes shërbyesve që janë pajtuar në të dhe publikojnë në të. <strong>Mund t’u vijë në ndihmë shërbyesve të vegjël dhe të mesëm të gjejnë lëndë nga fediversi</strong>, gjë që përndryshe do të kërkonte që përdoruesit vendorë të ndiqnin dorazi persona të tjerë nëpër shërbyes të largët.
      disable: Çaktivizoje
      disabled: E çaktivizuar
      enable: Aktivizoje
      enable_hint: Pasi të aktivizohet, shërbyesi juaj do të pajtohet te krejt mesazhet publike prej kësaj releje, dhe do të fillojë të dërgojë në të mesazhet publike të këtij shërbyesi.
      enabled: E aktivizuar
      inbox_url: URL releje
      pending: Në pritje të miratimit të relesë
      save_and_enable: Ruaje dhe aktivizoje
      setup: Ujdisni një lidhje releje
      signatures_not_enabled: Reletë s’do të punojnë si duhet, kur është e aktivizuar mënyra siguri ose ajo listë lejimesh
      status: Gjendje
      title: Rele
    report_notes:
      created_msg: Shënimi i raportimit u krijua me sukses!
      destroyed_msg: Shënimi i raportimit u fshi me sukses!
    reports:
      account:
        notes:
          one: "%{count} shënim"
          other: "%{count} shënime"
      action_log: Auditim regjistri
      action_taken_by: Veprimi i ndërmarrë nga
      actions:
        delete_description_html: Postimet e raportuara do të fshihen dhe do të regjistrohet një paralajmërim, për t’ju ndihmuar të përshkallëzoni hapat në rast shkeljesh të ardhme nga e njëjta llogari.
        mark_as_sensitive_description_html: Medias te postimet e raportuara do t’i vihet shenjë si me spec dhe për të do të regjistrohet një paralajmërim, për t’ju ndihmuar të përshkallëzoni masat tuaja mbi shkelje të ardhshme nga e njëjta llogari.
        other_description_html: Shihni më tepër mundësi për kontroll të sjelljes së një llogari dhe përshtatni komunikimin me llogarinë e raportuar.
        resolve_description_html: Ndaj llogarisë së raportuar nuk do të ndërmerret ndonjë veprim, s’do të regjistrohet ndonjë paralajmërim dhe raporti do të mbyllet.
        silence_description_html: Llogaria do të jetë e dukshme vetëm për ata që e ndjekin tashmë, ose e kërkojnë atë dorazi, duke kufizuar rëndë shtrirjen e saj. Kjo mundet përherë të prapakthehet. Mbyll krejt raportimet kundër kësaj llogarie.
        suspend_description_html: Llogaria dhe krejt lënda e saj s’do të jenë të përdorshme dhe, së fundi, do të fshihen dhe ndërveprimi me te do të jetë i pamundur. E prapakthyeshme brenda 30 ditësh. Mbyll krejt raportimet kundër kësaj llogarie.
      actions_description_html: Vendosni cili veprim të kryhet për të zgjidhur këtë raportim. Nëse ndërmerrni një veprim ndëshkues kundër llogarisë së raportuar, atyre do t’u dërgohet një njoftim me email, hiq rastin kur përzgjidhet kategoria <strong>I padëshiruar</strong>.
      actions_description_remote_html: Vendosni cili veprim të ndërmerret për zgjidhjen e këtij raportimi. Kjo do të prekë vetëm mënyrën se si shërbyesi <strong>juaj</strong> komunikon me këtë llogari të largët dhe se si e trajtojnë lëndën e saj.
      add_to_report: Shtoni më tepër te raportimi
      are_you_sure: A jeni i sigurt?
      assign_to_self: Caktojani vetes
      assigned: Iu caktua moderator
      by_target_domain: Përkatësi e llogarisë së raportuar
      cancel: Anuloje
      category: Kategori
      category_description_html: Arsyeja pse kjo llogari dhe/ose lëndë raportohet do të citohet te komunikimi me llogarinë e raportuar
      comment:
        none: Asnjë
      comment_description_html: 'Për të dhënë më tepër informacion, %{name} shkroi:'
      confirm: Ripohojeni
      confirm_action: Ripohoni veprim moderimi kundër @%{acct}
      created_at: Raportuar më
      delete_and_resolve: Fshiji postimet
      forwarded: U përcoll
      forwarded_to: U përcoll te %{domain}
      mark_as_resolved: Vëri shenjë si i zgjidhur
      mark_as_sensitive: Vëri shenjë si rezervat
      mark_as_unresolved: Vëri shenjë si të pazgjidhur
      no_one_assigned: Askush
      notes:
        create: Shtoni shënim
        create_and_resolve: Zgjidhe me shënim
        create_and_unresolve: Rihape me shënim
        delete: Fshije
        placeholder: Përshkruani ç’veprime janë ndërmarrë, ose çfarëdo përditësimi tjetër që lidhet me të…
        title: Shënime
      notes_description_html: Shihni dhe lini shënime për moderatorët e tjerë dhe për veten në të ardhmen
      processed_msg: 'Raportimi #%{id} u përpunua me sukses'
      quick_actions_description_html: 'Kryeni një veprim të shpejtë, ose rrëshqitni poshtë për të parë lëndën e raportuar:'
      remote_user_placeholder: përdoruesi i largët prej %{instance}
      reopen: Rihape raportimin
      report: 'Raportim #%{id}'
      reported_account: Llogari e raportuar
      reported_by: Raportuar nga
      resolved: I zgjidhur
      resolved_msg: Raportimi u zgjidh me sukses!
      skip_to_actions: Kaloni te veprimet
      status: Gjendje
      statuses: Lëndë e raportuar
      statuses_description_html: Lënda problematike do të citohet në komunikimin me llogarinë e raportuar
      summary:
        action_preambles:
          delete_html: 'Ju ndan një hap nga <strong>heqja</strong> e disa postimeve të <strong>@%{acct}</strong>. Kjo do të sjellë:'
          mark_as_sensitive_html: 'Ju ndan një hap nga <strong>vënia shenjë</strong> disa postimeve të <strong>@%{acct}</strong> si <strong>me spec</strong>. Kjo do të sjellë:'
          silence_html: 'Ju ndan një hap nga <strong>kufizimi</strong> i llogarisë së <strong>@%{acct}</strong>. Kjo do të sjellë:'
          suspend_html: 'Ju ndan një hap nga <strong>pezullimi</strong> i llogarisë së <strong>@%{acct}</strong>. Kjo do të sjellë:'
        actions:
          delete_html: Hiqi postimet fyese
          mark_as_sensitive_html: Vëru shenjë si me spec mediave të postimeve fyese
          silence_html: Kufizoje fort shtrirjen e <strong>@%{acct}</strong>, duke e bërë profilin dhe lëndën e tij të dukshme vetëm për persona që e ndjekin tashmë, ose që kërkojnë dorazi për profilin e tij
          suspend_html: Pezulloje <strong>@%{acct}</strong>, duke e bërë profilin dhe lëndën e tij të pahapshme dhe të pamundur ndërveprimin me të
        close_report: 'Vëri shenjë raportimit #%{id} si të zgjidhur'
        close_reports_html: Vëru shenjë <strong>krejt</strong> raportimeve kundër <strong>@%{acct}</strong> si të zgjidhur
        delete_data_html: Fshije profilin e <strong>@%{acct}</strong> dhe lëndën e 30 ditëve nga sot, veç në u pezulloftë ndërkohë
        preview_preamble_html: "<strong>@%{acct}</strong> do të marrë një sinjalizim me lëndën vijuese:"
        record_strike_html: Regjistroni një vërejtje kundër <strong>@%{acct}</strong> për t’ju ndihmuar të përshkallëzoni qëndrim në ras cenimesh të ardhshme nga kjo llogari
        send_email_html: Dërgojini <strong>@%{acct}</strong> një vërejtje me email
        warning_placeholder: Arsye shtesë, në daçi, për veprimin e moderimit.
      target_origin: Origjinë e llogarisë së raportuar
      title: Raportime
      unassign: Hiqja
      unknown_action_msg: 'Veprim i panjohur: %{action}'
      unresolved: Të pazgjidhur
      updated_at: U përditësua më
      view_profile: Shihni profilin
    roles:
      add_new: Shtoni rol
      assigned_users:
        one: "%{count} përdorues"
        other: "%{count} përdorues"
      categories:
        administration: Administrim
        devops: DevOps
        invites: Ftesa
        moderation: Moderim
        special: Special
      delete: Fshije
      description_html: Me <strong>role përdoruesi</strong>, mund të përshtatni cilat funksione dhe fusha të Mastodon-it mund të përdorin përdoruesit tuaj.
      edit: Përpunoni rolin e '%{name}'
      everyone: Leje parazgjedhje
      everyone_full_description_html: Ky është <strong>roli bazë</strong> që prek <strong>krejt përdoruesit</strong>, madje edhe ata pa një rol të caktuar. Krejt rolet e tjerë trashëgojnë lejet prej tij.
      permissions_count:
        one: "%{count} leje"
        other: "%{count} leje"
      privileges:
        administrator: Përgjegjës
        administrator_description: Përdoruesit me këtë leje do të anashkalojnë çdo leje
        delete_user_data: Të Fshijë të Dhëna Përdoruesi
        delete_user_data_description: U lejon përdoruesve të fshijnë pa humbur kohë të dhëna përdoruesish të tjerë
        invite_users: Të Ftojë Përdorues
        invite_users_description: U lejon përdoruesve të ftojë te shërbyesi persona të rinj
        manage_announcements: Të Administrojë Njoftime
        manage_announcements_description: U lejon përdoruesve të administrojë njoftime te shërbyesi
        manage_appeals: Të Administrojë Apelime
        manage_appeals_description: U lejon përdoruesve të shqyrtojnë apelime kundër veprimesh moderimi
        manage_blocks: Të Administrojë Bllokim
        manage_blocks_description: U lejon përdoruesve të bllokojnë shërbime email dhe adresa IP
        manage_custom_emojis: Të Administrojë Emoxhi Vetjake
        manage_custom_emojis_description: U lejon përdoruesve të administrojnë te shërbyesi emoxhi vetjake
        manage_federation: Të Administrojë Federim
        manage_federation_description: U lejon përdoruesve të bllokojnë ose lejojnë federim me përkatësi të tjera dhe të kontrollojnë shpërndarjen
        manage_invites: Të Administrojë Ftesa
        manage_invites_description: U lejon përdoruesve të shfletojnë dhe çaktivizojnë lidhje ftesash
        manage_reports: Të Administrojë Raportime
        manage_reports_description: U lejon përdruesve të shqyrtojnë raportime dhe kryejnë veprime moderimi ndaj tyre
        manage_roles: Të Administrojë Role
        manage_roles_description: U lejon përdoruesve të administrojnë dhe caktojnë role nën të tyret
        manage_rules: Të Administrojë Rregulla
        manage_rules_description: U lejon përdoruesve të ndryshojnë rregulla shërbyesi
        manage_settings: Të Administrojë Rregullime
        manage_settings_description: U lejon përdoruesve të ndryshojnë rregullime sajti
        manage_taxonomies: Të Administrojë Klasifikime
        manage_taxonomies_description: U lejon përdoruesve të shqyrtojnë lëndë në modë dhe të përditësojnë rregullime hashtag-ësh
        manage_user_access: Të Administrojë Hyrje Përdoruesi
        manage_user_access_description: U lejon përdoruesve të çaktivizojnë mirëfilltësim dyfaktorësh për përdorues të tjerë, të ndryshojnë adresa të tyret email dhe të ricaktojnë fjalëkalimet e tyre
        manage_users: Të Administrojë Përdorues
        manage_users_description: U lejon përdoruesve të shohin hollësi përdoruesish të tjerë dhe të kryejnë veprime moderimi mbi ta
        manage_webhooks: Të Administrojë Webhook-e
        manage_webhooks_description: U lejon përdoruesve të ujdisin webhook-e për veprime administrative
        view_audit_log: Shihni Regjistër Auditimesh
        view_audit_log_description: U lejon përdoruesve të shohin një historik veprimesh administrative te shërbyesi
        view_dashboard: Shihni Pultin
        view_dashboard_description: U lejon përdoruesve të hyjnë te pulti dhe shohin shifra të ndryshme matjesh
        view_devops: DevOps
        view_devops_description: U lejon përdoruesve të hyjnë në pultet Sidekiq dhe pgHero
      title: Role
    rules:
      add_new: Shtoni rregull
      delete: Fshije
      description_html: Edhe pse shumica pretendon se kanë lexuar dhe pajtohen me kushtet e shërbimit, zakonisht njerëzit nuk e lexojnë nga fillimi në fund, deri kur del një problem. <strong>Bëjeni më të lehtë parjen e rregullave të shërbyesit tuaj me një vështrim, duke i dhënë në një listë të thjeshtë me pika.</strong> Përpiquni që rregullat të jenë secili të shkurtër dhe të thjeshtë, por as mos u përpiqni t’i ndani në shumë zëra të veçantë.
      edit: Përpunoni rregull
      empty: S’janë përcaktuar ende rregulla shërbyesi.
      title: Rregulla shërbyesi
    settings:
      about:
        manage_rules: Administroni rregulla shërbyesi
        preamble: Jepni informacion të hollësishëm rreth se si mbahet në punë, si moderohet dhe si financohet shërbyesi.
        rules_hint: Ka një zonë enkas për rregulla me të cilat pritet që përdoruesit tuaj të pajtohen.
        title: Mbi
      appearance:
        preamble: Përshtatni ndërfaqen web të Mastodon-it.
        title: Dukje
      branding:
        preamble: Elementët e markës të shërbyesit tuaj e dallojnë atë nga shërbyes të tjerë në rrjet. Këto hollësi mund të shfaqen në një larmi mjedisesh, bie fjala, në ndërfaqen web të Mastodon-it, aplikacione për platforma të ndryshme, në paraparje lidhjesh në sajte të tjerë dhe brenda aplikacionesh për shkëmbim mesazhesh, e me radhë. Për këtë arsyes, më e mira është që këto hollësi të jenë të qarta, të shkurtra dhe të kursyera.
        title: Elementë marke
      captcha_enabled:
<<<<<<< HEAD
=======
        desc_html: Гэта функцыянальнасць залежыць ад знешніх скрыптоў hCaptcha, што можа быць праблемай бяспекі і прыватнасці. Акрамя таго, <strong>гэта можа зрабіць працэс рэгістрацыі значна менш даступным для некаторых людзей, асабліва інвалідаў</strong>. Па гэтых прычынах, калі ласка, разгледзьце альтэрнатыўныя меры, такія як рэгістрацыя на аснове зацвярджэння або запрашэння.
>>>>>>> 42698b4c
        title: Kërko prej përdoruesve të rinj të zgjidhin një CAPTCHA, si ripohim të llogarisë të tyre
      content_retention:
        preamble: Kontrolloni se si depozitohen në Mastodon lënda e prodhuar nga përdoruesit.
        title: Mbajtje lënde
      default_noindex:
        desc_html: Prek krejt përdoruesit që s’e kanë ndryshuar vetë këtë rregullim
        title: Lëri, si parazgjedhje, përdoruesit jashtë indeksimi nga motorë kërkimesh
      discovery:
        follow_recommendations: Rekomandime ndjekjeje
        preamble: Shpërfaqja e lëndës interesante është me rëndësi kyçe për mirëseardhjen e përdoruesve të rinj që mund të mos njohin njeri në Mastodon. Kontrolloni se si funksionojnë në shërbyesin tuaj veçori të ndryshme zbulimi.
        profile_directory: Drejtori profilesh
        public_timelines: Rrjedha kohore publike
        publish_discovered_servers: Publiko shërbyes të njohur
        publish_statistics: Publiko statistika
        title: Zbulim
        trends: Në modë
      domain_blocks:
        all: Për këdo
        disabled: Për askënd
        users: Për përdorues vendorë që kanë bërë hyrjen
      registrations:
        preamble: Kontrolloni cilët mund të krijojnë llogari në shërbyesin tuaj.
        title: Regjistrime
      registrations_mode:
        modes:
          approved: Për regjistrim, lypset miratimi
          none: S’mund të regjistrohet ndokush
          open: Mund të regjistrohet gjithkush
      title: Rregullime Shërbyesi
    site_uploads:
      delete: Fshi kartelën e ngarkuar
      destroyed_msg: Ngarkimi në sajt u fshi me sukses!
    statuses:
      account: Autor
      application: Aplikacion
      back_to_account: Mbrapsht te faqja e llogarisë
      back_to_report: Mbrapsht te faqja e raportimit
      batch:
        remove_from_report: Hiqe prej raportimit
        report: Raportojeni
      deleted: E fshirë
      favourites: Të parapëlqyer
      history: Historik versioni
      in_reply_to: Përgjigje për
      language: Gjuhë
      media:
        title: Media
      metadata: Tejtëdhëna
      no_status_selected: S’u ndryshua ndonjë gjendje, ngaqë s’u përzgjodh ndonjë e tillë
      open: Hape postimin
      original_status: Postim origjinal
      reblogs: Riblogime
      status_changed: Postimi ndryshoi
      title: Gjendje llogarish
      trending: Në modë
      visibility: Dukshmëri
      with_media: Me media
    strikes:
      actions:
        delete_statuses: "%{name} fshiu postime të %{target}"
        disable: "%{name} ngriu postime të %{target}"
        mark_statuses_as_sensitive: "%{name} u vuri shenjë postimeve të %{target} si rezervat"
        none: "%{name} dërgoi një sinjalizim për %{target}"
        sensitive: "%{name} i vuri shenjë llogarisë së %{target} si rezervat"
        silence: "%{name} e kufizoi llogarinë %{target}"
        suspend: "%{name} e pezulloi llogarinë e %{target}"
      appeal_approved: Apeluar
      appeal_pending: Apelim pezull
      appeal_rejected: Apelimi u hodh poshtë
    system_checks:
      database_schema_check:
        message_html: Ka migrime bazash të dhënash pezull. Ju lutemi, kryejini, për të qenë të sigurt se aplikacioni sillet siç priteet
      elasticsearch_running_check:
        message_html: S’u lidh dot me Elasticsearch. Ju lutemi, kontrolloni nëse ky xhiron, ose çaktivizoni kërkimin në tërë tekstin
      elasticsearch_version_check:
        message_html: 'Version Elasticsearch i papërputhshëm: %{value}'
        version_comparison: Xhiron Elasticsearch %{running_version}, ndërkohë që është i domosdoshëm %{required_version}
      rules_check:
        action: Administroni rregulla shërbyesi
        message_html: S’keni përcaktuar ndonjë rregull shërbyesi.
      sidekiq_process_check:
        message_html: S’ka proces Sidekiq në punë për %{value} radhë. Ju lutemi, shqyrtoni formësimin tuaj për Sidekiq-un
      upload_check_privacy_error:
        action: Për më tepër hollësi, shihni këtu
        message_html: "<strong>Shërbyesi juaj është formësuar keq. Privatësia e përdoruesve tuaj është në rrezik.</strong>"
      upload_check_privacy_error_object_storage:
        action: Për më tepër hollësi, shihni këtu
        message_html: "<strong>Depozita juaj e objekteve është e formësuar keq. Privatësia e përdoruesve tuaj është në rrezik.</strong>"
    tags:
      review: Gjendje rishikimi
      updated_msg: Rregullimet për hashtag-ët u përditësuan me sukses
    title: Administrim
    trends:
      allow: Lejojeni
      approved: Miratuar
      disallow: Mos e lejo
      links:
        allow: Lejoje lidhjen
        allow_provider: Lejoje botuesin
        description_html: Këto janë lidhje që ndahen aktualisht shumë me llogari prej të cilave shërbyesi juaj sheh postime. Mund të ndihmojë përdoruesit tuaj të gjejnë se ç’po ndodh në botë. S’shfaqen lidhje publikisht, deri sa të miratoni botuesin. Mundeni edhe të lejoni ose hidhni poshtë lidhje individuale.
        disallow: Hiq lejimin e lidhjes
        disallow_provider: Mos e lejo botuesin
        no_link_selected: S’u ndryshuan lidhje, ngaqë s’qe përzgjedhur e tillë
        publishers:
          no_publisher_selected: S’u ndryshuan botues, ngaqë s’qe përzgjedhur i tillë
        shared_by_over_week:
          one: Ndarë me të tjerë nga një person gjatë javës së kaluar
          other: Ndarë me të tjerë nga %{count} vetë gjatë javës së kaluar
        title: Lidhje në modë
        usage_comparison: Ndarë %{today} herë sot, kundrejt %{yesterday} dje
      not_allowed_to_trend: غير مسموح ظهوره في المتداولة
      only_allowed: Lejuar vetëm
      pending_review: Në pritje të shqyrtimit
      preview_card_providers:
        allowed: Lidhje prej këtij botuesi mund të përdoren
        description_html: Këto janë përkatësi prej të cilave ndahen shpesh lidhje në shërbyesin tuaj. Lidhjet nuk do të ofrohen publikisht, veç në u miratoftë përkatësia e lidhjes. Miratimi (ose hedhja poshtë) shtrihet edhe te nënpërkatësitë.
        rejected: Lidhje prej këtij botuesi s’do të përdoren
        title: Botues
      rejected: Hedhur poshtë
      statuses:
        allow: Lejo postim
        allow_account: Lejo autor
        description_html: Këto janë postime të cilat shërbyesi juaj di se po ndahen shumë dhe po zgjidhen si të parapëlqyera për çastin. Mund të ndihmojnë përdoruesit tuaj të rinj dhe të riardhur të gjejnë më tepër vetë për të ndjekur. S’shfaqen postime publikisht, pa miratuar ju autorin dhe autori lejon që llogaria e tij t’u sugjerohet të tjerëve. Mundeni edhe të lejoni, ose hidhni, poshtë postime individuale.
        disallow: Mos lejo postim
        disallow_account: Mos lejo autor
        no_status_selected: S’u ndryshuan postime në modë, ngaqë s’qe përzgjedhur i tillë
        not_discoverable: Autori s’ka zgjedhur të jetë i zbulueshëm
        shared_by:
          one: Ndarë me të tjerë, ose shënuar si e parapëlqyer një herë
          other: Ndarë me të tjerë, ose shënuar si e parapëlqyer %{friendly_count} herë
        title: Postime në modë
      tags:
        current_score: Vlera aktuale %{score}
        dashboard:
          tag_accounts_measure: përdorime unike
          tag_languages_dimension: Gjuhë kryesuese
          tag_servers_dimension: Shërbyes kryesues
          tag_servers_measure: shërbyes të ndryshëm
          tag_uses_measure: përdorime gjithsej
        description_html: Këta hashtag-ë aktualisht po shfaqen në një numër të madh postimesh që sheh shërbyesi juaj. Kjo mund të ndihmojë përdoruesit tuaj të gjejnë se për çfarë po flasin më shumë njerëzit aktualisht. Pa i miratuar ju, nuk shfaqen publikisht hashtag-ë.
        listable: Mund të sugjerohet
        no_tag_selected: S’u ndryshuan etiketa, ngaqë s’qe përzgjedhur e tillë
        not_listable: S’do të sugjerohet
        not_trendable: S’do të shfaqet nën të modës
        not_usable: S’mund të përdoret
        peaked_on_and_decaying: Kulmoi më %{date}, tani në rënie
        title: Hashtag-ë në modë
        trendable: Mund të shfaqet nën të modës
        trending_rank: 'U trendu #%{rank}'
        usable: Mund të përdoret
        usage_comparison: Përdorur %{today} herë sot, krahasuar me %{yesterday} dje
        used_by_over_week:
          one: Përdorur nga një person gjatë javës së kaluar
          other: Përdorur nga %{count} vetë gjatë javës së kaluar
      title: Në modë
      trending: Në modë
    warning_presets:
      add_new: Shtoni të ri
      delete: Fshije
      edit_preset: Përpunoni sinjalizim të paracaktuar
      empty: S’keni përcaktuar ende sinjalizime të gatshme.
      title: Administroni sinjalizime të paracaktuara
    webhooks:
      add_new: Shtoni pikëmbarim
      delete: Fshije
      description_html: Një <strong>webhook</strong> i bën të mundur Mastodon-it t’i dërgojë aplikacioni tuaj <strong>njoftime aty për aty</strong> rreth aktesh që keni zgjedhur, që kështu aplikacioni juaj të mund <strong>të prodhojë automatikisht reagime</strong>.
      disable: Çaktivizoje
      disabled: Të çaktivizuar
      edit: Përpunoni pikëmbarim
      empty: S’keni ende ndonjë pikëmbarim webhook të formësuar.
      enable: Aktivizoje
      enabled: Aktiv
      enabled_events:
        one: 1 akt i aktivizuar
        other: "%{count}s akte të aktivizuar"
      events: Akte
      new: <em>Webhook</em> i ri
      rotate_secret: Ciklo të fshehtën
      secret: E fshehtë nënshkrimesh
      status: Gjendje
      title: Webhook-ë
      webhook: Webhook
  admin_mailer:
    new_appeal:
      actions:
        delete_statuses: fshirje e postimeve të tij
        disable: ngrirje e llogarisë së tij
        mark_statuses_as_sensitive: për ’i vënë shenjë postimeve të tyre si rezervat
        none: një vërejtje
        sensitive: vënie shenjë llogarisë së tij si rezervat
        silence: kufizim i llogarisë së tij
        suspend: pezullim i llogarisë së tij
      body: "%{target} po apelon një vendim moderimi nga %{action_taken_by} të marrë më %{date}, që qe %{type}. Shkruan:"
      next_steps: Apelimin mund të miratoni, që të zhbëhet vendimi i marrë, ose ta shpërfillni.
      subject: "%{username} po apelon një vendim moderimi te %{instance}"
    new_pending_account:
      body: Hollësitë e llogarisë së re gjenden më poshtë. Mund ta miratoni ose hidhni poshtë këtë aplikim.
      subject: Llogari e re për shqyrtim në %{instance} (%{username})
    new_report:
      body: "%{reporter} ka raportuar %{target}"
      body_remote: Dikush nga %{domain} ka raportuar %{target}
      subject: 'Raportim i ri për %{instance} (#%{id})'
    new_trends:
      body: 'Gjërat vijuese lypin një shqyrtim, përpara se të mund të shfaqen publikisht:'
      new_trending_links:
        title: Lidhje në modë
      new_trending_statuses:
        title: Postime në modë
      new_trending_tags:
        no_approved_tags: Aktualisht s’ka hashtag-ë në modë të miratuar.
        requirements: 'Qualquer um desses candidatos poderia ultrapassar a hashtag de tendência aprovada #%{rank} , que é atualmente #%{lowest_tag_name} com uma pontuação de %{lowest_tag_score}.'
        title: Hashtag-ë në modë
      subject: Gjëra të reja në modë për shqyrtim te %{instance}
  aliases:
    add_new: Krijo alias
    created_msg: U krijua me sukses alias i ri. Tani mund të filloni lëvizjen prej llogarisë së vjetër.
    deleted_msg: Aliasi u hoq me sukses. Kalimi nga ajo llogari në këtë këtu s’do të jetë më i mundshëm.
    empty: S’keni aliase.
    hint_html: Nëse doni të kaloni nga një llogari tjetër në këtë këtu, këtu mund të krijoni një alias, i cili është i domosdoshëm përpara se të ecni më tej me kalimin e ndjekësve prej llogarisë së vjetër te kjo këtu. Ky veprim, në vetvete, është <strong>i padëmshëm dhe i prapakthyeshëm</strong>. <strong>Migrimi i llogarisë fillohet prej llogarisë së vjetër</strong>.
    remove: Hiqe aliasin
  appearance:
    advanced_web_interface: Ndërfaqe web e thelluar
    advanced_web_interface_hint: 'Nëse doni të shfrytëzoni krejt gjerësinë e ekranit tuaj, ndërfaqja e thelluar web ju lejon të formësoni shumë shtylla për të parë në të njëjtën kohë aq hollësi sa doni: Kreu, njoftime, rrjedhë kohore të federuarash, çfarëdo numri listash dhe hashtag-ësh.'
    animations_and_accessibility: Animacione dhe përdorim nga persona me aftësi të kufizuara
    confirmation_dialogs: Dialogë ripohimesh
    discovery: Zbulim
    localization:
      body: Mastodon-i përkthehet nga vullnetarë.
      guide_link: https://crowdin.com/project/mastodon
      guide_link_text: Çdokush mund të kontribuojë.
    sensitive_content: Lëndë rezervat
    toot_layout: Skemë mesazhesh
  application_mailer:
    notification_preferences: Ndryshoni parapëlqime email-i
    salutation: "%{name},"
    settings: 'Ndryshoni parapëlqime email-i: %{link}'
    unsubscribe: Shpajtohuni
    view: 'Parje:'
    view_profile: Shihni profilin
    view_status: Shihini gjendjen
  applications:
    created: Aplikimi u krijua me sukses
    destroyed: Aplikimi u fshi me sukses
    logout: Dalje
    regenerate_token: Riprodho token hyrjesh
    token_regenerated: Token-i i hyrjeve u riprodhua me sukses
    warning: Bëni shumë kujdes me ato të dhëna. Mos ia jepni kurrë njeriu!
    your_token: Token-i juaj për hyrje
  auth:
    apply_for_account: Kërkoni një llogari
    captcha_confirmation:
      help_html: Nëse keni probleme me zgjidhjen e CAPTCHA-s, mund të lidheni me ne përmes %{email} dhe mund t’ju ndihmojmë.
      hint_html: Edhe një gjë tjetër! Na duhet të ripohoni se jeni qenie njerëzore (që të mbajmë larg mesazhe të padëshiruar!). Zgjidhni CAPTCHA-n më poshtë dhe klikoni mbi “Vazhdo”.
      title: Kontroll sigurie
    confirmations:
      wrong_email_hint: Nëse ajo adresë email s’është e saktë, mund ta ndryshoni te rregullimet e llogarisë.
    delete_account: Fshije llogarinë
    delete_account_html: Nëse dëshironi të fshihni llogarinë tuaj, mund <a href="%{path}">ta bëni që këtu</a>. Do t’ju kërkohet ta ripohoni.
    description:
      prefix_invited_by_user: "@%{name} ju fton të bëheni pjesë e këtij shërbyesi Mastodon!"
      prefix_sign_up: Regjistrohuni në Mastodon që sot!
      suffix: Me një llogari, do të jeni në gjendje të ndiqni persona, përditësime postimesh dhe të shkëmbeni mesazhe me përdorues nga cilido shërbyes Mastodon, etj!
    didnt_get_confirmation: S’morët një lidhje ripohimi?
    dont_have_your_security_key: S’i keni kyçet tuaj të sigurisë?
    forgot_password: Harruat fjalëkalimin tuaj?
    invalid_reset_password_token: Token-i i ricaktimit të fjalëkalimit është i pavlefshëm ose ka skaduar. Ju lutemi, kërkoni një të ri.
    link_to_otp: Jepni një kod mirëfilltësimi dyfaktorësh prej telefonit tuaj ose një kod rimarrjeje
    link_to_webauth: Përdorni pajisjen tuaj të kyçeve të sigurisë
    log_in_with: Hyni me
    login: Hyni
    logout: Dalje
    migrate_account: Kaloni në një tjetër llogari
    migrate_account_html: Nëse doni ta ridrejtoni këtë llogari te një tjetër, këtë mund <a href="%{path}">ta formësoni këtu</a>.
    or_log_in_with: Ose bëni hyrjen me
    privacy_policy_agreement_html: I kam lexuar dhe pajtohem me <a href="%{privacy_policy_path}" target="_blank">rregullat e privatësisë</a>
    progress:
      confirm: Email ripohimi
      details: Hollësitë tuaja
      review: Shqyrtimi ynë
      rules: Pranoni rregulla
    providers:
      cas: CAS
      saml: SAML
    register: Regjistrohuni
    registration_closed: "%{instance} s’pranon anëtarë të rinj"
    resend_confirmation: Ridërgo lidhje ripohimi
    reset_password: Ricaktoni fjalëkalimin
    rules:
      accept: Pranoje
      back: Mbrapsht
      invited_by: 'Mund të bëheni pjesë e %{domain} falë ftesës që morët prej:'
      preamble: Këto vendosen dhe zbatimi i tyre është nën kujdesin e moderatorëve të %{domain}.
      preamble_invited: Para se të vazhdoni më tej, ju lutemi, shihni rregullat bazë të vendosura nga moderatorët e %{domain}.
      title: Disa rregulla bazë.
      title_invited: Jeni ftuar.
    security: Siguri
    set_new_password: Caktoni fjalëkalim të ri
    setup:
      email_below_hint_html: Shihni te dosja juaj e të padëshiruara, ose kërkoni një tjetër. Mund të ndreqni adresën tuaj email, nëse është e gabuar.
      email_settings_hint_html: Që të verifikoni %{email}, klikoni lidhjen që ju dërguam. Do të presim këtu.
      link_not_received: S’morët lidhje?
      new_confirmation_instructions_sent: Pas pak minutash do të merrni një email të ri me lidhjen e ripohimit!
      title: Shihni te email-et tuaj
    sign_in:
      preamble_html: Hyni me kredencialet tuaja për te <strong>%{domain}</strong>. Nëse llogaria juaj strehohet në një tjetër shërbyes, s’do të jeni në gjendje të bëni hyrjen këtu.
      title: Bëni hyrjen te %{domain}
    sign_up:
      manual_review: Regjistrimet te %{domain} kalojnë një shqyrtim dorazi nga moderatorët tanë. Që të na ndihmoni të përfundojmë regjistrimin tuaj, na shkruani pakëz mbi veten dhe pse doni një llogari në %{domain}.
      preamble: Me një llogari në këtë shërbyes Mastodon, do të jeni në gjendje të ndiqni cilindo person tjetër në rrjet, pavarësisht se ku strehohet llogaria e tyre.
      title: Le të ujdisim llogarinë tuaj në %{domain}.
    status:
      account_status: Gjendje llogarie
      confirming: Po pritet që të plotësohet ripohimi i email-it.
      functional: Llogaria juaj është tërësisht funksionale.
      pending: Aplikimi juaj është në pritje të shqyrtimit nga stafi ynë. Kjo mund të dojë ca kohë. Nëse aplikimi juaj miratohet, do të merrni një email.
      redirecting_to: Llogaria juaj është joaktive, ngaqë aktualisht ridrejton te %{acct}.
      view_strikes: Shihni paralajmërime të dikurshme kundër llogarisë tuaj
    too_fast: Formulari u parashtrua shumë shpejt, riprovoni.
    use_security_key: Përdor kyç sigurie
  authorize_follow:
    already_following: E ndiqni tashmë këtë llogari
    already_requested: Keni dërguar tashmë një kërkesë ndjekjeje te ajo llogari
    error: Mjerisht, pati një gabim gjatë kërkimit të llogarisë së largët
    follow: Ndiqeni
    follow_request: 'Keni dërguar një kërkesë ndjekjeje te:'
    following: 'Sukses! Tani e ndiqni:'
    post_follow:
      close: Ose, thjesht mund të mbyllni këtë dritare.
      return: Shfaq profilin e përdoruesit
      web: Kalo në web
    title: Ndiq %{acct}
  challenge:
    confirm: Vazhdo
    hint_html: "<strong>Ndihmëz:</strong> S’do t’ju pyesim për fjalëkalimin tuaj sërish, për një orë."
    invalid_password: Fjalëkalim i pavlefshëm
    prompt: Që të vazhdohet, ripohoni fjalëkalimin
  crypto:
    errors:
      invalid_key: s’është kyç Ed25519 ose Curve25519 i vlefshëm
      invalid_signature: s’është nënshkrim Ed25519 i vlefshëm
  date:
    formats:
      default: "%d %b, %Y"
      with_month_name: "%d %B, %Y"
  datetime:
    distance_in_words:
      about_x_hours: "%{count}o"
      about_x_months: "%{count}mj"
      about_x_years: "%{count}v"
      almost_x_years: "%{count}v"
      half_a_minute: Mu tani
      less_than_x_minutes: "%{count}m"
      less_than_x_seconds: Mu tani
      over_x_years: "%{count}v"
      x_days: "%{count}d"
      x_minutes: "%{count}m"
      x_months: "%{count}mj"
      x_seconds: "%{count}s"
  deletes:
    challenge_not_passed: Hollësitë që dhatë s’qenë të sakta
    confirm_password: Që të verifikohet identiteti juaj, jepni fjalëkalimin tuaj të tanishëm
    confirm_username: Që të ripohohet procedura, jepni emrin tuaj të përdoruesit
    proceed: Fshini llogarinë
    success_msg: Llogaria juaj u fshi me sukses
    warning:
      before: 'Përpara se të vazhdoni, ju lutemi, lexoni me kujdes këto shënime:'
      caches: Lënda e ruajtur në fshehtinë nga shërbyes të tjerë mund të vazhdojë të gjendet në ta
      data_removal: Postimet dhe të tjera të dhëna tuajat do të hiqen përgjithmonë
      email_change_html: Mundeni të <a href="%{path}">ndryshoni adresën tuaj email</a> pa fshirë llogarinë tuaj
      email_contact_html: Nëse prapë s’arrin, mund të dërgoni një email te <a href="mailto:%{email}">%{email}</a> për ndihmë
      email_reconfirmation_html: Nëse s’e merrni email-in e ripohimit, mund të <a href="%{path}">rikërkoni</a>
      irreversible: S’do të jeni në gjendje të riktheni ose riaktivizoni llogarinë tuaj
      more_details_html: Për më tepër hollësi, shihni <a href="%{terms_path}">rregulla privatësie</a>.
      username_available: Emri juaj i përdoruesit do të jetë sërish i passhëm
      username_unavailable: Emri juaj i përdoruesit do të mbetet i papërdorshëm
  disputes:
    strikes:
      action_taken: Vendim i marrë
      appeal: Apelim
      appeal_approved: Ky paralajmërim është apeluar me sukses dhe s’vlen më
      appeal_rejected: Apelimi është hedhur poshtë
      appeal_submitted_at: Apelimi u parashtrua
      appealed_msg: Apelimi juaj u parashtruar. Nëse miratohet, do të njoftoheni.
      appeals:
        submit: Parashtroni apelim
      approve_appeal: Miratoni apelimin
      associated_report: Raportimi i përshoqëruar
      created_at: Datuar
      description_html: Këto janë veprime të ndërmarra kundër llogarisë tuaj dhe sinjalizime që ju janë dërguar nga stafi i %{instance}.
      recipient: Drejtuar
      reject_appeal: Hidheni poshtë apelimin
      status: '#%{id} postimi'
      status_removed: Postim i hequr tashmë nga sistemi
      title: "%{action} prej %{date}"
      title_actions:
        delete_statuses: Heqje postimi
        disable: Ngrirje e llogarisë
        mark_statuses_as_sensitive: Vënie shenjë postimeve si me spec
        none: Vërejtje
        sensitive: Vënie shenjë llogarive si me spec
        silence: Kufizim llogarie
        suspend: Pezullim llogarie
      your_appeal_approved: Apelimi juaj u miratua
      your_appeal_pending: Keni parashtruar një apelim
      your_appeal_rejected: Apelimi juaj është hedhur poshtë
  domain_validator:
    invalid_domain: s’është emër i vlefshëm përkatësie
  edit_profile:
    basic_information: Hollësi elementare
    hint_html: "<strong>Përshtatni ç’shohin njerëzit në profilin tuaj publik dhe në krah të postimeve tuaja.</strong> Personat e tjerë ka më shumë gjasa t’ju ndjekin dhe ndërveprojnë me ju, kur keni të plotësuar profilin dhe një foto profili."
    other: Tjetër
    safety_and_privacy: Siguri dhe privatësi
  errors:
    '400': Kërkesa që parashtruar qe e pavlefshme ose e keqformuar.
    '403': S’keni leje të shihni këtë faqe.
    '404': Faqja që po kërkonit, s’gjendet këtu.
    '406': Kjo faqe s’mund të kihet në formatin e kërkuar.
    '410': Faqja që po kërkonit, s’gjendet më këtu.
    '422':
      content: Verifikimi i sigurisë dështoi. Mos i bllokoni gjë cookie-t?
      title: Verifikimi i sigurisë dështoi
    '429': Shumë kërkesa të bëra brenda një intervali të dhënë
    '500':
      content: Na ndjeni, diçka shkoi ters në anën tonë.
      title: Kjo faqe s’është e saktë
    '503': Kjo faqe s’u shërbye dot për shkak të një dështimi të përkohshëm të shërbyesit.
    noscript_html: Që të përdorni aplikacionin web Mastodon, ju lutemi, aktivizoni JavaScript-in. Ndryshe, provoni për Mastodon-in një nga <a href="%{apps_path}">aplikacionet e brendshëm</a> të platformës tuaj.
  existing_username_validator:
    not_found: s’u gjet dot përdorues vendor me atë emër përdoruesi
    not_found_multiple: s’u gjet dot %{usernames}
  exports:
    archive_takeout:
      date: Datë
      download: Shkarkoni arkivin tuaj
      hint_html: Mund të kërkoni një arkiv të <strong>mesazheve tuaja dhe medias së ngarkuar</strong> nga ju. Të dhënat e eksportuara do të jenë në formatin ActivityPub, të lexueshme nga cilido software i përputhshëm me të. Mund të kërkoni arkiv çdo 7 ditë.
      in_progress: Po përpilohet arkivi juaj…
      request: Kërkoni arkivin tuaj
      size: Madhësi
    blocks: Bllokoni
    bookmarks: Faqerojtës
    csv: CSV
    domain_blocks: Bllokime përkatësish
    lists: Lista
    mutes: Heshtoni
    storage: Depozitë media
  featured_tags:
    add_new: Shtoni të re
    errors:
      limit: Keni përdorur tashmë numrin maksimum të hashtag-ëve
    hint_html: "<strong>Çfarë janë hashtag-ët e zgjedhur?</strong> Këta shfaqen dukshëm te profili juaj publik dhe u lejojnë të tjerëve të shfletojnë postime tuajt publikë posaçërisht nën këta hashtag-ë. Janë një mjet i goditur për të ndjekur punë krijuese ose projekte afatgjata."
  filters:
    contexts:
      account: Profile
      home: Rrjedhë kohore vetjake
      notifications: Njoftime
      public: Rrjedha kohore publike
      thread: Biseda
    edit:
      add_keyword: Shtoni fjalëkyç
      keywords: Fjalëkyçe
      statuses: Postime individuale
      statuses_hint_html: Ky filtër aplikohet për të përzgjedhur postime individuale, pavarësish se kanë apo jo përkim me fjalëkyçat më poshtë. <a href="%{path}">Shqyrtoni, ose hiqni postime prej filtrit</a>.
      title: Përpunoni filtër
    errors:
      deprecated_api_multiple_keywords: Këta parametra s’mund të ndryshohen nga ky aplikacion, ngaqë aplikohen mbi më shumë se një fjalëkyç filtri. Përdorni një aplikacion më të ri, ose ndërfaqen web.
      invalid_context: Ose s’u dha fare, ose u dha kontekst i pavlefshëm
    index:
      contexts: Filtra në %{contexts}
      delete: Fshije
      empty: S’keni filtra.
      expires_in: Skadon për %{distance}
      expires_on: Skadon më %{date}
      keywords:
        one: "%{count} fjalëkyç"
        other: "%{count} fjalëkyçe"
      statuses:
        one: "%{count} postim"
        other: "%{count} postime"
      statuses_long:
        one: "%{count} postim individual i fshehur"
        other: "%{count} postime individuale të fshehur"
      title: Filtra
    new:
      save: Ruani filtër të ri
      title: Shtoni filtër të ri
    statuses:
      back_to_filter: Mbrapsht te filtri
      batch:
        remove: Hiqe prej filtri
      index:
        hint: Ky filtër aplikohet për të përzgjedhur postime individuale, pavarësisht kriteresh të tjera. Që nga ndërfaqja web mund të shtoni më tepër postime te ky filtër.
        title: Postime të filtruar
  generic:
    all: Krejt
    all_items_on_page_selected_html:
      one: "Në këtë faqe është i përzgjedhur <strong>%{count}</strong> objekt."
      other: Në këtë faqe janë përzgjedhur krejt <strong>%{count}</strong> objektet.
    all_matching_items_selected_html:
      one: "Është përzgjedhur <strong>%{count}</strong> objekt me përkim me kërkimin tuaj."
      other: Janë përzgjedhur krejt <strong>%{count}</strong> objektet me përkim me kërkimin tuaj.
    cancel: Anuloje
    changes_saved_msg: Ndryshimet u ruajtën me sukses!
    confirm: Ripohojeni
    copy: Kopjoje
    delete: Fshije
    deselect: Shpërzgjidhi krejt
    none: Asnjë
    order_by: Renditi sipas
    save_changes: Ruaji ndryshimet
    select_all_matching_items:
      one: Përzgjidhni %{count} objekt me përkim me kërkimin tuaj.
      other: Përzgjidhni krejt %{count} objektet me përkim me kërkimin tuaj.
    today: sot
    validation_errors:
      one: Diçka s’është ende si duhet! Ju lutemi, shqyrtoni gabimin më poshtë
      other: Diçka s’është ende si duhet! Ju lutemi, shqyrtoni %{count} gabimet më poshtë
  imports:
    errors:
      empty: Kartelë CSV e zbrazët
      incompatible_type: E papërputhshme me llojin e përzgjedhur për importim
      invalid_csv_file: 'Kartelë CSV e pavlefshme. Gabim: %{error}'
      over_rows_processing_limit: përmban më shumë se %{count} rreshta
      too_large: Kartela është shumë e madhe
    failures: Dështime
    imported: Të importuar
    mismatched_types_warning: Duket të keni përzgjedhur llojin e gabuar për këtë importim, ju lutemi, rikontrollojeni.
    modes:
      merge: Përzieji
      merge_long: Mbaji zërat ekzistues dhe shto të rinjtë
      overwrite: Mbishkruaje
      overwrite_long: Zëvendësoji zërat ekzistues me të rinjtë
    overwrite_preambles:
      blocking_html: Ju ndan një hap nga <strong>zëvendësimi i listës tuaj të bllokimeve</strong> me <strong>%{total_items} llogari</strong> nga <strong>%{filename}</strong>.
      bookmarks_html: Ju ndan një hap nga <strong>zëvendësimi i faqerojtësve tuaj</strong> me <strong>%{total_items} postime</strong> nga <strong>%{filename}</strong>.
      domain_blocking_html: Ju ndan një hap nga <strong>zëvendësimi i listës tuaj të bllokimit të përkatësive</strong> me <strong>%{total_items} përkatësi</strong> nga <strong>%{filename}</strong>.
      following_html: Ju ndan një hap nga <strong>ndjekja</strong> e <strong>%{total_items} llogarive</strong> nga <strong>%{filename}</strong> dhe <strong>reshtja së ndjekuri këdo tjetër</strong>.
      muting_html: Ju ndan një hpa nga <strong>zëvendësimi i listës suaj të llogarive të heshtuara</strong> me <strong>%{total_items} llogari</strong> nga <strong>%{filename}</strong>.
    preambles:
      blocking_html: Ju ndan një hap nga <strong>bllokimi</strong> i <strong>%{total_items} llogarive</strong> nga <strong>%{filename}</strong>.
      bookmarks_html: Ju ndan një hap nga shtimi te <strong>faqerojtësit</strong> tuaj i <strong>%{total_items} postimeve</strong> nga <strong>%{filename}</strong>.
      domain_blocking_html: Ju ndan një hap nga <strong>bllokimi</strong> i <strong>%{total_items} përkatësive</strong> nga <strong>%{filename}</strong>.
      following_html: Ju ndan një hap nga <strong>ndjekja</strong> e <strong>%{total_items} llogarive</strong> nga <strong>%{filename}</strong>.
      muting_html: Ju ndan një hap nga <strong>heshtimi</strong> i <strong>%{total_items} llogarive</strong> nga <strong>%{filename}</strong>.
    preface: Mund të importoni të dhëna që keni eksportuar nga një shërbyes tjetër, bie fjala, një listë të personave që ndiqni ose bllokoni.
    recent_imports: Importime së fundi
    states:
      finished: Të përfunduar
      in_progress: Në kryerje e sipër
      scheduled: Të planifikuar
      unconfirmed: Të paripohuar
    status: Gjendje
    success: Të dhënat tuaja u ngarkuan me sukses dhe tani do të përpunohet në kohë
    time_started: Filluar më
    titles:
      blocking: Po importohen llogari të bllokuara
      bookmarks: Po importohen faqerojtës
      domain_blocking: Po importohen përkatësi të bllokuara
      following: Po importohen llogari të ndjekura
      muting: Po importohen llogari të heshtuara
    type: Lloj importimi
    type_groups:
      constructive: Ndjekje & Faqerojtës
      destructive: Bllokime & heshtime
    types:
      blocking: Listë bllokimesh
      bookmarks: Faqerojtës
      domain_blocking: Listë bllokimesh përkatësish
      following: Listë ndjekjesh
      muting: Listë heshtimesh
    upload: Ngarkoje
  invites:
    delete: Çaktivizoje
    expired: Ka skaduar
    expires_in:
      '1800': 30 minuta
      '21600': 6 orë
      '3600': 1 orë
      '43200': 12 orë
      '604800': 1 javë
      '86400': 1 ditë
    expires_in_prompt: Kurrë
    generate: Prodho lidhje ftese
    invited_by: 'Qetë ftuar nga:'
    max_uses:
      one: 1 përdorim
      other: "%{count} përdorime"
    max_uses_prompt: Pa kufi
    prompt: Prodhoni dhe ndani me të tjerët lidhje për të akorduar hyrje në këtë shërbyes
    table:
      expires_at: Skadon më
      uses: Përdorime
    title: Ftoni njerëz
  lists:
    errors:
      limit: Keni mbërritur në numrin maksimum të listave
  login_activities:
    authentication_methods:
      otp: aplikacion mirëfilltësimi dyfaktorësh
      password: fjalëkalim
      sign_in_token: kod sigurie përmes email-i
      webauthn: kyçe sigurie
    description_html: Nëse shihni veprimtari që nuk e njihni, shihni mundësinë e ndryshimit të fjalëkalimit tuaj dhe të aktivizimit të mirëfilltësimit dyfaktorësh.
    empty: S’ka historik mirëfilltësimesh
    failed_sign_in_html: Dështoi përpjekje hyrjeje me %{method} nga %{ip} (%{browser})
    successful_sign_in_html: Hyrje e suksesshme me %{method} nga %{ip} (%{browser})
    title: Historik mirëfilltësimesh
  mail_subscriptions:
    unsubscribe:
      action: Po, shpajtomëni
      complete: U shpajtuat
      confirmation_html: Jeni i sigurt se doni të shpajtoheni prej marrjes së %{type} për Mastodon në %{domain} te email-i juaj në %{email}? Mundeni përherë të ripajtoheni, që prej <a href="%{settings_path}">rregullimeve tuaja për njoftime me email</a>.
<<<<<<< HEAD
=======
      emails:
        notification_emails:
          favourite: notificaciones de me gusta por correo
          follow: notificaciones de seguidores por correo
          follow_request: notificaciones de peticiones de seguimiento por correo
          mention: notificaciones de menciones por correo
          reblog: notificaciones de impulsos por correo
>>>>>>> 42698b4c
      resubscribe_html: Nëse u shpajtuat gabimisht, mund të ripajtoheni që nga <a href="%{settings_path}">rregullimet tuaja për njoftime me email</a>.
      success_html: S’do të merrni më %{type} për Mastodon në %{domain} te email juaj %{email}.
      title: Shpajtohuni
  media_attachments:
    validations:
      images_and_video: S’mund të bashkëngjitet video te një gjendje që përmban figura tashmë
      not_ready: S’mund të bashkëngjiten kartela që s’kanë përfunduar së përpunuari. Riprovoni pas një çasti!
      too_many: S’mund të bashkëngjiten më shumë se 4 kartela
  migrations:
    acct: U kalua te
    cancel: Anulo ridrejtimin
    cancel_explanation: Anulimi i ridrejtimit do të riaktivizojë llogarinë tuaj, por s’do të kthejë ndjekësit që janë kaluar te ajo llogari.
    cancelled_msg: Ridrejtimi u anulua me sukses.
    errors:
      already_moved: është e njëjta llogari që keni kaluar tashmë te
      missing_also_known_as: s’është alias i kësaj llogarie
      move_to_self: s’mund të jetë llogaria e tanishme
      not_found: s’u gjet dot
      on_cooldown: Gjendeni nën periudhë qetësimi
    followers_count: Ndjekës në kohën e lëvizjes
    incoming_migrations: Kalim prej llogarie tjetër
    incoming_migrations_html: Për të kaluar prej një llogarie tjetër te kjo këtu, së pari lypset të <a href="%{path}">krijoni një alias llogarie</a>.
    moved_msg: Llogaria juaj tani ridrejton te %{acct} dhe ndjekësit tuaj po sillen në të.
    not_redirecting: Llogaria juaj nuk ridrejton aktualisht te ndonjë llogari tjetër.
    on_cooldown: E keni migruar llogarinë tuaj tani afër. Ky funksion do të jetë sërish i përdorshëm pas %{count} ditësh.
    past_migrations: Migrime të kaluar
    proceed_with_move: Lëvizi ndjekësit
    redirected_msg: Llogaria juaj tani ridrejton te %{acct}.
    redirecting_to: Llogaria juaj ridrejton te %{acct}.
    set_redirect: Ujdisni ridrejtim
    warning:
      backreference_required: Llogaria e re së pari duhet formësuar që t’i referohet kësaj këtu
      before: 'Përpara se të vazhdohet, ju lutemi, lexoni me kujdes këto shënime:'
      cooldown: Pas kalimit atje, ka një periudhë qetësimi gjatë së cilës s’do të jeni në gjendje të lëvizni sërish
      disabled_account: Llogaria juaj e tanishme s’do të jetë plotësisht e përdorshme, pas kësaj. Megjithatë, do të mund të bëni eksportim të dhënash, si dhe riaktivizim.
      followers: Ky veprim do të kalojë krejt ndjekësit prej llogarisë së tanishme te llogaria e re
      only_redirect_html: Ndryshe, mund të <a href="%{path}">ujdisni një ridrejtim vetëm te profili juaj</a>.
      other_data: S’do të lëvizen të dhëna të tjera automatikisht
      redirect: Profili i llogarisë tuaj të tanishme do të përditësohet me një shënim ridrejtimi dhe do të përjashtohet prej kërkimesh
  moderation:
    title: Moderim
  move_handler:
    carry_blocks_over_text: Ky përdorues lëvizi prej %{acct}, të cilin e keni bllokuar.
    carry_mutes_over_text: Ky përdorues lëvizi prej %{acct}, që e keni heshtuar.
    copy_account_note_text: 'Ky përdorues ka ikur prej %{acct}, ja ku janë shënimet tuaja të mëparshme mbi të:'
  navigation:
    toggle_menu: Shfaq/Fshih menunë
  notification_mailer:
    admin:
      report:
        subject: "%{name} parashtroi një raportim"
      sign_up:
        subject: "%{name} u regjistrua"
    favourite:
      body: 'Gjendja juaj u parapëlqye nga %{name}:'
      subject: "%{name} parapëlqeu gjendjen tuaj"
      title: E parapëlqyer e re
    follow:
      body: "Tani ju ndjek %{name}!"
      subject: "Tani ju ndjek %{name}"
      title: Ndjekës i ri
    follow_request:
      action: Administroni kërkesa ndjekjeje
      body: "%{name} ka kërkuar t’ju ndjekë"
      subject: 'Ndjekës pezull: %{name}'
      title: Kërkesë e re ndjekjeje
    mention:
      action: Përgjigjuni
      body: 'U përmendët nga %{name} në:'
      subject: U përmendët nga %{name}
      title: Përmendje e re
    poll:
      subject: Përfundoi një pyetësor nga %{name}
    reblog:
      body: 'Gjendja juaj u përforcua nga %{name}:'
      subject: "%{name} përforcoi gjendjen tuaj"
      title: Përforcim i ri
    status:
      subject: "%{name} sapo postoi"
    update:
      subject: "%{name} përpunoi një postim"
  notifications:
    email_events: Akte për njoftim me email
    email_events_hint: 'Përzgjidhni akte për të cilët doni të merrni njoftime:'
    other_settings: Rregullimet të tjera njoftimesh
  number:
    human:
      decimal_units:
        format: "%n%u"
        units:
          billion: B
          million: M
          quadrillion: K
          thousand: M
          trillion: T
  otp_authentication:
    code_hint: Që të bëhet ripohimi, jepni kodin e prodhuar nga aplikacioni juaj i mirëfilltësimeve
    description_html: Nëse aktivizoni <strong>mirëfilltësim dyfaktorësh</strong> duke përdorur një aplikacion mirëfilltësimesh, hyrja do të dojë që të keni telefonin tuaj, i cili do të prodhojë për ju token-ë hyrjesh.
    enable: Aktivizoje
    instructions_html: "<strong>Skanoje këtë kod QR me Google Authenticator ose një aplikacion të ngjashëm TOTP në telefonin tuaj</strong>. Tani e tutje, ai aplikacion do të prodhojë token-ë të cilët do t’ju duhet t’i jepni kur bëni hyrje."
    manual_instructions: 'Nëse nuk skanoni kodin QR dhe ju duhet ta jepni dorazi, ja e fshehta si tekst i thjeshtë:'
    setup: Ujdiseni
    wrong_code: Kodi i dhënë është i pavlefshëm! A janë të sakta koha e shërbyesit dhe koha e pajisjes?
  pagination:
    newer: Më të ri
    next: Pasuesi
    older: Më të vjetër
    prev: I mëparshmi
    truncate: "&hellip;"
  polls:
    errors:
      already_voted: Keni votuar tashmë në këtë pyetësor
      duplicate_options: përmban elementë të përsëdytur
      duration_too_long: është shumë tej në të ardhmen
      duration_too_short: është shumë herët
      expired: Pyetësori ka përfunduar tashmë
      invalid_choice: Mundësia e zgjedhur për votën nuk ekziston
      over_character_limit: s’mund të jetë më i gjatë se %{max} shenja secili
      self_vote: S’mund të votoni në pyetësorët tuaj
      too_few_options: duhet të ketë më tepër se një element
      too_many_options: s’mund të përmbajë më tepër se %{max} elementë
  preferences:
    other: Tjetër
    posting_defaults: Parazgjedhje postimesh
    public_timelines: Rrjedha kohore publike
  privacy_policy:
    title: Rregulla Privatësie
  reactions:
    errors:
      limit_reached: U mbërrit në kufirin e reagimeve të ndryshme
      unrecognized_emoji: s’është emotikon i pranuar
  relationships:
    activity: Veprimtari llogarie
    confirm_follow_selected_followers: Jeni i sigurt se doni të ndiqet ndjekësit e përzgjedhur?
    confirm_remove_selected_followers: Jeni i sigurt se doni të hiqen ndjekësit e përzgjedhur?
    confirm_remove_selected_follows: Jeni i sigurt se doni të hiqen ndjekjet e përzgjedhura?
    dormant: Në gjumë
    follow_failure: S’u ndoqën dot disa nga llogaritë e përzgjedhura.
    follow_selected_followers: Ndiq ndjekësit e përzgjedhur
    followers: Ndjekës
    following: Ndjek
    invited: Të ftuar
    last_active: Aktiv së fundi më
    most_recent: Më të freskëtat
    moved: Lëvizur
    mutual: Reciproke
    primary: Parësore
    relationship: Marrëdhënie
    remove_selected_domains: Hiqi krejt ndjekësit prej përkatësive të përzgjedhura
    remove_selected_followers: Hiq ndjekësit e përzgjedhur
    remove_selected_follows: Hiqe ndjekjen e përdoruesve të përzgjedhur
    status: Gjendje llogarie
  remote_follow:
    missing_resource: S’u gjet dot URL-ja e domosdoshme e ridrejtimit për llogarinë tuaj
  reports:
    errors:
      invalid_rules: s’i referohet ndonjë rregulli të vlefshëm
  rss:
    content_warning: 'Sinjalizim lënde:'
    descriptions:
      account: Postime publike prej @%{acct}
      tag: 'Postime publike etiketuar me #%{hashtag}'
  scheduled_statuses:
    over_daily_limit: Keni tejkaluar kufirin e %{limit} mesazheve të planifikuara për atë ditë
    over_total_limit: Keni tejkaluar kufirin prej %{limit} mesazhesh të planifikuara
    too_soon: Data e planifikimit duhet të bjerë në të ardhmen
  sessions:
    activity: Veprimtaria e fundit
    browser: Shfletues
    browsers:
      alipay: Alipay
      blackberry: BlackBerry
      chrome: Chrome
      edge: Microsoft Edge
      electron: Electron
      firefox: Firefox
      generic: Shfletues i panjohur
      huawei_browser: Shfletues Huawei
      ie: Internet Explorer
      micro_messenger: MicroMessenger
      nokia: Shfletues Nokia S40 Ovi
      opera: Opera
      otter: Otter
      phantom_js: PhantomJS
      qq: QQ Browser
      safari: Safari
      uc_browser: Shfletues UC
      unknown_browser: Shfletues i Panjohur
      weibo: Weibo
    current_session: Sesioni i tanishëm
    description: "%{browser} në %{platform}"
    explanation: Këta janë shfletuesit e përdorur tani për hyrje te llogaria juaj Mastodon.
    ip: IP
    platforms:
      adobe_air: Adobe Air
      android: Android
      blackberry: BlackBerry
      chrome_os: ChromeOS
      firefox_os: Firefox OS
      ios: iOS
      kai_os: KaiOS
      linux: Linux
      mac: macOS
      unknown_platform: Platformë e Panjohur
      windows: Windows
      windows_mobile: Windows Mobile
      windows_phone: Windows Phone
    revoke: Shfuqizoje
    revoke_success: Sesioni u shfuqizua me sukses
    title: Sesione
    view_authentication_history: Shihni historik mirëfilltësimesh të llogarisë tuaj
  settings:
    account: Llogari
    account_settings: Rregullime llogarie
    aliases: Aliase llogarish
    appearance: Dukje
    authorized_apps: Aplikacione të autorizuara
    back: Mbrapsht te Mastodon
    delete: Fshirje llogarie
    development: Zhvillim
    edit_profile: Përpunoni profilin
    export: Eksportim të dhënash
    featured_tags: Hashtag-ë të zgjedhur
    import: Importo
    import_and_export: Importim dhe eksportim
    migrate: Migrim llogarie
    notifications: Njoftime
    preferences: Parapëlqime
    profile: Profil
    relationships: Ndjekje dhe ndjekës
    statuses_cleanup: Fshirje e automatizuar postimesh
    strikes: Paralajmërime nga moderimi
    two_factor_authentication: Mirëfilltësim Dyfaktorësh
    webauthn_authentication: Kyçe sigurie
  statuses:
    attached:
      audio:
        one: "%{count} pjesë audio"
        other: "%{count} pjesë audio"
      description: 'Bashkëngjitur: %{attached}'
      image:
        one: "%{count} figurë"
        other: "%{count} figura"
      video:
        one: "%{count} video"
        other: "%{count} video"
    boosted_from_html: Përforcuar nga %{acct_link}
    content_warning: 'Sinjalizim lënde: %{warning}'
    default_language: Njësoj me gjuhën e ndërfaqes
    disallowed_hashtags:
      one: 'përmbante një hashtag të palejuar: %{tags}'
      other: 'përmbante hashtag-ë të palejuar: %{tags}'
    edited_at_html: Përpunuar më %{date}
    errors:
      in_reply_not_found: Gjendja të cilës po provoni t’i përgjigjeni s’duket se ekziston.
    open_in_web: Hape në internet
    over_character_limit: u tejkalua kufi shenjash prej %{max}
    pin_errors:
      direct: Postimet që janë të dukshme vetëm për përdoruesit e përmendur s’mund të fiksohen
      limit: Keni fiksuar tashmë numrin maksimum të mesazheve
      ownership: S’mund të fiksohen mesazhet e të tjerëve
      reblog: S’mund të fiksohet një përforcim
    poll:
      total_people:
        one: "%{count} person"
        other: "%{count} vetë"
      total_votes:
        one: "%{count} votë"
        other: "%{count} vota"
      vote: Votë
    show_more: Shfaq më tepër
    show_newer: Shfaq më të reja
    show_older: Shfaq më të vjetra
    show_thread: Shfaq rrjedhën
    title: '%{name}: "%{quote}"'
    visibilities:
      direct: I drejtpërdrejtë
      private: Vetëm ndjekësve
      private_long: Shfaqua vetëm ndjekësve
      public: Publike
      public_long: Mund ta shohë kushdo
      unlisted: Jo në listë
      unlisted_long: Mund ta shohë gjithkush, por s’gjendet në rrjedha publike kohore
  statuses_cleanup:
    enabled: Fshi automatikisht postime të vjetra
    enabled_hint: Fshin automatikisht postimet tuaja, pasi mbërrijnë një prag të caktuar moshe, hiq rastin kur ka përputhje me një nga përjashtimet më poshtë
    exceptions: Përjashtime
    explanation: Ngaqë fshirja e postimeve është një veprim i shtrenjtë, kjo bëhet ngadalë, gjatë kohës kur shërbyesi s’është i zënë. Për këtë arsye, postimet tuaja mund të fshihen pas ca kohësh pasi të ketë mbërritur pragun e moshës për to.
    ignore_favs: Shpërfilli të parapëlqyerit
    ignore_reblogs: Shpërfilli përforcimet
    interaction_exceptions: Përjashtime bazuar në ndërveprime
    interaction_exceptions_explanation: Kini parasysh se nuk ka garanci se postimet do të fshihen, nëse kalojnë nën pragun për të parapëlqyerat ose përforcimet, pasi kanë kaluar një herë në to.
    keep_direct: Mbaj mesazhet e drejtpërdrejtë
    keep_direct_hint: S’fshihet ndonjë nga mesazhet tuaj të drejtpërdrejtë
    keep_media: Mbaj postime me bashkëngjitje media
    keep_media_hint: S’fshihet ndonjë nga postimet tuaj që kanë bashkëngjitje media
    keep_pinned: Mbaj postimet e fiksuara
    keep_pinned_hint: S’fshihet ndonjë nga postimet tuaj të fiksuara
    keep_polls: Mbaj pyetësorë
    keep_polls_hint: S’fshihet ndonjë nga pyetësorët tuaj
    keep_self_bookmark: Mbaj postime që keni faqeruajtur
    keep_self_bookmark_hint: S’fshihen postimet tuaja, nëse i keni faqeruajtur
    keep_self_fav: Mbaji postimet që keni parapëlqyer
    keep_self_fav_hint: Nuk fshihen postimet tuaja, nëse i keni parapëlqyer
    min_age:
      '1209600': 2 javë
      '15778476': 6 muaj
      '2629746': 1 muaj
      '31556952': 1 vit
      '5259492': 2 muaj
      '604800': 1 javë
      '63113904': 2 vjet
      '7889238': 3 muaj
    min_age_label: Prag moshe
    min_favs: Mbaji postimet e parapëlqyera më shumë se
    min_favs_hint: Mos fshini ndonjë nga postimet tuaja që kanë marrë të paktën këtë numër si të parapëlqyer. Lëreni të zbrazët, që të fshihen postime pavarësisht nga numri se sa herë janë të parapëlqyer
    min_reblogs: Mbaji postimet e përforcuara më shumë se
    min_reblogs_hint: Nuk fshihet ndonjë nga postimet tuaja që kanë marrë më shumë se sa ky numër përforcimesh. Lëreni të zbrazët për të fshirë postimet, pavarësisht të numrit të përforcimeve për to
  stream_entries:
    sensitive_content: Lëndë rezervat
  strikes:
    errors:
      too_late: Është shumë vonë për apelim të këtij paralajmërimi
  tags:
    does_not_match_previous_name: s’përputhet me emrin e mëparshëm
  themes:
    contrast: Mastodon (Me shumë kontrast)
    default: Mastodon (I errët)
    mastodon-light: Mastodon (I çelët)
  time:
    formats:
      default: "%d %b, %Y, %H:%M"
      month: "%b %Y"
      time: "%H:%M"
  two_factor_authentication:
    add: Shtoje
    disable: Çaktivizoje
    disabled_success: Mirëfilltësimi dyfaktorësh u çaktivizua me sukses
    edit: Përpunojeni
    enabled: Mirëfilltësimi dyfaktorësh është i aktivizuar
    enabled_success: Mirëfilltësimi dyfaktorësh u aktivizua me sukses
    generate_recovery_codes: Prodho kode rikthimesh
    lost_recovery_codes: Kodet e rikthimit ju lejojnë të rifitoni hyrje në llogarinë tuaj, nëse humbni telefonin tuaj. Nëse keni humbur kodet tuaj të rikthimit, mund t’i prodhoni sërish këtu. Kodet tuaj të vjetër të rikthimit do të bëhen të pavlefshëm.
    methods: Metoda dyfaktorëshi
    otp: Aplikacion mirëfilltësimesh
    recovery_codes: Kopjeruani kode rikthimesh
    recovery_codes_regenerated: Kodet e rikthimeve u riprodhuan me sukses
    recovery_instructions_html: Në ndodhtë që të humbni hyrje te telefoni juaj, mund të përdorni një nga kodet e rikthimit më poshtë, që të rifitoni hyrje te llogaria juaj. <strong>Mbajini të parrezik kodet e rikthimeve</strong>. Për shembull, mund t’i shtypni dhe t’i ruani tok me dokumente të tjerë të rëndësishëm.
    webauthn: Kyçe sigurie
  user_mailer:
    appeal_approved:
      action: Kaloni te llogaria juaj
      explanation: Apelimi i paralajmërimit kundër llogarisë tuaj më %{strike_date}, të cilin e parashtruar më %{appeal_date} është miratuar. Llogaria juaj është sërish në pozita të mira.
      subject: Apelimi juaj i datës %{date} u miratua
      title: Apelimi u miratua
    appeal_rejected:
      explanation: Apelimi i paralajmërimit kundër llogarisë tuaj më %{strike_date}, të cilin e parashtruar më %{appeal_date}, u hodh poshtë.
      subject: Apelimi juaj prej %{date} është hedhur poshtë
      title: Apelimi u hodh poshtë
    backup_ready:
      explanation: Kërkuat një kopjeruajtje të plotë të llogarisë tuaj Mastodon. E keni gati për shkarkim!
      subject: Arkivi juaj është gati për shkarkim
      title: Marrje arkivi me vete
    suspicious_sign_in:
      change_password: ndryshoni fjalëkalimin tuaj
      details: 'Ja hollësitë për hyrjen:'
      explanation: Kemi pikasur një hyrje në llogarinë tuaj që nga adresë e re IP.
      further_actions_html: Nëse s’ishit ju, këshillojmë të %{action} menjëherë dhe të aktivizoni mirëfilltësim dyfaktorësh, për ta mbajtur llogarinë tuaj të sigurt.
      subject: Llogaria juaj është përdorur që nga një adresë e re IP
      title: Hyrje e re
    warning:
      appeal: Parashtroni një apelim
      appeal_description: Nëse besoni se është gabim, mund t’i parashtroni një apelim stafit të %{instance}.
      categories:
        spam: I padëshiruar
        violation: Lënda cenon udhëzimet vijuese të bashkësisë
      explanation:
        delete_statuses: Disa nga postimet tuaja janë parë të cenojnë një ose më tepër udhëzime të bashkësisë dhe për pasojë janë hequr nga moderatorët e %{instance}.
        disable: S’mund të përdorni më llogarinë tuaj, por profili juaj dhe të dhëna të tjera mbeten të paprekura. Mund të kërkoni një kopjeruajtje të të dhënave tuaja, të ndryshoni rregullime llogarie, ose të fshini llogarinë tuaj.
        mark_statuses_as_sensitive: Disave nga postimet tuaj u është vënë shenjë si me spec nga moderatorët e %{instance}. Kjo do të thotë se njerëzve do t’u duhet të prekin median te postimet, para se të shfaqet një paraparje. Mund t’i vini vetë shenjë medias si me spec, kur postoni në të ardhmen.
        sensitive: Nga sot e tutje, krejt kartelave media të ngarkuara do t’u vihet shenjë si me spec dhe do të fshihen pas një sinjalizimi “klikojeni”.
        silence: Mundeni ende të përdorni llogarinë tuaj, por vetëm personat që tashmë ju ndjekin do të shohin postimet tuaja në këtë shërbyes dhe mund të përjashtoheni nga veçori të ndryshme për zbulim lënde. Sidoqoftë, të tjerët mund t’ju ndjekin dorazi.
        suspend: S’mund të përdorni më llogarinë tuaj dhe profili juaj, si dhe të dhëna të tjera, s’janë më të përdorshëm. Mundeni ende të bëni hyrjen në llogarinë tuaj për të kërkuar një kopjeruajtje të të dhënave tuaja, deri para se të dhënat tuaja të hiqen plotësisht brenda afërsisht 30 ditësh, por do të mbajmë ca të dhëna elementare, për t’ju penguar t’i bëni bisht pezullimin.
      reason: 'Arsye:'
      statuses: 'Postime të cituar:'
      subject:
        delete_statuses: Postimet tuaja në %{acct} janë hequr
        disable: Llogaria juaj %{acct} është ngrirë
        mark_statuses_as_sensitive: Postimeve tuaj në %{acct} u është vënë shenjë si me spec
        none: Sinjalizim për %{acct}
        sensitive: Tani e tutje, postimeve tuaj në %{acct} do t’u vihet shenjë si me spec
        silence: Llogaria juaj %{acct} është kufizuar
        suspend: Llogaria juaj %{acct} është pezulluar
      title:
        delete_statuses: Postime të hequra
        disable: Llogari e ngrirë
        mark_statuses_as_sensitive: Postimeve iu vu shenjë si me spec
        none: Sinjalizim
        sensitive: Llogarisë iu vu shenjë si me spec
        silence: Llogari e kufizuar
        suspend: Llogari e pezulluar
    welcome:
      edit_profile_action: Ujdisje profili
      edit_profile_step: Profilin tuaj mund ta përshtatni duke ngarkuar një figurë, duke ndryshuar emrin tuaj në ekran, etj. Mund të zgjidhni të shqyrtoni ndjekës të rinj, para se të jenë lejuar t’ju ndjekin.
      explanation: Ja disa ndihmëza, sa për t’ia filluar
      final_action: Filloni të postoni
      final_step: 'Filloni të postoni! Edhe pa ndjekës, postimet tuaja publike mund të shihen nga të tjerët, për shembull, në rrjedhën kohore vendore, ose në hashtag-ë. Mund të doni të prezantoni veten përmes hashtag-ut #introductions.'
      full_handle: Identifikuesi juaj i plotë
      full_handle_hint: Kjo është ajo çka do të duhej t’u tregonit shokëve tuaj, që të mund t’ju dërgojnë mesazhe ose t’ju ndjekin nga një shërbyes tjetër.
      subject: Mirë se vini te Mastodon-i
      title: Mirë se vini, %{name}!
  users:
    follow_limit_reached: S’mund të ndiqni më tepër se %{limit} persona
    go_to_sso_account_settings: Kaloni te rregullime llogarie te shërbimi juaj i identitetit
    invalid_otp_token: Kod dyfaktorësh i pavlefshëm
    otp_lost_help_html: Nëse humbët hyrjen te të dy, mund të lidheni me %{email}
    seamless_external_login: Jeni futur përmes një shërbimi të jashtëm, ndaj s’ka rregullime fjalëkalimi dhe email.
    signed_in_as: 'I futur si:'
  verification:
    extra_instructions_html: <strong>Ndihmëz:</strong> Lidhja te sajti juaj mund të jetë e padukshme. Pjesa e rëndësishme është <code>rel="me"</code>, e cila pengon të hiqen gjoja në sajte me lëndë të prodhuar nga përdorues. Mundeni edhe të përdorni një etiketë <code>link</code> te kryet e faqes, në vend se <code>a</code>, por HTML-ja duhet të jetë e përdorshme pa ekzekutim JavaScript-i.
    here_is_how: Ja se si
    hint_html: "<strong>Verifikimi i identitetit të secilit në Mastodon është për këdo.</strong> Bazuar në standarde web të hapët, falas për so dhe për mot. Krejt ç’ju duhet është një sajt personal me të cilin ju njohin njerëzit. Kur bëni lidhjen me këtë sajt që nga profili juaj, do të kontrollojmë nëse sajti përgjigjet me një lidhje për te profili juaj dhe shfaq një tregues në të."
    instructions_html: Kopjoni dhe ngjitni në HTML-në e sajtit tuaj kodin më poshtë. Mandej shtoni adresën e sajtit tuaj te një nga fushat shtesë në profilin tuaj, që nga skeda “Përpunoni profil” dhe ruani ndryshimet.
    verification: Verifikim
    verified_links: Lidhjet tuaja të verifikuara
  webauthn_credentials:
    add: Shtoni kyç të ri sigurie
    create:
      error: Pati një problem me shtimin e kyçeve tuaj të sigurisë. Ju lutemi, riprovoni.
      success: Kyçi juaj i sigurisë u shtua me sukses.
    delete: Fshije
    delete_confirmation: Jeni i sigurt se doni të fshihet ky kyç sigurie?
    description_html: Nëse aktivizoni <strong>mirëfilltësim me kyç sigurie</strong>, hyrja do të kërkojë që të përdorni një nga kyçet tuaj të sigurisë.
    destroy:
      error: Pati një problem me fshirjen e kyçit tuaj të sigurisë. Ju lutemi, riprovoni.
      success: Kyçi juaj i sigurisë u fshi me sukses.
    invalid_credential: Kyç i pavlefshëm sigurie
    nickname_hint: Jepni nofkën e kyçit tuaj të ri të sigurisë
    not_enabled: S’e keni aktivizuar ende WebAuthn-in
    not_supported: Ky shfletues nuk mbulon kyçe sigurie
    otp_required: Që të përdoren kyçe sigurie, ju lutemi, së pari aktivizoni mirëfilltësimin dyfaktorësh.
    registered_on: Regjistruar më %{date}<|MERGE_RESOLUTION|>--- conflicted
+++ resolved
@@ -740,10 +740,7 @@
         preamble: Elementët e markës të shërbyesit tuaj e dallojnë atë nga shërbyes të tjerë në rrjet. Këto hollësi mund të shfaqen në një larmi mjedisesh, bie fjala, në ndërfaqen web të Mastodon-it, aplikacione për platforma të ndryshme, në paraparje lidhjesh në sajte të tjerë dhe brenda aplikacionesh për shkëmbim mesazhesh, e me radhë. Për këtë arsyes, më e mira është që këto hollësi të jenë të qarta, të shkurtra dhe të kursyera.
         title: Elementë marke
       captcha_enabled:
-<<<<<<< HEAD
-=======
         desc_html: Гэта функцыянальнасць залежыць ад знешніх скрыптоў hCaptcha, што можа быць праблемай бяспекі і прыватнасці. Акрамя таго, <strong>гэта можа зрабіць працэс рэгістрацыі значна менш даступным для некаторых людзей, асабліва інвалідаў</strong>. Па гэтых прычынах, калі ласка, разгледзьце альтэрнатыўныя меры, такія як рэгістрацыя на аснове зацвярджэння або запрашэння.
->>>>>>> 42698b4c
         title: Kërko prej përdoruesve të rinj të zgjidhin një CAPTCHA, si ripohim të llogarisë të tyre
       content_retention:
         preamble: Kontrolloni se si depozitohen në Mastodon lënda e prodhuar nga përdoruesit.
@@ -1355,8 +1352,6 @@
       action: Po, shpajtomëni
       complete: U shpajtuat
       confirmation_html: Jeni i sigurt se doni të shpajtoheni prej marrjes së %{type} për Mastodon në %{domain} te email-i juaj në %{email}? Mundeni përherë të ripajtoheni, që prej <a href="%{settings_path}">rregullimeve tuaja për njoftime me email</a>.
-<<<<<<< HEAD
-=======
       emails:
         notification_emails:
           favourite: notificaciones de me gusta por correo
@@ -1364,7 +1359,6 @@
           follow_request: notificaciones de peticiones de seguimiento por correo
           mention: notificaciones de menciones por correo
           reblog: notificaciones de impulsos por correo
->>>>>>> 42698b4c
       resubscribe_html: Nëse u shpajtuat gabimisht, mund të ripajtoheni që nga <a href="%{settings_path}">rregullimet tuaja për njoftime me email</a>.
       success_html: S’do të merrni më %{type} për Mastodon në %{domain} te email juaj %{email}.
       title: Shpajtohuni
