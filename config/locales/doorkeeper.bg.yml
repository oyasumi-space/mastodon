bg:
  activerecord:
    attributes:
      doorkeeper/application:
        name: Име на приложението
        redirect_uri: Пренасочващ URI
        scopes: Обхват
        website: Уебсайт на приложението
    errors:
      models:
        doorkeeper/application:
          attributes:
            redirect_uri:
              fragment_present: не може да съдържа фрагмент.
              invalid_uri: трябва да е валидно URI.
              relative_uri: трябва да е абсолютно URI.
              secured_uri: трябва да е HTTPS/SSL URI.
  doorkeeper:
    applications:
      buttons:
        authorize: Упълномощаване
        cancel: Отказ
        destroy: Унищожаване
        edit: Редактиране
        submit: Подаване
      confirmations:
        destroy: Сигурни ли сте?
      edit:
        title: Редактиране на приложението
      form:
        error: Опа! Проверете формуляра си за възможни грешки
      help:
        native_redirect_uri: Изполвайте %{native_redirect_uri} за локални тестове
        redirect_uri: Използвайте един ред за всяко URI
        scopes: Разделяйте обхватите с интервал. Оставете празно, за да употребявате стандартните обхвати.
      index:
        application: Приложение
        callback_url: URL за обратно повикване
        delete: Изтриване
        empty: Нямате приложения.
        name: Име
        new: Ново приложение
        scopes: Обхват
        show: Показване
        title: Вашите приложения
      new:
        title: Ново приложение
      show:
        actions: Действия
        application_id: Ключ на клиента
        callback_urls: URL-и за обратно повикване
        scopes: Обхвати
        secret: Тайна на клиента
        title: 'Приложение: %{name}'
    authorizations:
      buttons:
        authorize: Упълномощаване
        deny: Отказ
      error:
        title: Възникна грешка
      new:
        prompt_html: "%{client_name} иска разрешение да има достъп до акаунта ви. Приложение от трета страна е.<strong>Ако не му се доверявате, то може да не го упълномощявате.</strong>"
        review_permissions: Преглед на разрешенията
        title: Изисква се упълномощаване
      show:
        title: Копирайте този код за удостоверяване и го поставете в приложението.
    authorized_applications:
      buttons:
        revoke: Отмяна
      confirmations:
        revoke: Сигурни ли сте?
      index:
        authorized_at: Упълномощено на %{date}
        description_html: Има приложения, можещи да имат достъп до акаунта ви, използвайки API. Ако тук има приложения, които не знаете, или работещи неправилно, то може да им откажете достъпа.
        last_used_at: Последно обновено на %{date}
        never_used: Никога употребявано
        scopes: Разрешения
        superapp: Вътрешно
        title: Упълномощените ви приложения
    errors:
      messages:
        access_denied: Заявката беше отказана от собственика на ресурса или от сървъра за упълномощаване.
        credential_flow_not_configured: Resource Owner Password Credentials предизвика грешка, заради това, че настройките за Doorkeeper.configure.resource_owner_from_credentials липсват.
        invalid_client: Удостоверяването на клиента предизвика грешка, поради непознат клиент, липсващо клиентско удостоверяване, или заради това, че методът на удостоверяване не се поддържа.
        invalid_grant: Предоставеното удостоверение за достъп е невалидно, изтекло, отхвърлено, не съвпада с пренасочващото URI, използвано в заявката за удостоверение, или е бил издадено от друг клиент.
        invalid_redirect_uri: Включеният пренасочващ Uri е невалиден.
        invalid_request:
          missing_param: 'Липсва задължителен параметър: %{value}.'
          request_not_authorized: Заявката трябва да бъде упълномощена. Необходимият параметър за разрешаване на заявка липсва или е невалиден.
          unknown: Заявката е с липсващ задължителен параметър, включва стойност на параметъра, която не се поддържа, или е изкривена по друг начин.
        invalid_resource_owner: Предоставените идентификационни данни на притежателя на ресурса са невалидни, или притежателят не може да бъде намерен.
        invalid_scope: Заявеният диапазон е невалиден, неизвестен или изкривен.
        invalid_token:
          expired: Маркерът за достъп изтече
          revoked: Маркерът за достъп беше отхвърлен
          unknown: Маркерът за достъп е невалиден
        resource_owner_authenticator_not_configured: Намирането на собственика на ресурса се провали поради липса на конфигуриране на Doorkeeper.configure.resource_owner_authenticator.
        server_error: Сървърът за удостоверяване попадна на неочаквано условие, което предотврати изпълнението на заявката.
        temporarily_unavailable: Сървърът за удостоверяване не може да се справи със заявката в момента поради временно претоварване или профилактика на сървъра.
        unauthorized_client: Клиентът не е упълномощен да изпълни заявката по този начин.
        unsupported_grant_type: Типът за даване на пълномощно не се поддържа от сървъра за упълномощаване.
        unsupported_response_type: Упълномощаващият сървър не поддържа този тип отговор.
    flash:
      applications:
        create:
          notice: Приложението е създадено.
        destroy:
          notice: Приложението е изтрито.
        update:
          notice: Приложението е обновено.
      authorized_applications:
        destroy:
          notice: Анулирано приложение.
    grouped_scopes:
      access:
        read: Достъп само за четене
        read/write: Достъп за четене и запис
        write: Достъп само за запис
      title:
        accounts: Акаунти
        admin/accounts: Администриране на акаунтите
        admin/all: Всички административни функции
        admin/reports: Администриране на докладите
        all: Пълен достъп до акаунта ви в Mastodon
        blocks: Блокирания
        bookmarks: Отметки
        conversations: Разговори
        crypto: Криптиране от край до край
        filters: Филтри
        follow: Последвания, заглушавания и блокирания
        follows: Последвания
        lists: Списъци
        media: Прикачена мултимедия
        mutes: Заглушения
        notifications: Известия
        push: Изскачащи известия
        reports: Доклади
        search: Търсене
        statuses: Публикации
    layouts:
      admin:
        nav:
          applications: Приложения
          oauth2_provider: Доставчик OAuth2
      application:
        title: Нужно е упълномощаване по OAuth
    scopes:
      "admin:read": прочит на всички данни на сървъра
      "admin:read:accounts": прочит на деликатна информация от всички акаунти
      "admin:read:canonical_email_blocks": четене на деликатна информация на всички канонични блокирания на е-поща
      "admin:read:domain_allows": четене на деликатна информация на всички домейни позволено
      "admin:read:domain_blocks": четене на деликатна информация на всички домейни блокирано
      "admin:read:email_domain_blocks": четене на деликатна информация на всички домейни на е-поща блокирано
      "admin:read:ip_blocks": четене на деликатна информация на всички IP адреси блокирано
      "admin:read:reports": прочит на деликатна информация от всички докладвания и докладвани акаунти
      "admin:write": промяна на всички данни на сървъра
      "admin:write:accounts": извършване на действия за модериране на акаунти
      "admin:write:canonical_email_blocks": извършване на модериращи действия в канонични блокирания на е-поща
      "admin:write:domain_allows": извършване на действия за модериране на акаунти в домейна позволено
      "admin:write:domain_blocks": извършване на действия за модериране на акаунти в домейна блокирано
      "admin:write:email_domain_blocks": извършване на действия за модериране на акаунти в домейна на е-поща блокирано
      "admin:write:ip_blocks": извършване на действия за модериране на IP адреси блокирано
      "admin:write:reports": извършване на действия за модериране на докладвания
      crypto: употреба на цялостно шифроване
      follow: промяна на взаимоотношенията на акаунта
      push: получаване на вашите изскачащи известия
      read: четене на всички данни от акаунта ви
<<<<<<< HEAD
      "read:accounts": преглед на информация за акаунти
      "read:blocks": преглед на вашите блокирания
      "read:bookmarks": преглед на вашите отметки
      "read:favourites": преглед на вашите любими
      "read:filters": преглед на вашите филтри
      "read:follows": преглед на вашите последвания
      "read:lists": преглед на вашите списъци
      "read:mutes": преглед на вашите заглушавания
      "read:notifications": преглед на вашите известия
      "read:reports": преглед на вашите докладвания
      "read:search": търсене от ваше име
      "read:statuses": преглед на всички публикации
      write: промяна на всички данни на акаунта ви
      "write:accounts": промяна на вашия профил
      "write:blocks": блокиране на акаунти и домейни
      "write:bookmarks": отмятане на публикации
      "write:conversations": заглушаване и изтриване на разговорите
      "write:favourites": любими публикации
      "write:filters": създаване на филтри
      "write:follows": последване на хора
      "write:lists": създаване на списъци
      "write:media": качване на мултимедийни файлове
      "write:mutes": заглушаване на хора и разговори
      "write:notifications": изчистване на вашите известия
      "write:reports": докладване на други хора
      "write:statuses": публикуване на публикации
=======
      read:accounts: преглед на информация за акаунти
      read:blocks: преглед на вашите блокирания
      read:bookmarks: преглед на вашите отметки
      read:filters: преглед на вашите филтри
      read:follows: преглед на вашите последвания
      read:lists: преглед на вашите списъци
      read:mutes: преглед на вашите заглушавания
      read:notifications: преглед на вашите известия
      read:reports: преглед на вашите докладвания
      read:search: търсене от ваше име
      read:statuses: преглед на всички публикации
      write: промяна на всички данни на акаунта ви
      write:accounts: промяна на вашия профил
      write:blocks: блокиране на акаунти и домейни
      write:bookmarks: отмятане на публикации
      write:conversations: заглушаване и изтриване на разговорите
      write:filters: създаване на филтри
      write:follows: последване на хора
      write:lists: създаване на списъци
      write:media: качване на мултимедийни файлове
      write:mutes: заглушаване на хора и разговори
      write:notifications: изчистване на вашите известия
      write:reports: докладване на други хора
      write:statuses: публикуване на публикации
>>>>>>> fd284311
<|MERGE_RESOLUTION|>--- conflicted
+++ resolved
@@ -165,34 +165,6 @@
       follow: промяна на взаимоотношенията на акаунта
       push: получаване на вашите изскачащи известия
       read: четене на всички данни от акаунта ви
-<<<<<<< HEAD
-      "read:accounts": преглед на информация за акаунти
-      "read:blocks": преглед на вашите блокирания
-      "read:bookmarks": преглед на вашите отметки
-      "read:favourites": преглед на вашите любими
-      "read:filters": преглед на вашите филтри
-      "read:follows": преглед на вашите последвания
-      "read:lists": преглед на вашите списъци
-      "read:mutes": преглед на вашите заглушавания
-      "read:notifications": преглед на вашите известия
-      "read:reports": преглед на вашите докладвания
-      "read:search": търсене от ваше име
-      "read:statuses": преглед на всички публикации
-      write: промяна на всички данни на акаунта ви
-      "write:accounts": промяна на вашия профил
-      "write:blocks": блокиране на акаунти и домейни
-      "write:bookmarks": отмятане на публикации
-      "write:conversations": заглушаване и изтриване на разговорите
-      "write:favourites": любими публикации
-      "write:filters": създаване на филтри
-      "write:follows": последване на хора
-      "write:lists": създаване на списъци
-      "write:media": качване на мултимедийни файлове
-      "write:mutes": заглушаване на хора и разговори
-      "write:notifications": изчистване на вашите известия
-      "write:reports": докладване на други хора
-      "write:statuses": публикуване на публикации
-=======
       read:accounts: преглед на информация за акаунти
       read:blocks: преглед на вашите блокирания
       read:bookmarks: преглед на вашите отметки
@@ -216,5 +188,4 @@
       write:mutes: заглушаване на хора и разговори
       write:notifications: изчистване на вашите известия
       write:reports: докладване на други хора
-      write:statuses: публикуване на публикации
->>>>>>> fd284311
+      write:statuses: публикуване на публикации