--- conflicted
+++ resolved
@@ -109,31 +109,6 @@
       follow: შეცვალეთ ანგარიშის ურთიერთობები
       push: მიიღეთ თქვენი ფუშ შეტყობინებები
       read: წაიკითხოს მთელი თქვენი ანგარიშის მონაცემები
-<<<<<<< HEAD
-      "read:accounts": იხილოს ანგარიშის ინფორმაცია
-      "read:blocks": იხილოს თქვენი ბლოკები
-      "read:favourites": იხილოს თქვენი ფავორიტები
-      "read:filters": იხილოს თქვენი ფილრები
-      "read:follows": იხილოს თქვენი მიდევნებები
-      "read:lists": იხილოს თქვენი სიები
-      "read:mutes": იხილოს თქვენი გაჩუმებები
-      "read:notifications": იხილოს თქვენი შეტყობინებები
-      "read:reports": იხილოს თქვენი რეპორტები
-      "read:search": მოძებნოს თქვენი სახელით
-      "read:statuses": იხილოს ყველა სტატუსი
-      write: შეცვალოს მთელი თქვენი ანგარიშის მონაცემები
-      "write:accounts": შეცვალოს თქვენი პროფილი
-      "write:blocks": დაბლოკოს ანგარიშები და დომენები
-      "write:favourites": ფავორიტი სტატუსები
-      "write:filters": შექმნას ფილტრები
-      "write:follows": გაყვეს ხალხს
-      "write:lists": შექმნას სიები
-      "write:media": ატვირთოს მედია ფაილები
-      "write:mutes": გააგჩუმოს ადამიანები და საუბრები
-      "write:notifications": გაასუფთავოს თქვენი შეტყობინებები
-      "write:reports": დაარეპორტოს სხვა ადამიანები
-      "write:statuses": გამოაქვეყნოს სტატუსები
-=======
       read:accounts: იხილოს ანგარიშის ინფორმაცია
       read:blocks: იხილოს თქვენი ბლოკები
       read:filters: იხილოს თქვენი ფილრები
@@ -154,5 +129,4 @@
       write:mutes: გააგჩუმოს ადამიანები და საუბრები
       write:notifications: გაასუფთავოს თქვენი შეტყობინებები
       write:reports: დაარეპორტოს სხვა ადამიანები
-      write:statuses: გამოაქვეყნოს სტატუსები
->>>>>>> fd284311
+      write:statuses: გამოაქვეყნოს სტატუსები