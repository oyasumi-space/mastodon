el:
  activerecord:
    attributes:
      doorkeeper/application:
        name: Όνομα εφαρμογής
        redirect_uri: URI Ανακατεύθυνσης (Ενιαίο Αναγνωριστικό Πόρων)
        scopes: Εύρος εφαρμογής
        website: Ιστότοπος εφαρμογής
    errors:
      models:
        doorkeeper/application:
          attributes:
            redirect_uri:
              fragment_present: δεν μπορεί να περιέχει τμήμα διεύθυνσης.
              invalid_uri: πρέπει να είναι έγκυρο URI (Ενιαίο Αναγνωριστικό Πόρων).
              relative_uri: πρέπει να είναι απόλυτο URI (Ενιαίο Αναγνωριστικό Πόρων).
              secured_uri: πρέπει να είναι HTTPS/SSL URI (Ενιαίο Αναγνωριστικό Πόρων).
  doorkeeper:
    applications:
      buttons:
        authorize: Ενέκρινε
        cancel: Άκυρο
        destroy: Καταστροφή
        edit: Αλλαγή
        submit: Υποβολή
      confirmations:
        destroy: Σίγουρα;
      edit:
        title: Αλλαγή εφαρμογής
      form:
        error: Ώπα! Έλεγξε τη φόρμα σου για πιθανά λάθη
      help:
        native_redirect_uri: Χρησιμοποίησε το %{native_redirect_uri} για τοπικές δοκιμές
        redirect_uri: Χρησιμοποίησε μια γραμμή ανά URI
        scopes: Διαχώρησε το κάθε εύρος εφαρμογής με κενά. Άστο κενό για χρήση των προεπιλεγμένων ευρών εφαρμογής.
      index:
        application: Εφαρμογή
        callback_url: URL επιστροφής (Callback)
        delete: Διαγραφή
        empty: Δεν έχετε αιτήσεις.
        name: Όνομα
        new: Νέα εφαρμογή
        scopes: Εύρος εφαρμογής
        show: Εμφάνιση
        title: Οι εφαρμογές σου
      new:
        title: Νέα εφαρμογή
      show:
        actions: Ενέργειες
        application_id: Κλειδί πελάτη
        callback_urls: URL επιστροφής (Callback)
        scopes: Εύρος εφαρμογής
        secret: Μυστικό πελάτη
        title: 'Εφαρμογή: %{name}'
    authorizations:
      buttons:
        authorize: Ενέκρινε
        deny: Απόρριψε
      error:
        title: Εμφανίστηκε σφάλμα
      new:
        prompt_html: "Ο/Η %{client_name} θα ήθελε άδεια πρόσβασης στο λογαριασμό σας. Είναι μια εφαρμογή από τρίτους. <strong>Αν δεν το εμπιστεύεστε, τότε δεν πρέπει να το εξουσιοδοτήσετε.</strong>"
        review_permissions: Αναθεώρηση δικαιωμάτων
        title: Απαιτείται έγκριση
      show:
        title: Αντέγραψε αυτό τον κωδικό έγκρισης στην εφαρμογή.
    authorized_applications:
      buttons:
        revoke: Ανακάλεσε
      confirmations:
        revoke: Σίγουρα;
      index:
        authorized_at: Εξουσιοδοτήθηκε στις %{date}
        description_html: Αυτές είναι εφαρμογές που μπορούν να έχουν πρόσβαση στο λογαριασμό σας χρησιμοποιώντας το API. Αν υπάρχουν εφαρμογές που δεν αναγνωρίζετε εδώ ή μια εφαρμογή δεν συμπεριφέρεται σωστά, μπορείτε να ανακαλέσετε την πρόσβασή της.
        last_used_at: Τελευταία χρήση στις %{date}
        never_used: Ποτέ σε χρήση
        scopes: Δικαιώματα
        superapp: Εσωτερική
        title: Οι εφαρμογές που έχεις εγκρίνει
    errors:
      messages:
        access_denied: Ο ιδιοκτήτης του πόρου ή του παρόχου έγκρισης απέρριψε το αίτημα.
        credential_flow_not_configured: Η ροή Resource Owner Password Credentials απέτυχε επειδή το Doorkeeper.configure.resource_owner_from_credentials δεν έχει ρυθμιστεί.
        invalid_client: Η ταυτοποίηση του πελάτη απέτυχε είτε λόγω άγνωστου πελάτη, είτε λόγω έλλειψης ταυτοποιημένου πελάτη ή λόγω μη υποστηριζόμενης μεθόδου ταυτοποίησης.
        invalid_grant: Η άδεια πιστοποίησης που δόθηκε είναι άκυρη, ληγμένη, έχει ανακληθεί, δεν συμφωνεί με το URI ανακατεύθυνσης που δόθηκε στο αίτημα πιστοποίησης ή εκδόθηκε προς άλλο πελάτη.
        invalid_redirect_uri: Το URI ανακατεύθυνσης που δόθηκε δεν είναι έγκυρο.
        invalid_request:
          missing_param: 'Λείπει η απαιτούμενη παράμετρος: %{value}.'
          request_not_authorized: Το αίτημα πρέπει να είναι εξουσιοδοτημένο. Η απαιτούμενη παράμετρος για την έγκριση της αίτησης λείπει ή είναι άκυρη.
          unknown: Από το αίτημα λείπει μία υποχρεωτική παράμετρος ή περιλαμβάνει μια μη υποστηριζόμενη τιμή ή έχει λανθασμένη μορφή με κάποιο άλλο τρόπο.
        invalid_resource_owner: Τα διαπιστευτήρια που έδωσε ο ιδιοκτήτης του πόρου δεν είναι έγκυρα, ή δεν βρέθηκε ο ιδιοκτήτης του πόρου
        invalid_scope: Το αιτούμενο εύρος εφαρμογής είναι άκυρο, άγνωστο ή λάθος διατυπωμένο.
        invalid_token:
          expired: Το διακριτικό πρόσβασης έληξε
          revoked: Το διακριτικό πρόσβασης ανακλήθηκε
          unknown: Το διακριτικό πρόσβασης δεν είναι έγκυρο
        resource_owner_authenticator_not_configured: Η αναζήτηση του ιδιοκτήτη του πόρου απέτυχε επειδή το Doorkeeper.configure.resource_owner_authenticator δεν έχει ρυθμιστεί.
        server_error: Ο εξυπηρετητής έγκρισης (authorization server) αντιμετώπισε μια απροσδόκητη συνθήκη που τον απέτρεψε να ικανοποιήσει το αίτημα.
        temporarily_unavailable: Ο εξυπηρετητής έγκρισης (authorization server) προς το παρόν δεν είναι διαθέσιμος να αναλάβει το αίτημα λόγω προσωρινής υπερφόρτωσης ή συντήρησής του.
        unauthorized_client: Ο πελάτης δεν έχει άδεια να εκτελέσει αυτό το αίτημα χρησιμοποιώντας αυτή τη μέθοδο.
        unsupported_grant_type: Το είδος άδειας έγκρισης δεν υποστηρίζεται από τον εξυπηρετητή έγκρισης (authorization server).
        unsupported_response_type: Ο εξυπηρετητής έγκρισης (authorization server) δεν υποστηρίζει αυτό το είδος απάντησης.
    flash:
      applications:
        create:
          notice: Η εφαρμογή δημιουργήθηκε.
        destroy:
          notice: Η εφαρμογή διαγράφηκε.
        update:
          notice: Η εφαρμογή ενημερώθηκε.
      authorized_applications:
        destroy:
          notice: Η εφαρμογή ανακλήθηκε.
    grouped_scopes:
      access:
        read: Πρόσβαση μόνο για ανάγνωση
        read/write: Πρόσβαση ανάγνωσης και εγγραφής
        write: Πρόσβαση μόνο για εγγραφή
      title:
        accounts: Λογαριασμοί
        admin/accounts: Διαχείριση λογαριασμών
        admin/all: Όλες οι λειτουργίες διαχείρησης
        admin/reports: Διαχείριση αναφορών
        all: Πλήρης πρόσβαση στο λογαριασμό σας στο Mastodon
        blocks: Αποκλεισμοί
        bookmarks: Σελιδοδείκτες
        conversations: Συνομιλίες
        crypto: Κρυπτογράφηση από άκρο σε άκρο
        filters: Φίλτρα
        follow: Ακολουθείτε, σε Σίγαση και Αποκλεισμοί
        follows: Ακολουθείτε
        lists: Λίστες
        media: Συνημμένα πολυμέσα
        mutes: Αποσιωπήσεις
        notifications: Ειδοποιήσεις
        push: Άμεσες ειδοποιήσεις
        reports: Αναφορές
        search: Αναζήτηση
        statuses: Αναρτήσεις
    layouts:
      admin:
        nav:
          applications: Εφαρμογές
          oauth2_provider: Πάροχος OAuth2
      application:
        title: Απαιτείται έγκριση OAuth
    scopes:
      "admin:read": ανάγνωση δεδομένων στον διακομιστή
      "admin:read:accounts": ανάγνωση ευαίσθητων πληροφοριών όλων των λογαριασμών
      "admin:read:canonical_email_blocks": ανάγνωση ευαίσθητων πληροφοριών όλων των αποκλεισμένων email
      "admin:read:domain_allows": ανάγνωση ευαίσθητων πληροφοριών όλων των επιτρεπόμενων τομέων
      "admin:read:domain_blocks": ανάγνωση ευαίσθητων πληροφοριών όλων των αποκλεισμένων τομέων
      "admin:read:email_domain_blocks": ανάγνωση ευαίσθητων πληροφοριών όλων των αποκλεισμένων τομέων email
      "admin:read:ip_blocks": ανάγνωση ευαίσθητων πληροφοριών όλων των αποκλεισμένων IP
      "admin:read:reports": ανάγνωση ευαίσθητων πληροφοριών όλων των καταγγελιών και των καταγγελλομένων λογαριασμών
      "admin:write": αλλαγή δεδομένων στον διακομιστή
      "admin:write:accounts": εκτέλεση διαχειριστικών ενεργειών σε λογαριασμούς
      "admin:write:canonical_email_blocks": εκτέλεση ενεργειών διαχείρισης σε αποκλεισμένα email
      "admin:write:domain_allows": εκτέλεση ενεργειών διαχείρισης σε επιτρεπτούς τομείς
      "admin:write:domain_blocks": εκτέλεση ενεργειών διαχείρισης σε αποκλεισμένους τομείς
      "admin:write:email_domain_blocks": εκτελέστε ενέργειες διαχείρισης σε αποκλεισμένους τομείς email
      "admin:write:ip_blocks": εκτέλεση ενεργειών διαχείρισης σε αποκλεισμένες IP
      "admin:write:reports": εκτέλεση διαχειριστικών ενεργειών σε καταγγελίες
      crypto: χρήση κρυπτογράφησης από άκρο σε άκρο
      follow: να αλλάζει τις σχέσεις με λογαριασμούς
      push: να λαμβάνει τις ειδοποιήσεις σου
      read: να διαβάζει όλα τα στοιχεία του λογαριασμού σου
<<<<<<< HEAD
      "read:accounts": να βλέπει τα στοιχεία λογαριασμών
      "read:blocks": να βλέπει τους αποκλεισμένους σου
      "read:bookmarks": εμφάνιση των σελιδοδεικτών σας
      "read:favourites": να βλέπει τα αγαπημένα σου
      "read:filters": να βλέπει τα φίλτρα σου
      "read:follows": να βλέπει ποιους ακολουθείς
      "read:lists": να βλέπει τις λίστες σου
      "read:mutes": να βλέπει ποιους αποσιωπείς
      "read:notifications": να βλέπει τις ειδοποιήσεις σου
      "read:reports": να βλέπει τις καταγγελίες σου
      "read:search": να ψάχνει για εσένα
      "read:statuses": να βλέπει όλες τις δημοσιεύσεις σου
      write: να αλλάζει όλα τα στοιχεία του λογαριασμού σου
      "write:accounts": να αλλάζει το προφίλ σου
      "write:blocks": να μπλοκάρει λογαριασμούς και τομείς
      "write:bookmarks": προσθήκη σελιδοδεικτών
      "write:conversations": σίγαση και διαγραφή συνομιλιών
      "write:favourites": να σημειώνει δημοσιεύσεις ως αγαπημένες
      "write:filters": να δημιουργεί φίλτρα
      "write:follows": να ακολουθεί ανθρώπους
      "write:lists": να δημιουργεί λίστες
      "write:media": να ανεβάζει πολυμέσα
      "write:mutes": να αποσιωπεί ανθρώπους και συζητήσεις
      "write:notifications": να καθαρίζει τις ειδοποιήσεις σου
      "write:reports": να καταγγέλλει άλλους ανθρώπους
      "write:statuses": να κάνει δημοσιεύσεις
=======
      read:accounts: να βλέπει τα στοιχεία λογαριασμών
      read:blocks: να βλέπει τους αποκλεισμένους σου
      read:bookmarks: εμφάνιση των σελιδοδεικτών σας
      read:filters: να βλέπει τα φίλτρα σου
      read:follows: να βλέπει ποιους ακολουθείς
      read:lists: να βλέπει τις λίστες σου
      read:mutes: να βλέπει ποιους αποσιωπείς
      read:notifications: να βλέπει τις ειδοποιήσεις σου
      read:reports: να βλέπει τις καταγγελίες σου
      read:search: να ψάχνει για εσένα
      read:statuses: να βλέπει όλες τις δημοσιεύσεις σου
      write: να αλλάζει όλα τα στοιχεία του λογαριασμού σου
      write:accounts: να αλλάζει το προφίλ σου
      write:blocks: να μπλοκάρει λογαριασμούς και τομείς
      write:bookmarks: προσθήκη σελιδοδεικτών
      write:conversations: σίγαση και διαγραφή συνομιλιών
      write:filters: να δημιουργεί φίλτρα
      write:follows: να ακολουθεί ανθρώπους
      write:lists: να δημιουργεί λίστες
      write:media: να ανεβάζει πολυμέσα
      write:mutes: να αποσιωπεί ανθρώπους και συζητήσεις
      write:notifications: να καθαρίζει τις ειδοποιήσεις σου
      write:reports: να καταγγέλλει άλλους ανθρώπους
      write:statuses: να κάνει δημοσιεύσεις
>>>>>>> fd284311
<|MERGE_RESOLUTION|>--- conflicted
+++ resolved
@@ -165,34 +165,6 @@
       follow: να αλλάζει τις σχέσεις με λογαριασμούς
       push: να λαμβάνει τις ειδοποιήσεις σου
       read: να διαβάζει όλα τα στοιχεία του λογαριασμού σου
-<<<<<<< HEAD
-      "read:accounts": να βλέπει τα στοιχεία λογαριασμών
-      "read:blocks": να βλέπει τους αποκλεισμένους σου
-      "read:bookmarks": εμφάνιση των σελιδοδεικτών σας
-      "read:favourites": να βλέπει τα αγαπημένα σου
-      "read:filters": να βλέπει τα φίλτρα σου
-      "read:follows": να βλέπει ποιους ακολουθείς
-      "read:lists": να βλέπει τις λίστες σου
-      "read:mutes": να βλέπει ποιους αποσιωπείς
-      "read:notifications": να βλέπει τις ειδοποιήσεις σου
-      "read:reports": να βλέπει τις καταγγελίες σου
-      "read:search": να ψάχνει για εσένα
-      "read:statuses": να βλέπει όλες τις δημοσιεύσεις σου
-      write: να αλλάζει όλα τα στοιχεία του λογαριασμού σου
-      "write:accounts": να αλλάζει το προφίλ σου
-      "write:blocks": να μπλοκάρει λογαριασμούς και τομείς
-      "write:bookmarks": προσθήκη σελιδοδεικτών
-      "write:conversations": σίγαση και διαγραφή συνομιλιών
-      "write:favourites": να σημειώνει δημοσιεύσεις ως αγαπημένες
-      "write:filters": να δημιουργεί φίλτρα
-      "write:follows": να ακολουθεί ανθρώπους
-      "write:lists": να δημιουργεί λίστες
-      "write:media": να ανεβάζει πολυμέσα
-      "write:mutes": να αποσιωπεί ανθρώπους και συζητήσεις
-      "write:notifications": να καθαρίζει τις ειδοποιήσεις σου
-      "write:reports": να καταγγέλλει άλλους ανθρώπους
-      "write:statuses": να κάνει δημοσιεύσεις
-=======
       read:accounts: να βλέπει τα στοιχεία λογαριασμών
       read:blocks: να βλέπει τους αποκλεισμένους σου
       read:bookmarks: εμφάνιση των σελιδοδεικτών σας
@@ -216,5 +188,4 @@
       write:mutes: να αποσιωπεί ανθρώπους και συζητήσεις
       write:notifications: να καθαρίζει τις ειδοποιήσεις σου
       write:reports: να καταγγέλλει άλλους ανθρώπους
-      write:statuses: να κάνει δημοσιεύσεις
->>>>>>> fd284311
+      write:statuses: να κάνει δημοσιεύσεις