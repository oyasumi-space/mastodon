da:
  activerecord:
    attributes:
      poll:
        expires_at: Tidsfrist
        options: Valgmuligheder
      user:
        agreement: Tjenesteaftale
        email: E-mailadresse
        locale: Landestandard
        password: Adgangskode
      user/account:
        username: Brugernavn
      user/invite_request:
        text: Årsag
    errors:
      models:
        account:
          attributes:
            username:
              invalid: må kun indeholde cifre, bogstaver og understreger
              reserved: er reserveret
        admin/webhook:
          attributes:
            url:
<<<<<<< HEAD
              invalid: '''er ikke en gyldig URL'
        doorkeeper/application:
          attributes:
            website:
              invalid: '''er ikke en gyldig URL'
=======
              invalid: er ikke en gyldig URL
        doorkeeper/application:
          attributes:
            website:
              invalid: er ikke en gyldig URL
>>>>>>> ef8ca2fd
        import:
          attributes:
            data:
              malformed: har ugyldigt format
        status:
          attributes:
            reblog:
              taken: af status findes allerede
        user:
          attributes:
            email:
              blocked: bruger en ikke-tilladt e-mailudbyder
              unreachable: ser ikke ud til at eksistere
            role_id:
              elevated: kan ikke være højere end din aktuelle rolle
        user_role:
          attributes:
            permissions_as_keys:
              dangerous: omfat tilladelser, som ikke er sikre for basisrollen
              elevated: kan ikke omfatte tilladelser, din aktuelle rolle ikke besidder
              own_role: kan ikke ændres med din aktuelle rolle
            position:
              elevated: kan ikke være højere end din aktuelle rolle
              own_role: kan ikke ændres med din aktuelle rolle
        webhook:
          attributes:
            events:
              invalid_permissions: kan ikke inkludere begivenheder, du ikke har rettigheder til<|MERGE_RESOLUTION|>--- conflicted
+++ resolved
@@ -23,19 +23,11 @@
         admin/webhook:
           attributes:
             url:
-<<<<<<< HEAD
-              invalid: '''er ikke en gyldig URL'
-        doorkeeper/application:
-          attributes:
-            website:
-              invalid: '''er ikke en gyldig URL'
-=======
               invalid: er ikke en gyldig URL
         doorkeeper/application:
           attributes:
             website:
               invalid: er ikke en gyldig URL
->>>>>>> ef8ca2fd
         import:
           attributes:
             data:
