--- conflicted
+++ resolved
@@ -165,34 +165,6 @@
       follow: ŝanĝi rilatojn al aliaj kontoj
       push: ricevi viajn puŝ-sciigojn
       read: legi ĉiujn datumojn de via konto
-<<<<<<< HEAD
-      "read:accounts": vidi la informojn de la kontoj
-      "read:blocks": vidi viajn blokadojn
-      "read:bookmarks": vidi viajn legosignojn
-      "read:favourites": vidi viajn stelumojn
-      "read:filters": vidi viajn filtrilojn
-      "read:follows": vidi viajn sekvatojn
-      "read:lists": vidi viajn listojn
-      "read:mutes": vidi viajn silentigadojn
-      "read:notifications": vidi viajn sciigojn
-      "read:reports": vidi viajn signalojn
-      "read:search": serĉi vianome
-      "read:statuses": vidi ĉiujn mesaĝojn
-      write: ŝanĝi ĉiujn datumojn de via konto
-      "write:accounts": ŝanĝi vian profilon
-      "write:blocks": bloki kontojn kaj domajnojn
-      "write:bookmarks": aldoni mesaĝojn al la legosignoj
-      "write:conversations": mallautigi kaj forigi babiladojn
-      "write:favourites": stelumi mesaĝojn
-      "write:filters": krei filtrilojn
-      "write:follows": sekvi homojn
-      "write:lists": krei listojn
-      "write:media": alŝuti plurmediojn
-      "write:mutes": silentigi homojn kaj konversaciojn
-      "write:notifications": forigi viajn sciigojn
-      "write:reports": signali aliajn homojn
-      "write:statuses": publikigi mesaĝojn
-=======
       read:accounts: vidi la informojn de la kontoj
       read:blocks: vidi viajn blokadojn
       read:bookmarks: vidi viajn legosignojn
@@ -216,5 +188,4 @@
       write:mutes: silentigi homojn kaj konversaciojn
       write:notifications: forigi viajn sciigojn
       write:reports: signali aliajn homojn
-      write:statuses: publikigi mesaĝojn
->>>>>>> fd284311
+      write:statuses: publikigi mesaĝojn