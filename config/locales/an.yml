an:
  about:
    about_mastodon_html: 'Lo ret social d''o futuro: Sin anuncios, sin vichilancia corporativa, disenyo etico, y descentralización! Sé duenyo d''a tuya información con Mastodon!'
    contact_missing: No especificau
    contact_unavailable: No disponible
    hosted_on: Mastodon alochau en %{domain}
    title: Sobre
  accounts:
    follow: Seguir
    followers:
      one: Seguidor
      other: Seguidores
    following: Seguindo
    instance_actor_flash: Esta cuenta ye un actor virtual utilizau pa representar a lo servidor en ell mesmo y no a garra usuario individual. S'utiliza pa propositos d'a federación y no s'ha de suspender.
    last_active: zaguera connexión
    link_verified_on: La propiedat d'este vinclo estió verificada lo %{date}
    nothing_here: No i hai cosa aquí!
    pin_errors:
      following: Has d'estar seguindo a la persona a la quala quiers aprebar
    posts:
      one: Publicación
      other: Publicacions
    posts_tab_heading: Publicacions
  admin:
    account_actions:
      action: Realizar acción
      title: Amoderar %{acct}
    account_moderation_notes:
      create: Creyar
      created_msg: Nota de moderación creyada con exito!
      destroyed_msg: Nota de moderación destruyida con exito!
    accounts:
      add_email_domain_block: Meter en lista negra lo dominio d'o correu
      approve: Aprebar
      approved_msg: La solicitut de rechistro de %{username} ha estau aprebada correctament
      are_you_sure: Yes seguro?
      avatar: Avatar
      by_domain: Dominio
      change_email:
        changed_msg: Email cambiau con exito!
        current_email: Correu electronico actual
        label: Cambiar lo correu electronico
        new_email: Nuevo correu electronico
        submit: Cambiar lo correu electronico
        title: Cambiar lo correu electronico de %{username}
      change_role:
        changed_msg: Rol cambiau con exito!
        label: Cambiar rol
        no_role: Sin rol
        title: Cambiar rol pa %{username}
      confirm: Confirmar
      confirmed: Confirmau
      confirming: Confirmando
      custom: Personalizau
      delete: Eliminar datos
      deleted: Borrau
      demote: Degradar
      destroyed_msg: "Los datos de %{username} son ya en coda pa estar eliminaus de camín"
      disable: Deshabilitar
      disable_sign_in_token_auth: Deshabilitar l'autenticación per token de correu electronico
      disable_two_factor_authentication: Desactivar autenticación de dos factors
      disabled: Deshabilitada
      display_name: Nombre
      domain: Dominio
      edit: Editar
      email: Adreza de correu-e
      email_status: Status de correu-e
      enable: Habilitar
      enable_sign_in_token_auth: Habilitar l'autenticación per token de correu electronico
      enabled: Habilitada
      enabled_msg: S'ha descongelado correctament la cuenta de %{username}
      followers: Seguidores
      follows: Sigue
      header: Capitero
      inbox_url: URL d'a servilla de dentrada
      invite_request_text: Razons pa unir-se
      invited_by: Convidau per
      ip: IP
      joined: Uniu
      location:
        all: Totz
        local: Local
        remote: Remoto
        title: Localización
      login_status: Estau d'o login
      media_attachments: Multimedia
      memorialize: Convertir en memorial
      memorialized: Cuenta commemorativa
      memorialized_msg: '%{username} se convirtió con exito en una cuenta commemorativa'
      moderation:
        active: Activo
        all: Totz
        pending: Pendient
        silenced: Limitau
        suspended: Suspendius
        title: Moderación
      moderation_notes: Notas de moderación
      most_recent_activity: Actividat mas recient
      most_recent_ip: IP mas recient
      no_account_selected: Garra cuenta se cambió como garra estió triada
      no_limits_imposed: Sin limites imposaus
      no_role_assigned: Garra rol asignau
      not_subscribed: No se ye suscrito
      pending: Revisión pendient
      perform_full_suspension: Suspender
      previous_strikes: Amonestacions anteriors
      previous_strikes_description_html:
        one: Esta cuenta tiene <strong>una</strong> amonestación.
        other: Esta cuenta tiene <strong>%{count}</strong> amonestacions.
      promote: Promocionar
      protocol: Protocolo
      public: Publico
      push_subscription_expires: Expiración d'a conduta PuSH
      redownload: Refrescar avatar
      redownloaded_msg: S'actualizó correctament lo perfil de %{username} dende l'orichen
      reject: Refusar
      rejected_msg: La solicitut de rechistro de %{username} ha estau refusada con exito
      remote_suspension_irreversible: Los datos d'esta cuenta s'han borrau irreversiblement.
      remote_suspension_reversible_hint_html: La cuenta ha estau suspendida en o suyo servidor, y los datos s'eliminarán completament lo %{date}. Dica alavez, lo servidor remoto puede restaurar esta cuenta sin garra efecto perchudicial. Si deseya eliminar totz los datos d'a cuenta immediatament, puede fer-lo debaixo.
      remove_avatar: Eliminar lo avatar
      remove_header: Eliminar capitero
      removed_avatar_msg: S'ha eliminau exitosament la imachen d'o avatar de %{username}
      removed_header_msg: S'ha eliminau con exito la imachen de capitero de %{username}
      resend_confirmation:
        already_confirmed: Este usuario ya ye confirmau
      reset: Reiniciar
      reset_password: Reiniciar clau
      resubscribe: Re-suscribir
      role: Rol
      search: Buscar
      search_same_email_domain: Atros usuarios con o mesmo dominio de correu
      search_same_ip: Atros usuarios con a mesma IP
      security_measures:
        only_password: Nomás clau
        password_and_2fa: Clau y 2FA
      sensitive: Sensible
      sensitized: Marcau como sensible
      shared_inbox_url: URL de servilla compartida
      show:
        created_reports: Reportes feitos per esta cuenta
        targeted_reports: Reportes feitos sobre esta cuenta
      silence: Silenciar
      silenced: Silenciau
      statuses: Estaus
      strikes: Amonestacions previas
      subscribe: Suscribir
      suspend: Suspender
      suspended: Suspendiu
      suspension_irreversible: Los datos d'esta cuenta han estau irreversiblement eliminaus. Puetz desfer la suspensión d'a cuenta pa fer-la utilizable, pero no recuperará los datos que tenebas anteriorment.
      suspension_reversible_hint_html: La cuenta ha estau suspendida y los datos s'eliminarán completament lo %{date}. Dica alavez, la cuenta puede estar restaurada sin garra efecto perchudicial. Si deseya eliminar totz los datos d'a cuenta immediatament, puede fer-lo contino.
      title: Cuentas
      unblock_email: Desblocar adreza de correu
      unblocked_email_msg: S'ha desblocau correctament l'adreza de correu de %{username}
      unconfirmed_email: Correu electronico sin confirmar
      undo_sensitized: Desmarcar como sensible
      undo_silenced: Des-silenciar
      undo_suspension: Des-suspender
      unsilenced_msg: Se sacó con exito lo limite d'a cuenta %{username}
      unsubscribe: Desuscribir
      unsuspended_msg: Se sacó con exito la suspensión d'a cuenta de %{username}
      username: Nombre d'usuario
      view_domain: Veyer resumen d'o dominio
      warn: Adevertir
      web: Web
      whitelisted: Anyadiu a la lista blanca
    action_logs:
      action_types:
        approve_appeal: Aprebar Apelación
        approve_user: Aprebar Usuario
        assigned_to_self_report: Asignar Reporte
        change_email_user: Cambiar Correu Electronico de l'Usuario
        change_role_user: Cambiar Rol d'Usuario
        confirm_user: Confirmar Usuario
        create_account_warning: Creyar Alvertencia
        create_announcement: Creyar Anuncio
        create_canonical_email_block: Creyar Bloqueyo de Correu Electronico
        create_custom_emoji: Creyar Emoji Personalizau
        create_domain_allow: Creyar Permiso de Dominio
        create_domain_block: Creyar Bloqueyo de Dominio
        create_email_domain_block: Creyar Bloqueyo de Dominio de Correu Electronico
        create_ip_block: Creyar regla IP
        create_unavailable_domain: Creyar Dominio No Disponible
        create_user_role: Creyar Rol
        demote_user: Degradar Usuario
        destroy_announcement: Eliminar Anuncio
        destroy_canonical_email_block: Eliminar Bloqueyo de Correu Electronico
        destroy_custom_emoji: Eliminar Emoji Personalizau
        destroy_domain_allow: Eliminar Permiso de Dominio
        destroy_domain_block: Eliminar Bloqueyo de Dominio
        destroy_email_domain_block: Eliminar Bloqueyo de Dominio de Correu Electronico
        destroy_instance: Purgar Dominio
        destroy_ip_block: Eliminar regla IP
        destroy_status: Eliminar Estau
        destroy_unavailable_domain: Eliminar Dominio No Disponible
        destroy_user_role: Destruyir Rol
        disable_2fa_user: Deshabilitar 2FA
        disable_custom_emoji: Deshabilitar Emoji Personalizau
        disable_sign_in_token_auth_user: Deshabilitar l'Autenticación per Token de Correu Electronico pa l'Usuario
        disable_user: Deshabilitar Usuario
        enable_custom_emoji: Habilitar Emoji Personalizau
        enable_sign_in_token_auth_user: Habilitar l'Autenticación per Token de Correu Electronico pa l'Usuario
        enable_user: Habilitar Usuario
        memorialize_account: Transformar en Cuenta Commemorativa
        promote_user: Promover Usuario
        reject_appeal: Refusar Apelación
        reject_user: Refusar Usuario
        remove_avatar_user: Eliminar Avatar
        reopen_report: Reubrir Reporte
        resend_user: Reninviar Correu de Confirmación
        reset_password_user: Restablir Clau
        resolve_report: Resolver Reporte
        sensitive_account: Marcar multimedia en a tuya cuenta como sensible
        silence_account: Silenciar Cuenta
        suspend_account: Suspender Cuenta
        unassigned_report: Desasignar Reporte
        unblock_email_account: Desblocar adreza de correu
        unsensitive_account: Desmarcar multimedia en a tuya cuenta como sensible
        unsilence_account: Deixar de Silenciar Cuenta
        unsuspend_account: Deixar de Suspender Cuenta
        update_announcement: Actualizar Anuncio
        update_custom_emoji: Actualizar Emoji Personalizau
        update_domain_block: Actualizar lo Bloqueyo de Dominio
        update_ip_block: Actualizar regla IP
        update_status: Actualizar Estau
        update_user_role: Actualizar Rol
      actions:
        approve_appeal_html: "%{name} aprebó la solicitut de moderación de %{target}"
        approve_user_html: "%{name} aprebó lo rechistro de %{target}"
        assigned_to_self_report_html: "%{name} asignó l'informe %{target} a ell mesmo"
        change_email_user_html: "%{name} cambió l'adreza de correu electronico de l'usuario %{target}"
        change_role_user_html: "%{name} cambió lo rol de %{target}"
        confirm_user_html: "%{name} confirmó l'adreza de correu electronico de l'usuario %{target}"
        create_account_warning_html: "%{name} ninvió una alvertencia a %{target}"
        create_announcement_html: "%{name} ha creyau un nuevo anuncio %{target}"
        create_canonical_email_block_html: "%{name} blocó lo correu electronico con o hash %{target}"
        create_custom_emoji_html: "%{name} puyó un nuevo emoji %{target}"
        create_domain_allow_html: "%{name} permitió la federación con o dominio %{target}"
        create_domain_block_html: "%{name} blocó lo dominio %{target}"
        create_email_domain_block_html: "%{name} blocó lo dominio de correu electronico %{target}"
        create_ip_block_html: "%{name} creyó una regla pa la IP %{target}"
        create_unavailable_domain_html: "%{name} aturó las entregas a lo dominio %{target}"
        create_user_role_html: "%{name} creyó lo rol %{target}"
        demote_user_html: "%{name} degradó a l'usuario %{target}"
        destroy_announcement_html: "%{name} eliminó l'anuncio %{target}"
        destroy_canonical_email_block_html: "%{name} desblocó lo correu electronico con o hash %{target}"
        destroy_custom_emoji_html: "%{name} eliminó lo emoji %{target}"
        destroy_domain_allow_html: "%{name} blocó la federación con o dominio %{target}"
        destroy_domain_block_html: "%{name} desblocó lo dominio %{target}"
        destroy_email_domain_block_html: "%{name} desblocó lo dominio de correu electronico %{target}"
        destroy_instance_html: "%{name} purgó lo dominio %{target}"
        destroy_ip_block_html: "%{name} eliminó una regla pa la IP %{target}"
        destroy_status_html: "%{name} eliminó lo estau per %{target}"
        destroy_unavailable_domain_html: "%{name} reprenió las entregas a lo dominio %{target}"
        destroy_user_role_html: "%{name} eliminó lo rol %{target}"
        disable_2fa_user_html: "%{name} desactivó lo requisito de dos factors pa l'usuario %{target}"
        disable_custom_emoji_html: "%{name} desactivó lo emoji %{target}"
        disable_sign_in_token_auth_user_html: "%{name} ha deshabilitau l'autenticación per token de correu electronico pa %{target}"
        disable_user_html: "%{name} deshabilitó l'inicio de sesión pa l'usuario %{target}"
        enable_custom_emoji_html: "%{name} activó lo emoji %{target}"
        enable_sign_in_token_auth_user_html: "%{name} ha habilitau l'autenticación per token de correu electronico pa %{target}"
        enable_user_html: "%{name} habilitó l'inicio de sesión pa l'usuario %{target}"
        memorialize_account_html: "%{name} convirtió la cuenta de %{target} en una pachina in memoriam"
        promote_user_html: "%{name} promoción a l'usuario %{target}"
        reject_appeal_html: "%{name} refusó la solicitut de moderación de %{target}"
        reject_user_html: "%{name} refusó lo rechistro de %{target}"
        remove_avatar_user_html: "%{name} eliminó lo avatar de %{target}"
        reopen_report_html: "%{name} reubrió l'informe %{target}"
        resend_user_html: "%{name} ha reninviau lo correu de confirmación pa %{target}"
        reset_password_user_html: "%{name} reinició la clau de l'usuario %{target}"
        resolve_report_html: "%{name} resolvió l'informe %{target}"
        sensitive_account_html: "%{name} marcó los fichers multimedia de %{target} como sensibles"
        silence_account_html: "%{name} silenció la cuenta de %{target}"
        suspend_account_html: "%{name} suspendió la cuenta de %{target}"
        unassigned_report_html: "%{name} des-asignó l'informe %{target}"
        unblock_email_account_html: "%{name} ha desblocau l'adreza de correu de %{target}"
        unsensitive_account_html: "%{name} desmarcó los fichers multimedia de %{target} como sensibles"
        unsilence_account_html: "%{name} desilenció la cuenta de %{target}"
        unsuspend_account_html: "%{name} reactivó la cuenta de %{target}"
        update_announcement_html: "%{name} actualizó l'anuncio %{target}"
        update_custom_emoji_html: "%{name} actualizó lo emoji %{target}"
        update_domain_block_html: "%{name} actualizó lo bloqueyo de dominio pa %{target}"
        update_ip_block_html: "%{name} cambió la regla pa la IP %{target}"
        update_status_html: "%{name} actualizó lo estau de %{target}"
        update_user_role_html: "%{name} cambió lo rol %{target}"
      deleted_account: cuenta eliminada
      empty: No se troboron rechistros.
      filter_by_action: Filtrar per acción
      filter_by_user: Filtrar per usuario
      title: Log de auditoría
    announcements:
      destroyed_msg: Anuncio eliminau con exito!
      edit:
        title: Editar anuncio
      empty: No se troboron anuncios.
      live: En vivo
      new:
        create: Creyar anuncio
        title: Nuevo anuncio
      publish: Publicar
      published_msg: Anuncio publicau con exito!
      scheduled_for: Programado atura %{time}
      scheduled_msg: Anuncio programado pa la suya publicación!
      title: Anuncios
      unpublish: Retirar publicación
      unpublished_msg: Anuncio despublicado con exito!
      updated_msg: Anuncio actualizau con exito!
    custom_emojis:
      assign_category: Asignar categoría
      by_domain: Dominio
      copied_msg: Copia local d'o emoji creyada con exito
      copy: Copiar
      copy_failed_msg: No se podió realizar una copia local d'ixe emoji
      create_new_category: Creyar una nueva categoría
      created_msg: Emoji creyau con exito!
      delete: Borrar
      destroyed_msg: Emojo destruyiu con exito!
      disable: Deshabilitar
      disabled: Desactivau
      disabled_msg: Se deshabilitó con exito ixe emoji
      emoji: Emoji
      enable: Habilitar
      enabled: Activau
      enabled_msg: S'habilitó con exito ixe emoji
      image_hint: PNG u GIF dica %{size}
      list: Lista
      listed: Listaus
      new:
        title: Anyadir nuevo emoji personalizau
      no_emoji_selected: No se cambió garra emoji ya que no se trió garra
      not_permitted: No tiens permiso pa realizar esta acción
      overwrite: Sobrescribir
      shortcode: Codigo d'alcorce
      shortcode_hint: A lo menos 2 caracters, solo caracters alfanumericos y guións baixos
      title: Emojis personalizaus
      uncategorized: Sin clasificar
      unlist: No listau
      unlisted: Sin listar
      update_failed_msg: No se podió actualizar ixe emoji
      updated_msg: Emoji actualizau con exito!
      upload: Puyar
    dashboard:
      active_users: usuarios activos
      interactions: interaccions
      media_storage: Almagazenamiento multimedia
      new_users: nuevos usuarios
      opened_reports: informes ubiertos
      pending_appeals_html:
        one: "<strong>%{count}</strong> apelación pendient"
        other: "<strong>%{count}</strong> apelacions pendients"
      pending_reports_html:
        one: "<strong>%{count}</strong> informe pendient"
        other: "<strong>%{count}</strong> informes pendients"
      pending_tags_html:
        one: "<strong>%{count}</strong> etiqueta pendient"
        other: "<strong>%{count}</strong> etiquetas pendients"
      pending_users_html:
        one: "<strong>%{count}</strong> usuario pendient"
        other: "<strong>%{count}</strong> usuarios pendients"
      resolved_reports: informes resueltos
      software: Software
      sources: Fuents de rechistro
      space: Uso d'almagazenamiento
      title: Tablero
      top_languages: Idiomas mas activos
      top_servers: Servidors mas activos
      website: Puesto web
    disputes:
      appeals:
        empty: No se troboron apelacions.
        title: Apelacions
    domain_allows:
      add_new: Anyadir dominio a la lista blanca
      created_msg: Dominio anyadiu a la lista blanca con exito
      destroyed_msg: Dominio sacau d'a lista blanca con exito
      export: Exportar
      import: Importar
      undo: Sacar d'a lista blanca
    domain_blocks:
      add_new: Anyadir nuevo
      created_msg: Lo bloqueyo d'o dominio ye estando procesau
      destroyed_msg: Lo bloqueyo d'o dominio se desfació
      domain: Dominio
      edit: Editar bloqueyo de dominio
      existing_domain_block: Ya imposés limites mas estrictos a %{name}.
      existing_domain_block_html: Ya ha imposau limites mas estrictos a %{name}, cal <a href="%{unblock_url}">desblocar-lo primero</a>.
      export: Exportar
      import: Importar
      new:
        create: Creyar bloqueyo
        hint: Lo bloqueyo de dominio no aprevendrá la creyación de dentradas de cuenta en a base de datos, pero aplicará retroactiva y automaticament metodos de moderación especifica en ditas cuentas.
        severity:
          desc_html: "<strong>Limitar</strong> ferá que las publicacions d'as cuentas d'ixe dominio sían invisibles pa qualsequiera que no las sía seguindo. <strong>Suspender</strong> eliminará tot lo conteniu, fichers multimedia, y datos d'o perfil. Usa <strong>Garra</strong> si nomás quiers refusar fichers multimedia."
          noop: Garra
          silence: Limitar
          suspend: Suspender
        title: Nuevo bloqueyo de dominio
      no_domain_block_selected: No se cambió garra bloqueyo de dominio ya que garra estió triau
      not_permitted: No tiens permiso pa realizar esta acción
      obfuscate: Amagar nombre de dominio
      obfuscate_hint: Amagada parcialment lo nombre de dominio en a lista si amostrar la lista de limitacions de dominio ye habilitau
      private_comment: Comentario privau
      private_comment_hint: Comentario sobre esta limitación de dominio pa l'uso interno per parte d'os moderadors.
      public_comment: Comentario publico
      public_comment_hint: Comentario sobre esta limitación de dominio pa lo publico en cheneral, si la publicidat d'a lista de limitacions de dominio ye habilitada.
      reject_media: Refusar fichers multimedia
      reject_media_hint: Remueve localment fichers multimedia almagazenaus pa descargar qualsequiera en o futuro. Irrelevant pa suspensions
      reject_reports: Refusar informes
      reject_reports_hint: Ignore totz los reportes d'este dominio. Irrelevant pa suspensions
      undo: Desfer
      view: Veyer dominio blocau
    email_domain_blocks:
      add_new: Anyadir nuevo
      attempts_over_week:
        one: "%{count} intento entre la zaguera semana"
        other: "%{count} intentos de rechistro entre la zaguera semana"
      created_msg: Dominio de correu anyadiu a la lista negra con exito
      delete: Borrar
      dns:
        types:
          mx: Rechistro MX
      domain: Dominio
      new:
        create: Anyadir dominio
        resolve: Resolver dominio
        title: Nueva dentrada en a lista negra de correu
      no_email_domain_block_selected: No s'ha cambiau bloqueyos de dominio ya que garra ha estau triau
      resolved_dns_records_hint_html: Lo nombre de dominio resuelte los siguients dominios MX, los quals son responsables en zaguera instancia d'acceptar lo correu electronico. Blocar un dominio MX blocará los rechistros de qualsequier adreza de correu electronico que utilice lo mesmo dominio MX, mesmo si lo nombre de dominio visible ye diferent. <strong>Tienga cudiau de no blocar los prencipals furnidors de correu electronico.</strong>
      resolved_through_html: Resuelto a traviés de %{domain}
      title: Lista negra de correu
    export_domain_allows:
      new:
        title: Importar dominios permitius
      no_file: Garra fichero triau
    export_domain_blocks:
      import:
        description_html: Yes a punto d'importar una lista de bloqueyos de dominio. Per favor, revisa esta lista con muito cudiau, especialment si no has creyau esta lista tu mesmo.
        existing_relationships_warning: Relacions de seguimiento existents
        private_comment_description_html: 'Pa aduyar-le a rastriar d''án proceden los bloqueyos importaus, los bloqueyos importaus se creyarán con o siguient comentario privau: <q>%{comment}</q>'
        private_comment_template: Importau dende %{source} lo %{date}
        title: Importar bloqueyos de dominio
      new:
        title: Importar bloqueyos de dominio
      no_file: Garra fichero triau
    follow_recommendations:
      description_html: "<strong>Las recomendacions de cuentas aduyan a los nuevos usuarios a trobar rapidament conteniu interesant</strong>. Quan un usuario no ha interactuado con atros pro como pa suscitar recomendacions personalizadas de cuentas a las qualas seguir, en o suyo puesto se le recomiendan estas cuentas. Se recalculan diariament a partir d'una mescla de cuentas con o mayor numero d'interaccions recients y con o mayor numero de seguidores locals con un idioma determinau."
      language: Pa l'idioma
      status: Estau
      suppress: Suprimir recomendación de cuentas
      suppressed: Suprimida
      title: Recomendacions de cuentas
      unsuppress: Restaurar recomendacions de cuentas
    instances:
      availability:
        description_html:
          one: Si lo ninvio a lo dominio falla <strong>%{count} día</strong> sin exito, no se ferán mas intentos d'entrega de no estar que se reciba un ninvio <em>dende</em> lo dominio.
          other: Si lo ninvio a lo dominio falla <strong>%{count} días diferents</strong> sin exito, no se ferán mas intentos d'entrega de no estar que se reciba un ninvio <em>dende</em> lo dominio.
        failure_threshold_reached: Limite de fallo aconseguiu lo %{date}.
        failures_recorded:
          one: Intento fallido en %{count} día.
          other: Intentos fallidos en %{count} días diferents.
        no_failures_recorded: No i hai fallos en o rechistro.
        title: Disponibilidat
        warning: Lo zaguer intento de connexión a este servidor no ha teniu exito
      back_to_all: Totz
      back_to_limited: Limitaus
      back_to_warning: Alvertencia
      by_domain: Dominio
      confirm_purge: Seguro que quiers eliminar permanentment los datos d'este dominio?
      content_policies:
        comment: Nota interna
        description_html: Puetz definir politicas de conteniu que s'aplicarán a totas las cuentas d'este dominio y a qualsequiera d'os suyos subdominios.
        policies:
          reject_media: Refusar multimedia
          reject_reports: Refusar informes
          silence: Limite
          suspend: Suspender
        policy: Politica
        reason: Razón publica
        title: Politicas de conteniu
      dashboard:
        instance_accounts_dimension: Cuentas mas seguidas
        instance_accounts_measure: cuentas almagazenadas
        instance_followers_measure: nuestros seguidores allí
        instance_follows_measure: los suyos seguidores aquí
        instance_languages_dimension: Idiomas prencipals
        instance_media_attachments_measure: fichers adjuntos alzaus
        instance_reports_measure: informes sobre ells
        instance_statuses_measure: mensaches almagazenaus
      delivery:
        all: Totz
        clear: Limpiar errors d'entrega
        failing: Fallando
        restart: Reiniciar entrega
        stop: Aturar entrega
        unavailable: No disponible
      delivery_available: Entrega disponible
      delivery_error_days: Días d'error d'entrega
      delivery_error_hint: Si la entrega no ye posible a lo largo de %{count} días, se marcará automaticament como no entregable.
      destroyed_msg: Los datos de %{domain} son agora en coda pa la suya imminent eliminación.
      empty: No se troboron dominios.
      known_accounts:
        one: "%{count} cuenta conoixida"
        other: "%{count} cuentas conoixidas"
      moderation:
        all: Totz
        limited: Limitau
        title: Moderación
      private_comment: Comentario privau
      public_comment: Comentario publico
      purge: Purgar
      purge_description_html: Si creyes que este dominio ye desconnectau, puetz borrar totz los rechistros de cuentas y los datos asociaus d'este dominio d'o tuyo almagazenamiento. Esto puede levar un tiempo.
      title: Instancias conoixidas
      total_blocked_by_us: Blocau per nusatros
      total_followed_by_them: Seguius per ells
      total_followed_by_us: Seguiu per nusatros
      total_reported: Informes sobre ellas
      total_storage: Fichers multimedia
      totals_time_period_hint_html: Los totals amostraus contino incluyen datos pa tot lo tiempo.
    invites:
      deactivate_all: Desactivar totz
      filter:
        all: Totas
        available: Disponibles
        expired: Expiradas
        title: Filtrar
      title: Invitacions
    ip_blocks:
      add_new: Creyar regla
      created_msg: Nueva regla IP anyadida con exito
      delete: Eliminar
      expires_in:
        '1209600': 2 semanas
        '15778476': 6 meses
        '2629746': 1 mes
        '31556952': 1 anyo
        '86400': 1 día
        '94670856': 3 anyos
      new:
        title: Creyar nueva regla IP
      no_ip_block_selected: No s'ha cambiau reglas IP ya que no s'ha triau garra
      title: Reglas IP
    relationships:
      title: "Relacions de %{acct}"
    relays:
      add_new: Anyadir un nuevo relés
      delete: Borrar
      description_html: Un <strong>relé de federación</strong> ye un servidor intermedio que intercambia grans volumens de publicacions publicas entre servidors que se suscriben y publican en ell. <strong>Puede aduyar a servidors chicotz y medianos a descubrir conteniu d'o fediverso</strong>, que d'unatra traza requeriría que los usuarios locals seguisen manualment a personas de servidors remotos.
      disable: Deshabilitar
      disabled: Deshabilitau
      enable: Hablitar
      enable_hint: Una vegada connectau, lo tuyo servidor se suscribirá a totz las publicacions publicas d'este relé, y prencipiará a ninviar las publicacions publicas d'este servidor enta ell.
      enabled: Habilitau
      inbox_url: URL d'o relés
      pending: Asperando l'aprebación d'o relés
      save_and_enable: Alzar y connectar
      setup: Preparar una connexión de relés
      signatures_not_enabled: Los relés no funcionarán correctament mientres lo modo seguro u lo modo de lista blanca sían habilitaus
      status: Estau
      title: Releses
    report_notes:
      created_msg: Lo rechistro d'a denuncia s'ha creyau correctament!
      destroyed_msg: Lo rechistro d'a denuncia s'ha borrau correctament!
    reports:
      account:
        notes:
          one: "%{count} nota"
          other: "%{count} notas"
      action_log: Rechistro de auditoría
      action_taken_by: Acción presa per
      actions:
        delete_description_html: Los mensaches denunciaus serán eliminaus y se rechistrará una amonestación pa aduyar-te a escalar en futuras infraccions per la mesma cuenta.
        mark_as_sensitive_description_html: Los fichers multimedia en os mensaches informaus se marcarán como sensibles y s'aplicará una amonestación pa aduyar-te a escalar las futuras infraccions d'a mesma cuenta.
        other_description_html: Veyer mas opcions pa controlar lo comportamiento d'a cuenta y personalizar la comunicación d'a cuenta denunciada.
        resolve_description_html: No se prendrán medidas contra la cuenta denunciada, no se rechistrará l'amonestación, y se zarrará l'informe.
        silence_description_html: La cuenta será visible nomás pa aquells que ya en sigan u lo busquen manualment, limitando seriosament lo suyo alcance. Siempre puede estar revertiu. Se zarrarán totz los informes contre esta cuenta.
        suspend_description_html: Esta cuenta y totz los suyos contenius serán inaccesibles y finalment eliminaus, y interaccionar con ella no será posible. Reversible en 30 días. Zarra totz los informes contra eta cuenta.
      actions_description_html: Decide qué medidas prener pa resolver esta denuncia. Si prenes una acción punitiva contra la cuenta denunciada, se le ninviará a dita cuenta una notificación per correu electronico, fueras de quan se tríe la categoría <strong>Spam</strong>.
      actions_description_remote_html: Decide qué acción prener pa resolver este reporte. Ixo afectará nomás a como <strong>lo tuyo</strong> servidor se comunica con estea cuenta remota y a cómo chestiona lo suyo conteniu.
      add_to_report: Anyadir mas a lo reporte
      are_you_sure: Yes seguro?
      assign_to_self: Asignar-me-la
      assigned: Moderador asignau
      by_target_domain: Dominio d'a cuenta denunciada
      category: Categoría
      category_description_html: La razón per la quala se reportó esta cuenta u conteniu será citada en as comunicacions con a cuenta denunciada
      comment:
        none: Garra
      comment_description_html: 'Pa proporcionar mas información, %{name} escribió:'
      created_at: Denunciau
      delete_and_resolve: Eliminar publicacions
      forwarded: Reninviau
      forwarded_to: Reninviau a %{domain}
      mark_as_resolved: Marcar como resuelto
      mark_as_sensitive: Marcar como sensible
      mark_as_unresolved: Marcar como no resuelto
      no_one_assigned: Dengún
      notes:
        create: Anyadir una nota
        create_and_resolve: Resolver con una nota
        create_and_unresolve: Reubrir con una nota
        delete: Eliminar
        placeholder: Especificar qué accions s'han preso u qualsequier atra novedat respective a esta denuncia...
        title: Notas
      notes_description_html: Veyer y deixar notas a atros moderadors y a lo tuyo yo futuro
      quick_actions_description_html: 'Prene una acción rapida u desplaza-te enta baixo pa veyer lo conteniu denunciau:'
      remote_user_placeholder: l'usuario remoto de %{instance}
      reopen: Reubrir denuncia
      report: 'Denunciar #%{id}'
      reported_account: Cuenta denunciada
      reported_by: Denunciau per
      resolved: Resuelto
      resolved_msg: La denuncia s'ha resuelto correctament!
      skip_to_actions: Ir dreitament a las accions
      status: Estau
      statuses: Conteniu denunciau
      statuses_description_html: Lo conteniu ofensivo se citará en a comunicación con a cuenta denunciada
      target_origin: Orichen d'a cuenta denunciada
      title: Reportes
      unassign: Desasignar
      unresolved: No resuelto
      updated_at: Actualizau
      view_profile: Veyer perfil
    roles:
      add_new: Anyadir rol
      assigned_users:
        one: "%{count} usuario"
        other: "%{count} usuarios"
      categories:
        administration: Administración
        devops: DevOps
        invites: Invitacions
        moderation: Moderación
        special: Especial
      delete: Eliminar
      description_html: Con <strong>rols d'usuario</strong>, puede personalizar las funcions y arias de Mastodon a las qualas pueden acceder los suyos usuarios.
      edit: Editar rol '%{name}'
      everyone: Permisos per defecto
      everyone_full_description_html: Este ye lo <strong>rol base</strong> que afecta a <strong>totz los usuarios</strong>, mesmo aquells sin un rol asignau. Totz los atros rols heredan permisos d'ell.
      permissions_count:
        one: "%{count} permiso"
        other: "%{count} permisos"
      privileges:
        administrator: Administrador
        administrator_description: Los usuarios con este permiso blincarán totz los permisos
        delete_user_data: Borrar Datos d'Usuario
        delete_user_data_description: Permite a los usuarios eliminar los datos d'atros usuarios sin demora
        invite_users: Convidar usuarios
        invite_users_description: Permite a los usuarios convidar a nuevas personas a lo servidor
        manage_announcements: Administrar Anuncios
        manage_announcements_description: Permite a los usuarios chestionar anuncios en o servidor
        manage_appeals: Administrar Apelacions
        manage_appeals_description: Permite a los usuarios revisar apelacions contra accions de moderación
        manage_blocks: Administrar Bloqueyos
        manage_blocks_description: Permite a los usuarios blocar los furnidors de e-mail y las adrezas IP
        manage_custom_emojis: Administrar Emojis Personalizaus
        manage_custom_emojis_description: Permite a los usuarios chestionar emojis personalizaus en o servidor
        manage_federation: Administrar Federación
        manage_federation_description: Permite a los usuarios blocar u permitir la federación con atros dominios, y controlar la entregabilidad
        manage_invites: Administrar Invitacions
        manage_invites_description: Permite a los usuarios navegar y desactivar los vinclos d'invitación
        manage_reports: Administrar Informes
        manage_reports_description: Permite a los usuarios revisar informes y realizar accions de moderación basadas en ells
        manage_roles: Administrar Rols
        manage_roles_description: Permite a los usuarios administrar y asignar rols per debaixo d'os suyos
        manage_rules: Chestionar Reglas
        manage_rules_description: Permite a los usuarios cambiar las reglas d'o servidor
        manage_settings: Administrar Achustes
        manage_settings_description: Permite a los usuarios cambiar la configuración d'o puesto
        manage_taxonomies: Administrar Taxonomías
        manage_taxonomies_description: Permite a los usuarios revisar lo conteniu en tendencia y actualizar la configuración d'as etiquetas
        manage_user_access: Administrar Acceso d'Usuarios
        manage_user_access_description: Permite a los usuarios desactivar l'autenticación de dos factors d'atros usuarios, cambiar la suya adreza de correu electronico y restablir la suya clau
        manage_users: Administrar Usuarios
        manage_users_description: Permite a los usuarios veyer los detalles d'atros usuarios y realizar accions de moderación contra ells
        manage_webhooks: Administrar Webhooks
        manage_webhooks_description: Permite a los usuarios configurar webhooks pa eventos administrativos
        view_audit_log: Veyer Rechistro de Auditoría
        view_audit_log_description: Permite a los usuarios veyer un historial d'accions administrativas en o servidor
        view_dashboard: Veyer Panel de Control
        view_dashboard_description: Permite a los usuarios acceder ta lo panel de control y quantas metricas
        view_devops: DevOps
        view_devops_description: Permite a los usuarios acceder ta los panels de control Sidekiq y pgHero
      title: Rols
    rules:
      add_new: Anyadir norma
      delete: Eliminar
      description_html: Encara que la mayoría afirma haber leyiu y estar d'acuerdo con os termins de servicio, la chent normalment no los leye dica dimpués de que surta bell problema. <strong>Fe que sía mas facil veyer las normas d'o tuyo servidor d'un vistazo estipulándolas en una lista de puntos.</strong> Intenta que cada norma sía curta y sencilla, pero sin estar divididas en muitos puntos.
      edit: Editar norma
      empty: Encara no s'han definiu las normas d'o servidor.
      title: Normas d'o servidor
    settings:
      about:
        manage_rules: Administrar reglas d'o servidor
        preamble: Proporciona información detallada sobre cómo lo servidor ye operau, moderau y financiau.
        rules_hint: I hai una aria dedicada pa las reglas a las qualas s'aspera que los tuyos usuarios se adhieran.
        title: Sobre
      appearance:
        preamble: Personalizar la interficie web de Mastodon.
        title: Apariencia
      branding:
        preamble: La marca d'o tuyo servidor lo diferencia d'atros servidors d'o ret. Esta información puede amostrar-se a traviés d'una variedat d'entornos, como en a interficie web de Mastodon, en aplicacions nativas, en previsualizacions de vinclos en atros puestos web y en aplicacions de mensachería, etc. Per esta razón, ye millor mantener esta información clara, breu y concisa.
        title: Marca
      content_retention:
        preamble: Controlar cómo lo conteniu chenerau per l'usuario s'almagazena en Mastodon.
        title: Retención de conteniu
      default_noindex:
        desc_html: Afecta a totz los usuarios que no han cambiau esta configuración per ells mesmos
        title: Excluyir per defecto los usuarios d'a indexación d'os motors de busqueda
      discovery:
        follow_recommendations: Recomendacions de cuentas
        preamble: Exposar conteniu interesant a la superficie ye fundamental pa incorporar nuevos usuarios que pueden no conoixer a dengún Mastodon. Controla cómo funcionan quantas opcions d'escubrimiento en o tuyo servidor.
        profile_directory: Directorio de perfils
        public_timelines: Linias de tiempo publicas
        publish_discovered_servers: Publicar los servidors descubiertos
        publish_statistics: Publicar las estatisticas
        title: Escubrimiento
        trends: Tendencias
      domain_blocks:
        all: A totz
        disabled: A dengún
        users: Pa los usuarios locals que han iniciau sesión
      registrations:
        preamble: Controla quí puede creyar una cuenta en o tuyo servidor.
        title: Rechistros
      registrations_mode:
        modes:
          approved: Se requiere aprebación pa rechistrar-se
          none: Dengún puede rechistrar-se
          open: Qualsequiera puede rechistrar-se
      title: Achustes d'o Servidor
    site_uploads:
      delete: Eliminar fichero puyau
      destroyed_msg: Carga d'o puesto eliminada con exito!
    statuses:
      account: Autor
      application: Aplicación
      back_to_account: Tornar ta la cuenta
      back_to_report: Tornar ta la pachina d'o reporte
      batch:
        remove_from_report: Eliminar d'o reporte
        report: Reporte
      deleted: Eliminau
      favourites: Favoritos
      history: Historial de versions
      in_reply_to: En respuesta a
      language: Idioma
      media:
        title: Multimedia
      metadata: Metadatos
      no_status_selected: No se cambió garra estau a lo no triar garra
      open: Ubrir publicación
      original_status: Publicación orichinal
      reblogs: Impulsos
      status_changed: Publicación cambiada
      title: Estau d'as cuentas
      trending: En tendencia
      visibility: Visibilidat
      with_media: Con multimedia
    strikes:
      actions:
        delete_statuses: "%{name} eliminó las publicacions de %{target}"
        disable: "%{name} concheló la cuenta de %{target}"
        mark_statuses_as_sensitive: "%{name} ha marcau las publicacions de %{target} como sensibles"
        none: "%{name} ninvió una alvertencia a %{target}"
        sensitive: "%{name} marcó la cuenta de %{target} como sensible"
        silence: "%{name} limitó la cuenta de %{target}"
        suspend: "%{name} suspendió la cuenta de %{target}"
      appeal_approved: Apelado
      appeal_pending: Apelación pendient
    system_checks:
      database_schema_check:
        message_html: I hai migracions pendients d'a base de datos. Per favor, executa-las pa asegurar-te que l'aplicación funciona como debería
      elasticsearch_running_check:
        message_html: No se podió connectar a Elasticsearch. Per favor, compreba que ye executando-se, u desactiva la busqueda de texto completo
      elasticsearch_version_check:
        message_html: 'Versión incompatible de Elasticsearch: %{value}'
        version_comparison: Elasticsearch %{running_version} se ye executando pero s'ameneste Elasticsearch %{required_version}
      rules_check:
        action: Administrar reglas d'o servidor
        message_html: No ha definiu garra regla d'o servidor.
      sidekiq_process_check:
        message_html: No i hai garra proceso Sidekiq en execución pa la coda (u codas) de %{value}. Per favor, revise la suya configuración de Sidekiq
    tags:
      review: Estau de revisión
      updated_msg: Hashtags actualizaus exitosament
    title: Administración
    trends:
      allow: Permitir
      approved: Aprebadas
      disallow: No permitir
      links:
        allow: Permitir vinclo
        allow_provider: Permitir meyo
        description_html: Estes son vinclos que actualment son estando compartius muito per las cuentas dende las qualas lo tuyo servidor veye los mensaches. Pueden aduyar a los tuyos usuarios a averiguar qué ye pasando en o mundo. Garra vinclo s'amuestren publicament dica que autorice a lo dominio. Tamién puede permitir u refusar vinclos individuals.
        disallow: Refusar vinclo
        disallow_provider: Refusar meyo
        no_link_selected: No se cambió garra vinclo ya que no se trió garra
        publishers:
          no_publisher_selected: No se cambió garra editor ya que no se trió garra
        shared_by_over_week:
          one: Compartiu per una persona entre la zaguera semana
          other: Compartiu per %{count} personas entre la zaguera semana
        title: Vinclos en tendencia
        usage_comparison: Compartiu %{today} vegadas hue, comparau con %{yesterday} ahiere
      only_allowed: Nomás las permitidas
      pending_review: Revisión pendient
      preview_card_providers:
        allowed: Los vinclos d'este meyo pueden estar tendencia
        description_html: Estes son dominios dende los quals los vinclos a ormino se comparten en o suyo servidor. Los vinclos no serán tendencia publicament de no estar que s'aprebe lo dominio d'o vinclo. La suya aprebación (u refuso) s'extiende a los subdominios.
        rejected: Los vinclos d'este meyo no pueden estar tendencia
        title: Medios
      rejected: Refusadas
      statuses:
        allow: Permitir publicación
        allow_account: Permitir autor
        description_html: Estes son publicacions que lo suyo servidor conoixe que son estando compartidas y marcadas como favoritas muito en este momento. Pueden aduyar a los tuyos usuarios nuevos y retornantes a trobar mas chent a la quala seguir. No i hai mensaches que s'amuestren publicament dica que aprebes l'autor y l'autor permita que la suya cuenta sía sucherida a atros. Tamién puetz permitir u refusar mensaches individuals.
        disallow: No permitir publicación
        disallow_account: No permitir autor
        no_status_selected: No se cambió garra publicación en tendencia ya que no se trió garra
        not_discoverable: L'autor no ha optado per estar detectable
        shared_by:
          one: Compartiu u marcau como favorito una vegada
          other: Compatido u marcau como favorito %{friendly_count} vegadas
        title: Publicacions destacadas
      tags:
        current_score: Puntuación actual %{score}
        dashboard:
          tag_accounts_measure: usos solos
          tag_languages_dimension: Idiomas prencipals
          tag_servers_dimension: Servidors prencipals
          tag_servers_measure: diferents servidors
          tag_uses_measure: usos totals
        description_html: Estes son etiquetas que son amaneixendo en muitos posts que lo tuyo servidor veye. Pueden aduyar a los tuyos usuarios a averiguar de qué fabla mas chent en estes momentos. No i hai hashtags que s'amuestren publicament dica que los aprebes.
        listable: Pueden estar recomendadas
        no_tag_selected: No se cambió garra etiqueta ya que no se trió garra
        not_listable: No serán recomendadas
        not_trendable: No amaneixerán en tendencias
        not_usable: No pueden estar usadas
        peaked_on_and_decaying: Aconsiguió lo pico en %{date}, agora decreixendo
        title: Etiquetas en tendencia
        trendable: Pueden amaneixer en tendencias
        trending_rank: 'Tendencia #%{rank}'
        usable: Pueden usar-se
        usage_comparison: Usada %{today} vegadas hue, comparau con %{yesterday} ahiere
        used_by_over_week:
          one: Usada per una persona entre la zaguera semana
          other: Usada per %{count} personas entre la zaguera semana
      title: Tendencias
      trending: En tendencia
    warning_presets:
      add_new: Anyadir nuevo
      delete: Borrar
      edit_preset: Editar aviso predeterminau
      empty: Encara no has definiu garra preajuste d'alvertencia.
      title: Editar configuración predeterminada d'avisos
    webhooks:
      add_new: Anyadir endpoint
      delete: Eliminar
      description_html: Un <strong>webhook</strong> permite a Mastodon ninviar <strong>notificacions en tiempo real</strong> sobre los eventos triaus a la tuya propia aplicación, pa que la tuya aplicación pueda <strong>lanzar reaccions automaticament</strong>.
      disable: Deshabilitar
      disabled: Deshabilitau
      edit: Editar endpoint
      empty: Encara no tiens garra endpoint de webhook configurau.
      enable: Habilitar
      enabled: Activo
      enabled_events:
        one: 1 evento habilitau
        other: "%{count} eventos habilitaus"
      events: Eventos
      new: Nuevo webhook
      rotate_secret: Rotar secreto
      secret: Sinyando secreto
      status: Estau
      title: Webhooks
      webhook: Webhook
  admin_mailer:
    new_appeal:
      actions:
        delete_statuses: pa eliminar los suyos mensaches
        disable: pa conchelar la suya cuenta
        mark_statuses_as_sensitive: pa marcar los suyos mensaches como sensibles
        none: una alvertencia
        sensitive: pa marcar la suya cuenta como sensible
        silence: pa limitar la suya cuenta
        suspend: suspender la suya cuenta
      body: "%{target} ye apelando a una solicitut de moderación de %{action_taken_by} lo %{date}, d'o tipo %{type}. Ells escribioron:"
      next_steps: Puetz aprebar l'apelación pa desfer la decisión de moderación, u ignorar-la.
      subject: "%{username} ye apelando a una decisión de moderación en %{instance}"
    new_pending_account:
      body: Los detalles d'a nueva cuenta son abajos. Puetz aprebar u refusar esta aplicación.
      subject: Nueva cuenta pa revisión en %{instance} (%{username})
    new_report:
      body: "%{reporter} ha denunciau a %{target}"
      body_remote: Belún de %{domain} a denunciau a %{target}
      subject: 'Nuevo reporte pa la %{instance} (#%{id})'
    new_trends:
      body: 'Los siguients elementos amenesten una revisión antes que se puedan amostrar publicament:'
      new_trending_links:
        title: Vinclos en tendencia
      new_trending_statuses:
        title: Publicacions en tendencia
      new_trending_tags:
        no_approved_tags: Actualment no i hai garra etiqueta en tendencia aprebada.
        requirements: 'Qualsequiera d''estes candidatos podría superar lo hashtag en tendencia aprebau per #%{rank}, que actualment ye #%{lowest_tag_name} con una puntuación de %{lowest_tag_score}.'
        title: Etiquetas en tendencia
      subject: Nuevas tendencias asperando estar revisadas en %{instance}
  aliases:
    add_new: Creyar alias
    created_msg: Lo nuevo alias s'ha creyau correctament. Agora puetz empecipiar lo treslado dende la cuenta antiga.
    deleted_msg: Elimina l'alias correctament. Lo treslado d'ixa cuenta a esta ya no será posible.
    empty: No tiens garra alias.
    hint_html: Si quiers migrar d'unatra cuenta a esta, aquí puetz creyar un alias, que ye necesario antes de que puedas empecipiar a mover seguidors d'a cuenta anterior ta esta. Esta acción per ella mesma ye <strong>inofensiva y reversible</strong>. <strong>La migración d'a cuenta s'inicia dende la cuenta antiga</strong>.
    remove: Desvincular alias
  appearance:
    advanced_web_interface: Interficie web abanzada
    advanced_web_interface_hint: 'Si deseya utilizar tot l''amplo de pantalla, la interficie web abanzada le permite configurar quantas columnas diferents pa veyer tanta información a lo mesmo tiempo como quiera: Inicio, notificacions, linia de tiempo federada, qualsequier numero de listas y etiquetas.'
    animations_and_accessibility: Animacions y accesibilidat
    confirmation_dialogs: Dialogos de confirmación
    discovery: Descubrir
    localization:
      body: Mastodon ye traduciu con la aduya de voluntarios.
      guide_link: https://crowdin.com/project/mastodon
      guide_link_text: Totz pueden contribuyir.
    sensitive_content: Conteniu sensible
    toot_layout: Disenyo d'as publicacions
  application_mailer:
    notification_preferences: Cambiar preferencias de correu electronico
    salutation: "%{name}:"
    settings: 'Cambiar preferencias de correu: %{link}'
    view: 'Vista:'
    view_profile: Veyer perfil
    view_status: Veyer estau
  applications:
    created: Aplicación creyada exitosament
    destroyed: Apicación eliminada exitosament
    regenerate_token: Regenerar token d'acceso
    token_regenerated: Token d'acceso regenerado exitosament
    warning: Tiene muito cudiau con estes datos. No los compartas con dengún!
    your_token: Lo tuyo token d'acceso
  auth:
    apply_for_account: Solicitar una cuenta
    delete_account: Borrar cuenta
    delete_account_html: Si deseya eliminar la suya cuenta, puede <a href="%{path}">proceder aquí</a>. Será pediu d'una confirmación.
    description:
      prefix_invited_by_user: "@%{name} te convida a unir-te a este servidor de Mastodon!"
      prefix_sign_up: Une-te a Mastodon hue!
      suffix: Con una cuenta podrás seguir a chent, publicar novedatz y intercambiar mensaches con usuarios de qualsequier servidor de Mastodon y mas!
    dont_have_your_security_key: No tiens la tuya clau de seguranza?
    forgot_password: Ixuplidés la tuya clau?
    invalid_reset_password_token: Lo token de reinicio de clau ye invalido u expiró. Per favor pide un nuevo.
    link_to_otp: Escribe un codigo de dos factors dende lo tuyo telefono u un codigo de recuperación
    link_to_webauth: Utilice lo suyo dispositivo de clau de seguranza
    log_in_with: Iniciar sesión con
    login: Iniciar sesión
    logout: Zarrar sesión
    migrate_account: Mudar-se a unatra cuenta
    migrate_account_html: Si deseyas reendrezar esta cuenta a unatra distinta, puetz <a href="%{path}">configurar-lo aquí</a>.
    or_log_in_with: U inicia sesión con
    privacy_policy_agreement_html: He leyiu y accepto la <a href="%{privacy_policy_path}" target="_blank">politica de privacidat</a>
    providers:
      cas: CAS
      saml: SAML
    register: Rechistrar-se
    registration_closed: "%{instance} no ye acceptando nuevos miembros"
    reset_password: Restablir clau
    rules:
      preamble: Estas son establidas y aplicadas per los moderadors de %{domain}.
      title: Qualques reglas basicas.
    security: Cambiar clau
    set_new_password: Establir nueva clau
    sign_in:
      preamble_html: Inicia sesión con as tuys credencials <strong>%{domain}</strong>. Si la tuya cuenta se troba en un servidor diferent, no podrás iniciar aquí una sesión.
      title: Iniciar sesión en %{domain}
    sign_up:
      preamble: Con una cuenta en este servidor de Mastodon, podrás seguir a qualsequier atra persona en o ret, independientment d'o servidor en o qual se trobe.
      title: Creyar cuenta de Mastodon en %{domain}.
    status:
      account_status: Estau d'a cuenta
      confirming: Asperando confirmación de correu electronico.
      functional: La tuya cuenta ye completament operativa.
      pending: La suya solicitut ye pendient de revisión per los nuestros administradors. Ixo puede tardar bell tiempo. Vusté recibirá un correu electronico si lo solicitut sía aprebada.
      redirecting_to: La tuya cuenta se troba inactiva perque ye estando reendrezada a %{acct}.
      view_strikes: Veyer amonestacions pasadas contra la tuya cuenta
    too_fast: Formulario ninviau masiau rapido, lo intente de nuevo.
    use_security_key: Usar la clau de seguranza
  authorize_follow:
    already_following: Ya yes seguindo a esta cuenta
    already_requested: Ya has ninviau una solicitut de seguimiento a ixa cuenta
    error: Desafortunadament, ha ocurriu una error buscando la cuenta remota
    follow: Seguir
    follow_request: 'Tiens una solicitut de seguimiento de:'
    following: 'Exito! Agora yes seguindo a:'
    post_follow:
      close: U, puetz simplament zarrar esta finestra.
      return: Tornar ta lo perfil de l'usuario
      web: Ir ta lo puesto web
    title: Seguir a %{acct}
  challenge:
    confirm: Continar
    hint_html: "<strong>Tip:</strong> No tornaremos a preguntar-te per la clau entre la siguient hora."
    invalid_password: Clau incorrecta
    prompt: Confirmar clau pa seguir
  crypto:
    errors:
      invalid_key: no ye una clau Ed25519 u Curve25519 valida
      invalid_signature: no ye una sinyatura Ed25519 valida
  date:
    formats:
      default: "%d %b %Y"
      with_month_name: "%d %B %Y"
  datetime:
    distance_in_words:
      about_x_hours: "%{count} h"
      about_x_months: "%{count}m"
      about_x_years: "%{count}a"
      almost_x_years: "%{count}a"
      half_a_minute: Chusto agora
      less_than_x_minutes: "%{count} m"
      less_than_x_seconds: Chusto agora
      over_x_years: "%{count}a"
      x_days: "%{count} d"
      x_minutes: "%{count} m"
      x_months: "%{count}m"
      x_seconds: "%{count} s"
  deletes:
    challenge_not_passed: Los datos escritos son incorrectos
    confirm_password: Ingresa la tuya clau actual pa contrimostrar la tuya identidat
    confirm_username: Escribe lo tuyo nombre d'usuario pa confirmar
    proceed: Eliminar cuenta
    success_msg: La tuya cuenta s'eliminó con exito
    warning:
      before: 'Antes de continar, per favor leye con atención las siguients notas:'
      caches: Lo conteniu que ha estau almagazenau en caché per atros servidors puede persistir
      data_removal: Las tuyas publicacions y la resta de datos s'eliminarán definitivament
      email_change_html: Puetz <a href="%{path}"> cambiar la tuya adreza de correu electronico</a> sin eliminar la tuya cuenta
      email_contact_html: Si encara no t'ha plegau, puetz escribir a <a href="mailto:%{email}">%{email}</a> pa pedir aduya
      email_reconfirmation_html: Si no t'ha plegau lo correu de confirmación, puetz <a href="%{path}"> tornar a demandar-lo</a>
      irreversible: No podrás restaurar ni reactivar la tuya cuenta
      more_details_html: Pa mas detalles, veyer <a href="%{terms_path}"> la politica de privacidat</a>.
      username_available: Lo tuyo nombre d'usuario tornará a estar disponible
      username_unavailable: Lo tuyo nombre d'usuario no será disponible
  disputes:
    strikes:
      action_taken: Acción realizada
      appeal: Apelar
      appeal_approved: Esta amonestación estió apelada exitosament y ya no ye valida
      appeal_rejected: Se refusó l'apelación
      appeal_submitted_at: Apelación ninviada
      appealed_msg: La tuya apelación estió ninviada. Si s'apreba, se te notificará.
      appeals:
        submit: Ninviar apelación
      approve_appeal: Aprebar apelación
      associated_report: Informe asociau
      created_at: Con calendata
      description_html: Estas son las accions emprendidas contra la tuya cuenta y las alvertencias que t'han estau ninviadas per lo personal de %{instance}.
      recipient: Endrezada a
      reject_appeal: Refusar apelación
      status: 'Publicación #%{id}'
      status_removed: Publicación ya eliminada d'o sistema
      title: "%{action} d'o %{date}"
      title_actions:
        delete_statuses: Eliminación de publicación
        disable: Conchelación d'a cuenta
        mark_statuses_as_sensitive: Marcando los mensaches como sensibles
        none: Alvertencia
        sensitive: Marcando la cuenta como sensible
        silence: Limitación de cuenta
        suspend: Suspensión de cuenta
      your_appeal_approved: S'aprebó la tuya apelación
      your_appeal_pending: Has ninviau una apelación
      your_appeal_rejected: La tuya apelación ha estau refusada
  domain_validator:
    invalid_domain: no ye un nombre de dominio valido
  errors:
    '400': La solicitut que has ninviau no ye valida u yera malformada.
    '403': No tiens permiso pa acceder ta esta pachina.
    '404': La pachina que yeras buscando no existe.
    '406': Esta pachina no ye disponible en o formato solicitau.
    '410': La pachina que yeras buscando no existe mas.
    '422':
      content: Verificación de seguranza fallida. Yes blocando qualques cookies?
      title: Verificación de seguranza fallida
    '429': Asfixiado
    '500':
      content: Lo sentimos, bella cosa ha funcionau malament per la nuestra parte.
      title: Esta pachina no ye correcta
    '503': La pachina no s'ha puesto cargar a causa d'un fallo temporal d'o servidor.
    noscript_html: Pa usar l'aplicación web de Mastodon, per favor activa Javascript. Alternativament, preba bella d'as <a href="%{apps_path}">aplicacions nativas</a> pa Mastodon pa la tuya plataforma.
  existing_username_validator:
    not_found: no podió trobar un usuario local con ixe nombre d'usuario
    not_found_multiple: no podió trobar %{usernames}
  exports:
    archive_takeout:
      date: Calendata
      download: Descargar lo tuyo fichero
      hint_html: Puetz solicitar un fichero d'os tuyos <strong>publicacions y fichers multimedia puyaus</strong>. Los datos exportaus serán en formato ActivityPub, leyibles per qualsequier software compatible. Puetz demandar un archivo cada 7 días.
      in_progress: Recopilando lo tuyo fichero...
      request: Solicitar lo tuyo fichero
      size: Grandaria
    blocks: Personas que has blocau
    bookmarks: Marcadors
    csv: CSV
    domain_blocks: Bloqueyos de dominios
    lists: Listas
    mutes: Tiens en silencio
    storage: Almagazenamiento
  featured_tags:
    add_new: Anyadir nuevo
    hint_html: "<strong>Qué son las etiquetas destacadas?</strong> S'amuestran de forma prominent en o tuyo perfil publico y permiten a los usuarios navegar per las tuyas publicacions publicas especificament baixo ixas etiquetas. Son una gran ferramienta pa fer un seguimiento de treballos creativos u prochectos a largo plazo."
  filters:
    contexts:
      account: Perfils
      home: Inicio y listas
      notifications: Notificacions
      public: Linias de tiempo publicas
      thread: Conversacions
    edit:
      add_keyword: Anyadir parola clau
      keywords: Parolas clau
      statuses: Publicacions individuals
      statuses_hint_html: Este filtro s'aplica a la selección de publicacions individuals independientment de si coinciden con as parolas clau contino. <a href="%{path}">Revise u elimine publicacions d'o filtro</a>.
      title: Editar filtro
    errors:
      deprecated_api_multiple_keywords: Estes parametros no se pueden cambiar dende esta aplicación perque s'aplican a mas d'una parola clau de filtro. Utilice una aplicación mas recient u la interficie web.
      invalid_context: Se suminstró un contexto invalido u vuedo
    index:
      contexts: Filtros en %{contexts}
      delete: Borrar
      empty: No tiens filtros.
      expires_in: Caduca en %{distance}
      expires_on: Expira lo %{date}
      keywords:
        one: "%{count} parola clau"
        other: "%{count} parolas clau"
      statuses:
        one: "%{count} publicación"
        other: "%{count} publicacions"
      statuses_long:
        one: "%{count} publicación individual amagada"
        other: "%{count} publicacions individuals amagadas"
      title: Filtros
    new:
      save: Alzar nuevo filtro
      title: Anyadir nuevo filtro
    statuses:
      back_to_filter: Tornar a filtrar
      batch:
        remove: Eliminar d'o filtro
      index:
        hint: Este filtro s'aplica a la selección de publicacions individuals independientment d'atros criterios. Puede anyadir mas publicacions a este filtro dende la interficie web.
        title: Publicacions filtradas
  generic:
    all: Totz
    all_items_on_page_selected_html:
      one: "<strong>%{count}</strong> elemento en esta pachina ye triau."
      other: Totz los <strong>%{count}</strong> elementos en esta pachina son triaus.
    all_matching_items_selected_html:
      one: "<strong>%{count}</strong> elemento que coincide con a suya busqueda ye triau."
      other: Totz los <strong>%{count}</strong> elementos que coinciden con a suya busqueda son triaus.
    changes_saved_msg: Cambios alzaus con exito!
    copy: Copiar
    delete: Eliminar
    deselect: Deseleccionar tot
    none: Cosa
    order_by: Ordenar per
    save_changes: Alzar cambios
    select_all_matching_items:
      one: Triar %{count} elemento que coincide con a tuya busqueda.
      other: Triar totz los %{count} elementos que coinciden con a tuya busqueda.
    today: hue
    validation_errors:
      one: Bella cosa no ye bien! Per favor, revisa la error
      other: Bella cosa no ye bien! Per favor, revise %{count} errors mas abaixo
  imports:
    errors:
      invalid_csv_file: 'Fichero CSV no valido. Error: %{error}'
      over_rows_processing_limit: contiene mas de %{count} ringleras
    modes:
      merge: Unir
      merge_long: Mantener rechistros existents y anyadir nuevos
      overwrite: Sobrescribir
      overwrite_long: Reemplazar rechistros actuals con os nuevos
    preface: Puetz importar bells datos, como totas las personas que yes seguindo u blocando en a tuya cuenta en esta instancia, dende fichers exportaus d'unatra instancia.
    success: Los suyos datos s'han cargau correctament y serán procesaus en brevedad
    types:
      blocking: Lista de blocaus
      bookmarks: Marcadors
      domain_blocking: Lista de dominios blocaus
      following: Lista de seguius
      muting: Lista de silenciaus
    upload: Cargar
  invites:
    delete: Desactivar
    expired: Expiradas
    expires_in:
      '1800': 30 menutos
      '21600': 6 horas
      '3600': 1 hora
      '43200': 12 horas
      '604800': 1 semana
      '86400': 1 día
    expires_in_prompt: Nunca
    generate: Chenerar
    invited_by: 'Estiés convidau per:'
    max_uses:
      one: 1 uso
      other: "%{count} usos"
    max_uses_prompt: Sin limite
    prompt: Chenerar y compartir vinclos con atros pa conceder acceso a este nodo
    table:
      expires_at: Expira
      uses: Usos
    title: Convidar a chent
  login_activities:
    authentication_methods:
      otp: aplicación d'autenticación en dos pasos
      password: clau
      sign_in_token: codigo de seguranza per correu electronico
      webauthn: claus de seguranza
    description_html: Si veye una actividat que no reconoixe, considere cambiar la suya clau y habilitar l'autenticación de dos factors.
    empty: No i hai historial d'autenticación disponible
    failed_sign_in_html: Intento d'inicio de sesión fallido con %{method} de %{ip} (%{browser})
    successful_sign_in_html: Inicio de sesión exitoso con %{method} dende %{ip} (%{browser})
    title: Historial d'autenticación
  media_attachments:
    validations:
      images_and_video: No se puede adchuntar un video a un estau que ya contienga imachens
      not_ready: No se pueden adchuntar fichers que no s'han rematau de procesar. Intenta-lo de nuevo en un momento!
      too_many: No se pueden adchuntar mas de 4 fichers
  migrations:
    acct: Moviu ta
    cancel: Cancelar redireccionamiento
    cancel_explanation: En cancelar lo redireccionamiento se reactivará la tuya cuenta actual, pero no recuperarás los seguidores que haigan estau tresladaus a l'atra cuenta.
    cancelled_msg: Lo redireccionamiento s'ha cancelau correctament.
    errors:
      already_moved: ye la mesma cuenta a la quala ya has migrado
      missing_also_known_as: no ye fendo referencia a esta cuenta
      move_to_self: no puede estar la cuenta actual
      not_found: no se podió trobar
      on_cooldown: Yes en tiempo de reutilización
    followers_count: Seguidores a lo momento de migrar
    incoming_migrations: Migrar d'una cuenta diferent
    incoming_migrations_html: Pa migrar d'unatra cuenta a esta, primero amenestes <a href="%{path}">creyar un alias d'a cuenta</a>.
    moved_msg: La tuya cuenta agora se ye reendrezando a %{acct} y las tuyas seguidores se son migrando.
    not_redirecting: La tuya cuenta no se ye reendrezando a garra atra cuenta actualment.
    on_cooldown: Has migrado la tuya cuenta recientment. Esta función será disponible de nuevo en %{count} días.
    past_migrations: Migracions pasadas
    proceed_with_move: Migrar seguidores
    redirected_msg: La tuya cuenta agora reendreza a %{acct}.
    redirecting_to: La tuya cuenta se ye reendrezando a %{acct}.
    set_redirect: Establir redirección
    warning:
      backreference_required: La nueva cuenta ha d'estar configurada primero pa fer referencia a esta
      before: 'Antes de continar, per favor leye con atención las siguients notas:'
      cooldown: Dimpués de migrar i hai un periodo d'aspera entre lo qual no podrás tornar a migrar
      disabled_account: La tuya cuenta actual no será completament utilizable dimpués. Manimenos, tendrás acceso a la exportación de datos asinas como a la reactivación.
      followers: Esta acción migrará a totz los seguidores d'a cuenta actual a la nueva cuenta
      only_redirect_html: Alternativament, nomás puetz <a href="%{path}">meter una redirección en o tuyo perfil</a>.
      other_data: No se moverán atros datos automaticament
      redirect: Lo perfil d'a tuya cuenta actual s'actualizará con un aviso de redirección y será excluyiu d'as busquedas
  moderation:
    title: Moderación
  move_handler:
    carry_blocks_over_text: Este usuario se mudó dende %{acct}, que hebas blocau.
    carry_mutes_over_text: Este usuario se mudó dende %{acct}, que hebas silenciau.
    copy_account_note_text: 'Este usuario se mudó dende %{acct}, aquí yeran los tuyos notas anteriors sobre ell:'
  navigation:
    toggle_menu: Alternar menú
  notification_mailer:
    admin:
      report:
        subject: "%{name} ninvió un informe"
      sign_up:
        subject: "%{name} se rechistró"
    favourite:
      body: 'Lo tuyo estau estió marcau como favorito per %{name}:'
      subject: "%{name} marcó como favorito lo tuyo estau"
      title: Nuevo favorito
    follow:
      body: "%{name} te ye seguindo!"
      subject: "%{name} te ye seguindo"
      title: Nuevo seguidor
    follow_request:
      action: Administrar solicitutz pa seguir
      body: "%{name} ha solicitau seguir-te"
      subject: 'Seguidor pendient: %{name}'
      title: Nueva solicitut pa seguir
    mention:
      action: Responder
      body: 'Estiés mencionau per %{name} en:'
      subject: Estiés mencionau per %{name}
      title: Nueva mención
    poll:
      subject: Una enqüesta de %{name} ha rematau
    reblog:
      body: '%{name} ha retutau la tuya publicación:'
      subject: "%{name} ha retutau la tuya publicación"
      title: Nueva difusión
    status:
      subject: "%{name} acaba de publicar"
    update:
      subject: "%{name} editó una publicación"
  notifications:
    email_events: Eventos pa notificacions per correu electronico
    email_events_hint: 'Tría los eventos pa los quals deseyas recibir notificacions:'
    other_settings: Atros achustes de notificacions
  number:
    human:
      decimal_units:
        format: "%n %u"
        units:
          billion: MM
          million: M
          quadrillion: MB
          thousand: m
          trillion: B
  otp_authentication:
    code_hint: Escribe lo codigo chenerau per la tuya aplicación d'autentificación pa confirmar
    description_html: Si habilitas <strong>autenticación de dos factors</strong> a traviés d'una aplicación d'autenticación, l'ingreso requerirá que sías en posesión d'o tuyo telefono, que chenerará codigos pa que ingreses.
    enable: Activar
    instructions_html: "<strong>Escaneya este codigo QR dende Google Authenticator u una aplicación TOPT semellant en o tuyo telefono</strong>. A partir d'agora, esta aplicación chenerará codigos que habrás d'ingresar quan quieras iniciar sesión."
    manual_instructions: 'Si no puetz escaniar lo codigo QR y amenestes escrebir-lo manualment, este ye lo secreto en texto plano:'
    setup: Configurar
    wrong_code: Lo codigo ingresau ye invalido! Ye correcta la hora d'o dispositivo y lo servidor?
  pagination:
    newer: Mas nuevo
    next: Proximo
    older: Mas antigo
    prev: Anterior
    truncate: "&hellip;"
  polls:
    errors:
      already_voted: Ya has votau en esta enqüesta
      duplicate_options: contiene elementos duplicaus
      duration_too_long: ye masiau luen en o futuro
      duration_too_short: ye masiau luego
      expired: La enqüesta ya ha rematau
      invalid_choice: La opción de voto triada no existe
      over_character_limit: no puede exceder %{max} caracters cadagún
      too_few_options: ha de tener mas d'un elemento
      too_many_options: no puede contener mas de %{max} elementos
  preferences:
    other: Atros
    posting_defaults: Configuración per defecto de publicacions
    public_timelines: Linias de tiempo publicas
  privacy_policy:
    title: Politica de Privacidat
  reactions:
    errors:
      limit_reached: Limite de reaccions diferents aconseguiu
      unrecognized_emoji: no ye un emoji conoixiu
  relationships:
    activity: Actividat d'a cuenta
    confirm_follow_selected_followers: Yes seguro de querer seguir a los seguidors triaus?
    confirm_remove_selected_followers: Yes seguro de querer eliminar a los seguidors triaus?
    confirm_remove_selected_follows: Yes seguro de querer eliminar los seguimientos triaus?
    dormant: Inactivo
    follow_selected_followers: Seguir a los seguidores triaus
    followers: Seguidores
    following: Seguindo
    invited: Convidau
    last_active: Zaguera actividat
    most_recent: Mas recient
    moved: Moviu
    mutual: Mutuo
    primary: Prencipal
    relationship: Relación
    remove_selected_domains: Eliminar totz los seguidores d'os dominios triaus
    remove_selected_followers: Eliminar los seguidores triaus
    remove_selected_follows: Deixar de seguir a los usuarios triaus
    status: Estau d'a cuenta
  remote_follow:
    missing_resource: No se podió trobar la URL de redirección requerida pa la tuya cuenta
  reports:
    errors:
      invalid_rules: no fa referencia a reglas validas
  rss:
    content_warning: 'Alvertencia de conteniu:'
    descriptions:
      account: Publicacions publicas de @%{acct}
      tag: 'Publicacions publicas etiquetadas con #%{hashtag}'
  scheduled_statuses:
    over_daily_limit: Ha superau lo limite de %{limit} publicacions programadas pa ixe día
    over_total_limit: Ha superau lo limite de %{limit} publicacions programadas
    too_soon: La calendata programada ha d'estar en o futuro
  sessions:
    activity: Zaguera actividat
    browser: Navegador
    browsers:
      alipay: Alipay
      blackberry: BlackBerry
      chrome: Chrome
      edge: Microsoft Edge
      electron: Electron
      firefox: Firefox
      generic: Desconoixiu
      ie: Internet Explorer
      micro_messenger: MicroMessenger
      nokia: Navegador de Nokia S40 Ovi
      opera: Opera
      otter: Otter
      phantom_js: PhantomJS
      qq: Navegador QQ
      safari: Safari
      uc_browser: Navegador UC
      weibo: Weibo
    current_session: Sesión actual
    description: "%{browser} en %{platform}"
    explanation: Estes son los navegadors web connectaus actualment en a tuya cuenta de Mastodon.
    ip: IP
    platforms:
      adobe_air: Adobe Air
      android: Android
      blackberry: BlackBerry
      chrome_os: ChromeOS
      firefox_os: Firefox OS
      ios: iOS
      linux: Linux
      mac: Mac
      windows: Windows
      windows_mobile: Windows Mobile
      windows_phone: Windows Phone
    revoke: Revocar
    revoke_success: Sesión revocada exitosament
    title: Sesions
    view_authentication_history: Veyer historial d'autenticación d'a tuya cuenta
  settings:
    account: Cuenta
    account_settings: Achustes d'a cuenta
    aliases: Alias d'a cuenta
    appearance: Apariencia
    authorized_apps: Aplicacions autorizadas
    back: Tornar ta l'inicio
    delete: Borrar cuenta
    development: Desembolique
    edit_profile: Editar perfil
    export: Exportar información
    featured_tags: Hashtags destacaus
    import: Importar
    import_and_export: Importar y exportar
    migrate: Migración de cuenta
    notifications: Notificacions
    preferences: Preferencias
    profile: Perfil
    relationships: Seguindo y seguidores
    statuses_cleanup: Eliminación automatica de publicacions
    strikes: Amonestacions de moderación
    two_factor_authentication: Autenticación de dos factors
    webauthn_authentication: Claus de seguranza
  statuses:
    attached:
      audio:
        one: "%{count} audio"
        other: "%{count} audios"
      description: 'Adchunto: %{attached}'
      image:
        one: "%{count} imachen"
        other: "%{count} imachens"
      video:
        one: "%{count} video"
        other: "%{count} videos"
    boosted_from_html: Empentau dende %{acct_link}
    content_warning: 'Alerta de conteniu: %{warning}'
    default_language: Igual que l'idioma d'a interficie
    disallowed_hashtags:
      one: 'conteneba un hashtag no permitiu: %{tags}'
      other: 'conteneba los hashtags no permitius: %{tags}'
    edited_at_html: Editau %{date}
    errors:
      in_reply_not_found: Lo estau a lo qual intentas responder no existe.
    open_in_web: Ubrir en web
    over_character_limit: Limite de caracters de %{max} superau
    pin_errors:
      direct: Las publicacions que son visibles solo pa los usuarios mencionaus no pueden fixar-se
      limit: Ya has fixau lo numero maximo de publicacions
      ownership: La publicación d'unatra persona no puede fixar-se
      reblog: Un boost no puede fixar-se
    poll:
      total_people:
        one: "%{count} persona"
        other: "%{count} chent"
      total_votes:
        one: "%{count} voto"
        other: "%{count} votos"
      vote: Vota
    show_more: Amostrar mas
    show_newer: Amostrar mas recients
    show_older: Amostrar mas antigos
    show_thread: Amostrar discusión
<<<<<<< HEAD
    sign_in_to_participate: Rechistra-te pa participar en a conversación
    title: '%{name}: «%{quote}»'
=======
    title: "%{name}: «%{quote}»"
>>>>>>> 42698b4c
    visibilities:
      direct: Directa
      private: Nomás amostrar a seguidores
      private_long: Nomás amostrar a las tuyas seguidores
      public: Publico
      public_long: Totz pueden veyer
      unlisted: Publico, pero no amostrar en a historia federada
      unlisted_long: Totz pueden veyer, pero no ye listau en as linias de tiempo publicas
  statuses_cleanup:
    enabled: Borrar automaticament publicacions antigas
    enabled_hint: Elimina automaticament las tuyas publicacions una vegada que aconsigan un branquil de tiempo especificau, de no estar que coincidan con bella d'as excepcions detalladas debaixo
    exceptions: Excepcions
    explanation: A causa que la eliminación de mensaches ye una operación costosa, esto se fa lentament, a lo largo d'un tiempo, quan lo servidor no ye ocupau. Per este motivo, puede que las tuyas publicacions sían borradas bella cosa dimpués que aconsigan lo branquil de tiempo especificau.
    ignore_favs: Ignorar favoritos
    ignore_reblogs: Ignorar reblogueos
    interaction_exceptions: Excepcions basadas en interaccions
    interaction_exceptions_explanation: Tiene en cuenta que no i hai guarencia que s'eliminen las publicacions que son per debaixo d'os branquils de favoritos u de reblogueos si los han superau en bell momento.
    keep_direct: Mantener mensaches directos
    keep_direct_hint: No elimina garra d'os tuyos mensaches directos
    keep_media: Mantener publicacions con multimedia adchunto
    keep_media_hint: No borra garra d'as tuyas publicacions con multimedia adchunto
    keep_pinned: Mantener publicacions fixadas
    keep_pinned_hint: No borra garra d'as tuyas publicacions fixadas
    keep_polls: Mantener enqüestas
    keep_polls_hint: No borra garra d'as tuyas enqüestas
    keep_self_bookmark: Mantener publicacions a las qualas has anyadiu un marcador
    keep_self_bookmark_hint: No borra las tuyas propias publicacions si les has anyadiu un marcador
    keep_self_fav: Mantener publicacions que marqués como favoritas
    keep_self_fav_hint: No borra publicacions tuyas que haigas marcau como favoritas
    min_age:
      '1209600': 2 semanas
      '15778476': 6 meses
      '2629746': 1 mes
      '31556952': 1 anyo
      '5259492': 2 meses
      '604800': 1 semana
      '63113904': 2 anyos
      '7889238': 3 meses
    min_age_label: Branquil de tiempo
    min_favs: Mantener mensaches con un numero de favoritos mayor que
    min_reblogs: Mantener publicacions reblogueadas mas de
    min_reblogs_hint: No borra garra d'as publicacions que haigan estau reblogueadas mas d'este numero de vegadas. Deixa en blanco pa eliminar publicacions sin importar lo numero de reblogueos
  stream_entries:
    sensitive_content: Conteniu sensible
  strikes:
    errors:
      too_late: Ye masiau tarde pa apelar esta amonestación
  tags:
    does_not_match_previous_name: no coincide con o nombre anterior
  themes:
    contrast: Mastodon (Alto contraste)
    default: Mastodon (Fosco)
    mastodon-light: Mastodon (claro)
  time:
    formats:
      default: "%d de %b de %Y, %H:%M"
      month: "%b %Y"
      time: "%H:%M"
  two_factor_authentication:
    add: Anyadir
    disable: Deshabilitar
    disabled_success: Autenticación de dople factor desactivada correctament
    edit: Editar
    enabled: L'autenticación de dos factors ye activada
    enabled_success: Verificación de dos factors activada exitosament
    generate_recovery_codes: Chenerar codigos de recuperación
    lost_recovery_codes: Los codigos de recuperación te permiten obtener acceso a la tuya cuenta si pierdes lo tuyo telefono. Si has perdiu los tuyos codigos de recuperación, puetz regenerarlos aquí. Los tuyos viellos codigos de recuperación se ferán invalidos.
    methods: Metodos d'autenticación de dople factor
    otp: Aplicación d'autenticación
    recovery_codes: Fer copias de seguranza d'os tuyos codigos de recuperación
    recovery_codes_regenerated: Codigos de recuperación regenerados con exito
    recovery_instructions_html: Si pierdes acceso a lo tuyo telefono, puetz usar un d'os siguients codigos de recuperación pa obtener acceso a la tuya cuenta. <strong>Mantenlos a fueras de</strong>. Per eixemplo, puetz imprentar-los y alzar-los con atros documentos importants.
    webauthn: Claus de seguranza
  user_mailer:
    appeal_approved:
      action: Ir ta la tuya cuenta
      explanation: L'apelación de l'amonestación contra la tuya cuenta d'o %{strike_date} que ninviés lo %{appeal_date} estió aprebada. La tuya cuenta se troba de nuevo en buen estau.
      subject: La tuya apelación d'o %{date} ha estau aprebada
      title: Apelación aprebada
    appeal_rejected:
      explanation: L'apelación de l'amonestación contra la tuya cuenta d'o %{strike_date} que ninviés lo %{appeal_date} estió refusada.
      subject: La tuya apelación d'o %{date} ha estau refusada
      title: Apelación refusada
    backup_ready:
      explanation: Has solicitau una copia completa d'a tuya cuenta de Mastodon. Ya ye preparada pa descargar!
      subject: Lo tuyo fichero ye preparau pa descargar
      title: Descargar fichero
    suspicious_sign_in:
      change_password: cambies la tuya clau
      details: 'Aquí son los detalles de l''inicio de sesión:'
      explanation: Hemos detectau un inicio de sesión en a tuya cuenta dende una nueva adreza IP.
      further_actions_html: Si no estiés tu, te recomendamos que %{action} immediatament y habilites l'autenticación de dos factors pa mantener la tuya cuenta segura.
      subject: La tuya cuenta ha estau accedida dende una nueva adreza IP
      title: Un nuevo inicio de sesión
    warning:
      appeal: Ninviar una apelación
      appeal_description: Si creyes que esto ye una error, puetz ninviar una apelación a l'equipo de %{instance}.
      categories:
        spam: Spam
        violation: Lo conteniu viola las siguients directrices d'a comunidat
      explanation:
        delete_statuses: S'ha determinau que beluns d'os tuyos mensaches violan una u mas directrices d'a comunidat y han estau per tanto eliminaus per los moderadors de %{instance}.
        disable: Ya no puetz usar la tuya cuenta, pero lo tuyo perfil y la resta de datos remaneixen intactos. Puetz solicitar una copia de seguranza d'os tuyos datos, cambiar la configuración d'a tuya cuenta u eliminar-la.
        mark_statuses_as_sensitive: Beluns d'os tuyos mensaches han estau marcaus como sensibles per los moderadors de %{instance}. Esto significa que la chent habrá de pretar los fichers multimedia en as publicacions antes que s'amuestre una vista previa. Puetz marcar los fichers multimedia como sensibles tu mesmo quan publiques en o futuro.
        sensitive: A partir d'agora totz los fichers multimedia que puyes serán marcaus como sensibles y amagaus dimpués d'una alvertencia que caldrá clicar.
        silence: Encara puetz usar la tuya cuenta, pero nomás las personas que te son seguindo veyerán las tuyas publicacions en este servidor, y puetz estar excluyiu de quantas funcionalidatz d'escubrimiento. Manimenos, atras cuentas podrán empecipiar a seguir-te manualment.
        suspend: Ya no puetz utilizar la tuya cuenta, y lo tuyo perfil y la resta de datos ya no son accesibles. Encara puetz iniciar sesión pa solicitar una copia de seguranza d'os tuyos datos, dica que estes sían eliminaus per completo en uns 30 días, encara que conservaremos qualques datos basicos pa impedir que enguileyes la suspensión.
      reason: 'Razón:'
      statuses: 'Publicacions citadas:'
      subject:
        delete_statuses: Las tuyas publicacions en %{acct} han estau eliminadas
        disable: La suya cuenta %{acct} ha estau conchelada
        mark_statuses_as_sensitive: Las tuyas publicacions en %{acct} han estau marcadas como sensibles
        none: Alvertencia pa %{acct}
        sensitive: Las tuyas publicacions en %{acct} se marcarán como sensibles a partir d'agora
        silence: La suya cuenta %{acct} ha estau limitada
        suspend: La suya cuenta %{acct} ha estau suspendida
      title:
        delete_statuses: Publicacions eliminadas
        disable: Cuenta conchelada
        mark_statuses_as_sensitive: Publicacions marcadas como sensibles
        none: Alvertencia
        sensitive: Cuenta marcada como sensible
        silence: Cuenta limitada
        suspend: Cuenta suspendida
    welcome:
      edit_profile_action: Configurar lo perfil
      edit_profile_step: Puetz personalizar lo tuyo perfil puyando una foto de perfil, cambiando lo tuyo nombre d'usuario y muito mas. Puetz optar per revisar a los nuevos seguidores antes que puedan seguir-te.
      explanation: Aquí i hai qualques consellos pa empecipiar
      final_action: Empecipiar a publicar
      final_step: 'Empecipia a publicar! Mesmo sin seguidores, las tuyas publicacions publicas pueden estar vistas per atros, per eixemplo en a linia de tiempo local u en etiquetas. Tal vegada quieras presentar-te con a etiqueta de #presentacions.'
      full_handle: Lo suyo sobrenombre completo
      full_handle_hint: Esto ye lo que le dirías a los tuyos amigos pa que ells puedan ninviar-te mensaches u seguir-te dende unatra instancia.
      subject: Bienveniu a Mastodon
      title: Te damos la bienvenida a bordo, %{name}!
  users:
    follow_limit_reached: No puetz seguir a mas de %{limit} personas
    invalid_otp_token: Codigo de dos factors incorrecto
    otp_lost_help_html: Si perdiés a l'acceso a totz dos, puetz meter-te en contancto con %{email}
    seamless_external_login: Has iniciau sesión dende un servicio externo, asinas que los achustes de clau y correu no son disponibles.
    signed_in_as: 'Sesión iniciada como:'
  verification:
    verification: Verificación
  webauthn_credentials:
    add: Adhibir nueva clau de seguranza
    create:
      error: I habió un problema en anyadir la suya clau de seguranza. Per favor, intenta-lo de nuevo.
      success: La suya clau de seguranza s'ha anyadiu correctament.
    delete: Eliminar
    delete_confirmation: Yes seguro que quiers eliminar esta clau de seguranza?
    description_html: Si habilita la <strong>autenticación de clau de seguranza</strong>, iniciar sesión requerirá que utilice una d'as suyas claus de seguranza.
    destroy:
      error: I habió un problema en anyadir la suya clau de seguranza. Per favor, intenta-lo de nuevo.
      success: La suya clau de seguranza s'ha eliminau correctament.
    invalid_credential: Clau de seguranza no valida
    nickname_hint: Escriba la embotada d'a suya nueva clau de seguranza
    not_enabled: Encara no has activau WebAuthn
    not_supported: Este navegador no suporta claus de seguranza
    otp_required: Pa usar claus de seguranza, per favor habilite primero l'autenticación de dople factor.
    registered_on: Rechistrau lo %{date}<|MERGE_RESOLUTION|>--- conflicted
+++ resolved
@@ -1487,12 +1487,7 @@
     show_newer: Amostrar mas recients
     show_older: Amostrar mas antigos
     show_thread: Amostrar discusión
-<<<<<<< HEAD
-    sign_in_to_participate: Rechistra-te pa participar en a conversación
-    title: '%{name}: «%{quote}»'
-=======
     title: "%{name}: «%{quote}»"
->>>>>>> 42698b4c
     visibilities:
       direct: Directa
       private: Nomás amostrar a seguidores
