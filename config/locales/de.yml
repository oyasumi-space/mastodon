de:
  about:
    about_mastodon_html: 'Das soziale Netzwerk der Zukunft: Keine Werbung, keine Überwachung durch Unternehmen, dafür dezentral und mit Anstand! Beherrsche deine Daten mit Mastodon!'
    contact_missing: Nicht festgelegt
    contact_unavailable: Nicht verfügbar
    hosted_on: Mastodon, gehostet auf %{domain}
    title: Über
  accounts:
    follow: Folgen
    followers:
      one: Follower
      other: Folgende
    following: Folge ich
    instance_actor_flash: Dieses Konto ist ein virtueller Akteur, der den Server selbst repräsentiert, und kein persönliches Profil. Es wird für Föderationszwecke verwendet und sollte daher nicht gesperrt werden.
    last_active: zuletzt aktiv
    link_verified_on: Das Profil mit dieser E-Mail-Adresse wurde bereits am %{date} bestätigt
    nothing_here: Keine Treffer mit dieser Auswahl
    pin_errors:
      following: Du musst dieser Person folgen, um sie empfehlen zu können
    posts:
      one: Beitrag
      other: Beiträge
    posts_tab_heading: Beiträge
  admin:
    account_actions:
      action: Aktion ausführen
      title: '@%{acct} moderieren'
    account_moderation_notes:
      create: Notiz abspeichern
      created_msg: Moderationshinweis erfolgreich abgespeichert!
      destroyed_msg: Moderationsnotiz erfolgreich entfernt!
    accounts:
      add_email_domain_block: E-Mail-Domain sperren
      approve: Genehmigen
      approved_msg: Anmeldeantrag von %{username} erfolgreich genehmigt
      are_you_sure: Bist du dir sicher?
      avatar: Profilbild
      by_domain: Domain
      change_email:
        changed_msg: E-Mail-Adresse erfolgreich geändert!
        current_email: Aktuelle E-Mail-Adresse
        label: E-Mail-Adresse ändern
        new_email: Neue E-Mail-Adresse
        submit: E-Mail-Adresse ändern
        title: E-Mail-Adresse für %{username} ändern
      change_role:
        changed_msg: Rolle erfolgreich geändert!
        label: Rolle ändern
        no_role: Keine Rolle
        title: Rolle für %{username} ändern
      confirm: Bestätigen
      confirmed: Bestätigt
      confirming: Auf Bestätigung wartend
      custom: Angepasst
      delete: Daten löschen
      deleted: Gelöscht
      demote: Zurückstufen
      destroyed_msg: "Daten von %{username} wurden zum Löschen in die Warteschlange eingereiht"
      disable: Einfrieren
      disable_sign_in_token_auth: E-Mail-Token-Authentisierung deaktivieren
      disable_two_factor_authentication: Zwei-Faktor-Authentisierung (2FA) deaktivieren
      disabled: Eingefroren
      display_name: Angezeigter Name
      domain: Domain
      edit: Bearbeiten
      email: E-Mail-Adresse
      email_status: Status der E-Mail-Adresse
      enable: Freischalten
      enable_sign_in_token_auth: E-Mail-Token-Authentisierung aktivieren
      enabled: Freigegeben
      enabled_msg: Konto von %{username} erfolgreich freigegeben
      followers: Follower
      follows: Folge ich
      header: Titelbild
      inbox_url: Privates Postfach (URL)
      invite_request_text: Begründung für das Beitreten
      invited_by: Eingeladen von
      ip: IP-Adresse
      joined: Registriert
      location:
        all: Alle
        local: Lokal
        remote: Extern
        title: Herkunft
      login_status: Status
      media_attachments: Speicherplatz
      memorialize: In Gedenkseite umwandeln
      memorialized: Gedenkseite
      memorialized_msg: '%{username} wurde erfolgreich in ein Gedenkseiten-Konto umgewandelt'
      moderation:
        active: Aktiv
        all: Alle
        disabled: Deaktiviert
        pending: In Warteschlange
        silenced: Stummgeschaltet
        suspended: Gesperrt
        title: Moderation
      moderation_notes: Moderationsnotizen
      most_recent_activity: Letzte Aktivität
      most_recent_ip: Letzte IP-Adresse
      no_account_selected: Keine Konten wurden geändert, da keine ausgewählt wurden
      no_limits_imposed: Keine Beschränkungen
      no_role_assigned: Keine Rolle zugewiesen
      not_subscribed: Nicht abonniert
      pending: Überprüfung ausstehend
      perform_full_suspension: Sperren
      previous_strikes: Vorherige Maßnahmen
      previous_strikes_description_html:
        one: Gegen dieses Konto wurde <strong>eine</strong> Maßnahme verhängt.
        other: Gegen dieses Konto wurden <strong>%{count}</strong> Maßnahmen verhängt.
      promote: Berechtigungen erweitern
      protocol: Protokoll
      public: Öffentlich
      push_subscription_expires: PuSH-Abonnement läuft aus
      redownload: Profil neu laden
      redownloaded_msg: Das Profil %{username} wurde vom externen Server erfolgreich aktualisiert
      reject: Ablehnen
      rejected_msg: Antrag zur Registrierung von %{username} erfolgreich abgelehnt
      remote_suspension_irreversible: Die Daten dieses Kontos wurden unwiderruflich gelöscht.
      remote_suspension_reversible_hint_html: Das Konto wurde auf dem Server gesperrt und sämtliche Daten werden am %{date} entfernt. Bis dahin kann der Server dieses Konto ohne negative Auswirkungen wiederherstellen. Wenn du schon jetzt alle Daten des Kontos unwiderruflich löschen möchtest, kannst du dies nachfolgend tun.
      remove_avatar: Profilbild entfernen
      remove_header: Titelbild entfernen
      removed_avatar_msg: Profilbild von %{username} erfolgreich entfernt
      removed_header_msg: Titelbild von %{username} wurde erfolgreich entfernt
      resend_confirmation:
        already_confirmed: Dieses Profil wurde bereits bestätigt
        send: Bestätigungslink erneut zusenden
        success: Bestätigungslink erfolgreich gesendet!
      reset: Zurücksetzen
      reset_password: Passwort zurücksetzen
      resubscribe: Erneut abonnieren
      role: Rolle
      search: Suchen
      search_same_email_domain: Andere Benutzer*innen mit der gleichen E-Mail-Domain
      search_same_ip: Andere Benutzer*innen mit derselben IP-Adresse
      security: Sicherheit
      security_measures:
        only_password: Nur Passwort
        password_and_2fa: Passwort und 2FA
      sensitive: Inhaltswarnung
      sensitized: Mit Inhaltswarnung versehen
      shared_inbox_url: Gemeinsames Postfach (URL)
      show:
        created_reports: Erstellte Meldungen
        targeted_reports: Von Anderen gemeldet
      silence: Stummschalten
      silenced: Stummgeschaltet
      statuses: Beiträge
      strikes: Vorherige Maßnahmen
      subscribe: Abonnieren
      suspend: Sperren
      suspended: Gesperrt
      suspension_irreversible: Die Daten dieses Kontos wurden unwiderruflich gelöscht. Du kannst das Konto entsperren, um es wieder nutzbar zu machen, aber es wird keine Daten wiederherstellen, die es davor hatte.
      suspension_reversible_hint_html: Das Konto wurde gesperrt und die Daten werden am %{date} vollständig gelöscht. Bis dahin kann das Konto ohne irgendwelche negativen Auswirkungen wiederhergestellt werden. Wenn du alle Daten des Kontos sofort entfernen möchtest, kannst du das nachfolgend tun.
      title: Konten
      unblock_email: E-Mail-Adresse entsperren
      unblocked_email_msg: E-Mail-Adresse von %{username} erfolgreich entsperrt
      unconfirmed_email: Unbestätigte E-Mail-Adresse
      undo_sensitized: Inhaltswarnung aufheben
      undo_silenced: Stummschaltung aufheben
      undo_suspension: Sperre aufheben
      unsilenced_msg: Konto von %{username} erfolgreich freigegeben
      unsubscribe: Abbestellen
      unsuspended_msg: Kontosperre von %{username} erfolgreich aufgehoben
      username: Profilname
      view_domain: Übersicht für Domain anzeigen
      warn: Verwarnen
      web: Web
      whitelisted: Auf der Whitelist
    action_logs:
      action_types:
        approve_appeal: Einspruch zulassen
        approve_user: Benutzer*in genehmigen
        assigned_to_self_report: Bericht zuweisen
        change_email_user: E-Mail des Profils ändern
        change_role_user: Rolle des Profils ändern
        confirm_user: Benutzer*in bestätigen
        create_account_warning: Warnung erstellen
        create_announcement: Ankündigung erstellen
        create_canonical_email_block: E-Mail-Sperre erstellen
        create_custom_emoji: Eigene Emojis erstellen
        create_domain_allow: Domain erlauben
        create_domain_block: Domain sperren
        create_email_domain_block: E-Mail-Domain-Sperre erstellen
        create_ip_block: IP-Regel erstellen
        create_unavailable_domain: Nicht verfügbare Domain erstellen
        create_user_role: Rolle erstellen
        demote_user: Benutzer*in herabstufen
        destroy_announcement: Ankündigung löschen
        destroy_canonical_email_block: E-Mail-Sperre entfernen
        destroy_custom_emoji: Eigenes Emojis löschen
        destroy_domain_allow: Erlaube das Löschen von Domains
        destroy_domain_block: Domain-Sperre entfernen
        destroy_email_domain_block: E-Mail-Domain-Sperre löschen
        destroy_instance: Domain-Daten entfernen
        destroy_ip_block: IP-Regel löschen
        destroy_status: Beitrag löschen
        destroy_unavailable_domain: Nicht-verfügbare Domain entfernen
        destroy_user_role: Rolle entfernen
        disable_2fa_user: 2FA deaktivieren
        disable_custom_emoji: Eigenes Emoji deaktivieren
        disable_sign_in_token_auth_user: Zwei-Faktor-Authentisierung (2FA) per E-Mail für diesen Account deaktivieren
        disable_user: Benutzer*in deaktivieren
        enable_custom_emoji: Eigenes Emoji aktivieren
        enable_sign_in_token_auth_user: Zwei-Faktor-Authentisierung (2FA) per E-Mail für diesen Account aktivieren
        enable_user: Benutzer*in aktivieren
        memorialize_account: Gedenkkonto
        promote_user: Benutzer*in hochstufen
        reject_appeal: Einspruch ablehnen
        reject_user: Benutzer*in ablehnen
        remove_avatar_user: Profilbild entfernen
        reopen_report: Meldung wieder eröffnen
        resend_user: Bestätigungs-E-Mail erneut senden
        reset_password_user: Passwort zurücksetzen
        resolve_report: Meldung klären
        sensitive_account: Konto mit erzwungener Inhaltswarnung
        silence_account: Konto stummschalten
        suspend_account: Konto sperren
        unassigned_report: Meldung widerrufen
        unblock_email_account: E-Mail-Adresse entsperren
        unsensitive_account: Konto mit erzwungener Inhaltswarnung rückgängig machen
        unsilence_account: Konto nicht mehr stummschalten
        unsuspend_account: Konto nicht mehr sperren
        update_announcement: Ankündigung aktualisieren
        update_custom_emoji: Eigenes Emoji aktualisieren
        update_domain_block: Domain-Sperre aktualisieren
        update_ip_block: IP-Regel aktualisieren
        update_status: Beitrag aktualisieren
        update_user_role: Rolle bearbeiten
      actions:
        approve_appeal_html: "%{name} genehmigte die Moderationsbeschlüsse von %{target}"
        approve_user_html: "%{name} genehmigte die Registrierung von %{target}"
        assigned_to_self_report_html: "%{name} wies sich die Meldung %{target} selbst zu"
        change_email_user_html: "%{name} hat die E-Mail-Adresse von %{target} geändert"
        change_role_user_html: "%{name} hat die Rolle von %{target} geändert"
        confirm_user_html: "%{name} bestätigte die E-Mail-Adresse von %{target}"
        create_account_warning_html: "%{name} sendete eine Warnung an %{target}"
        create_announcement_html: "%{name} erstellte die neue Ankündigung: %{target}"
        create_canonical_email_block_html: "%{name} hat die E-Mail mit dem Hash %{target} gesperrt"
        create_custom_emoji_html: "%{name} lud das neue Emoji %{target} hoch"
        create_domain_allow_html: "%{name} erlaubte die Föderation mit der Domain %{target}"
        create_domain_block_html: "%{name} hat die Domain %{target} gesperrt"
        create_email_domain_block_html: "%{name} hat die E-Mail-Domain %{target} gesperrt"
        create_ip_block_html: "%{name} hat eine IP-Regel für %{target} erstellt"
        create_unavailable_domain_html: "%{name} beendete die Zustellung an die Domain %{target}"
        create_user_role_html: "%{name} erstellte die Rolle %{target}"
        demote_user_html: "%{name} hat %{target} heruntergestuft"
        destroy_announcement_html: "%{name} löschte die Ankündigung %{target}"
        destroy_canonical_email_block_html: "%{name} hat die E-Mail mit dem Hash %{target} entsperrt"
        destroy_custom_emoji_html: "%{name} löschte das Emoji %{target}"
        destroy_domain_allow_html: "%{name} verwehrte die Föderation mit der Domain %{target}"
        destroy_domain_block_html: "%{name} hat die Domain %{target} entsperrt"
        destroy_email_domain_block_html: "%{name} hat die E-Mail-Domain %{target} entsperrt"
        destroy_instance_html: "%{name} entfernte die Daten der Domain %{target} von diesem Server"
        destroy_ip_block_html: "%{name} hat eine IP-Regel für %{target} entfernt"
        destroy_status_html: "%{name} entfernte einen Beitrag von %{target}"
        destroy_unavailable_domain_html: "%{name} nahm die Zustellung an die Domain %{target} wieder auf"
        destroy_user_role_html: "%{name} löschte die Rolle %{target}"
        disable_2fa_user_html: "%{name} hat die Zwei-Faktor-Authentisierung für %{target} deaktiviert"
        disable_custom_emoji_html: "%{name} deaktivierte das Emoji %{target}"
        disable_sign_in_token_auth_user_html: "%{name} hat die E-Mail-Token-Authentisierung für %{target} deaktiviert"
        disable_user_html: "%{name} hat den Zugang für %{target} deaktiviert"
        enable_custom_emoji_html: "%{name} aktivierte das Emoji %{target}"
        enable_sign_in_token_auth_user_html: "%{name} hat die E-Mail-Token-Authentifizierung für %{target} aktiviert"
        enable_user_html: "%{name} hat den Zugang für %{target} aktiviert"
        memorialize_account_html: "%{name} wandelte das Konto von %{target} in eine Gedenkseite um"
        promote_user_html: "%{name} beförderte %{target}"
        reject_appeal_html: "%{name} hat den Moderations-Beschlussantrag von %{target} abgelehnt"
        reject_user_html: "%{name} hat die Registrierung von %{target} abgelehnt"
        remove_avatar_user_html: "%{name} entfernte das Profilbild von %{target}"
        reopen_report_html: "%{name} öffnete die Meldung %{target} wieder"
        resend_user_html: "%{name} hat erneut eine Bestätigungs-E-Mail für %{target} gesendet"
        reset_password_user_html: "%{name} setzte das Passwort von %{target} zurück"
        resolve_report_html: "%{name} hat die Meldung %{target} geklärt"
        sensitive_account_html: "%{name} hat die Medien von %{target} mit einer Inhaltswarnung versehen"
        silence_account_html: "%{name} schaltete das Konto von %{target} stumm"
        suspend_account_html: "%{name} sperrte das Konto von %{target}"
        unassigned_report_html: "%{name} entfernte die Zuweisung der Meldung %{target}"
        unblock_email_account_html: "%{name} hat die E-Mail-Adresse von %{target} entsperrt"
        unsensitive_account_html: "%{name} hat die Inhaltswarnung für Medien von %{target} aufgehoben"
        unsilence_account_html: "%{name} hob die Stummschaltung von %{target} auf"
        unsuspend_account_html: "%{name} entsperrte das Konto von %{target}"
        update_announcement_html: "%{name} überarbeitete die Ankündigung %{target}"
        update_custom_emoji_html: "%{name} bearbeitete das Emoji %{target}"
        update_domain_block_html: "%{name} hat die Domain-Sperre für %{target} aktualisiert"
        update_ip_block_html: "%{name} änderte die Regel für die IP-Adresse %{target}"
        update_status_html: "%{name} überarbeitete einen Beitrag von %{target}"
        update_user_role_html: "%{name} änderte die Rolle von %{target}"
      deleted_account: gelöschtes Konto
      empty: Protokolle nicht gefunden.
      filter_by_action: Nach Aktion filtern
      filter_by_user: Nach Benutzer*in filtern
      title: Protokoll
    announcements:
      destroyed_msg: Ankündigung erfolgreich gelöscht!
      edit:
        title: Ankündigung bearbeiten
      empty: Keine Ankündigungen vorhanden.
      live: Aktuell gültig
      new:
        create: Ankündigung erstellen
        title: Neue Ankündigung
      publish: Veröffentlichen
      published_msg: Ankündigung erfolgreich veröffentlicht!
      scheduled_for: Geplant für %{time}
      scheduled_msg: Ankündigung ist zur Veröffentlichung vorgemerkt!
      title: Ankündigungen
      unpublish: Veröffentlichung rückgängig machen
      unpublished_msg: Ankündigung erfolgreich unveröffentlicht!
      updated_msg: Ankündigung erfolgreich aktualisiert!
    custom_emojis:
      assign_category: Kategorie zuweisen
      by_domain: Domain
      copied_msg: Lokale Kopie des Emojis erfolgreich erstellt
      copy: Kopieren
      copy_failed_msg: Es konnte keine lokale Kopie dieses Emojis auf diesem Server erstellt werden
      create_new_category: Neue Kategorie erstellen
      created_msg: Emoji erfolgreich erstellt!
      delete: Löschen
      destroyed_msg: Emoji erfolgreich gelöscht!
      disable: Deaktivieren
      disabled: Deaktiviert
      disabled_msg: Dieses Emoji wurde erfolgreich deaktiviert
      emoji: Emoji
      enable: Aktivieren
      enabled: Aktiviert
      enabled_msg: Dieses Emoji wurde erfolgreich aktiviert
      image_hint: PNG oder GIF bis %{size}
      list: Anzeigen
      listed: Angezeigt
      new:
        title: Benutzerdefiniertes Emoji hinzufügen
      no_emoji_selected: Keine Emojis wurden bearbeitet, da keine ausgewählt wurden
      not_permitted: Du bist für die Durchführung dieses Vorgangs nicht berechtigt
      overwrite: Überschreiben
      shortcode: Shortcode
      shortcode_hint: Mindestens 2 Zeichen, nur Buchstaben, Ziffern und Unterstriche
      title: Eigene Emojis
      uncategorized: Unkategorisiert
      unlist: Nicht anzeigen
      unlisted: Nicht aufgeführt
      update_failed_msg: Konnte dieses Emoji nicht bearbeiten
      updated_msg: Emoji erfolgreich bearbeitet!
      upload: Hochladen
    dashboard:
      active_users: aktive Benutzer*innen
      interactions: Interaktionen
      media_storage: Medien
      new_users: neue Benutzer*innen
      opened_reports: ungelöste Meldungen
      pending_appeals_html:
        one: "<strong>%{count}</strong> ausstehender Einspruch"
        other: "<strong>%{count}</strong> ausstehende Einsprüche"
      pending_reports_html:
        one: "<strong>%{count}</strong> ausstehende Meldung"
        other: "<strong>%{count}</strong> ausstehende Meldungen"
      pending_tags_html:
        one: "<strong>%{count}</strong> ausstehender Hashtag"
        other: "<strong>%{count}</strong> ausstehende Hashtags"
      pending_users_html:
        one: "<strong>%{count}</strong> unerledigte*r Benutzer*in"
        other: "<strong>%{count}</strong> unerledigte Benutzer*innen"
      resolved_reports: erledigte Meldungen
      software: Programme
      sources: Registrierungsort
      space: Speicherplatz
      title: Dashboard
      top_languages: Häufigste Sprachen
      top_servers: Aktivste Server
      website: Website
    disputes:
      appeals:
        empty: Keine Einsprüche gefunden.
        title: Einsprüche
    domain_allows:
      add_new: Föderation mit Domain erlauben
      created_msg: Domain wurde erfolgreich zur Whitelist hinzugefügt
      destroyed_msg: Domain wurde von der Föderation ausgeschlossen
      export: Exportieren
      import: Import
      undo: Von der Föderation ausschließen
    domain_blocks:
      add_new: Neue Domain einschränken
      confirm_suspension:
        cancel: Abbrechen
        confirm: Sperren
        permanent_action: Das Aufheben der Sperre wird keine Daten oder Beziehungen wiederherstellen.
        preamble_html: Du bist dabei, <strong>%{domain}</strong> und alle Subdomains zu sperren.
        remove_all_data: Dadurch werden alle Inhalte, Medien und Profildaten für die Konten dieser Domain von deinem Server entfernt.
        stop_communication: Dein Server wird die Kommunikation mit diesen Servern einstellen.
        title: Sperre für Domain %{domain} bestätigen
        undo_relationships: Dadurch wird jede Folgebeziehung zwischen den Konten dieser und deinem Server rückgängig gemacht.
      created_msg: Die Domain ist jetzt gesperrt bzw. eingeschränkt
      destroyed_msg: Die Einschränkungen zu dieser Domain wurde entfernt
      domain: Domain
      edit: Einschränkungen bearbeiten
      existing_domain_block: Du hast %{name} bereits stärker eingeschränkt.
      existing_domain_block_html: Du hast bereits strengere Beschränkungen für die Domain %{name} verhängt. Du musst diese erst <a href="%{unblock_url}">aufheben</a>.
      export: Exportieren
      import: Importieren
      new:
        create: Server einschränken
        hint: Die Einschränkung einer Domain wird nicht verhindern, dass Konteneinträge in der Datenbank erstellt werden. Es werden aber alle Moderationsmethoden rückwirkend und automatisch auf diese Konten angewendet.
        severity:
          desc_html: "<strong>Stummschaltung</strong> wird die Beiträge von Konten unter dieser Domain für alle unsichtbar machen, die den Konten nicht folgen. Eine <strong>Sperre</strong> wird alle Inhalte, Medien und Profildaten für Konten dieser Domain von deinem Server entfernen. Verwende <strong>keine</strong>, um nur Mediendateien abzulehnen."
          noop: Kein
          silence: Stummschaltung
          suspend: Sperren
        title: Neue Domain einschränken
      no_domain_block_selected: Keine Domains gesperrt, weil keine ausgewählt wurde(n)
      not_permitted: Dir ist es nicht erlaubt, diese Handlung durchzuführen
      obfuscate: Domain-Name verschleiern
      obfuscate_hint: Den Domain-Namen öffentlich nur teilweise bekannt geben, sofern die Liste der Domain-Beschränkungen aktiviert ist
      private_comment: Private bzw. nicht-öffentliche Notiz
      private_comment_hint: Kommentar zu dieser Domain-Beschränkung für die interne Nutzung durch die Moderator*innen.
      public_comment: Öffentliche Notiz
      public_comment_hint: Öffentlicher Hinweis zu dieser Domain-Beschränkung, sofern das Veröffentlichen von Sperrlisten grundsätzlich aktiviert ist.
      reject_media: Mediendateien ablehnen
      reject_media_hint: Entfernt lokal gespeicherte Mediendateien und verhindert deren künftiges Herunterladen. Für Sperren irrelevant
      reject_reports: Meldungen ablehnen
      reject_reports_hint: Alle Meldungen von dieser Domain ignorieren. Irrelevant für Sperrungen.
      undo: Einschränkungen aufheben
      view: Domain-Sperre ansehen
    email_domain_blocks:
      add_new: Neue hinzufügen
      attempts_over_week:
        one: "%{count} Registrierungsversuch in der vergangenen Woche"
        other: "%{count} Registrierungsversuche in der vergangenen Woche"
      created_msg: E-Mail-Domain erfolgreich gesperrt
      delete: Entfernen
      dns:
        types:
          mx: MX-RR-Eintrag
      domain: Domain
      new:
        create: E-Mail-Domain hinzufügen
        resolve: Domain auflösen
        title: Neue E-Mail-Domain sperren
      no_email_domain_block_selected: Keine E-Mail-Domain-Sperren wurden geändert, da keine ausgewählt wurden
      not_permitted: Nicht gestattet
      resolved_dns_records_hint_html: Der Domain-Name wird an die folgenden MX-Domains aufgelöst, die letztendlich für die Annahme von E-Mails zuständig sind. Das Sperren einer MX-Domain sperrt Anmeldungen aller E-Mail-Adressen, die dieselbe MX-Domain verwenden, auch wenn die sichtbare Domain anders lautet. <strong>Achte daher darauf, große E-Mail-Anbieter versehentlich nicht auszusperren.</strong>
      resolved_through_html: Durch %{domain} aufgelöst
      title: Gesperrte E-Mail-Domains
    export_domain_allows:
      new:
        title: Erlaubte Domains importieren
      no_file: Keine Datei ausgewählt
    export_domain_blocks:
      import:
        description_html: Du bist dabei, eine Liste von Domains zu importieren, die auf diesem Server gesperrt oder anderweitig eingeschränkt werden. Bitte überprüfe diese Liste sehr sorgfältig, insbesondere dann, wenn du sie nicht selbst erstellt hast.
        existing_relationships_warning: Vorhandene Follower-Beziehungen
        private_comment_description_html: 'Damit du später nachvollziehen kannst, woher die importierten Sperren stammen, werden sie mit diesem privaten Kommentar erstellt: <q>%{comment}</q>'
        private_comment_template: Importiert von %{source} am %{date}
        title: Domains importieren
      invalid_domain_block: 'Ein oder mehrere Domainsperren wurden wegen folgenden Fehler(n) übersprungen: %{error}'
      new:
        title: Domains importieren
      no_file: Keine Datei ausgewählt
    follow_recommendations:
      description_html: "<strong>Folgeempfehlungen helfen neuen Nutzer*innen, interessante Inhalte schnell zu finden</strong>. Wenn ein*e Nutzer*in noch nicht genug mit anderen interagiert hat, um personalisierte Folgeempfehlungen zu erhalten, werden stattdessen diese Profile verwendet. Sie werden täglich, basierend auf einer Mischung aus am meisten interagierenden Konten und jenen mit den meisten Followern für eine bestimmte Sprache, neu berechnet."
      language: Für Sprache
      status: Status
      suppress: Folgeempfehlung unterbinden
      suppressed: Unterdrückt
      title: Folgeempfehlungen
      unsuppress: Folgeempfehlung nicht mehr unterbinden
    instances:
      availability:
        description_html:
          one: Wenn die Zustellung an die Domain <strong>%{count} Tag</strong> lang erfolglos bleibt, werden keine weiteren Zustellversuche unternommen, bis eine Zustellung <em>von</em> der Domain empfangen wird.
          other: Wenn die Zustellung an die Domain an <strong>%{count} unterschiedlichen Tagen</strong> erfolglos bleibt, werden keine weiteren Zustellversuche unternommen, bis eine Zustellung <em>von</em> der Domain empfangen wird.
        failure_threshold_reached: Grenzwert von Fehlschlägen am %{date} überschritten.
        failures_recorded:
          one: Fehlgeschlagener Versuch an %{count} Tag.
          other: Fehlgeschlagene Versuche an %{count} unterschiedlichen Tagen.
        no_failures_recorded: Keine Fehler bei der Aufzeichnung.
        title: Verfügbarkeit
        warning: Der letzte Versuch, sich mit diesem Server zu verbinden, war nicht erfolgreich
      back_to_all: Alle
      back_to_limited: Stummgeschaltet
      back_to_warning: Warnung
      by_domain: Domain
      confirm_purge: Bist du dir sicher, dass du die Daten von dieser Domain dauerhaft löschen möchtest?
      content_policies:
        comment: Interne Notiz
        description_html: Du kannst Inhaltsrichtlinien definieren, die auf alle Konten dieser Domain und einer ihrer Subdomains angewendet werden.
        limited_federation_mode_description_html: Du kannst wählen, ob du eine Föderation mit dieser Domain gestattest.
        policies:
          reject_media: Medien ablehnen
          reject_reports: Meldungen ablehnen
          silence: Stummschaltung
          suspend: Gesperrt
        policy: Einschränkung
        reason: Öffentliche Begründung
        title: Inhaltsrichtlinien
      dashboard:
        instance_accounts_dimension: Meistgefolgte Konten
        instance_accounts_measure: deren Konten hier im Cache
        instance_followers_measure: eigene Follower dort
        instance_follows_measure: deren Follower hier
        instance_languages_dimension: Meistverwendete Sprachen
        instance_media_attachments_measure: deren Medien hier im Cache
        instance_reports_measure: Meldungen zu deren Accounts
        instance_statuses_measure: deren Beiträge hier im Cache
      delivery:
        all: Alle
        clear: Zustellfehler löschen
        failing: Fehlerhaft
        restart: Zustellung neu starten
        stop: Zustellung beenden
        unavailable: Nicht verfügbar
      delivery_available: Zustellung funktioniert
      delivery_error_days: Tage der fehlerhaften Zustellung
      delivery_error_hint: Wenn eine Zustellung %{count} Tage lang nicht möglich ist, wird sie automatisch als unzustellbar markiert.
      destroyed_msg: Daten von %{domain} sind nun in der Warteschlange für die bevorstehende Löschung.
      empty: Keine Domains gefunden.
      known_accounts:
        one: "%{count} bekanntes Konto"
        other: "%{count} bekannte Konten"
      moderation:
        all: Alle
        limited: Eingeschränkt
        title: Server
      private_comment: Privater Kommentar
      public_comment: Öffentlicher Kommentar
      purge: Säubern
      purge_description_html: Wenn du glaubst, dass diese Domain endgültig offline ist, dann kannst du alle Kontodatensätze und zugehörigen Daten dieser Domain löschen. Das kann eine Weile dauern.
      title: Föderation
      total_blocked_by_us: Von uns gesperrt
      total_followed_by_them: Gefolgt von denen
      total_followed_by_us: Gefolgt von uns
      total_reported: Beschwerden über sie
      total_storage: Medienanhänge
      totals_time_period_hint_html: Die unten angezeigten Summen enthalten Daten für alle Zeiten.
    invites:
      deactivate_all: Alle deaktivieren
      filter:
        all: Alle
        available: Noch gültig
        expired: Abgelaufen
        title: Filter
      title: Einladungen
    ip_blocks:
      add_new: Regel erstellen
      created_msg: Neue IP-Regel erfolgreich hinzugefügt
      delete: Entfernen
      expires_in:
        '1209600': 2 Wochen
        '15778476': 6 Monate
        '2629746': 1 Monat
        '31556952': 1 Jahr
        '86400': 1 Tag
        '94670856': 3 Jahre
      new:
        title: Neue IP-Regel erstellen
      no_ip_block_selected: Keine IP-Regeln wurden geändert, weil keine ausgewählt wurde(n)
      title: IP-Regeln
    relationships:
      title: "Beziehungen von %{acct}"
    relays:
      add_new: Neues Relais hinzufügen
      delete: Entfernen
      description_html: Ein <strong>Föderierungsrelai</strong> ist ein vermittelnder Server, der eine große Anzahl öffentlicher Beiträge zwischen Servern, die das Relai abonnieren und zu ihm veröffentlichen, austauscht.<strong> Es kann kleinen und mittleren Servern dabei helfen, Inhalte des Fediverse zu entdecken</strong>, was andernfalls das manuelle Folgen anderer Leute auf entfernten Servern durch lokale Nutzer erfordern würde.
      disable: Ausschalten
      disabled: Ausgeschaltet
      enable: Einschalten
      enable_hint: Sobald aktiviert, wird dein Server alle öffentlichen Beiträge dieses Relais abonnieren und alle öffentlichen Beiträge dieses Servers an dieses senden.
      enabled: Eingeschaltet
      inbox_url: Relay-URL
      pending: Warte auf Zustimmung des Relays
      save_and_enable: Speichern und aktivieren
      setup: Neues Relais verbinden
      signatures_not_enabled: Die Relais funktionieren nicht korrekt, wenn der "secure mode" aktiviert oder die Föderation eingeschränkt ist
      status: Status
      title: Relais
    report_notes:
      created_msg: Notiz zur Meldung erfolgreich erstellt!
      destroyed_msg: Notiz zur Meldung erfolgreich entfernt!
    reports:
      account:
        notes:
          one: "%{count} Notiz"
          other: "%{count} Notizen"
      action_log: Protokoll
      action_taken_by: Maßnahme ergriffen von
      actions:
        delete_description_html: Der gemeldete Beitrag wird gelöscht und die ergriffene Maßnahme wird aufgezeichnet, um dir bei zukünftigen Verstößen des gleichen Kontos zu helfen.
        mark_as_sensitive_description_html: Die Medien in den gemeldeten Beiträgen werden mit einer Inhaltswarnung versehen und ein Verstoß wird vermerkt, um bei zukünftigen Verstößen desselben Kontos besser reagieren zu können.
        other_description_html: Weitere Optionen zur Steuerung des Kontoverhaltens und zur Anpassung der Kommunikation mit dem gemeldeten Konto.
        resolve_description_html: Es wird keine Maßnahme gegen das gemeldete Konto ergriffen und der Vorgang wird nicht aufgezeichnet – die Meldung wird hiermit geschlossen.
        silence_description_html: Das Konto wird nur für diejenigen sichtbar sein, die dem Konto bereits folgen oder es manuell suchen, was die Reichweite stark einschränkt. Kann jederzeit rückgängig gemacht werden. Alle Meldungen zu diesem Konto werden geschlossen.
        suspend_description_html: Das Konto und alle Inhalte werden unzugänglich und ggf. gelöscht. Eine Interaktion mit dem Konto wird unmöglich. Dies kann innerhalb von 30 Tagen rückgängig gemacht werden. Alle Meldungen zu diesem Konto werden geschlossen.
      actions_description_html: Entscheide, welche Maßnahmen zur Lösung dieses Berichts zu ergreifen sind. Wenn du eine Strafmaßnahme gegen das gemeldete Konto ergreifst, wird eine E-Mail-Benachrichtigung an diese gesendet, außer wenn die <strong>Spam</strong>-Kategorie ausgewählt ist.
      actions_description_remote_html: Entscheide, welche Maßnahmen du zur Lösung dieser Meldungen ergreifen möchtest. Dies wirkt sich lediglich darauf aus, wie <strong>dein</strong> Server mit diesem externen Konto kommuniziert und dessen Inhalt handhabt.
      add_to_report: Meldung ergänzen
      are_you_sure: Bist du dir sicher?
      assign_to_self: Mir zuweisen
      assigned: Zugewiesene*r Moderator*in
      by_target_domain: Domain des gemeldeten Kontos
      cancel: Abbrechen
      category: Kategorie
      category_description_html: Der Grund, weshalb dieses Konto und/oder der Inhalt gemeldet worden ist, wird in der Kommunikation mit dem gemeldeten Konto erwähnt
      comment:
        none: Kein
      comment_description_html: '%{name} ergänzte die Meldung um folgende Hinweis:'
      confirm: Bestätigen
      confirm_action: Maßnahme gegen @%{acct} bestätigen
      created_at: Gemeldet
      delete_and_resolve: Beiträge löschen
      forwarded: Weitergeleitet
      forwarded_to: Weitergeleitet an %{domain}
      mark_as_resolved: Als gelöst markieren
      mark_as_sensitive: Mit einer Inhaltswarnung versehen
      mark_as_unresolved: Als ungelöst markieren
      no_one_assigned: Niemand
      notes:
        create: Notiz hinzufügen
        create_and_resolve: Mit Notiz wieder lösen
        create_and_unresolve: Mit Notiz wieder öffnen
        delete: Löschen
        placeholder: Bitte beschreibe, welche Maßnahmen bzw. Sanktionen ergriffen worden sind, und führe alles auf, was es Erwähnenswertes zu diesem Profil zu berichten gibt …
        title: Notizen
      notes_description_html: Notiz an dich und andere Moderator*innen hinterlassen
      processed_msg: 'Meldung #%{id} erfolgreich bearbeitet'
      quick_actions_description_html: 'Eine schnelle Aktion ausführen oder nach unten rolle, um gemeldete Inhalte zu sehen:'
      remote_user_placeholder: das externe Profil von %{instance}
      reopen: Meldung wieder eröffnen
      report: '%{id}. Meldung'
      reported_account: Gemeldetes Konto
      reported_by: Gemeldet von
      resolved: Gelöst
      resolved_msg: Meldung erfolgreich geklärt!
      skip_to_actions: Zur Maßnahme springen
      status: Status
      statuses: Gemeldeter Inhalt
      statuses_description_html: Störende Inhalte werden in der Kommunikation mit dem gemeldeten Konto zitiert
      summary:
        action_preambles:
          delete_html: 'Du bist dabei, einige Beiträge von <strong>@%{acct}</strong> zu <strong>entfernen</strong>. Dies wird:'
          mark_as_sensitive_html: 'Du bist dabei, einige Beiträge von <strong>@%{acct}</strong> mit einer <strong>Inhaltswarnung</strong> zu <strong>versehen</strong>. Dies wird:'
          silence_html: 'Du bist dabei, das Konto von <strong>@%{acct}</strong> <strong>einzuschränken</strong>. Dies wird:'
          suspend_html: 'Du bist dabei, das Konto von <strong>@%{acct}</strong> zu <strong>sperren</strong>. Dies wird:'
        actions:
          delete_html: Die anstößigen Beiträge entfernen
          mark_as_sensitive_html: Medien der anstößigen Beiträge mit einer Inhaltswarnung versehen
          silence_html: Schränkt die Reichweite von <strong>@%{acct}</strong> stark ein, indem das Profil und dessen Inhalte nur für Personen sichtbar sind, die dem Profil bereits folgen oder es manuell aufrufen
<<<<<<< HEAD
          suspend_html: <strong>@%{acct}</strong> sperren, sodass das Profil und dessen Inhalte nicht mehr zugänglich sind und keine Interaktion mehr möglich ist
        close_report: 'Meldung Nr. %{id} als erledigt markieren'
        close_reports_html: <strong>Alle</strong> Meldungen gegen <strong>@%{acct}</strong> als erledigt markieren
        delete_data_html: Das Profil und die Inhalte von <strong>@%{acct}</strong> werden in 30 Tagen gelöscht, es sei denn, sie werden in der Zwischenzeit entsperrt
        preview_preamble_html: "<strong>@%{acct}</strong> wird eine Warnung mit folgenden Inhalten erhalten:"
        record_strike_html: Einen Verstoß gegen <strong>@%{acct}</strong> eintragen, um bei zukünftigen Verstößen desselben Kontos besser reagieren zu können
        send_email_html: <strong>@%{acct}</strong> eine Verwarnung per E-Mail senden
=======
          suspend_html: "<strong>@%{acct}</strong> sperren, sodass das Profil und dessen Inhalte nicht mehr zugänglich sind und keine Interaktion mehr möglich ist"
        close_report: Meldung Nr. %{id} als erledigt markieren
        close_reports_html: "<strong>Alle</strong> Meldungen gegen <strong>@%{acct}</strong> als erledigt markieren"
        delete_data_html: Das Profil und die Inhalte von <strong>@%{acct}</strong> werden in 30 Tagen gelöscht, es sei denn, sie werden in der Zwischenzeit entsperrt
        preview_preamble_html: "<strong>@%{acct}</strong> wird eine Warnung mit folgenden Inhalten erhalten:"
        record_strike_html: Einen Verstoß gegen <strong>@%{acct}</strong> eintragen, um bei zukünftigen Verstößen desselben Kontos besser reagieren zu können
        send_email_html: "<strong>@%{acct}</strong> eine Verwarnung per E-Mail senden"
>>>>>>> 42698b4c
        warning_placeholder: Optional zusätzliche Begründung für die Moderationsmaßnahme.
      target_origin: Domain des gemeldeten Kontos
      title: Meldungen
      unassign: Zuweisung aufheben
      unknown_action_msg: 'Unbekannte Aktion: %{action}'
      unresolved: Ungelöst
      updated_at: Aktualisiert
      view_profile: Profil anzeigen
    roles:
      add_new: Rolle hinzufügen
      assigned_users:
        one: "%{count} Konto"
        other: "%{count} Konten"
      categories:
        administration: Administration
        devops: DevOps
        invites: Einladungen
        moderation: Moderation
        special: Besonderheit
      delete: Entfernen
      description_html: Mit <strong>Benutzer*inn-Rollen</strong> kannst du die Funktionen und Bereiche von Mastodon anpassen, auf die deine Benutzer*innen zugreifen können.
      edit: Rolle „%{name}“ bearbeiten
      everyone: Standard
      everyone_full_description_html: Das ist die <strong>Basis-Rolle</strong>, die für <strong>alle Benutzer*innen</strong> gilt – auch für diejenigen ohne zugewiesene Rolle. Alle anderen Rollen erben Berechtigungen davon.
      permissions_count:
        one: "%{count} Berechtigung"
        other: "%{count} Berechtigungen"
      privileges:
        administrator: Administrator*in
        administrator_description: Benutzer*innen mit dieser Berechtigung werden alle Beschränkungen umgehen
        delete_user_data: Profildaten löschen
        delete_user_data_description: Erlaubt Benutzer*innen, die Daten anderer Benutzer*innen sofort zu löschen
        invite_users: Benutzer*innen einladen
        invite_users_description: Erlaubt bereits registrierten Benutzer*innen, neue Leute zum Server einzuladen
        manage_announcements: Ankündigungen verwalten
        manage_announcements_description: Erlaubt Benutzer*innen, Ankündigungen auf dem Server zu verwalten
        manage_appeals: Einsprüche verwalten
        manage_appeals_description: Erlaubt es Benutzer*innen, Entscheidungen der Moderator*innen zu widersprechen
        manage_blocks: Sperrungen verwalten
        manage_blocks_description: Erlaubt Benutzer*innen das Sperren von E-Mail-Providern und IP-Adressen
        manage_custom_emojis: Eigene Emojis verwalten
        manage_custom_emojis_description: Erlaubt es Benutzer*innen, eigene Emojis auf dem Server zu verwalten
        manage_federation: Föderation verwalten
        manage_federation_description: Erlaubt Benutzer*innen, Domains anderer Mastodon-Server zu sperren oder zuzulassen – und die Zustellbarkeit zu steuern
        manage_invites: Einladungen verwalten
        manage_invites_description: Erlaubt es Benutzer*innen, Einladungslinks zu durchsuchen und zu deaktivieren
        manage_reports: Meldungen verwalten
        manage_reports_description: Erlaubt es Benutzer*innen, Meldungen zu überprüfen und Vorfälle zu moderieren
        manage_roles: Rollen verwalten
        manage_roles_description: Erlaubt es Benutzer*innen, Rollen, die sich unterhalb der eigenen Rolle befinden, zu verwalten und zuzuweisen
        manage_rules: Serverregeln verwalten
        manage_rules_description: Erlaubt es Benutzer*innen, Serverregeln zu ändern
        manage_settings: Einstellungen verwalten
        manage_settings_description: Erlaubt Nutzer*innen, Einstellungen dieses Servers zu ändern
        manage_taxonomies: Taxonomien verwalten
        manage_taxonomies_description: Ermöglicht Benutzer*innen, die Trends zu überprüfen und die Hashtag-Einstellungen zu aktualisieren
        manage_user_access: Benutzer*in-Zugriff verwalten
        manage_user_access_description: Erlaubt es Benutzer*innen, die Zwei-Faktor-Authentisierung (2FA) anderer zu deaktivieren, ihre E-Mail-Adresse zu ändern und ihr Passwort zurückzusetzen
        manage_users: Benutzer*innen verwalten
        manage_users_description: Erlaubt es Benutzer*innen, die Details anderer Profile einzusehen und diese Accounts zu moderieren
        manage_webhooks: Webhooks verwalten
        manage_webhooks_description: Erlaubt es Benutzer*innen, Webhooks für administrative Vorkommnisse einzurichten
        view_audit_log: Audit-Log anzeigen
        view_audit_log_description: Erlaubt es Benutzer*innen, den Verlauf der administrativen Handlungen auf diesem Server einzusehen
        view_dashboard: Dashboard anzeigen
        view_dashboard_description: Gewährt Benutzer*innen den Zugriff auf das Dashboard und verschiedene Metriken
        view_devops: DevOps
        view_devops_description: Erlaubt es Benutzer*innen, auf die Sidekiq- und pgHero-Dashboards zuzugreifen
      title: Rollen
    rules:
      add_new: Regel hinzufügen
      delete: Löschen
      description_html: Während die meisten behaupten, die Nutzungsbedingungen tatsächlich gelesen zu haben, bekommen viele sie erst nach einem Problem mit. <strong>Vereinfache und reduziere daher die Serverregeln mit Stichpunkten.</strong> Versuche dabei, die einzelnen Vorgaben kurz und einfach zu halten, aber vermeide, sie in viele verschiedene Elemente aufzuteilen.
      edit: Regel bearbeiten
      empty: Es wurden bisher keine Serverregeln definiert.
      title: Serverregeln
    settings:
      about:
        manage_rules: Serverregeln verwalten
        preamble: Schildere ausführlich, wie dein Server betrieben, moderiert und finanziert wird.
        rules_hint: Es gibt einen eigenen Bereich für Regeln, die deine Benutzer*innen einhalten müssen.
        title: Über
      appearance:
        preamble: Die Oberfläche von Mastodon anpassen.
        title: Design
      branding:
        preamble: Das Branding deines Servers unterscheidet ihn von anderen Servern im Netzwerk. Diese Informationen können in einer Vielzahl von Umgebungen angezeigt werden, z. B. in der Weboberfläche von Mastodon, in nativen Anwendungen, in Linkvorschauen auf anderen Websites und in Messaging-Apps und so weiter. Aus diesem Grund ist es am besten, diese Informationen klar, kurz und prägnant zu halten.
        title: Branding
      captcha_enabled:
        desc_html: Dies beruht auf externen Skripten von hCaptcha, die ein Sicherheits- und Datenschutzproblem darstellen könnten. Darüber hinaus <strong>kann das den Registrierungsprozess für manche Menschen (insbesondere für Menschen mit Behinderung) erheblich erschweren</strong>. Aus diesen Gründen solltest du alternative Maßnahmen wie Zulassungs- oder Einladungs-basierte Registrierungen in Erwägung ziehen.
        title: Neue Nutzer*innen müssen ein CAPTCHA lösen, um das Konto zu bestätigen
      content_retention:
        preamble: Lege fest, wie lange nutzergenerierte Inhalte auf deiner Mastodon-Instanz gespeichert werden.
        title: Cache & Archive
      default_noindex:
        desc_html: Betrifft alle Benutzer*innen, die diese Einstellung bei sich nicht geändert haben
        title: Profile standardmäßig von der Suchmaschinen-Indizierung ausnehmen
      discovery:
        follow_recommendations: Folgeempfehlungen
        preamble: Das Auffinden interessanter Inhalte ist wichtig, um neue Nutzer einzubinden, die Mastodon noch nicht kennen. Bestimme, wie verschiedene Suchfunktionen auf deinem Server funktionieren.
        profile_directory: Profilverzeichnis
        public_timelines: Öffentliche Timeline
        publish_discovered_servers: Entdeckte Server offenlegen
        publish_statistics: Statistiken veröffentlichen
        title: Entdecken
        trends: Trends
      domain_blocks:
        all: Allen
        disabled: Niemandem
        users: Für angemeldete lokale Benutzer*innen
      registrations:
        preamble: Lege fest, wer auf Deinem Server ein Konto erstellen darf.
        title: Registrierungen
      registrations_mode:
        modes:
          approved: Registrierung muss genehmigt werden
          none: Niemand darf sich registrieren
          open: Alle können sich registrieren
      title: Server-Einstellungen
    site_uploads:
      delete: Hochgeladene Datei löschen
      destroyed_msg: Upload erfolgreich gelöscht!
    statuses:
      account: Autor*in
      application: Anwendung
      back_to_account: Zurück zum Konto
      back_to_report: Zurück zur Seite mit den Meldungen
      batch:
        remove_from_report: Von der Meldung entfernen
        report: Meldung
      deleted: Gelöscht
      favourites: Favoriten
      history: Versionsverlauf
      in_reply_to: Antwortet auf
      language: Sprache
      media:
        title: Medien
      metadata: Metadaten
      no_status_selected: Keine Beiträge wurden geändert, weil keine ausgewählt wurden
      open: Beitrag öffnen
      original_status: Ursprünglicher Beitrag
      reblogs: Geteilte Beiträge
      status_changed: Beitrag bearbeitet
      title: Beiträge des Kontos
      trending: Trends
      visibility: Sichtbarkeit
      with_media: Mit Medien
    strikes:
      actions:
        delete_statuses: "%{name} entfernte die Beiträge von %{target}"
        disable: "%{name} fror das Konto von %{target} ein"
        mark_statuses_as_sensitive: "%{name} hat die Beiträge von %{target} mit einer Inhaltswarnung versehen"
        none: "%{name} schickte eine Warnung an %{target}"
        sensitive: "%{name} versah das Konto von %{target} mit einer Inhaltswarnung"
        silence: "%{name} schaltete das Konto von %{target} stumm"
        suspend: "%{name} sperrte das Konto von %{target}"
      appeal_approved: Einspruch angenommen
      appeal_pending: Einspruch ausstehend
      appeal_rejected: Einspruch abgelehnt
    system_checks:
      database_schema_check:
        message_html: Es gibt ausstehende Datenbankmigrationen. Bitte führe sie aus, um sicherzustellen, dass sich die Anwendung wie erwartet verhält
      elasticsearch_running_check:
        message_html: Verbindung mit Elasticsearch konnte nicht hergestellt werden. Bitte prüfe, ob Elasticsearch läuft, oder deaktiviere die Volltextsuche
      elasticsearch_version_check:
        message_html: 'Inkompatible Elasticsearch-Version: %{value}'
        version_comparison: Elasticsearch %{running_version} läuft, aber %{required_version} wird benötigt
      rules_check:
        action: Serverregeln verwalten
        message_html: Du hast keine Serverregeln festgelegt.
      sidekiq_process_check:
        message_html: Kein Sidekiq-Prozess läuft für die %{value} Warteschlange(n). Bitte überprüfe deine Sidekiq-Konfiguration
      upload_check_privacy_error:
        action: Für weitere Informationen hier klicken
        message_html: "<strong>Die Konfiguration deines Servers ist fehlerhaft. Die Privatsphäre deiner Benutzer*innen ist gefährdet.</strong>"
      upload_check_privacy_error_object_storage:
        action: Für weitere Informationen hier klicken
        message_html: "<strong>Die Konfiguration deines Objektspeichers ist fehlerhaft. Die Privatsphäre deiner Benutzer*innen ist gefährdet.</strong>"
    tags:
      review: Prüfstatus
      updated_msg: Hashtag-Einstellungen wurden erfolgreich aktualisiert
    title: Administration
    trends:
      allow: Erlauben
      approved: Freigegeben
      disallow: Verbieten
      links:
        allow: Link erlauben
        allow_provider: Herausgeber*in erlauben
        description_html: Dies sind Links, die derzeit von zahlreichen Konten geteilt werden und die deinem Server aufgefallen sind. Die Benutzer*innen können darüber herausfinden, was in der Welt vor sich geht. Die Links werden allerdings erst dann öffentlich vorgeschlagen, wenn du die Herausgeber*innen genehmigt hast. Du kannst alternativ aber auch nur einzelne URLs zulassen oder ablehnen.
        disallow: Link verbieten
        disallow_provider: Herausgeber*in verbieten
        no_link_selected: Keine Links wurden geändert, da keine ausgewählt wurden
        publishers:
          no_publisher_selected: Keine Herausgeber wurden geändert, da keine ausgewählt wurden
        shared_by_over_week:
          one: In den vergangenen 7 Tagen von einem Profil geteilt
          other: In den vergangenen 7 Tagen von %{count} Profilen geteilt
        title: Angesagte Links
        usage_comparison: Heute %{today}-mal und gestern %{yesterday}-mal geteilt
      not_allowed_to_trend: Darf nicht trenden
      only_allowed: Nur Genehmigte
      pending_review: Überprüfung ausstehend
      preview_card_providers:
        allowed: Links von diesem Herausgeber können angesagt sein
        description_html: Dies sind Domains, von denen Links oft auf deinem Server geteilt werden. Links werden nicht öffentlich trenden, es sei denn, die Domain des Links wird genehmigt. Deine Zustimmung (oder Ablehnung) erstreckt sich auf Subdomains.
        rejected: Links von diesem Herausgeber können nicht angesagt sein
        title: Herausgeber
      rejected: Abgelehnt
      statuses:
        allow: Beitrag erlauben
        allow_account: Autor*in erlauben
        description_html: Dies sind Beiträge, von denen dein Server weiß, dass sie derzeit viel geteilt und favorisiert werden. Dies kann neuen und wiederkehrenden Personen helfen, weitere Profile zu finden, denen sie folgen können. Die Beiträge werden erst dann öffentlich angezeigt, wenn du die Person genehmigst und sie es zulässt, dass ihr Profil anderen vorgeschlagen wird. Du kannst auch einzelne Beiträge zulassen oder ablehnen.
        disallow: Beitrag verbieten
        disallow_account: Autor*in verweigern
        no_status_selected: Keine angesagten Beiträge wurden geändert, da keine ausgewählt wurden
        not_discoverable: Autor*in hat sich dafür entschieden, nicht entdeckt zu werden
        shared_by:
          one: Einmal geteilt oder favorisiert
          other: '%{friendly_count}-mal geteilt oder favorisiert'
        title: Angesagte Beiträge
      tags:
        current_score: Aktuelle Punktzahl %{score}
        dashboard:
          tag_accounts_measure: eindeutige Verwendungen
          tag_languages_dimension: Meistverwendete Sprachen
          tag_servers_dimension: Top-Server
          tag_servers_measure: verschiedene Server
          tag_uses_measure: Gesamtnutzungen
        description_html: Diese Hashtags werden derzeit in vielen Beiträgen verwendet, die dein Server sieht. Dies kann deinen Nutzer*innen helfen, herauszufinden, worüber die Leute im Moment am meisten schreiben. Hashtags werden erst dann öffentlich angezeigt, wenn du sie genehmigst.
        listable: Kann vorgeschlagen werden
        no_tag_selected: Keine Tags wurden geändert, da keine ausgewählt wurden
        not_listable: Wird nicht vorgeschlagen
        not_trendable: Wird in den Trends nicht angezeigt
        not_usable: Kann nicht verwendet werden
        peaked_on_and_decaying: In den Trends am %{date}, jetzt absteigend
        title: Angesagte Hashtags
        trendable: Darf in den Trends erscheinen
        trending_rank: 'Platz %{rank}'
        usable: Darf verwendet werden
        usage_comparison: Heute %{today}-mal und gestern %{yesterday}-mal verwendet
        used_by_over_week:
          one: In der letzten Woche von einer Person verwendet
          other: In der letzten Woche von %{count} Personen verwendet
      title: Trends
      trending: Angesagt
    warning_presets:
      add_new: Neu hinzufügen
      delete: Löschen
      edit_preset: Warnungsvorlage bearbeiten
      empty: Du hast noch keine Moderationsvorlagen hinzugefügt.
      title: Moderationsvorlagen verwalten
    webhooks:
      add_new: Endpunkt hinzufügen
      delete: Löschen
      description_html: Ein <strong>Webhook</strong> ermöglicht Mastodon, <strong>Echtzeitbenachrichtigungen</strong> über ausgewählte Ereignisse an deine eigene Anwendung zu senden, damit deine Anwendung <strong>automatisch Reaktionen auslösen kann</strong>.
      disable: Deaktivieren
      disabled: Deaktiviert
      edit: Endpunkt bearbeiten
      empty: Du hast noch keine Webhook-Endpunkte konfiguriert.
      enable: Aktivieren
      enabled: Aktiv
      enabled_events:
        one: 1 aktiviertes Ereignis
        other: "%{count} aktivierte Ereignisse"
      events: Ereignisse
      new: Neuer Webhook
      rotate_secret: Geheimen Schlüssel rotieren
      secret: Signaturgeheimnis
      status: Status
      title: Webhooks
      webhook: Webhook
  admin_mailer:
    new_appeal:
      actions:
        delete_statuses: das Löschen der Beiträge
        disable: das Einfrieren der Konten
        mark_statuses_as_sensitive: das Markieren der Beiträge mit einer Inhaltswarnung
        none: eine Warnung
        sensitive: das Markieren des Profils mit einer Inhaltswarnung
        silence: das Beschränken des Kontos
        suspend: um deren Konto zu sperren
      body: "%{target} hat etwas gegen eine Moderationsentscheidung von %{action_taken_by} vom %{date}, die %{type} war. Die Person schrieb:"
      next_steps: Du kannst dem Einspruch zustimmen, womit die Entscheidung der Moderation rückgängig gemacht wird, oder ihn ignorieren.
      subject: "%{username} hat Einspruch gegen eine Moderationsentscheidung von %{instance} eingelegt"
    new_pending_account:
      body: Die Details von diesem neuem Konto sind unten. Du kannst die Anfrage akzeptieren oder ablehnen.
      subject: Neues Konto zur Überprüfung auf %{instance} verfügbar (%{username})
    new_report:
      body: "%{reporter} hat %{target} gemeldet"
      body_remote: Jemand von %{domain} hat %{target} gemeldet
      subject: 'Neue Meldung auf %{instance} (#%{id})'
    new_trends:
      body: 'Die folgenden Einträge müssen überprüft werden, bevor sie öffentlich angezeigt werden können:'
      new_trending_links:
        title: Angesagte Links
      new_trending_statuses:
        title: Angesagte Beiträge
      new_trending_tags:
        no_approved_tags: Es gibt keine genehmigten Hashtags, die gerade im Trend liegen.
        requirements: 'Jeder dieser Kandidaten könnte den #%{rank} genehmigten angesagten Hashtag übertreffen, der derzeit #%{lowest_tag_name} mit einer Punktzahl von %{lowest_tag_score} ist.'
        title: Angesagte Hashtags
      subject: Neue Trends zur Überprüfung auf %{instance}
  aliases:
    add_new: Alias erstellen
    created_msg: Neuer Alias erfolgreich erstellt. Du kannst nun den Umzug vom alten zum neuen Konto starten.
    deleted_msg: Der Alias wurde erfolgreich entfernt. Aus jenem Konto zu diesem zu verschieben, ist nicht mehr möglich.
    empty: Du hast keine Aliase.
    hint_html: Wenn du von einem anderen Konto auf dieses umziehen möchtest, dann kannst du hier einen Alias erstellen, der erforderlich ist, um deine Follower vom alten Konto auf dieses zu migrieren. Diese Aktion ist <strong>harmlos und wi­der­ruf­lich</strong>. <strong>Die Kontenmigration wird vom alten Konto aus eingeleitet</strong>.
    remove: Alle Aliase aufheben
  appearance:
    advanced_web_interface: Erweitertes Webinterface
    advanced_web_interface_hint: 'Wenn du mehr aus deiner Bildschirmbreite herausholen möchtest, kannst du mit dem erweiterten Webinterface weitere Spalten hinzufügen und dadurch mehr Informationen auf einmal sehen, z. B. deine Startseite, die Mitteilungen, die föderierte Timeline sowie beliebig viele deiner Listen und Hashtags.'
    animations_and_accessibility: Animationen und Barrierefreiheit
    confirmation_dialogs: Bestätigungsdialoge
    discovery: Entdecken
    localization:
      body: Mastodon wird von Freiwilligen übersetzt.
      guide_link: https://de.crowdin.com/project/mastodon/de
      guide_link_text: Alle können mitmachen und etwas dazu beitragen.
    sensitive_content: Inhaltswarnung
    toot_layout: Timeline-Layout
  application_mailer:
    notification_preferences: E-Mail-Einstellungen ändern
    salutation: "%{name},"
    settings: 'E-Mail-Einstellungen ändern: %{link}'
    unsubscribe: Abbestellen
    view: 'Hier überprüfen:'
    view_profile: Profil anzeigen
    view_status: Beitrag anschauen
  applications:
    created: Anwendung erfolgreich erstellt
    destroyed: Anwendung erfolgreich gelöscht
    logout: Abmelden
    regenerate_token: Zugangs-Token neu erstellen
    token_regenerated: Zugriffstoken erfolgreich neu erstellt
    warning: Sei mit diesen Daten sehr vorsichtig. Teile sie mit niemandem!
    your_token: Dein Zugangs-Token
  auth:
    apply_for_account: Konto beantragen
    captcha_confirmation:
      help_html: Falls du Probleme beim Lösen des CAPTCHA hast, dann kannst uns über %{email} kontaktieren und wir werden versuchen, dir zu helfen.
      hint_html: Fast geschafft! Wir müssen uns vergewissern, dass du ein Mensch bist (damit wir Spam verhindern können!). Bitte löse das CAPTCHA und klicke auf „Weiter“.
      title: Sicherheitsüberprüfung
    confirmations:
      wrong_email_hint: Sollte diese E-Mail-Adresse nicht korrekt sein, kannst du sie in den Kontoeinstellungen ändern.
    delete_account: Konto löschen
    delete_account_html: Falls du dein Konto endgültig löschen möchtest, kannst du das <a href="%{path}">hier vornehmen</a>. Du musst dies zusätzlich bestätigen.
    description:
      prefix_invited_by_user: "@%{name} lädt dich ein, diesem Server von Mastodon beizutreten!"
      prefix_sign_up: Registriere dich noch heute bei Mastodon!
      suffix: Mit einem Konto kannst du Profilen folgen, neue Beiträge veröffentlichen, Nachrichten mit Personen von jedem Mastodon-Server austauschen und vieles mehr!
    didnt_get_confirmation: Keinen Bestätigungslink erhalten?
    dont_have_your_security_key: Du hast keinen Sicherheitsschlüssel?
    forgot_password: Passwort vergessen?
    invalid_reset_password_token: Das Token zum Zurücksetzen des Passworts ist ungültig oder abgelaufen. Bitte fordere ein neues an.
    link_to_otp: Gib einen Zwei-Faktor-Code von deinem Smartphone oder einen Wiederherstellungscode ein
    link_to_webauth: Verwende dein Sicherheitsschlüsselgerät
    log_in_with: Anmelden mit
    login: Anmelden
    logout: Abmelden
    migrate_account: Zu einem anderen Konto umziehen
    migrate_account_html: Wenn du dieses Konto auf ein anderes umleiten möchtest, kannst du es <a href="%{path}">hier konfigurieren</a>.
    or_log_in_with: Oder anmelden mit
    privacy_policy_agreement_html: Ich habe die <a href="%{privacy_policy_path}" target="_blank">Datenschutzerklärung</a> gelesen und stimme ihr zu
    progress:
      confirm: E-Mail-Adresse bestätigen
      details: Deine Details
      review: Unsere Überprüfung
      rules: Regeln akzeptieren
    providers:
      cas: CAS
      saml: SAML
    register: Registrieren
    registration_closed: "%{instance} akzeptiert keine neuen Mitglieder"
    resend_confirmation: Bestätigungslink erneut zusenden
    reset_password: Passwort zurücksetzen
    rules:
      accept: Akzeptieren
      back: Zurück
      invited_by: 'Du kannst %{domain} beitreten – dank der Einladung von:'
      preamble: Diese werden von den %{domain}-Moderator*innen festgelegt und erzwungen.
      preamble_invited: Bevor du fortfährst, beachte bitte die Grundregeln der Moderator*innen von %{domain}.
      title: Einige Grundregeln.
      title_invited: Du wurdest eingeladen.
    security: Sicherheit
    set_new_password: Neues Passwort einrichten
    setup:
      email_below_hint_html: Überprüfe deinen Spam-Ordner oder lass dir den Bestätigungslink erneut zusenden. Falls die angegebene E-Mail-Adresse falsch ist, kannst du sie auch korrigieren.
      email_settings_hint_html: Klicke den Bestätigungslink in der E-Mail an, damit wir deine Adresse %{email} verifizieren können. Wir warten hier auf dich.
      link_not_received: Keinen Bestätigungslink erhalten?
      new_confirmation_instructions_sent: In wenigen Minuten wirst du eine neue E-Mail mit dem Bestätigungslink erhalten!
      title: Überprüfe dein E-Mail-Postfach
    sign_in:
      preamble_html: Melde dich mit deinen Zugangsdaten für <strong>%{domain}</strong> an. Solltest du dein Konto auf einem anderen Server registriert haben, ist eine Anmeldung hier nicht möglich.
      title: Bei %{domain} anmelden
    sign_up:
      manual_review: Registrierungen für den Server %{domain} werden manuell durch unsere Moderator*innen überprüft. Um uns dabei zu unterstützen, schreibe etwas über dich und sage uns, weshalb du ein Konto auf %{domain} anlegen möchtest.
      preamble: Mit einem Konto auf diesem Mastodon-Server kannst du jeder anderen Person im Netzwerk folgen, unabhängig davon, wo ihr Konto registriert ist.
      title: Okay, lass uns mit %{domain} anfangen.
    status:
      account_status: Kontostatus
      confirming: Auf die Bestätigung deiner E-Mail-Adresse wird gewartet.
      functional: Dein Konto ist voll funktionsfähig.
      pending: Die Prüfung deiner Bewerbung steht noch aus. Dies kann einige Zeit in Anspruch nehmen. Sobald deine Bewerbung genehmigt wurde, erhältst du eine E-Mail.
      redirecting_to: Dein Konto ist inaktiv, weil es zu %{acct} umgezogen ist.
      view_strikes: Vorherige Verstöße deines Kontos ansehen
    too_fast: Formular zu schnell übermittelt. Bitte versuche es erneut.
    use_security_key: Sicherheitsschlüssel verwenden
  authorize_follow:
    already_following: Du folgst diesem Konto bereits
    already_requested: Du hast bereits eine Anfrage zum Folgen an dieses Konto gestellt
    error: Bedauerlicherweise konnte das externe Konto nicht geladen werden
    follow: Folgen
    follow_request: 'Du hast eine Anfrage zum Folgen gestellt an:'
    following: 'Erfolg! Du folgst nun:'
    post_follow:
      close: Oder du schließt einfach dieses Fenster.
      return: Benutzerprofil anzeigen
      web: Im Webinterface öffnen
    title: '%{acct} folgen'
  challenge:
    confirm: Fortfahren
    hint_html: "<strong>Hinweis:</strong> Wir werden dich für die nächste Stunde nicht erneut nach deinem Passwort fragen."
    invalid_password: Ungültiges Passwort
    prompt: Bestätige mit deinem Passwort, um fortzufahren
  crypto:
    errors:
      invalid_key: ist kein gültiger Ed25519- oder Curve25519-Schlüssel
      invalid_signature: ist keine gültige Ed25519-Signatur
  date:
    formats:
      default: "%d. %b %Y"
      with_month_name: "%d. %B %Y"
  datetime:
    distance_in_words:
      about_x_hours: "%{count} Std."
      about_x_months: "%{count} Mon."
      about_x_years: "%{count} J."
      almost_x_years: "%{count} J."
      half_a_minute: Gerade eben
      less_than_x_minutes: "%{count} Min."
      less_than_x_seconds: Gerade eben
      over_x_years: "%{count} J."
      x_days: "%{count} T."
      x_minutes: "%{count} Min."
      x_months: "%{count} Mon."
      x_seconds: "%{count} Sek."
  deletes:
    challenge_not_passed: Die eingegebenen Informationen waren nicht korrekt
    confirm_password: Gib dein derzeitiges Passwort ein, um deine Identität zu bestätigen
    confirm_username: Gib deinen Profilnamen ein, um den Vorgang zu bestätigen
    proceed: Konto löschen
    success_msg: Dein Konto wurde erfolgreich gelöscht
    warning:
      before: 'Bevor du fortfährst, lies bitte diese Punkte sorgfältig durch:'
      caches: Inhalte, die von anderen Servern zwischengespeichert wurden, können fortbestehen
      data_removal: Deine Beiträge und alle anderen Daten werden für immer entfernt
      email_change_html: Du kannst <a href="%{path}">deine E-Mail-Adresse ändern</a>, ohne dein Konto zu löschen
      email_contact_html: Sollte sie noch immer nicht angekommen sein, kannst du eine E-Mail an <a href="mailto:%{email}">%{email}</a> senden, um weitere Hilfe zu erhalten
      email_reconfirmation_html: Wenn du die Bestätigungs-E-Mail nicht erhalten hast, kannst du sie <a href="%{path}">erneut anfordern</a>
      irreversible: Du wirst dein Konto nicht mehr wiederherstellen oder reaktivieren können
      more_details_html: Weitere Details findest du in der <a href="%{terms_path}">Datenschutzerklärung</a>.
      username_available: Dein Profilname wird wieder verfügbar sein
      username_unavailable: Dein Profilname wird auch nach dem Löschen für andere nicht zugänglich sein
  disputes:
    strikes:
      action_taken: Maßnahme
      appeal: Einspruch
      appeal_approved: Dieser Verstoß wurde erfolgreich angefochten und ist nicht mehr gültig
      appeal_rejected: Der Einspruch wurde abgelehnt
      appeal_submitted_at: Einspruch eingereicht
      appealed_msg: Dein Einspruch wurde übermittelt. Wenn er angenommen wird, wirst du benachrichtigt.
      appeals:
        submit: Einspruch erheben
      approve_appeal: Einspruch annehmen
      associated_report: Zugehöriger Bericht
      created_at: Datum
      description_html: Dies sind Maßnahmen, die gegen dein Konto ergriffen worden sind, und Warnungen, die dir die Mitarbeiter*innen von %{instance} geschickt haben.
      recipient: Adressiert an
      reject_appeal: Einspruch ablehnen
      status: '%{id}. Beitrag'
      status_removed: Beitrag bereits vom System entfernt
      title: "%{action} vom %{date}"
      title_actions:
        delete_statuses: Beitragsentfernung
        disable: Konto einfrieren
        mark_statuses_as_sensitive: Beiträge mit einer Inhaltswarnung versehen
        none: Verwarnung
        sensitive: Profil mit einer Inhaltswarnung versehen
        silence: Kontobeschränkung
        suspend: Kontosperre
      your_appeal_approved: Dein Einspruch wurde angenommen
      your_appeal_pending: Du hast Einspruch erhoben
      your_appeal_rejected: Dein Einspruch wurde abgelehnt
  domain_validator:
    invalid_domain: ist keine gültige Domain
  edit_profile:
    basic_information: Allgemeine Informationen
    hint_html: "<strong>Bestimme, was andere auf deinem öffentlichen Profil und neben deinen Beiträgen sehen können.</strong> Wenn du ein Profilbild festlegst und dein Profil vervollständigst, werden andere eher mit dir interagieren und dir folgen."
    other: Andere
    safety_and_privacy: Sicherheit und Datenschutz
  errors:
    '400': Die Anfrage, die du gestellt hast, war ungültig oder fehlerhaft.
    '403': Dir fehlt die Berechtigung, diese Seite aufzurufen.
    '404': Die Seite, nach der du gesucht hast, wurde nicht gefunden.
    '406': Diese Seite ist im gewünschten Format nicht verfügbar.
    '410': Die Seite, nach der du gesucht hast, existiert hier nicht mehr.
    '422':
      content: Sicherheitsüberprüfung fehlgeschlagen. Blockierst du Cookies?
      title: Sicherheitsüberprüfung fehlgeschlagen
    '429': Zu viele Anfragen
    '500':
      content: Bitte verzeih', etwas ist bei uns schiefgegangen.
      title: Diese Seite enthält einen Fehler
    '503': Die Seite konnte wegen eines temporären Serverfehlers nicht angezeigt werden.
    noscript_html: Bitte aktiviere JavaScript, um die Mastodon-Web-Anwendung zu verwenden. Alternativ kannst du auch eine der <a href="%{apps_path}">nativen Mastodon-Anwendungen</a> für deine Plattform probieren.
  existing_username_validator:
    not_found: kann lokale*n Benutzer*in mit diesem Profilnamen nicht finden
    not_found_multiple: '%{usernames} konnten nicht gefunden werden'
  exports:
    archive_takeout:
      date: Datum
      download: Archiv jetzt herunterladen
      hint_html: Du kannst ein Archiv deiner <strong>Beiträge, Listen, hochgeladenen Medien usw.</strong> anfordern. Die exportierten Daten werden im ActivityPub-Format gespeichert und können mit geeigneter Software ausgewertet und angezeigt werden. Du kannst alle 7 Tage ein Archiv erstellen lassen.
      in_progress: Persönliches Archiv wird erstellt …
      request: Dein Archiv anfordern
      size: Dateigröße
    blocks: Blockierte Profile
    bookmarks: Lesezeichen
    csv: CSV
    domain_blocks: Blockierte Domains
    lists: Listen
    mutes: Stummgeschaltete Profile
    storage: Medienspeicher
  featured_tags:
    add_new: Neuen hinzufügen
    errors:
      limit: Du hast bereits die maximale Anzahl an Hashtags erreicht
    hint_html: "<strong>Präsentiere deine wichtigsten Hashtags auf deinem Profil.</strong> Vorgestellte Hashtags verschaffen einen Überblick über deine kreativen Werke und langfristigen Projekte. Sie werden gut sichtbar auf deinem Profil angezeigt und ermöglichen einen schnellen Zugriff auf deine eigenen Beiträge."
  filters:
    contexts:
      account: Profile
      home: Startseite und Listen
      notifications: Mitteilungen
      public: Öffentliche Timelines
      thread: Unterhaltungen
    edit:
      add_keyword: Schlagwort hinzufügen
      keywords: Schlagwörter
      statuses: Individuelle Beiträge
      statuses_hint_html: Dieser Filter gilt für die Auswahl einzelner Beiträge, unabhängig davon, ob sie mit den unten aufgeführten Schlagwörtern übereinstimmen. <a href="%{path}">Beiträge überprüfen oder aus dem Filter entfernen</a>.
      title: Filter bearbeiten
    errors:
      deprecated_api_multiple_keywords: Diese Parameter können von dieser Anwendung nicht geändert werden, da sie für mehr als ein Filterschlagwort gelten. Verwende eine aktuellere Anwendung oder das Webinterface.
      invalid_context: Ungültiger oder fehlender Kontext übergeben
    index:
      contexts: Filter in %{contexts}
      delete: Löschen
      empty: Du hast noch keine Filter erstellt.
      expires_in: Läuft ab in %{distance}
      expires_on: Läuft am %{date} ab
      keywords:
        one: "%{count} Schlagwort"
        other: "%{count} Schlagwörter"
      statuses:
        one: "%{count} Beitrag"
        other: "%{count} Beiträge"
      statuses_long:
        one: "%{count} individueller Beitrag ausgeblendet"
        other: "%{count} individuelle Beiträge ausgeblendet"
      title: Filter
    new:
      save: Neuen Filter speichern
      title: Neuen Filter hinzufügen
    statuses:
      back_to_filter: Zurück zu den Filtern
      batch:
        remove: Filter entfernen
      index:
        hint: Dieser Filter wird verwendet, um einzelne Beiträge unabhängig von anderen Kriterien auszuwählen. Du kannst mehr Beiträge zu diesem Filter über das Webinterface hinzufügen.
        title: Gefilterte Beiträge
  generic:
    all: Alle
    all_items_on_page_selected_html:
      one: "<strong>%{count}</strong> Element auf dieser Seite ausgewählt."
      other: Alle <strong>%{count}</strong> Elemente auf dieser Seite ausgewählt.
    all_matching_items_selected_html:
      one: "<strong>%{count}</strong> Element, das den Suchkriterien entspricht, ist ausgewählt."
      other: Alle <strong>%{count}</strong> Elemente, die den Suchkriterien entsprechen, sind ausgewählt.
    cancel: Abbrechen
    changes_saved_msg: Änderungen erfolgreich gespeichert!
    confirm: Bestätigen
    copy: Kopieren
    delete: Löschen
    deselect: Alle abwählen
    none: Keine
    order_by: Sortieren nach
    save_changes: Änderungen speichern
    select_all_matching_items:
      one: Wähle %{count} Element, das deinen Suchkriterien entspricht.
      other: Wähle alle %{count} Elemente, die deinen Suchkriterien entsprechen.
    today: heute
    validation_errors:
      one: Etwas ist noch nicht ganz richtig! Bitte korrigiere den Fehler
      other: Etwas ist noch nicht ganz richtig! Bitte korrigiere %{count} Fehler
  imports:
    errors:
      empty: Leere CSV-Datei
      incompatible_type: Inkompatibel mit dem ausgewählten Importtyp
      invalid_csv_file: 'Ungültige CSV-Datei. Fehler: %{error}'
      over_rows_processing_limit: enthält mehr als %{count} Zeilen
      too_large: Datei ist zu groß
    failures: Fehler
    imported: Importiert
    mismatched_types_warning: Möglicherweise hast du den falschen Typ für diesen Import ausgewählt. Bitte überprüfe alles noch einmal.
    modes:
      merge: Zusammenführen
      merge_long: Bestehende Datensätze beibehalten und neue hinzufügen
      overwrite: Überschreiben
      overwrite_long: Bestehende Datensätze durch neue ersetzen
    overwrite_preambles:
      blocking_html: Du bist dabei, <strong>deine Liste blockierter Konten</strong> durch bis zu <strong>%{total_items} Konten</strong> aus <strong>%{filename}</strong> zu <strong>ersetzen</strong>.
      bookmarks_html: Du bist dabei, <strong>deine Lesezeichen</strong> durch bis zu <strong>%{total_items} Beiträge</strong> aus <strong>%{filename}</strong> zu <strong>ersetzen</strong>.
      domain_blocking_html: Du bist dabei, <strong>deine Liste blockierter Domains</strong> durch bis zu <strong>%{total_items} Domains</strong> aus <strong>%{filename}</strong> zu <strong>ersetzen</strong>.
      following_html: Du bist dabei, bis zu <strong>%{total_items} Konten</strong> aus <strong>%{filename}</strong> zu folgen und <strong>niemand anderes zu folgen</strong>.
      muting_html: Du bist dabei, <strong>deine Liste stummgeschalteter Konten</strong> durch bis zu <strong>%{total_items} Konten</strong> aus <strong>%{filename}</strong> zu ersetzen.
    preambles:
      blocking_html: Du bist dabei, bis zu <strong>%{total_items}%{total_items} Konten</strong> aus <strong>%{filename}</strong> zu <strong>blockieren</strong>.
      bookmarks_html: Du bist dabei, bis zu <strong>%{total_items} Beiträge</strong> aus <strong>%{filename}</strong> zu deinen <strong>Lesezeichen hinzuzufügen</strong>.
      domain_blocking_html: Du bist dabei, bis zu <strong>%{total_items} Domains</strong> aus <strong>%{filename}</strong> zu <strong>blockieren</strong>.
      following_html: Du bist dabei, bis zu <strong>%{total_items} Konten</strong> aus <strong>%{filename}</strong> zu <strong>folgen</strong>.
      muting_html: Du bist dabei, bis zu <strong>%{total_items} Konten</strong> aus <strong>%{filename} stummzuschalten</strong>.
    preface: Daten, die du von einem Mastodon-Server exportiert hast, kannst du hierher importieren. Das betrifft beispielsweise die Listen von Profilen, denen du folgst oder die du blockiert hast.
    recent_imports: Zuletzt importiert
    states:
      finished: Abgeschlossen
      in_progress: In Bearbeitung
      scheduled: Geplant
      unconfirmed: Unbestätigt
    status: Status
    success: Deine Daten wurden erfolgreich hochgeladen und werden in Kürze verarbeitet
    time_started: Gestartet am
    titles:
      blocking: Blockierte Konten importieren
      bookmarks: Lesezeichen importieren
      domain_blocking: Blockierte Domains importieren
      following: Gefolgte Konten importieren
      muting: Stummgeschaltete Konten importieren
    type: Importtyp
    type_groups:
      constructive: Folge ich & Lesezeichen
      destructive: Blockierte & Stummgeschaltete
    types:
      blocking: Blockierte Profile
      bookmarks: Lesezeichen
      domain_blocking: Blockierte Domains
      following: Folge ich
      muting: Stummgeschaltete Profile
    upload: Datei importieren
  invites:
    delete: Deaktivieren
    expired: Abgelaufen
    expires_in:
      '1800': 30 Minuten
      '21600': 6 Stunden
      '3600': 1 Stunde
      '43200': 12 Stunden
      '604800': 1 Woche
      '86400': 1 Tag
    expires_in_prompt: Nie
    generate: Einladungslink erstellen
    invited_by: 'Du wurdest eingeladen von:'
    max_uses:
      one: Eine Verwendung
      other: "%{count} Verwendungen"
    max_uses_prompt: Keine Einschränkung
    prompt: Erstelle Einladungen und teile die dazugehörigen Links, um anderen einen Zugang zu diesem Server zu gewähren
    table:
      expires_at: Läuft ab
      uses: Verwendungen
    title: Einladungen
  lists:
    errors:
      limit: Du hast die maximale Anzahl an Listen erreicht
  login_activities:
    authentication_methods:
      otp: Zwei-Faktor-Authentisierungs-App
      password: Passwort
      sign_in_token: E-Mail-Sicherheitscode
      webauthn: Sicherheitsschlüssel
    description_html: Wenn du verdächtige Aktivitäten bemerkst, die du nicht verstehst oder zuordnen kannst, solltest du dringend dein Passwort ändern und ungeachtet dessen die Zwei-Faktor-Authentisierung (2FA) aktivieren.
    empty: Kein Authentisierungsverlauf verfügbar
    failed_sign_in_html: Fehler beim Anmeldeversuch mit %{method} von %{ip} (%{browser})
    successful_sign_in_html: Erfolgreiche Anmeldung mit %{method} von %{ip} (%{browser})
    title: Authentisierungsverlauf
  mail_subscriptions:
    unsubscribe:
      action: Ja, abbestellen
      complete: Abbestellt
      confirmation_html: Bist du dir sicher, dass du %{type} für Mastodon auf %{domain} an deine E-Mail-Adresse %{email} abbestellen möchtest? Du kannst dies später in den Einstellungen <a href="%{settings_path}">Benachrichtigungen per E-Mail</a> rückgängig machen.
      emails:
        notification_emails:
          favourite: E-Mail-Benachrichtigungen für Favoriten
          follow: E-Mail-Benachrichtigungen für Follower
          follow_request: E-Mail-Benachrichtigungen für Follower-Anfragen
          mention: E-Mail-Benachrichtigungen für Erwähnungen
          reblog: E-Mail-Benachrichtigungen für geteilte Beiträge
      resubscribe_html: Falls du etwas irrtümlich abbestellt hast, kannst du das in den Einstellungen <a href="%{settings_path}">Benachrichtigungen per E-Mail</a> rückgängig machen.
      success_html: Du wirst nicht länger %{type} für Mastodon auf %{domain} an deine E-Mail-Adresse %{email} erhalten.
      title: Abbestellen
  media_attachments:
    validations:
      images_and_video: Es kann kein Video an einen Beitrag, der bereits Bilder enthält, angehängt werden
      not_ready: Dateien, die noch nicht bearbeitet wurden, können nicht angehängt werden. Versuche es gleich noch einmal!
      too_many: Es können nicht mehr als vier Medien angehängt werden
  migrations:
    acct: umgezogen nach
    cancel: Weiterleitung beenden
    cancel_explanation: Das Abbrechen der Weiterleitung wird dein aktuelles Konto erneut aktivieren, aber keine Follower zurückholen, die auf dieses Konto verschoben wurden.
    cancelled_msg: Die Weiterleitung wurde erfolgreich beendet.
    errors:
      already_moved: ist das gleiche Konto, zu dem du bereits umgezogen bist
      missing_also_known_as: referenziert nicht zurück auf dieses Konto
      move_to_self: darf nicht das aktuelles Konto sein
      not_found: konnte nicht gefunden werden
      on_cooldown: Die Abklingzeit läuft gerade
    followers_count: Anzahl der Follower zum Zeitpunkt des Umzugs
    incoming_migrations: Von einem anderen Konto umziehen
    incoming_migrations_html: Um von einem anderen Konto zu diesem zu wechseln, musst du zuerst <a href="%{path}">einen Kontoalias</a> erstellen.
    moved_msg: Dein Konto wird jetzt auf %{acct} weitergeleitet und deine Follower werden übertragen.
    not_redirecting: Dein Konto wird derzeit nicht auf ein anderes Konto weitergeleitet.
    on_cooldown: Du hast dein Konto vor kurzem migriert. Diese Funktion wird in %{count} Tagen wieder verfügbar sein.
    past_migrations: Vorherige Umzüge
    proceed_with_move: Follower übertragen
    redirected_msg: Dein Konto wird nun zu %{acct} weitergeleitet.
    redirecting_to: Dein Konto wird zu %{acct} weitergeleitet.
    set_redirect: Weiterleitung einrichten
    warning:
      backreference_required: Das neue Konto muss zuerst auf das alte Konto verweisen
      before: 'Bevor du fortfährst, lies bitte diese Hinweise sorgfältig durch:'
      cooldown: Nach dem Umzug wird es eine Weile dauern, bis du erneut umziehen darfst
      disabled_account: Dein altes Konto ist nur noch eingeschränkt nutzbar. Du kannst jedoch deine Daten exportieren und das Konto wieder reaktivieren.
      followers: Alle Follower werden vom alten zum neuen Konto übertragen
      only_redirect_html: Alternativ kannst du auch <a href="%{path}">nur eine Weiterleitung zu deinem neuen Profil</a> einrichten, ohne die Follower zu übertragen.
      other_data: Keine anderen Daten werden automatisch zum neuen Konto übertragen
      redirect: Dein altes Konto wird einen Hinweis erhalten, dass du umgezogen bist. Außerdem wird das Profil von Suchanfragen ausgeschlossen
  moderation:
    title: Moderation
  move_handler:
    carry_blocks_over_text: Dieses Konto ist von %{acct}, das du blockiert hast, umgezogen.
    carry_mutes_over_text: Dieses Konto ist von %{acct}, das du stummgeschaltet hast, umgezogen.
    copy_account_note_text: 'Dieses Konto ist von %{acct} umgezogen. Hier deine damals verfassten Notizen zum Profil:'
  navigation:
    toggle_menu: Menü ein-/ausblenden
  notification_mailer:
    admin:
      report:
        subject: "%{name} hat eine Meldung eingereicht"
      sign_up:
        subject: "%{name} registrierte sich"
    favourite:
      body: 'Dein Beitrag wurde von %{name} favorisiert:'
      subject: "%{name} favorisierte deinen Beitrag"
      title: Neuer Favorit
    follow:
      body: "%{name} folgt dir jetzt!"
      subject: "%{name} folgt dir jetzt"
      title: Neuer Follower
    follow_request:
      action: Follower-Anfragen verwalten
      body: "%{name} möchte dir folgen"
      subject: 'Ausstehende Folgeanfragen: %{name}'
      title: Neue Follower-Anfrage
    mention:
      action: Antworten
      body: 'Du wurdest von %{name} erwähnt:'
      subject: '%{name} erwähnte dich'
      title: Neue Erwähnung
    poll:
      subject: Eine Umfrage von %{name} ist beendet
    reblog:
      body: 'Dein Beitrag wurde von %{name} geteilt:'
      subject: "%{name} teilte deinen Beitrag"
      title: Dein Beitrag wurde geteilt
    status:
      subject: "%{name} veröffentlichte gerade einen Beitrag"
    update:
      subject: "%{name} bearbeitete einen Beitrag"
  notifications:
    email_events: Benachrichtigungen per E-Mail
    email_events_hint: 'Bitte die Ereignisse auswählen, für die du Benachrichtigungen erhalten möchtest:'
    other_settings: Weitere Einstellungen
  number:
    human:
      decimal_units:
        format: "%n %u"
        units:
          billion: Mrd
          million: Mio
          quadrillion: Q
          thousand: Tsd.
          trillion: T
  otp_authentication:
    code_hint: Gib den Code ein, den deine 2FA- bzw. TOTP-App generiert hat, um den Vorgang zu bestätigen
    description_html: Wenn du die <strong>Zwei-Faktor-Authentisierung</strong> (2FA) mit einer Authentifizierungs-App deines Smartphones aktivierst, benötigst du neben dem regulären Passwort zusätzlich auch den zeitbasierten Code der 2FA-App, um dich anmelden zu können.
    enable: Aktivieren
    instructions_html: "<strong>Scanne diesen QR-Code mit einer beliebigen Authentisierungs-App (TOTP)</strong>. Diese App generiert dann zeitbasierte Codes, die du beim Anmelden zusätzlich zum regulären Passwort eingeben musst."
    manual_instructions: 'Wenn du den QR-Code nicht einscannen kannst, sondern die Zahlenfolge manuell eingeben musst, ist hier der geheime Token für deine 2FA-App.'
    setup: Einrichten
    wrong_code: Der eingegebene Code ist ungültig! Laufen Serverzeit und Gerätezeit synchron?
  pagination:
    newer: Neuer
    next: Weiter
    older: Älter
    prev: Zurück
    truncate: "&hellip;"
  polls:
    errors:
      already_voted: Du hast an dieser Umfrage bereits teilgenommen
      duplicate_options: enthält doppelte Einträge
      duration_too_long: liegt zu weit in der Zukunft
      duration_too_short: ist zu früh
      expired: Diese Umfrage ist bereits beendet
      invalid_choice: Diese Auswahl existiert nicht
      over_character_limit: kann nicht länger als jeweils %{max} Zeichen sein
      self_vote: Du kannst an deinen eigenen Umfragen nicht selbst teilnehmen
      too_few_options: muss mindestens einen Eintrag haben
      too_many_options: kann nicht mehr als %{max} Einträge beinhalten
  preferences:
    other: Erweitert
    posting_defaults: Standardeinstellungen für Beiträge
    public_timelines: Öffentliche Timelines
  privacy_policy:
    title: Datenschutzerklärung
  reactions:
    errors:
      limit_reached: Limit für verschiedene Reaktionen erreicht
      unrecognized_emoji: ist ein unbekanntes Emoji
  relationships:
    activity: Kontoaktivität
    confirm_follow_selected_followers: Bist du dir sicher, dass du den ausgewählten Followern folgen möchtest?
    confirm_remove_selected_followers: Bist du dir sicher, dass du die ausgewählten Follower entfernen möchtest?
    confirm_remove_selected_follows: Bist du dir sicher, dass du den ausgewählten Konten entfolgen möchtest?
    dormant: Inaktiv
    follow_failure: Einigen der ausgewählten Konten konnte nicht gefolgt werden.
    follow_selected_followers: Ausgewählten Followern folgen
    followers: Follower
    following: Folge ich
    invited: Eingeladen
    last_active: Zuletzt aktiv
    most_recent: Neueste
    moved: Umgezogen
    mutual: Gegenseitig
    primary: Primär
    relationship: Beziehung
    remove_selected_domains: Alle Follower von den ausgewählten Domains entfernen
    remove_selected_followers: Ausgewählten Followern entfolgen
    remove_selected_follows: Ausgewählten Profilen entfolgen
    status: Kontostatus
  remote_follow:
    missing_resource: Die erforderliche Weiterleitungs-URL für dein Konto konnte nicht gefunden werden
  reports:
    errors:
      invalid_rules: verweist nicht auf gültige Serverregeln
  rss:
    content_warning: 'Inhaltswarnung:'
    descriptions:
      account: Öffentliche Beiträge von @%{acct}
      tag: 'Öffentliche Beiträge mit dem Hashtag #%{hashtag}'
  scheduled_statuses:
    over_daily_limit: Du hast das Limit von %{limit} geplanten Beiträgen für heute erreicht
    over_total_limit: Du hast das Limit für geplante Beiträge, das %{limit} beträgt, erreicht
    too_soon: Das geplante Datum muss in der Zukunft liegen
  sessions:
    activity: Letzte Aktivität
    browser: Browser
    browsers:
      alipay: Alipay
      blackberry: BlackBerry
      chrome: Chrome
      edge: Edge
      electron: Electron
      firefox: Firefox
      generic: Unbekannter Browser
      huawei_browser: Huawei Browser
      ie: Internet Explorer
      micro_messenger: MicroMessenger
      nokia: Nokia S40 Ovi Browser
      opera: Opera
      otter: Otter
      phantom_js: PhantomJS
      qq: QQ Browser
      safari: Safari
      uc_browser: UC Browser
      unknown_browser: Unbekannter Browser
      weibo: Weibo
    current_session: Aktuelle Sitzung
    description: "%{browser} auf %{platform}"
    explanation: Dies sind die Webbrowser, die derzeit mit deinem Mastodon-Konto verbunden sind.
    ip: IP-Adresse
    platforms:
      adobe_air: Adobe Air
      android: Android
      blackberry: BlackBerry
      chrome_os: ChromeOS
      firefox_os: Firefox OS
      ios: iOS
      kai_os: KaiOS
      linux: Linux
      mac: macOS
      unknown_platform: Unbekannte Plattform
      windows: Windows
      windows_mobile: Windows Mobile
      windows_phone: Windows Phone
    revoke: Widerrufen
    revoke_success: Sitzung erfolgreich widerrufen
    title: Sitzungen
    view_authentication_history: Anmeldeverlauf deines Kontos anzeigen
  settings:
    account: Konto
    account_settings: Kontoeinstellungen
    aliases: Kontoaliase
    appearance: Design
    authorized_apps: Autorisierte Anwendungen
    back: Zurück zu Mastodon
    delete: Kontolöschung
    development: Entwicklung
    edit_profile: Profil bearbeiten
    export: Exportieren
    featured_tags: Vorgestellte Hashtags
    import: Importieren
    import_and_export: Importieren und exportieren
    migrate: Kontoumzug
    notifications: Benachrichtigungen
    preferences: Einstellungen
    profile: Öffentliches Profil
    relationships: Follower und Folge ich
    statuses_cleanup: Automatische Löschung
    strikes: Maßnahmen
    two_factor_authentication: Zwei-Faktor-Authentisierung (2FA)
    webauthn_authentication: Sicherheitsschlüssel
  statuses:
    attached:
      audio:
        one: "%{count} Audiodatei"
        other: "%{count} Audiodateien"
      description: 'Angehängt: %{attached}'
      image:
        one: "%{count} Bild"
        other: "%{count} Bilder"
      video:
        one: "%{count} Video"
        other: "%{count} Videos"
    boosted_from_html: Geteilt von %{acct_link}
    content_warning: 'Inhaltswarnung: %{warning}'
    default_language: Wie die Sprache des Webinterface
    disallowed_hashtags:
      one: 'enthält einen nicht-erlaubten Hashtag: %{tags}'
      other: 'enthält nicht-erlaubte Hashtags: %{tags}'
    edited_at_html: 'Bearbeitet: %{date}'
    errors:
      in_reply_not_found: Der Beitrag, auf den du antworten möchtest, scheint nicht zu existieren.
    open_in_web: Im Webinterface öffnen
    over_character_limit: Begrenzung von %{max} Zeichen überschritten
    pin_errors:
      direct: Beiträge, die nur für erwähnte Profile sichtbar sind, können nicht angeheftet werden
      limit: Du hast bereits die maximale Anzahl an Beiträgen angeheftet
      ownership: Du kannst nur eigene Beiträge anheften
      reblog: Du kannst keine geteilten Beiträge anheften
    poll:
      total_people:
        one: "%{count} Stimme"
        other: "%{count} Stimmen"
      total_votes:
        one: "%{count} Stimme"
        other: "%{count} Stimmen"
      vote: Abstimmen
    show_more: Mehr anzeigen
    show_newer: Neuere anzeigen
    show_older: Ältere anzeigen
    show_thread: Thread anzeigen
<<<<<<< HEAD
    sign_in_to_participate: Melde dich an, um an der Unterhaltung teilzunehmen
    title: '%{name}: „%{quote}“'
=======
    title: "%{name}: „%{quote}“"
>>>>>>> 42698b4c
    visibilities:
      direct: Direktnachricht
      private: Nur eigene Follower
      private_long: Nur für deine eigenen Follower sichtbar
      public: Öffentlich
      public_long: Für alle sichtbar
      unlisted: Nicht gelistet
      unlisted_long: Für alle sichtbar (mit Ausnahme von öffentlichen Timelines)
  statuses_cleanup:
    enabled: Automatisch alte Beiträge löschen
    enabled_hint: Löscht automatisch deine Beiträge, sobald sie die angegebene Altersgrenze erreicht haben, es sei denn, sie entsprechen einer der unten angegebenen Ausnahmen
    exceptions: Ausnahmen
    explanation: Damit Mastodon nicht durch das Löschen von Beiträgen ausgebremst wird, wartet der Server damit, bis wenig los ist. Aus diesem Grund werden deine Beiträge ggf. erst einige Zeit nach Erreichen der Altersgrenze gelöscht.
    ignore_favs: Favoriten ignorieren
    ignore_reblogs: Geteilte Beiträge ignorieren
    interaction_exceptions: Ausnahmen basierend auf Interaktionen
    interaction_exceptions_explanation: Beachte, dass Beiträge nicht gelöscht werden, sobald deine Grenzwerte für Favoriten oder geteilte Beiträge einmal überschritten wurden – auch dann nicht, wenn diese Schwellenwerte mittlerweile nicht mehr erreicht werden.
    keep_direct: Direktnachrichten behalten
    keep_direct_hint: Löscht keine deiner privaten Nachrichten
    keep_media: Beiträge mit angehängten Mediendateien behalten
    keep_media_hint: Löscht keinen deiner Beiträge mit angehängten Mediendateien
    keep_pinned: Angeheftete Beiträge behalten
    keep_pinned_hint: Löscht keinen deiner angehefteten Beiträge im Profil
    keep_polls: Umfragen behalten
    keep_polls_hint: Löscht keine deiner Umfragen
    keep_self_bookmark: Als Lesezeichen markierte Beiträge behalten
    keep_self_bookmark_hint: Löscht keinen deiner Beiträge, die du als Lesezeichen gesetzt hast
    keep_self_fav: Favorisierte Beiträge behalten
    keep_self_fav_hint: Löscht keinen deiner Beiträge, die du favorisiert hast
    min_age:
      '1209600': 2 Wochen
      '15778476': 6 Monate
      '2629746': 1 Monat
      '31556952': 1 Jahr
      '5259492': 2 Monate
      '604800': 1 Woche
      '63113904': 2 Jahre
      '7889238': 3 Monate
    min_age_label: Altersgrenze
    min_favs: Behalte Beiträge, die häufiger favorisiert wurden als …
    min_favs_hint: Löscht keine Beiträge, die mindestens so oft favorisiert worden sind. Lass das Feld leer, um alle Beiträge – unabhängig der Anzahl an Favoriten – zu löschen
    min_reblogs: Beiträge behalten, die mindestens so oft geteilt wurden
    min_reblogs_hint: Löscht keine Beiträge, die mindestens so oft geteilt worden sind. Lass das Feld leer, um alle Beiträge – unabhängig der Anzahl an geteilten Beiträgen – zu löschen
  stream_entries:
    sensitive_content: Inhaltswarnung
  strikes:
    errors:
      too_late: Es ist zu spät, um gegen diese Maßnahme Einspruch zu erheben
  tags:
    does_not_match_previous_name: entspricht nicht dem vorherigen Namen
  themes:
    contrast: Mastodon (Hoher Kontrast)
    default: Mastodon (Dunkel)
    mastodon-light: Mastodon (Hell)
  time:
    formats:
      default: "%d.%m.%Y um %H:%M Uhr"
      month: "%b %Y"
      time: "%H:%M Uhr"
  two_factor_authentication:
    add: Hinzufügen
    disable: Zwei-Faktor-Authentisierung (2FA) deaktivieren
    disabled_success: Zwei-Faktor-Authentisierung (2FA) erfolgreich deaktiviert
    edit: Bearbeiten
    enabled: Zwei-Faktor-Authentisierung (2FA) ist aktiviert
    enabled_success: Zwei-Faktor-Authentisierung (2FA) erfolgreich aktiviert
    generate_recovery_codes: Wiederherstellungscodes erstellen
    lost_recovery_codes: Wiederherstellungscodes ermöglichen es dir, wieder Zugang zu deinem Konto zu erlangen, falls du keinen Zugriff mehr auf dein Smartphone oder zum Sicherheitsschlüssel hast. Solltest du deine Wiederherstellungscodes verloren haben, kannst du sie hier neu generieren. Die alten Wiederherstellungscodes werden dann ungültig.
    methods: Methoden der Zwei-Faktor-Authentisierung (2FA)
    otp: Authentifizierungs-App
    recovery_codes: Wiederherstellungscodes sichern
    recovery_codes_regenerated: Wiederherstellungscodes erfolgreich neu erstellt
    recovery_instructions_html: Falls du jemals den Zugang zu deinem Smartphone verlierst, kannst du einen der unten aufgeführten Wiederherstellungscodes verwenden, um wieder Zugang zu deinem Konto zu erhalten. <strong>Bewahre die Wiederherstellungscodes sicher auf</strong>. Du kannst sie zum Beispiel ausdrucken und zusammen mit anderen wichtigen Dokumenten aufbewahren.
    webauthn: Sicherheitsschlüssel
  user_mailer:
    appeal_approved:
      action: Gehe zu deinem Konto
      explanation: Der Einspruch gegen deinen Verstoß vom %{strike_date}, den du am %{appeal_date} eingereicht hast, wurde genehmigt. Dein Konto ist wieder in gutem Zustand.
      subject: Dein Einspruch vom %{date} wurde angenommen
      title: Einspruch angenommen
    appeal_rejected:
      explanation: Der Einspruch gegen deinen Verstoß vom %{strike_date}, den du am %{appeal_date} eingereicht hast, wurde abgelehnt.
      subject: Dein Einspruch vom %{date} wurde abgelehnt
      title: Einspruch abgelehnt
    backup_ready:
      explanation: Du hast eine vollständige Sicherung deines Mastodon-Kontos angefordert. Das Backup kann jetzt heruntergeladen werden!
      subject: Dein persönliches Archiv kann heruntergeladen werden
      title: Archiv-Download
    suspicious_sign_in:
      change_password: dein Passwort ändern
      details: 'Hier sind die Details zu den Anmeldeversuchen:'
      explanation: Wir haben eine Anmeldung zu deinem Konto von einer neuen IP-Adresse festgestellt.
      further_actions_html: Wenn du das nicht warst, empfehlen wir dir schnellstmöglich, %{action} und die Zwei-Faktor-Authentisierung (2FA) für dein Konto zu aktivieren, um es abzusichern.
      subject: Es wurde auf dein Konto von einer neuen IP-Adresse zugegriffen
      title: Eine neue Anmeldung
    warning:
      appeal: Einspruch erheben
      appeal_description: Wenn du glaubst, dass es sich um einen Fehler handelt, kannst du einen Einspruch an die Administration von %{instance} senden.
      categories:
        spam: Spam
        violation: Inhalt verstößt gegen die folgenden Serverregeln
      explanation:
        delete_statuses: Einige deiner Beiträge wurden als Verstoß gegen eine oder mehrere Serverregeln erkannt und von den Moderator*innen von %{instance} entfernt.
        disable: Du kannst dein Konto nicht mehr verwenden, aber dein Profil und andere Daten bleiben unversehrt. Du kannst eine Sicherung deiner Daten anfordern, die Kontoeinstellungen ändern oder dein Konto löschen.
        mark_statuses_as_sensitive: Ein oder mehrere deiner Beiträge wurden von den Moderator*innen von %{instance} mit einer Inhaltswarnung versehen. Das bedeutet, dass Besucher*innen diese Medien in den Beiträgen zunächst antippen müssen, um die Vorschau anzuzeigen. Beim Verfassen der nächsten Beiträge kannst du auch selbst eine Inhaltswarnung für hochgeladene Medien festlegen.
        sensitive: Von nun an werden alle deine hochgeladenen Mediendateien mit einer Inhaltswarnung versehen und hinter einer Warnung versteckt.
        silence: Du kannst dein Konto weiterhin verwenden, aber nur Personen, die dir bereits folgen, sehen deine Beiträge auf diesem Server. Ebenso kannst du von verschiedenen Entdeckungsfunktionen ausgeschlossen werden. Andere können dir jedoch weiterhin manuell folgen.
        suspend: Du kannst dein Konto nicht mehr verwenden und dein Profil und andere Daten sind nicht mehr verfügbar. Du kannst dich immer noch anmelden, um eine Sicherung deiner Daten anzufordern, bis die Daten innerhalb von 30 Tagen vollständig gelöscht wurden. Allerdings werden wir einige Daten speichern, um zu verhindern, dass du die Sperrung umgehst.
      reason: 'Begründung:'
      statuses: 'Betroffene Beiträge:'
      subject:
        delete_statuses: Deine Beiträge von %{acct} wurden entfernt
        disable: Dein Konto %{acct} wurde eingefroren
        mark_statuses_as_sensitive: Deine Beiträge von %{acct} wurden mit einer Inhaltswarnung versehen
        none: Warnung für %{acct}
        sensitive: Deine Beiträge von %{acct} werden künftig mit einer Inhaltswarnung versehen
        silence: Dein Konto %{acct} wurde stummgeschaltet
        suspend: Dein Konto %{acct} wurde gesperrt
      title:
        delete_statuses: Beiträge entfernt
        disable: Konto eingefroren
        mark_statuses_as_sensitive: Mit einer Inhaltswarnung versehene Beiträge
        none: Warnung
        sensitive: Konto mit einer Inhaltswarnung versehen
        silence: Konto stummgeschaltet
        suspend: Konto gesperrt
    welcome:
      edit_profile_action: Profil einrichten
      edit_profile_step: Du kannst dein Profil anpassen, indem du ein Profilbild hochlädst, deinen Anzeigenamen änderst und vieles mehr. Du kannst dich dafür entscheiden, neue Follower zu überprüfen, bevor sie dir folgen dürfen.
      explanation: Hier sind ein paar Tipps, um loszulegen
      final_action: Mit erstem Beitrag starten
      final_step: 'Fang jetzt an zu posten! Selbst ohne Follower werden deine öffentlichen Beiträge von anderen gesehen, zum Beispiel in der lokalen Timeline oder über die Hashtags. Möglicherweise möchtest du dich allen mit dem Hashtag #neuhier vorstellen.'
      full_handle: Dein vollständiger Profilname
      full_handle_hint: Dies würdest du deinen Freund*innen mitteilen, damit sie dich anschreiben oder dir von einem anderen Server folgen können.
      subject: Willkommen bei Mastodon!
      title: Willkommen an Bord, %{name}!
  users:
    follow_limit_reached: Du kannst nicht mehr als %{limit} Profilen folgen
    go_to_sso_account_settings: Kontoeinstellungen des Identitätsanbieters aufrufen
    invalid_otp_token: Ungültiger Code der Zwei-Faktor-Authentisierung (2FA)
    otp_lost_help_html: Wenn du beides nicht mehr weißt, melde dich bitte bei uns unter der E-Mail-Adresse %{email}
    seamless_external_login: Du bist über einen externen Dienst angemeldet, daher sind Passwort- und E-Mail-Einstellungen nicht verfügbar.
    signed_in_as: 'Angemeldet als:'
  verification:
    extra_instructions_html: <strong>Tipp:</strong> Der Link auf deiner Website kann unsichtbar sein. Der wichtige Teil ist <code>rel="me"</code>, wodurch das Nachahmen von Personen auf Websites mit nutzergenerierten Inhalten verhindert wird. Du kannst auch ein <code>link</code>-Tag statt <code>a</code> im Header auf der Seite verwenden, jedoch muss der HTML-Code ohne das Ausführen von JavaScript zugänglich sein.
    here_is_how: So funktioniert's
    hint_html: "<strong>Alle können ihre Identität auf Mastodon verifizieren.</strong> Basierend auf offenen Standards – jetzt und für immer kostenlos. Alles, was du brauchst, ist eine eigene Website. Wenn du von deinem Profil auf diese Website verlinkst, überprüfen wir, ob die Website zu deinem Profil zurückverlinkt und zeigen einen visuellen Hinweis an."
    instructions_html: Kopiere und füge den untenstehenden Code in das HTML deiner Website ein. Füge anschließend die Adresse deiner Website in ein Zusatzfeld auf deinem Profil hinzu und speichere die Änderungen. Die Zusatzfelder befinden sich im Reiter „Profil bearbeiten“.
    verification: Verifizierung
    verified_links: Deine verifizierten Links
  webauthn_credentials:
    add: Sicherheitsschlüssel hinzufügen
    create:
      error: Beim Hinzufügen des Sicherheitsschlüssels ist ein Fehler aufgetreten. Bitte versuche es erneut.
      success: Dein Sicherheitsschlüssel wurde erfolgreich hinzugefügt.
    delete: Entfernen
    delete_confirmation: Möchtest du diesen Sicherheitsschlüssel wirklich entfernen?
    description_html: Wenn du die <strong>Authentisierung mit Sicherheitsschlüssel</strong> aktivierst, musst du dich mit einem deiner Sicherheitsschlüssel anmelden.
    destroy:
      error: Beim Entfernen des Sicherheitsschlüssels ist ein Fehler aufgetreten. Bitte versuche es erneut.
      success: Dein Sicherheitsschlüssel wurde erfolgreich entfernt.
    invalid_credential: Ungültiger Sicherheitsschlüssel
    nickname_hint: Gib den Spitznamen deines neuen Sicherheitsschlüssels ein
    not_enabled: Du hast WebAuthn noch nicht aktiviert
    not_supported: Dieser Browser unterstützt keine Sicherheitsschlüssel
    otp_required: Um Sicherheitsschlüssel zu verwenden, aktiviere zunächst die Zwei-Faktor-Authentisierung (2FA).
    registered_on: Registriert am %{date}<|MERGE_RESOLUTION|>--- conflicted
+++ resolved
@@ -644,15 +644,6 @@
           delete_html: Die anstößigen Beiträge entfernen
           mark_as_sensitive_html: Medien der anstößigen Beiträge mit einer Inhaltswarnung versehen
           silence_html: Schränkt die Reichweite von <strong>@%{acct}</strong> stark ein, indem das Profil und dessen Inhalte nur für Personen sichtbar sind, die dem Profil bereits folgen oder es manuell aufrufen
-<<<<<<< HEAD
-          suspend_html: <strong>@%{acct}</strong> sperren, sodass das Profil und dessen Inhalte nicht mehr zugänglich sind und keine Interaktion mehr möglich ist
-        close_report: 'Meldung Nr. %{id} als erledigt markieren'
-        close_reports_html: <strong>Alle</strong> Meldungen gegen <strong>@%{acct}</strong> als erledigt markieren
-        delete_data_html: Das Profil und die Inhalte von <strong>@%{acct}</strong> werden in 30 Tagen gelöscht, es sei denn, sie werden in der Zwischenzeit entsperrt
-        preview_preamble_html: "<strong>@%{acct}</strong> wird eine Warnung mit folgenden Inhalten erhalten:"
-        record_strike_html: Einen Verstoß gegen <strong>@%{acct}</strong> eintragen, um bei zukünftigen Verstößen desselben Kontos besser reagieren zu können
-        send_email_html: <strong>@%{acct}</strong> eine Verwarnung per E-Mail senden
-=======
           suspend_html: "<strong>@%{acct}</strong> sperren, sodass das Profil und dessen Inhalte nicht mehr zugänglich sind und keine Interaktion mehr möglich ist"
         close_report: Meldung Nr. %{id} als erledigt markieren
         close_reports_html: "<strong>Alle</strong> Meldungen gegen <strong>@%{acct}</strong> als erledigt markieren"
@@ -660,7 +651,6 @@
         preview_preamble_html: "<strong>@%{acct}</strong> wird eine Warnung mit folgenden Inhalten erhalten:"
         record_strike_html: Einen Verstoß gegen <strong>@%{acct}</strong> eintragen, um bei zukünftigen Verstößen desselben Kontos besser reagieren zu können
         send_email_html: "<strong>@%{acct}</strong> eine Verwarnung per E-Mail senden"
->>>>>>> 42698b4c
         warning_placeholder: Optional zusätzliche Begründung für die Moderationsmaßnahme.
       target_origin: Domain des gemeldeten Kontos
       title: Meldungen
@@ -1643,12 +1633,7 @@
     show_newer: Neuere anzeigen
     show_older: Ältere anzeigen
     show_thread: Thread anzeigen
-<<<<<<< HEAD
-    sign_in_to_participate: Melde dich an, um an der Unterhaltung teilzunehmen
-    title: '%{name}: „%{quote}“'
-=======
     title: "%{name}: „%{quote}“"
->>>>>>> 42698b4c
     visibilities:
       direct: Direktnachricht
       private: Nur eigene Follower
