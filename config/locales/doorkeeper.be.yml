--- conflicted
+++ resolved
@@ -165,34 +165,6 @@
       follow: змяняць зносіны ўліковага запісу
       push: атрымліваць push-апавяшчэнні
       read: чытаць усе даныя вашага ўліковага запісу
-<<<<<<< HEAD
-      "read:accounts": бачыць інфармацыю аб уліковых запісах
-      "read:blocks": бачыць свае блакіроўкі
-      "read:bookmarks": бачыць свае закладкі
-      "read:favourites": Бачыць сваё абранае
-      "read:filters": бачыць свае фільтры
-      "read:follows": бачыць свае падпіскі
-      "read:lists": бачыць свае спісы
-      "read:mutes": бачыць свае ігнараванні
-      "read:notifications": бачыць свае абвесткі
-      "read:reports": бачыць свае скаргі
-      "read:search": шукаць ад вашага імя
-      "read:statuses": бачыць усе допісы
-      write: змяняць усе даныя вашага ўліковага запісу
-      "write:accounts": змяняць свой профіль
-      "write:blocks": блакіраваць уліковыя запісы і дамены
-      "write:bookmarks": закладкі допісаў
-      "write:conversations": ігнараваць і выдаляць размовы
-      "write:favourites": дадаваць допісы ва ўпадабанае
-      "write:filters": ствараць фільтры
-      "write:follows": Сачыць за людзьмі
-      "write:lists": ствараць спiсы
-      "write:media": запампоўваць медыяфайлы
-      "write:mutes": ігнараваць людзей і размовы
-      "write:notifications": выдаляць апавяшчэнні
-      "write:reports": скардзіцца на іншых людзей
-      "write:statuses": публікаваць допісы
-=======
       read:accounts: бачыць інфармацыю аб уліковых запісах
       read:blocks: бачыць свае блакіроўкі
       read:bookmarks: бачыць свае закладкі
@@ -216,5 +188,4 @@
       write:mutes: ігнараваць людзей і размовы
       write:notifications: выдаляць апавяшчэнні
       write:reports: скардзіцца на іншых людзей
-      write:statuses: публікаваць допісы
->>>>>>> fd284311
+      write:statuses: публікаваць допісы