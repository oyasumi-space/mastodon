--- conflicted
+++ resolved
@@ -991,13 +991,10 @@
     your_token: Il tuo token di accesso
   auth:
     apply_for_account: Richiedi un account
-<<<<<<< HEAD
-=======
     captcha_confirmation:
       help_html: Se hai problemi a risolvere il CAPTCHA, puoi metterti in contatto con noi tramite %{email} e ti possiamo aiutare.
       hint_html: Solamente un'altra cosa! Dobbiamo confermare che tu sia un essere umano (così possiamo tenere fuori lo spam!). Risolvi il CAPTCHA sottostante e fai clic su "Continua".
       title: Controllo di sicurezza
->>>>>>> 2f049281
     confirmations:
       wrong_email_hint: Se l'indirizzo e-mail non è corretto, puoi modificarlo nelle impostazioni dell'account.
     delete_account: Elimina account
@@ -1784,13 +1781,10 @@
     seamless_external_login: Hai effettuato l'accesso tramite un servizio esterno, quindi le impostazioni di password e e-mail non sono disponibili.
     signed_in_as: 'Hai effettuato l''accesso come:'
   verification:
-<<<<<<< HEAD
-=======
     extra_instructions_html: <strong>Suggerimento:</strong> il collegamento sul tuo sito web può essere invisibile. La parte importante è <code>rel="me"</code> che impedisce l'impersonificazione su siti web con contenuti generati dagli utenti. Puoi anche usare un tag <code>link</code> nell'intestazione della pagina invece di <code>a</code>, ma l'HTML deve essere accessibile senza eseguire JavaScript.
     here_is_how: Ecco come
     hint_html: "<strong>La verifica della tua identità su Mastodon è per tutti.</strong> Basata su standard web aperti, ora e per sempre gratis. Tutto ciò di cui hai bisogno è un sito web personale in cui le persone ti riconoscano. Quando ti colleghi a questo sito web dal tuo profilo, verificheremo che il sito web rimandi al tuo profilo e mostreremo un indicatore visivo su di esso."
     instructions_html: Copia e incolla il codice qui sotto nell'HTML del tuo sito web. Quindi, aggiungi l'indirizzo del tuo sito web in uno dei campi aggiuntivi del tuo profilo dalla scheda "Modifica profilo" e salva le modifiche.
->>>>>>> 2f049281
     verification: Verifica
     verified_links: I tuoi collegamenti verificati
   webauthn_credentials:
