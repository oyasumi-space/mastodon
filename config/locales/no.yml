--- conflicted
+++ resolved
@@ -932,11 +932,8 @@
     your_token: Din tilgangsnøkkel
   auth:
     apply_for_account: Be om en konto
-<<<<<<< HEAD
-=======
     captcha_confirmation:
       title: Sikkerhetskontroll
->>>>>>> 2f049281
     delete_account: Slett konto
     delete_account_html: Hvis du ønsker å slette kontoen din, kan du <a href="%{path}">gå hit</a>. Du vil bli spurt om bekreftelse.
     description:
@@ -1706,13 +1703,10 @@
     seamless_external_login: Du er logget inn via en ekstern tjeneste, så passord og e-post innstillinger er ikke tilgjengelige.
     signed_in_as: 'Innlogget som:'
   verification:
-<<<<<<< HEAD
-=======
     extra_instructions_html: <strong>Tips:</strong> Lenken på din nettside kan være usynlig. Den viktige delen er <code>rel="me"</code> som sikrer at nettsteder med brukergenerert innhold ikke kan utgi seg for å være deg. Du kan til og med bruke en <code>link</code> lenke i sidens topptekst i stedet for <code>a</code>, men HTML-koden må være tilgjengelig uten å kjøre JavaScript.
     here_is_how: Slik gjør du
     hint_html: "<strong>Verifisering av identiteten din på Mastodon er for alle.</strong> Basert på åpne nettstandarder, gratis nå og for alltid. Alt du trenger er en personlig nettside som gjør at folk kjenner deg igjen. Når du lenker til dette nettstedet fra din profil, vil vi sjekke at nettstedet lenker tilbake til profilen din og viser dette på profilen din."
     instructions_html: Kopier og lim inn koden nedenfor i HTML til ditt nettsted. Deretter legger du til adressen til nettstedet ditt i et av ekstrafeltene på profilen din fra fanen "Rediger profil" og lagre endringer.
->>>>>>> 2f049281
     verification: Bekreftelse
     verified_links: Dine bekreftede lenker
   webauthn_credentials:
