"no":
  about:
    about_mastodon_html: 'Mastodon er et sosialt nettverk laget med <em>fri programvare</em>. Et <em>desentralisert</em> alternativ til kommersielle plattformer. Slik kan det unngå risikoene ved å ha et enkelt selskap som monopoliserer din kommunikasjon. Velg en tjener du stoler på &mdash; uansett hvilken du velger så kan du kommunisere med alle andre. Alle kan kjøre sin egen Mastodon og delta sømløst i det sosiale nettverket.'
    contact_missing: Ikke innstilt
    contact_unavailable: Ikke tilgjengelig
    hosted_on: Mastodon driftet på %{domain}
    title: Om
  accounts:
    follow: Følg
    followers:
      one: Følger
      other: Følgere
    following: Følger
    instance_actor_flash: Denne kontoen er en virtuell figur som brukes til å representere selve serveren og ikke noen individuell bruker. Den brukes til forbundsformål og bør ikke oppheves.
    last_active: sist aktiv
    link_verified_on: Eierskap av denne lenken ble sjekket %{date}
    nothing_here: Det er ingenting her!
    pin_errors:
      following: Du må allerede følge personen du vil fremheve
    posts:
      one: Innlegg
      other: Innlegg
    posts_tab_heading: Innlegg
  admin:
    account_actions:
      action: Utfør handling
      title: Utfør moderatorhandling på %{acct}
    account_moderation_notes:
      create: Lag
      created_msg: Moderasjonsnotat laget uten problem!
      destroyed_msg: Moderasjonsnotat slettet uten problem!
    accounts:
      add_email_domain_block: Svartelist E-postdomenet
      approve: Godkjenn
      approved_msg: Godkjent %{username} sin registreringsapplikasjon
      are_you_sure: Er du sikker?
      avatar: Profilbilde
      by_domain: Domene
      change_email:
        changed_msg: E-post ble endret!
        current_email: Nåværende E-post
        label: Endre e-post
        new_email: Ny E-post
        submit: Endre e-post
        title: Endre E-postadressen til %{username}
      change_role:
        changed_msg: Rollen ble endret!
        label: Endre rolle
        no_role: Ingen rolle
        title: Endre rolle for %{username}
      confirm: Bekreft
      confirmed: Bekreftet
      confirming: Bekrefte
      custom: Tilpasset
      delete: Slett data
      deleted: Slettet
      demote: Degrader
      destroyed_msg: "%{username} sine data er nå i kø for å bli slettet minimum"
      disable: Deaktiver
      disable_sign_in_token_auth: Deaktiver e-post token autentisering
      disable_two_factor_authentication: Skru av 2FA
      disabled: Deaktivert
      display_name: Visningsnavn
      domain: Domene
      edit: Redigér
      email: E-post
      email_status: E-poststatus
      enable: Aktiver
      enable_sign_in_token_auth: Aktiver godkjenning av e-post token
      enabled: Aktivert
      enabled_msg: Frossent %{username} sin konto
      followers: Følgere
      follows: Følginger
      header: Overskrift
      inbox_url: Innboks URL
      invite_request_text: Begrunnelse for å bli med
      invited_by: Invitert av
      ip: IP-adresse
      joined: Ble med den
      location:
        all: Alle
        local: Lokalt
        remote: Fjernt
        title: Sted
      login_status: Innloggingsstatus
      media_attachments: Mediavedlegg
      memorialize: Gjør om til et minne
      memorialized: Minnet
      memorialized_msg: Vellykket gjort av %{username} til en minnestedet
      moderation:
        active: Aktive
        all: Alle
        disabled: Deaktivert
        pending: Avventer
        silenced: Begrenset
        suspended: Utvist
        title: Moderasjon
      moderation_notes: Moderasjonsnotater
      most_recent_activity: Nyligste aktivitet
      most_recent_ip: Nyligste IP
      no_account_selected: Ingen brukere ble forandret da ingen var valgt
      no_limits_imposed: Ingen pålagte begrensninger
      no_role_assigned: Ingen rolle tildelt
      not_subscribed: Ikke abonnért
      pending: Avventer gjennomgang
      perform_full_suspension: Utfør full utvisning
      previous_strikes: Tidligere advarsler
      previous_strikes_description_html:
        one: Denne kontoen har <strong>en</strong> advarsel.
        other: Denne kontoen har <strong>%{count}</strong> advarsler.
      promote: Oppgradere
      protocol: Protokoll
      public: Offentlig
      push_subscription_expires: PuSH-abonnent utløper
      redownload: Oppdater avatar
      redownloaded_msg: Oppdatert %{username} sin profil fra opprinnelse
      reject: Avslå
      rejected_msg: Vellykket avvist %{username} sin registreringsapplikasjon
      remote_suspension_irreversible: Dataene til denne kontoen har blitt slettet uten mulighet for gjenoppretting.
      remote_suspension_reversible_hint_html: Kontoen har blitt suspendert på sin tjener, og dataene bli fjernet helt den %{date}. Inntil da kan tjeneren gjeninnsette kontoen uten skade. Hvis du ønsker å fjerne alle dataene til kontoen umiddelbart, kan du gjøre dette under.
      remove_avatar: Fjern profilbilde
      remove_header: Fjern overskrift
      removed_avatar_msg: Fjernet %{username} sitt avatarbilde
      removed_header_msg: Fjernet %{username} sin topptekst bilde
      resend_confirmation:
        already_confirmed: Denne brukeren er allerede bekreftet
        send: Send bekreftelseslenken på nytt
        success: Bekreftelseslenken ble sendt!
      reset: Tilbakestill
      reset_password: Nullstill passord
      resubscribe: Abonner på nytt
      role: Rolle
      search: Søk
      search_same_email_domain: Andre brukere med samme E-postdomene
      search_same_ip: Andre brukere med den samme IP-en
      security: Sikkerhet
      security_measures:
        only_password: Bare passord
        password_and_2fa: Passord og 2FA
      sensitive: Tving følsom
      sensitized: Merket som følsom
      shared_inbox_url: Delt Innboks URL
      show:
        created_reports: Rapporter laget av denne kontoen
        targeted_reports: Rapporter laget om denne kontoen
      silence: Begrens
      silenced: Begrenset
      statuses: Statuser
      strikes: Tidligere advarsler
      subscribe: Abonnere
      suspend: Suspender
      suspended: Suspendert
      suspension_irreversible: Dataene fra denne kontoen har blitt ikke reverserbart slettet. Du kan oppheve suspenderingen av kontoen for å gjøre den brukbart, men den vil ikke gjenopprette alle data den tidligere har hatt.
      suspension_reversible_hint_html: Kontoen har blitt suspendert, og dataene vil bli fullstendig fjernet den %{date}. Frem til da kan kontoen gjenopprettes uten negative effekter. Hvis du ønsker å fjerne alle kontoens data umiddelbart, kan du gjøre det nedenfor.
      title: Kontoer
      unblock_email: Avblokker e-postadresse
      unblocked_email_msg: Fjernet blokkering av %{username}s e-postadresse
      unconfirmed_email: Ubekreftet E-postadresse
      undo_sensitized: Angre tving følsom
      undo_silenced: Angre begrensning
      undo_suspension: Angre utvisning
      unsilenced_msg: Opphevde begrensningen av %{username}s konto
      unsubscribe: Avslutt abonnementet
      unsuspended_msg: Opphevde vellykket suspenderingen av %{username} sin konto
      username: Brukernavn
      view_domain: Vis sammendrag for domenet
      warn: Advar
      web: Nett
      whitelisted: Hvitelistet
    action_logs:
      action_types:
        approve_appeal: Godkjenn anke
        approve_user: Godkjenn bruker
        assigned_to_self_report: Tilordne rapport
        change_email_user: Endre brukerens E-postadresse
        change_role_user: Endre rolle for brukeren
        confirm_user: Bekreft brukeren
        create_account_warning: Opprett en advarsel
        create_announcement: Opprett en kunngjøring
        create_canonical_email_block: Opprett e-post-blokkering
        create_custom_emoji: Opprett en tilpasset emoji
        create_domain_allow: Opprett domene tillatt
        create_domain_block: Opprett domene-blokk
        create_email_domain_block: Opprett e-post domeneblokk
        create_ip_block: Opprett IP-regel
        create_unavailable_domain: Opprett utilgjengelig domene
        create_user_role: Opprett rolle
        demote_user: Degrader bruker
        destroy_announcement: Slett kunngjøringen
        destroy_canonical_email_block: Slett blokkering av e-post
        destroy_custom_emoji: Slett den tilpassede emojien
        destroy_domain_allow: Slett domenegodkjenning
        destroy_domain_block: Slett blokkering av domene
        destroy_email_domain_block: Slett blokkering av e-postdomene
        destroy_instance: Slett domene
        destroy_ip_block: Slett IP-regel
        destroy_status: Slett statusen
        destroy_unavailable_domain: Slett utilgjengelig domene
        destroy_user_role: Slett rolle
        disable_2fa_user: Skru av 2-trinnsinnlogging
        disable_custom_emoji: Skru av tilpassede emojier
        disable_sign_in_token_auth_user: Skru av e-post-tokenautentisering for bruker
        disable_user: Deaktiver bruker
        enable_custom_emoji: Skru på tilpassede emojier
        enable_sign_in_token_auth_user: Skru på e-post-tokenautentisering for bruker
        enable_user: Aktiver bruker
        memorialize_account: Opprett minnekonto
        promote_user: Promoter bruker
        reject_appeal: Avvis anke
        reject_user: Avvis bruker
        remove_avatar_user: Fjern Avatar
        reopen_report: Gjenåpne rapporten
        resend_user: Send e-post med bekreftelse på nytt
        reset_password_user: Tilbakestill passord
        resolve_report: Løs rapport
        sensitive_account: Tving følsom konto
        silence_account: Begrens konto
        suspend_account: Suspender kontoen
        unassigned_report: Fjern tilordnet rapport
        unblock_email_account: Fjern blokkering av e-postadresse
        unsensitive_account: Angre tving følsom konto
        unsilence_account: Angre begrensning av konto
        unsuspend_account: Opphev suspensjonen av kontoen
        update_announcement: Oppdater kunngjøringen
        update_custom_emoji: Oppdater tilpasset Emoji
        update_domain_block: Oppdater blokkering av domene
        update_ip_block: Oppdater IP-regel
        update_status: Oppdater statusen
        update_user_role: Oppdater rolle
      actions:
        approve_appeal_html: "%{name} godkjente klagen på modereringa fra %{target}"
        approve_user_html: "%{name} godkjente registrering fra %{target}"
        assigned_to_self_report_html: "%{name} tildelte rapport %{target} til seg selv"
        change_email_user_html: "%{name} endret e-postadressen til brukeren %{target}"
        change_role_user_html: "%{name} endret rolle for %{target}"
        confirm_user_html: "%{name} bekreftet e-postadressen til brukeren %{target}"
        create_account_warning_html: "%{name} sendte en advarsel til %{target}"
        create_announcement_html: "%{name} opprettet ny kunngjøring %{target}"
        create_canonical_email_block_html: "%{name} blokkerte e-post med hash %{target}"
        create_custom_emoji_html: "%{name} lastet opp ny emoji %{target}"
        create_domain_allow_html: "%{name} tillatt føderasjon med domenet %{target}"
        create_domain_block_html: "%{name} blokkert domene %{target}"
        create_email_domain_block_html: "%{name} blokkert e-post domene %{target}"
        create_ip_block_html: "%{name} opprettet regel for IP %{target}"
        create_unavailable_domain_html: "%{name} stoppet levering til domenet %{target}"
        create_user_role_html: "%{name} opprettet rollen %{target}"
        demote_user_html: "%{name} degraderte bruker %{target}"
        destroy_announcement_html: "%{name} slettet kunngjøring %{target}"
        destroy_canonical_email_block_html: "%{name} fjernet blokkering av e-post med hash %{target}"
        destroy_custom_emoji_html: "%{name} slettet emoji %{target}"
        destroy_domain_allow_html: "%{name} ikke tillatt føderasjon med domenet %{target}"
        destroy_domain_block_html: "%{name} fjernet blokkeringen av domenet %{target}"
        destroy_email_domain_block_html: "%{name} fjernet blokkeringen av e-post-domenet %{target}"
        destroy_instance_html: "%{name} blokkert domene %{target}"
        destroy_ip_block_html: "%{name} slettet regel for IP %{target}"
        destroy_status_html: "%{name} fjernet innlegget av %{target}"
        destroy_unavailable_domain_html: "%{name} gjenopptok levering til domenet %{target}"
        destroy_user_role_html: "%{name} slettet %{target} -rolle"
        disable_2fa_user_html: "%{name} deaktiverte tofaktor-autentiseringskravet for bruker %{target}"
        disable_custom_emoji_html: "%{name} deaktiverte emoji %{target}"
        disable_sign_in_token_auth_user_html: "%{name} deaktiverte autentisering med e-post-token for %{target}"
        disable_user_html: "%{name} deaktiverte innlogging for bruker %{target}"
        enable_custom_emoji_html: "%{name} aktiverte emoji %{target}"
        enable_sign_in_token_auth_user_html: "%{name} aktiverte autentisering med e-post-token for %{target}"
        enable_user_html: "%{name} aktiverte innlogging for bruker %{target}"
        memorialize_account_html: "%{name} endret %{target}s konto til en minneside"
        promote_user_html: "%{name} forfremmet bruker %{target}"
        reject_appeal_html: "%{name} avviste moderasjonsavgjørelsesklagen fra %{target}"
        reject_user_html: "%{name} avslo registrering fra %{target}"
        remove_avatar_user_html: "%{name} fjernet %{target} sitt profilbilde"
        reopen_report_html: "%{name} gjenåpnet rapporten %{target}"
        resend_user_html: "%{name} sendte e-postbekreftelse på nytt for %{target}"
        reset_password_user_html: "%{name} tilbakestille passordet for brukeren %{target}"
        resolve_report_html: "%{name} løst rapport %{target}"
        sensitive_account_html: "%{name} merket %{target}s innlegg som følsomt"
        silence_account_html: "%{name} begrenset %{target}s konto"
        suspend_account_html: "%{name} suspenderte %{target}s konto"
        unassigned_report_html: "%{name} ikke tildelt rapport %{target}"
        unblock_email_account_html: "%{name} fjernet blokkering av %{target}s e-postadresse"
        unsensitive_account_html: "%{name} fjernet følsomt-merket på %{target}s innlegg"
        unsilence_account_html: "%{name} fjernet begrensningen av %{target}s konto"
        unsuspend_account_html: "%{name} oppheve %{target} sin konto"
        update_announcement_html: "%{name} oppdatert kunngjøring %{target}"
        update_custom_emoji_html: "%{name} oppdaterte emoji %{target}"
        update_domain_block_html: "%{name} oppdaterte domeneblokk for %{target}"
        update_ip_block_html: "%{name} endret regel for IP %{target}"
        update_status_html: "%{name} oppdaterte innlegg av %{target}"
        update_user_role_html: "%{name} endret %{target} -rolle"
      deleted_account: slettet konto
      empty: Ingen loggføringer ble funnet.
      filter_by_action: Sorter etter handling
      filter_by_user: Sorter etter bruker
      title: Revisionslogg
    announcements:
      destroyed_msg: Kunngjøringen er slettet!
      edit:
        title: Rediger kunngjøring
      empty: Ingen kunngjøringer funnet.
      live: Direkte
      new:
        create: Lag kunngjøring
        title: Ny kunngjøring
      publish: Publiser
      published_msg: Kunngjøring publisert!
      scheduled_for: Planlagt for %{time}
      scheduled_msg: Kunngjøring planlagt for publisering!
      title: Kunngjøringer
      unpublish: Avpubliser
      unpublished_msg: Kunngjøring upublisert!
      updated_msg: Kunngjøringen er oppdatert!
    custom_emojis:
      assign_category: Tilegn kategori
      by_domain: Domene
      copied_msg: Laget en lokal kopi av emoji uten problem
      copy: Kopiere
      copy_failed_msg: Kunne ikke lage en lokal kopi av den emojien
      create_new_category: Opprett ny kategori
      created_msg: Emoji laget uten problem!
      delete: Slett
      destroyed_msg: Emojo slettet uten problem!
      disable: Deaktivere
      disabled: Skrudd av
      disabled_msg: Deaktiverte emoji uten problem
      emoji: Emoji
      enable: Aktivere
      enabled: Skrudd på
      enabled_msg: Aktiverte emojien uten problem
      image_hint: PNG eller GIF opptil %{size}
      list: Før opp
      listed: Oppførte
      new:
        title: Legg til ny egen emoji
      no_emoji_selected: Ingen emojis ble endret da ingen var valgt
      not_permitted: Du har ikke rettigheter til å utføre denne handlingen
      overwrite: Overskrive
      shortcode: Kortkode
      shortcode_hint: Minst 2 tegn, kun alfanumeriske tegn og understrek
      title: Egenoppførte emojier
      uncategorized: Ukategorisert
      unlist: Fjern oppføring
      unlisted: Unoterte
      update_failed_msg: Kunne ikke oppdatere emojien
      updated_msg: Emoji oppdatert uten problemer!
      upload: Last opp
    dashboard:
      active_users: aktive brukere
      interactions: interaksjoner
      media_storage: Medialagring
      new_users: nye brukere
      opened_reports: rapporter åpnet
      pending_appeals_html:
        one: "<strong>%{count}</strong> ventende anker"
        other: "<strong>%{count}</strong> ventende ankere"
      pending_reports_html:
        one: "<strong>%{count}</strong> ventende rapport"
        other: "<strong>%{count}</strong> ventende rapporter"
      pending_tags_html:
        one: "<strong>%{count}</strong> ventende emneknagg"
        other: "<strong>%{count}</strong> ventende emneknagger"
      pending_users_html:
        one: "<strong>%{count}</strong> ventende bruker"
        other: "<strong>%{count}</strong> ventende brukere"
      resolved_reports: rapporter løst
      software: Programvare
      sources: Kilder for registreringer
      space: Plassbruk
      title: Kontrollpanel
      top_languages: Mest aktive språk
      top_servers: Mest aktive servere
      website: Nettside
    disputes:
      appeals:
        empty: Ingen klager funnet.
        title: Klager
    domain_allows:
      add_new: Hvitelist domene
      created_msg: Domenet har blitt hvitelistet
      destroyed_msg: Domenet har blitt fjernet fra hvitelisten
      export: Eksporter
      import: Importer
      undo: Fjern fra hvitelisten
    domain_blocks:
      add_new: Lag ny
      confirm_suspension:
        cancel: Avbryt
        confirm: Suspender
        permanent_action: Å oppheve suspensjonen vil ikke gjenopprette noe data eller koblinger.
      created_msg: Domeneblokkering blir nå behandlet
      destroyed_msg: Domeneblokkering har nå blitt angret
      domain: Domene
      edit: Rediger domeneblokkering
      existing_domain_block: Du har allerede pålagt strengere begrensninger på %{name}.
      existing_domain_block_html: Du har allerede pålagt strengere begrensninger på %{name}, du må <a href="%{unblock_url}">oppheve blokkeringen av den</a> først.
      export: Eksporter
      import: Importer
      new:
        create: Lag blokkering
        hint: Domeneblokkeringen vil ikke hindre opprettelse av kontooppføringer i databasen, men vil retroaktivt og automatisk benytte spesifikke moderasjonsmetoder på de kontoene.
        severity:
          desc_html: "<strong>Begrens</strong> gjør at innlegg fra kontoer på dette domenet blir usynlig for de som ikke følger dem. <strong>Suspender</strong> fjerner alt innhold, media og profildata for kontoer fra dette domenet. Bruk <strong>Ingen</strong> hvis du kun ønsker å avvise mediefiler."
          noop: Ingen
          silence: Begrens
          suspend: Utvis
        title: Ny domeneblokkering
      no_domain_block_selected: Ingen domeneblokkering ble endret, siden ingen var valgt
      not_permitted: Du har ikke tillatelse til å utføre denne handlingen
      obfuscate: Obfuskere domenenavn
      obfuscate_hint: Skjul deler av domenenavnet i listen hvis annonsering av listen over domenebegrensninger er slått på
      private_comment: Privat kommentar
      private_comment_hint: Kommentar angående denne domenebegrensningen for internt bruk av moderatorene.
      public_comment: Offentlig kommentar
      public_comment_hint: Kommentar angående denne domenebegrensningen for offentligheten, hvis publisering av listen over domenebegrensninger er slått på.
      reject_media: Avvis mediefiler
      reject_media_hint: Fjerner lokalt lagrede mediefiler og nekter å laste dem ned i fremtiden. Irrelevant for utvisninger
      reject_reports: Avslå rapporter
      reject_reports_hint: Ignorer alle rapporter som kommer fra dette domenet. Irrelevant for utvisninger
      undo: Angre
      view: Vis domeneblokkering
    email_domain_blocks:
      add_new: Lag ny
      attempts_over_week:
        one: "%{count} forsøk i løpet av den siste uken"
        other: "%{count} forsøk på å opprette konto i løpet av den siste uken"
      created_msg: E-postdomenet ble lagt til i blokkeringslisten uten problemer
      delete: Fjern
      dns:
        types:
          mx: MX-post
      domain: Domene
      new:
        create: Legg til domene
        resolve: Løs domene
        title: Ny blokkeringsoppføring av e-postdomene
      no_email_domain_block_selected: Ingen e-postdomeneblokker ble endret da ingen ble valgt
      not_permitted: Ikke tillatt
      resolved_dns_records_hint_html: Domenenavnet løser seg til følgende MX-domener som er til slutt ansvarlige for å motta e-post. Blokkering av et MX-domene vil blokkere signaler fra en hvilken som helst e-postadresse som bruker samme MX-domene, selv om det synlige domenenavnet er annerledes. <strong>Vær forsiktig så du ikke blokkerer store e-posttilbydere.</strong>
      resolved_through_html: Løst gjennom %{domain}
      title: Blokkering av e-postdomene
    export_domain_allows:
      new:
        title: Importer domenetillatelser
      no_file: Ingen fil valgt
    export_domain_blocks:
      import:
        description_html: Du er i ferd med å importere en liste med domeneblokkeringer. Se gjennom listen svært nøye, spesielt hvis du ikke har laget denne listen selv.
        existing_relationships_warning: Nåværende følgeforhold
        private_comment_description_html: 'For å hjelpe deg med å holde oversikt over hvor importerte blokkeringer kommer fra, vil de bli opprettet med følgende private kommentar: <q>%{comment}</q>'
        private_comment_template: Importert fra %{source} den %{date}
        title: Importer domeneblokkeringer
      invalid_domain_block: 'En eller flere domeneblokker ble hoppet over på grunn av følgende feil(er): %{error}'
      new:
        title: Importer domeneblokkeringer
      no_file: Ingen fil valgt
    follow_recommendations:
      description_html: "<strong>Følg anbefalinger hjelper nye brukere med å finne interessant innhold</strong>. Når en bruker ikke har kommunisert med andre nok til å danne personlig tilpassede følger anbefalinger, anbefales disse kontoene i stedet. De beregnes daglig på nytt fra en blanding av kontoer der de høyeste engasjementene er og med høyest lokal tilhenger for et gitt språk."
      language: For språk
      status: Status
      suppress: Undertrykk anbefalte følger
      suppressed: Dempet
      title: Følg anbefalinger
      unsuppress: Gjenopprett følg-anbefaling
    instances:
      availability:
        description_html:
          one: Hvis levering til domenet mislykkes <strong>%{count} dag</strong> uten å lykkes, ingen ytterligere leveringsforsøk vil bli gjort med mindre det kommer leveranse <em>fra</em> domenet er mottatt.
          other: Hvis levering til domenet mislykkes på <strong>%{count} forskjellige dager</strong> uten å lykkes, ingen ytterligere leveringsforsøk vil bli gjort med mindre det kommer leveranse <em>fra</em> domenet er mottatt.
        failure_threshold_reached: Feilterskelen ble nådd %{date}.
        failures_recorded:
          one: Mislykkede forsøk på %{count} dag.
          other: Mislykkede forsøk på %{count} ulike dager.
        no_failures_recorded: Ingen feil registrert.
        title: Tilgjengelighet
        warning: Det siste forsøket på å koble til denne serveren lyktes ikke
      back_to_all: All
      back_to_limited: Begrenset
      back_to_warning: Advarsel
      by_domain: Domene
      confirm_purge: Er du sikker på at du vil slette data permanent fra dette domenet?
      content_policies:
        comment: Internt notat
        description_html: Du kan definere innholdsregler som vil bli brukt på alle kontoer fra dette domenet og hvilket som helst av underdomenene.
        limited_federation_mode_description_html: Du kan velge om føderasjon med dette domenet tillates.
        policies:
          reject_media: Avvis media
          reject_reports: Avvis rapporter
          silence: Begrens
          suspend: Suspender
        policy: Vilkår
        reason: Offentlig årsak
        title: Retningslinjer for innhold
      dashboard:
        instance_accounts_dimension: Flest fulgte kontoer
        instance_accounts_measure: lagrede kontoer
        instance_followers_measure: våre følgere der
        instance_follows_measure: deres følgere her
        instance_languages_dimension: Mest brukte språk
        instance_media_attachments_measure: lagrede mediavedlegg
        instance_reports_measure: rapporter om dem
        instance_statuses_measure: lagrede innlegg
      delivery:
        all: All
        clear: Feil ved fjerning
        failing: Feilet
        restart: Starte levering
        stop: Stopp levering
        unavailable: Ikke tilgjengelig
      delivery_available: Levering er tilgjengelig
      delivery_error_days: Antall feildager i levering
      delivery_error_hint: Dersom levering ikke er mulig i løpet av %{count} dager, blir det automatisk merket som ikke mulig å levere.
      destroyed_msg: Data fra %{domain} er nå i kø for sletting av overhengende sletting.
      empty: Ingen domener funnet.
      known_accounts:
        one: "%{count} kjent konto"
        other: "%{count} kjente kontoer"
      moderation:
        all: Alt
        limited: Begrenset
        title: Moderasjon
      private_comment: Privat kommentar
      public_comment: Offentlig kommentar
      purge: Rens
      purge_description_html: Hvis du tror dette domenet er frakoblet for godt, kan du slette alle kontoer og tilknyttede data fra dette domenet fra lagringen. Dette kan ta en stund.
      title: Kjente instanser
      total_blocked_by_us: Blokkert av oss
      total_followed_by_them: Fulgt av dem
      total_followed_by_us: Fulgt av oss
      total_reported: Rapporter om dem
      total_storage: Mediavedlegg
      totals_time_period_hint_html: Summen som vises nedenfor inkluderer data for alle tider.
    invites:
      deactivate_all: Deaktiver alle
      filter:
        all: Alle
        available: Tilgjengelig
        expired: Utløpt
        title: Filtrer
      title: Invitasjoner
    ip_blocks:
      add_new: Opprett regel
      created_msg: La vellykket til en ny IP-regel
      delete: Slett
      expires_in:
        '1209600': 2 uker
        '15778476': 6 måneder
        '2629746': 1 måned
        '31556952': 1 år
        '86400': 1 dag
        '94670856': 3 år
      new:
        title: Opprett ny IP-regel
      no_ip_block_selected: Ingen IP-regler ble endret da ingen ble valgt
      title: IP-regler
    relationships:
      title: "%{acct} sitt forhold"
    relays:
      add_new: Legg til ny overgang
      delete: Slett
      description_html: En <strong>federert overgang</strong> er en mellomleddsserver som utveksler store mengder av offentlige innlegg mellom servere som abonnerer og publiserer til den. <strong>Det kan hjelpe små og mellomstore servere til å oppdage innhold fra strømiverset</strong>, noe som ellers ville ha krevd at lokale brukere manuelt fulgte andre personer på fjerne servere.
      disable: Skru av
      disabled: Skrudd av
      enable: Skru på
      enable_hint: Når dette har blitt skrudd på, vil tjeneren din abonnere på alle offentlige innlegg fra denne overgangen, og vil begynne å sende denne tjenerens offentlige innlegg til den.
      enabled: Skrudd på
      inbox_url: Overførings-URL
      pending: Avventer overgangens godkjenning
      save_and_enable: Lagre og skru på
      setup: Sett opp en overgangsforbindelse
      signatures_not_enabled: Videreformidlere vil ikke fungere riktig mens sikkermodus eller begrenset føderasjon er aktiv
      status: Status
      title: Overganger
    report_notes:
      created_msg: Rapportnotat opprettet!
      destroyed_msg: Rapportnotat slettet!
    reports:
      account:
        notes:
          one: "%{count} notis"
          other: "%{count} notiser"
      action_log: Revisjon logg
      action_taken_by: Handling utført av
      actions:
        delete_description_html: De rapporterte innleggene vil bli slettet, og en advarsel vil bli tatt vare på for å hjelpe deg eskalere ved fremtidige overtredelser fra samme konto.
        mark_as_sensitive_description_html: Mediene i de rapporterte innleggene vil bli merket som følsomme, og en advarsel vil bli notert for å hjelpe deg eskalere ved fremtidige overtredelser fra samme konto.
        other_description_html: Se flere alternativer for å kontrollere kontoens atferd og tilpasse kommunikasjonen til den oppgitte kontoen.
        resolve_description_html: Ingen handling utføres mot den rapporterte kontoen, ingen advarsel gis, og rapporten lukkes.
        silence_description_html: Profilen vil kun være synlig for dem som allerede følger den eller manuelt slår den opp, noe som sterkt begrenser dens rekkevidde. Kan alltid tilbakestilles. Lukker alle rapporter mot denne kontoen.
        suspend_description_html: Kontoen og alt dens innhold vil være utilgjengelig og til slutt slettet, og det vil ikke være mulig å bruke den. Reversibel innen 30 dager. Lukker alle rapporter mot denne kontoen.
      actions_description_html: Velg hvilke tiltak som skal treffes for å løse denne rapporten. Dersom du tar noen entydige tiltak mot den oppgitte kontoen, blir det sendt en e-post til dem, unntatt når <strong>Søppelpost</strong> -kategorien er valgt.
      actions_description_remote_html: Velg hvilke tiltak som skal treffes for å løse denne rapporten. Dette påvirker bare hvordan <strong>din</strong> server kommuniserer med denne eksterne kontoen og håndterer innholdet.
      add_to_report: Legg til mer i rapporten
      are_you_sure: Er du sikker?
      assign_to_self: Tilegn til meg
      assigned: Tilegnet moderator
      by_target_domain: Domenet av rapportert bruker
      cancel: Avbryt
      category: Kategori
      category_description_html: Årsaken til at denne kontoen og/eller innholdet er blitt rapportert vil bli henvist i forbindelse med den rapporterte kontoen
      comment:
        none: Ingen
      comment_description_html: 'For å gi mer informasjon, %{name} skrev:'
      confirm: Bekreft
      confirm_action: Bekreft moderasjonshandling mot @%{acct}
      created_at: Rapportert
      delete_and_resolve: Slettede innlegg
      forwarded: Videresendt
      forwarded_to: Videresendt til %{domain}
      mark_as_resolved: Merk som løst
      mark_as_sensitive: Merk som følsomt
      mark_as_unresolved: Merk som uoppklart
      no_one_assigned: Ingen
      notes:
        create: Legg til notat
        create_and_resolve: Løst med notat
        create_and_unresolve: Gjenåpne med notat
        delete: Slett
        placeholder: Beskriv hvilke handlinger som har blitt tatt, eller andre relaterte oppdateringer...
        title: Notater
      notes_description_html: Se og skriv notater til andre moderatorer og deg selv i fremtiden
      processed_msg: 'Rapport #%{id} er behandlet'
      quick_actions_description_html: 'Ta en rask handling eller bla ned for å se rapportert innhold:'
      remote_user_placeholder: ekstern bruker fra %{instance}
      reopen: Gjenåpne rapporten
      report: 'Rapporter #%{id}'
      reported_account: Rapportert konto
      reported_by: Rapportert av
      resolved: Løst
      resolved_msg: Rapport løst!
      skip_to_actions: Hopp over til handlinger
      status: Status
      statuses: Rapportert innhold
      statuses_description_html: Innholdet som tilbys, vil bli nevnt i forbindelse med den rapporterte kontoen
      summary:
        action_preambles:
          delete_html: 'Du er i ferd med å <strong>fjerne</strong> noe av <strong>@%{acct}</strong> sine innlegg. Dette vil:'
          mark_as_sensitive_html: 'Du er i ferd med å <strong>markere</strong> noen av <strong>@%{acct}</strong> sine innlegg som <strong>sensitivt</strong>. Dette vil:'
          silence_html: 'Du er i ferd med å <strong>avgrense</strong> <strong>@%{acct}</strong> sin konto. Dette vil:'
          suspend_html: 'Du er i ferd med å <strong>stoppe</strong> <strong>@%{acct}</strong> sin konto. Dette vil:'
      target_origin: Opprinnelse for innrapportert konto
      title: Rapporter
      unassign: Fjern tilegning
      unresolved: Uløst
      updated_at: Oppdatert
      view_profile: Vis profil
    roles:
      add_new: Legg til rolle
      assigned_users:
        one: "%{count} bruker"
        other: "%{count} brukere"
      categories:
        administration: Administrasjon
        devops: DevOps
        invites: Invitasjoner
        moderation: Moderering
        special: Spesiell
      delete: Slett
      description_html: Med <strong>brukerroller</strong>kan du tilpasse hvilke funksjoner og områder av Mastodon dine brukere har tilgang til.
      edit: Rediger rollen '%{name}'
      everyone: Standard-tillatelser
      everyone_full_description_html: Dette er <strong>basis-rollen</strong> som påvirker <strong>alle brukere</strong>, selv de uten en tilordnet rolle. Alle andre roller arver tillatelser fra den.
      permissions_count:
        one: "%{count} tillatelse"
        other: "%{count} tillatelser"
      privileges:
        administrator: Administrator
        administrator_description: Brukere med denne tillatelsen omgår enhver tillatelse
        delete_user_data: Slett brukerdata
        delete_user_data_description: Lar brukere slette andre brukeres data uten forsinkelse
        invite_users: Invitere brukere
        invite_users_description: Lar brukere invitere nye personer til serveren
        manage_announcements: Behandle Kunngjøringer
        manage_announcements_description: Lar brukere endre kunngjøringer på serveren
        manage_blocks: Behandle Blokker
        manage_custom_emojis: Administrer egendefinerte Emojier
        manage_custom_emojis_description: Lar brukere endre egendefinert emojis på serveren
        manage_federation: Administrer Føderasjon
        manage_federation_description: Lar brukere blokkere eller tillate føderasjon med andre domener og kontrollere leveringsevne
        manage_invites: Administrer Invitasjoner
        manage_invites_description: Lar brukere bla gjennom og deaktivere invitasjonslenker
        manage_reports: Administrer Rapporter
        manage_reports_description: Lar brukere se på rapporter og utføre moderasjonshandlinger mot dem
        manage_roles: Behandle Roller
        manage_rules: Administrer Regler
        manage_rules_description: La brukere endre serverregler
        manage_settings: Administrer Innstillinger
        manage_settings_description: La brukere endre sideinnstillinger
        manage_user_access: Administrer Brukertilgang
        manage_user_access_description: Lar brukere deaktivere andre brukeres 2-trinnsinnlogging, endre sin e-postadresse, og tilbakestille passordet deres
        manage_users: Behandle Brukere
        manage_users_description: Lar brukere se detaljer om andre brukere og utføre moderasjonshandlinger mot dem
        manage_webhooks: Administrer Webhooks
        view_dashboard: Vis dashbord
        view_dashboard_description: Gir brukere tilgang til dashbordet og ulike metrikker
        view_devops: DevOps
        view_devops_description: Gir brukere tilgang til Sidekiq og pgHero-dashbord
      title: Roller
    rules:
      add_new: Legg til et filter
      delete: Slett
      description_html: Mens de fleste hevder å ha lest og samtykket i tjenestevilkårene, leser de vanligvis ikke gjennom før etter et problem oppstår. <strong>Gjør det enklere å se serverens regler på et øyeblikk ved å gi dem i en flat kulepunktsliste.</strong> Prøv å holde individuelle regler korte og enkelt, men prøv å ikke dele dem opp i mange separate elementer heller.
      edit: Rediger regel
      empty: Ingen serverregler har blitt definert ennå.
      title: Server regler
    settings:
      about:
        manage_rules: Behandle serverregler
        preamble: Gi informasjon om hvordan serveren opereres, modereres, finansieres.
        rules_hint: Det er et eget område for regler som brukerne skal følge her.
        title: Om
      appearance:
        preamble: Tilpass Mastodons webgrensesnitt.
        title: Utseende
      branding:
        title: Merkevare
      content_retention:
        preamble: Kontroller hvordan brukergenerert innhold lagres i Mastodon.
      default_noindex:
        desc_html: Påvirker alle brukerne som ikke selv har justert denne innstillingen
        title: Ikke la brukere indekseres av søkemotorer som standard
      discovery:
        follow_recommendations: Følg anbefalinger
        public_timelines: Offentlige tidslinjer
        title: Oppdagelse
        trends: Trender
      domain_blocks:
        all: Til alle
        disabled: Til ingen
        users: Til lokale brukere som er logget inn
      registrations:
        preamble: Kontroller hvem som kan opprette en konto på serveren din.
        title: Registreringer
      registrations_mode:
        modes:
          approved: Godkjenning kreves for påmelding
          none: Ingen kan melde seg inn
          open: Hvem som helst kan melde seg inn
      title: Serverinnstillinger
    site_uploads:
      delete: Slett den opplastede filen
      destroyed_msg: Vellykket sletting av sideopplasting!
    statuses:
      account: Forfatter
      application: Applikasjon
      back_to_account: Tilbake til kontosiden
      back_to_report: Tilbake til rapport siden
      batch:
        remove_from_report: Fjern fra rapport
        report: Rapport
      deleted: Slettet
      favourites: Favoritter
      history: Versjonshistorikk
      in_reply_to: Svarer til
      language: Språk
      media:
        title: Media
      metadata: Metadata
      no_status_selected: Ingen statuser ble endret da ingen ble valgt
      open: Åpne innlegg
      original_status: Opprinnelig innlegg
      reblogs: Fremheve
      status_changed: Innlegg endret
      title: Kontostatuser
      trending: Populært
      visibility: Synlighet
      with_media: Med media
    strikes:
      actions:
        delete_statuses: "%{name} slettet %{target}s innlegg"
        disable: "%{name} frøs %{target}s konto"
        mark_statuses_as_sensitive: "%{name} merket %{target}s innlegg som følsomme"
        none: "%{name} sendte en advarsel til %{target}"
        sensitive: "%{name} merket %{target}s konto som følsom"
        silence: "%{name} begrenset %{target}s konto"
        suspend: "%{name} suspenderte %{target}s konto"
      appeal_approved: Klage tatt til følge
      appeal_pending: Klage behandles
      appeal_rejected: Anke avvist
    system_checks:
      database_schema_check:
        message_html: Det venter på databaseoverføringer. Vennligst kjør disse for å sikre at applikasjonen oppfører seg som forventet
      elasticsearch_running_check:
        message_html: Kunne ikke koble til Elasticsearch. Kontroller at den kjører, eller deaktiver fulltekstsøk
      elasticsearch_version_check:
        message_html: 'Inkompatibel Elasticsearch-versjon: %{value}'
        version_comparison: Elasticsearch %{running_version} kjører mens %{required_version} er påkrevd
      rules_check:
        action: Behandle serverregler
        message_html: Du har ikke definert noen serverregler.
      sidekiq_process_check:
        message_html: Ingen Sidekiq-prosess kjører for %{value} køen(e). Vennligst se gjennom Sidekiq-konfigurasjonen din
      upload_check_privacy_error:
        action: Sjekk her for mer informasjon
        message_html: "<strong>Webserveren din er feilkonfigurert. Personvernet til brukerne dine er i fare.</strong>"
      upload_check_privacy_error_object_storage:
        action: Sjekk her for mer informasjon
        message_html: "<strong>Objektlagringen din er feilkonfigurert. Personvernet til brukerne dine er i fare.</strong>"
    tags:
      review: Gjennomgangsstatus
      updated_msg: Emneknagg innstillinger vellykket oppdatert
    title: Administrasjon
    trends:
      allow: Tillat
      approved: Godkjent
      disallow: Ikke tillat
      links:
        allow: Tillat lenke
        allow_provider: Tillat utgiver
        description_html: Dette er linker som for øyeblikket deles mye av kontoer som serveren din ser innlegg fra. Det kan hjelpe brukerne dine med å finne ut hva som skjer i verden. Ingen lenker vises offentlig før du godkjenner utgiveren. Du kan også tillate eller avvise individuelle lenker.
        disallow: Ikke tillat lenke
        disallow_provider: Forby utgiver
        no_link_selected: Ingen lenker ble endret da ingen var valgt
        publishers:
          no_publisher_selected: Ingen utgivere ble endret da ingen ble valgt
        shared_by_over_week:
          one: Delt av %{count} person i løpet av den siste uken
          other: Delt av %{count} personer i løpet av den siste uken
        title: Populære lenker
        usage_comparison: Delt %{today} ganger i dag, sammenlignet med %{yesterday} i går
      not_allowed_to_trend: Ikke tillatt å trende
      only_allowed: Kun tillatte
      pending_review: Avventer gjennomgang
      preview_card_providers:
        allowed: Lenker fra denne utgiveren kan "trende"
        rejected: Lenker fra denne utgiveren vil ikke "trende"
        title: Utgivere
      rejected: Avvist
      statuses:
        allow: Tillat innlegg
        allow_account: Tillat forfatter
        description_html: Dette er innlegg som serveren din vet om at de blir delt og favorisert for øyeblikket. Dette kan hjelpe dine nye og returnerede brukere med å finne flere å følge. Ingen innlegg vises offentlig før du godkjenner forfatteren, og forfatteren tillater at kontoen deres foreslås til andre. Du kan også tillate eller avvise individuelle innlegg.
        disallow: Ikke tillat innlegg
        disallow_account: Forby forfatter
        title: Populære innlegg
      tags:
        current_score: Gjeldende poengsum %{score}
        dashboard:
          tag_accounts_measure: unike bruksområder
          tag_languages_dimension: Mest brukte språk
          tag_servers_dimension: Mest brukte servere
          tag_servers_measure: forskjellige servere
          tag_uses_measure: samlet bruk
        description_html: Dette er emneknagger som for øyeblikket vises i mange innlegg som serveren din ser. Det kan hjelpe dine brukere med å finne ut hva folk snakker mest om i øyeblikket. Ingen emneknagger vises offentlig før du godkjenner dem.
        listable: Kan bli foreslått
        not_listable: Vil ikke bli foreslått
        not_trendable: Kunne ikke vises under trender
        not_usable: Kan ikke brukes
        usable: Kan brukes
        used_by_over_week:
          one: Brukt av en person i løpet av siste uke
          other: Brukes av %{count} personer i løpet av den siste uken
      title: Trend
      trending: Trender
    warning_presets:
      add_new: Legg til ny
      delete: Slett
      edit_preset: Rediger advarsel forhåndsinnstilling
      empty: Du har ikke definert noen forhåndsinnstillinger for varsler enda.
      title: Endre forhåndsinnstillinger for advarsler
    webhooks:
      add_new: Legg til endepunkt
      delete: Slett
      description_html: En <strong>webhook</strong> gjør det mulig for Mastodon å dytte <strong>varsler i sanntid</strong> om utvalgte arrangementer til din egen applikasjon, Derfor kan søknaden din <strong>utløse reaksjoner</strong> automatisk.
      disable: Deaktiver
      disabled: Deaktivert
      edit: Rediger sluttpunkt
      empty: Du har ingen webhook-endepunkter konfigurert ennå.
      enable: Aktiver
      enabled: Aktiv
      enabled_events:
        one: 1 aktivert hendelse
        other: "%{count} aktiverte hendelser"
      events: Hendelser
      status: Status
  admin_mailer:
    new_appeal:
      actions:
        delete_statuses: å slette sine innlegg
        disable: for å fryse kontoen deres
        mark_statuses_as_sensitive: å merke innleggene sine som følsomme
        none: en advarsel
        sensitive: å merke kontoen sin som følsom
        silence: for å begrense deres konto
        suspend: for å avslutte kontoen
    new_pending_account:
      body: Detaljer om den nye kontoen er nedenfor. Du kan godkjenne eller avvise denne søknaden.
      subject: Ny konto opp til vurdering på %{instance} (%{username})
    new_report:
      body: "%{reporter} har rapportert %{target}"
      body_remote: Noen fra %{domain} har rapportert %{target}
      subject: 'Ny rapport for %{instance} (#%{id})'
    new_trends:
      new_trending_links:
        title: Populære lenker
      new_trending_statuses:
        title: Populære innlegg
      new_trending_tags:
        title: Populære emneknagger
      subject: Ny trender for gjennomsyn av %{instance}
  aliases:
    add_new: Lag et alias
    created_msg: Vellykket opprettelse av nytt alias. Du kan nå starte flyttingen fra den gamle kontoen.
    deleted_msg: Fjernet alias. Flytting fra denne kontoen til denne vil ikke lenger være mulig.
    empty: Du har ingen aliaser.
    hint_html: Dersom du vil flytte fra en annen konto til den, kan du lage et alias her, som er påkrevd før du kan gå videre med å flytte følgere fra den gamle kontoen til den nye. Handlingen i seg selv er <strong>harmløs og reversibel</strong>. <strong>Kontoflyttingen har blitt satt i gang fra den gamle kontoen</strong>.
    remove: Fjern aliaslenking
  appearance:
    advanced_web_interface: Avansert nettgrensesnitt
    advanced_web_interface_hint: 'Hvis du ønsker å bruke hele skjermbredden din, lar det avanserte nettgrensesnittet deg sette opp mange forskjellige kolonner for å se så mye informasjon på én gang som du vil: Hjem, varslinger, fellestidslinjen, og ethvert antall lister og emneknagger.'
    animations_and_accessibility: Animasjoner og tilgjengelighet
    confirmation_dialogs: Bekreftelsesdialoger
    discovery: Oppdagelse
    localization:
      body: Mastodon er oversatt av frivillige.
      guide_link: https://crowdin.com/project/mastodon
      guide_link_text: Alle kan bidra.
    sensitive_content: Følsomt innhold
    toot_layout: Innleggsoppsett
  application_mailer:
    notification_preferences: Endre E-postinnstillingene
    salutation: "%{name},"
    settings: 'Endre foretrukne e-postinnstillinger: %{link}'
    unsubscribe: Avslutt abonnement
    view: 'Se:'
    view_profile: Vis Profil
    view_status: Vis innlegg
  applications:
    created: Søknaden ble vellykket oppretttet
    destroyed: Søknaden ble vellykket slettet
    logout: Logg ut
    regenerate_token: Regenerer tilgangsnøkkel
    token_regenerated: Tilgangsnøkkel vellykket regenerert
    warning: Vær veldig forsiktig med denne data. Aldri del den med noen!
    your_token: Din tilgangsnøkkel
  auth:
    apply_for_account: Be om en konto
    captcha_confirmation:
      title: Sikkerhetskontroll
    delete_account: Slett konto
    delete_account_html: Hvis du ønsker å slette kontoen din, kan du <a href="%{path}">gå hit</a>. Du vil bli spurt om bekreftelse.
    description:
      prefix_invited_by_user: "@%{name} inviterer deg til å bli med på denne serveren til Mastodon!"
      prefix_sign_up: Registrer deg på Mastodon i dag!
      suffix: Med en konto, vil kunne følge folk, skrive innlegg, og utveksle meldinger med brukere fra enhver Mastodon-tjener, og mer til!
    didnt_get_confirmation: Mottok du ikke en bekreftelseslenke?
    dont_have_your_security_key: Har du ikke sikkerhetsnøkkelen din?
    forgot_password: Har du glemt passordet ditt?
    invalid_reset_password_token: Tilbakestillingsnøkkelen for passord er ugyldig eller utløpt. Vennligst be om en ny.
    link_to_otp: Skriv inn en to-faktor-kode fra telefonen din, eller en gjenopprettingskode
    link_to_webauth: Bruk sikkerhetsnøkkel-enheten din
    log_in_with: Logg inn med
    login: Logg inn
    logout: Logg ut
    migrate_account: Flytt til en annen konto
    migrate_account_html: Hvis du ønsker å henvise denne kontoen til en annen, kan du <a href="%{path}">konfigurere det her</a>.
    or_log_in_with: Eller logg inn med
    privacy_policy_agreement_html: Jeg har lest og godtar <a href="%{privacy_policy_path}" target="_blank">retningslinjer for personvern</a>
    progress:
      confirm: Bekreft e-postadresse
      details: Dine opplysninger
      review: Vår gjennomgang
      rules: Godta regler
    providers:
      cas: CAS
      saml: SAML
    register: Meld deg på
    registration_closed: "%{instance} tar ikke imot nye medlemmer"
    reset_password: Tilbakestill passord
    rules:
      accept: Godta
      back: Tilbake
      invited_by: 'Du kan bli med %{domain} takket være invitasjonen du fikk fra:'
      preamble: Disse angis og håndheves av %{domain}-moderatorene.
      preamble_invited: Før du fortsetter, vennligst gå gjennom reglene som er satt av moderatorene av %{domain}.
      title: Noen grunnregler.
      title_invited: Du har blitt invitert.
    security: Sikkerhet
    set_new_password: Angi nytt passord
    sign_in:
      preamble_html: Logg inn med ditt <strong>%{domain}</strong> brukeropplysninger. Hvis kontoen din er plassert på en annen server, vil du ikke kunne logge inn her.
      title: Logg inn på %{domain}
    sign_up:
      preamble: Med en konto på denne Mastodon-tjeneren vil du kunne følge andre personer på nettverket, uansett hvor kontoen deres holder til.
      title: La oss få deg satt i gang på %{domain}.
    status:
      account_status: Kontostatus
      confirming: Venter på at e-postbekreftelsen er fullført.
      functional: Kontoen din er fullt operativt.
      pending: Søknaden din avventer gjennomgang av våre medarbeidere. Dette kan ta litt tid. Du vil motta en e-post dersom søknaden din blir godkjent.
      redirecting_to: Kontoen din er inaktiv fordi den for øyeblikket omdirigerer til %{acct}.
      view_strikes: Vis tidligere advarsler mot kontoen din
    too_fast: Skjemaet ble sendt inn for raskt, prøv på nytt.
    use_security_key: Bruk sikkerhetsnøkkel
  authorize_follow:
    already_following: Du følger allerede denne kontoen
    already_requested: Du har allerede sendt en følgeforespørsel til denne kontoen
    error: Dessverre oppstod det en feil da vi prøvde å få tak i brukeren fra tjeneren
    follow: Følg
    follow_request: 'Du har sendt en følgeforespørsel til:'
    following: 'Suksess! Nå følger du:'
    post_follow:
      close: Eller så kan du lukke dette vinduet.
      return: Gå tilbake til brukerens profil
      web: Gå til nettsiden
    title: Følg %{acct}
  challenge:
    confirm: Fortsett
    hint_html: "<strong>Tips:</strong> Vi ber deg ikke om passordet ditt igjen i løpet av neste time."
    invalid_password: Ugyldig passord
    prompt: Bekreft passordet for å fortsette
  crypto:
    errors:
      invalid_key: er ikke en gyldig Ed25519- eller Curve25519-nøkkel
      invalid_signature: er ikke en gyldig Ed25519-signatur
  date:
    formats:
      default: "%d. %b, %Y"
      with_month_name: "%d. %B, %Y"
  datetime:
    distance_in_words:
      about_x_hours: "%{count} timer"
      about_x_months: "%{count} mnd"
      about_x_years: "%{count} år"
      almost_x_years: "%{count} år"
      half_a_minute: Nettopp
      less_than_x_minutes: "%{count} min"
      less_than_x_seconds: Nettopp
      over_x_years: "%{count} år"
      x_days: "%{count} dager"
      x_minutes: "%{count} min"
      x_months: "%{count} mnd"
      x_seconds: "%{count} sek"
  deletes:
    challenge_not_passed: Informasjonen du oppga var ikke korrekt
    confirm_password: Skriv inn ditt passord for å verifisere din identitet
    confirm_username: Skriv inn brukernavnet ditt for å bekrefte prosedyren
    proceed: Slett konto
    success_msg: Din konto ble slettet
    warning:
      before: 'Før du fortsetter, vennligst les disse notisene nøye:'
      caches: Innhold som har blitt mellomlagret av andre tjenere kan kanskje fortsette å eksistere
      data_removal: Dine innlegg og andre data vil bli permanent fjernet
      email_change_html: Du kan <a href="%{path}">endre E-postadressen din</a> uten å måtte slette kontoen din
      email_contact_html: Dersom det fortsatt ikke kommer, kan du sende en E-post til <a href="mailto:%{email}">%{email}</a> og be om hjelp
      email_reconfirmation_html: Dersom du ikke mottar bekreftelses-E-posten, kan du <a href="%{path}">be om den igjen</a>
      irreversible: Du vil ikke kunne gjenopprette eller reaktivere kontoen din
      more_details_html: For mere detaljer, se <a href="%{terms_path}">privatlivsretningslinjene</a>.
      username_available: Brukernavnet ditt vil bli gjort tilgjengelig igjen
      username_unavailable: Brukernavnet ditt vil forbli utilgjengelig
  disputes:
    strikes:
      action_taken: Handling utført
      appeal: Klage
      appeal_approved: Denne advarselens klage ble tatt til følge og er ikke lenger gyldig
      appeal_rejected: Klagen ble avvist
      appeal_submitted_at: Klage levert
      appealed_msg: Din klage har blitt levert. Du får beskjed om den blir godkjent.
      appeals:
        submit: Lever klage
      approve_appeal: Godkjenn klage
      associated_report: Tilhørende rapport
      created_at: Datert
      description_html: Dette er tiltakene mot din konto og advarsler som har blitt sent til deg av %{instance}-personalet.
      recipient: Adressert til
      reject_appeal: Avvis klage
      status: 'Innlegg #%{id}'
      status_removed: Innlegg allerede fjernet fra systemet
      title: "%{action} fra %{date}"
      title_actions:
        delete_statuses: Fjerning av innlegg
        disable: Frysing av konto
        mark_statuses_as_sensitive: Merking av innlegg som følsomme
        none: Advarsel
        sensitive: Merking av konto som sensitiv
        silence: Begrensning av konto
        suspend: Suspensjon av konto
      your_appeal_approved: Din klage har blitt godkjent
      your_appeal_pending: Du har levert en klage
      your_appeal_rejected: Din klage har blitt avvist
  domain_validator:
    invalid_domain: er ikke et gyldig domenenavn
  edit_profile:
    basic_information: Grunnleggende informasjon
    hint_html: "<strong>Tilpass hva folk ser på din offentlige profil og ved siden av dine innlegg.</strong> Det er mer sannsynlig at andre mennesker følger deg tilbake og samhandler med deg når du har fylt ut en profil og et profilbilde."
    other: Annet
    safety_and_privacy: Sikkerhet og personvern
  errors:
    '400': Forespørselen du sendte inn var ugyldig eller feil.
    '403': Du har ikke tillatelse til å vise denne siden.
    '404': Siden du leter etter finnes ikke.
    '406': Denne siden er ikke tilgjengelig i ønsket format.
    '410': Siden du leter etter finnes ikke lenger.
    '422':
      content: Sikkerhetsverifisering feilet. Blokkerer du informasjonskapsler?
      title: Sikkerhetsverifisering feilet
    '429': Overfyllt
    '500':
      content: Beklager men noe gikk galt ved vår ende.
      title: Denne siden er ikke korrekt
    '503': Siden kunne ikke vises på grunn av en midlertidig serverfeil.
    noscript_html: For å bruke Mastodon webapplikasjon må du aktivere JavaScript. Alternativt kan du forsøke en av de mange <a href="%{apps_path}">integrerte appene</a> for Mastodon til din plattform.
  existing_username_validator:
    not_found: kunne ikke finne en lokal bruker med det brukernavnet
    not_found_multiple: klarte ikke å finne %{usernames}
  exports:
    archive_takeout:
      date: Dato
      download: Last ned arkivet ditt
      hint_html: Du kan be om et arkiv med dine <strong>innlegg og opplastede media</strong>. Eksporterte data vil være i ActivityPub-formatet, som kan leses av programmer som støtter det. Du kan be om et arkiv opptil hver 7. dag.
      in_progress: Samler arkivet ditt...
      request: Be om ditt arkiv
      size: Størrelse
    blocks: Du blokkerer
    bookmarks: Bokmerker
    csv: CSV
    domain_blocks: Domeneblokkeringer
    lists: Lister
    mutes: Du demper
    storage: Medialagring
  featured_tags:
    add_new: Legg til ny
    errors:
      limit: Du har allerede fremhevet det maksimale antall emneknagger
    hint_html: "<strong>Hva er utvalgte emneknagger?</strong> De vises frem tydelig på din offentlige profil, og lar folk bla i dine offentlige innlegg som spesifikt har de emneknaggene. De er et bra verktøy for å holde styr på kreative verk eller langtidsprosjekter."
  filters:
    contexts:
      account: Profiler
      home: Hjemmetidslinje
      notifications: Varslinger
      public: Offentlige tidslinjer
      thread: Samtaler
    edit:
      add_keyword: Legg til stikkord
      keywords: Nøkkelord
      statuses: Individuelle innlegg
      title: Rediger filter
    index:
      contexts: Filtre i %{contexts}
      delete: Slett
      empty: Du har ingen filtre.
      expires_in: Utløper om %{distance}
      expires_on: Utløper den %{date}
      keywords:
        one: "%{count} nøkkelord"
        other: "%{count} nøkkelorder"
      statuses:
        one: "%{count} innlegg"
        other: "%{count} innlegger"
      statuses_long:
        one: "%{count} enkeltinnlegg skjult"
        other: "%{count} individuelle innlegger skjult"
      title: Filtre
    new:
      save: Lagre nytt filter
      title: Legg til nytt filter
    statuses:
      back_to_filter: Tilbake til filter
      batch:
        remove: Fjern fra filter
      index:
        hint: Dette filteret gjelder for å velge individuelle innlegg uavhengig av andre kriterier. Du kan legge til flere innlegg til dette filteret fra webgrensesnittet.
        title: Filtrerte innlegg
  generic:
    all: Alle
    all_items_on_page_selected_html:
      one: "<strong>%{count}</strong> element på denne siden er valgt."
      other: Alle <strong>%{count}</strong> elementer på denne siden er valgt.
    all_matching_items_selected_html:
      one: "<strong>%{count}</strong> element som matcher søket ditt er valgt."
      other: Alle <strong>%{count}</strong> elementer som matcher søket velges.
    cancel: Avbryt
    changes_saved_msg: Vellykket lagring av endringer!
    confirm: Bekreft
    copy: Kopier
    delete: Slett
    deselect: Fjern all merking
    none: Ingen
    order_by: Sorter etter
    save_changes: Lagre endringer
    select_all_matching_items:
      one: Velg %{count} element som samsvarer med søket ditt.
      other: Velg alle %{count} elementer som samsvarer med søket ditt.
    today: i dag
    validation_errors:
      one: Noe er ikke helt riktig ennå. Vennligst se etter en gang til
      other: Noe er ikke helt riktig ennå. Det er ennå %{count} feil å rette på
  imports:
    errors:
      empty: Tom CSV-fil
      incompatible_type: Ikke kompatibel med den valgte importtypen
      invalid_csv_file: 'Ugyldig CSV-fil. Feil: %{error}'
      over_rows_processing_limit: inneholder flere enn %{count} rader
      too_large: Filen er for stor
    failures: Feil
    imported: Importert
    mismatched_types_warning: Det ser ut til at du har valgt feil importtype, vennligst dobbeltsjekk.
    modes:
      merge: Slå sammen
      merge_long: Behold eksisterende og legg til nye
      overwrite: Overskriv
      overwrite_long: Erstatt gjeldende med de nye
    overwrite_preambles:
      blocking_html: Du er i ferd med å <strong>erstatte din blokkeringsliste</strong> med inntil <strong>%{total_items} kontoer</strong> fra <strong>%{filename}</strong>.
      bookmarks_html: Du er i ferd med å <strong>erstatte dine bokmerker</strong> med inntil <strong>%{total_items} innlegg</strong> fra <strong>%{filename}</strong>.
      domain_blocking_html: Du er i ferd med å <strong>erstatte din domene-blokkeringsliste</strong> med inntil <strong>%{total_items} domener</strong> fra <strong>%{filename}</strong>.
      following_html: Du er i ferd med å <strong>følge</strong> inntil <strong>%{total_items} kontoer</strong> fra <strong>%{filename}</strong> og <strong>slutte å følge alle andre</strong>.
      muting_html: Du er i ferd med å <strong>erstatte listen over dempede kontoer</strong> med inntil <strong>%{total_items} kontoer</strong> fra <strong>%{filename}</strong>.
    preambles:
      blocking_html: Du er i ferd med å <strong>blokkere</strong> inntil <strong>%{total_items} kontoer</strong> fra <strong>%{filename}</strong>.
      bookmarks_html: Du er i ferd med å legge til inntil <strong>%{total_items} innlegg</strong> fra <strong>%{filename}</strong> til dine <strong>bokmerker</strong>.
      domain_blocking_html: Du er i ferd med å <strong>blokkere</strong> inntil <strong>%{total_items} domener</strong> fra <strong>%{filename}</strong>.
      following_html: Du er i ferd med å <strong>følge</strong> inntil <strong>%{total_items} kontoer</strong> fra <strong>%{filename}</strong>.
      muting_html: Du er i ferd med å <strong>dempe</strong> inntil <strong>%{total_items} kontoer</strong> fra <strong>%{filename}</strong>.
    preface: Du kan importere data om brukere du følger eller blokkerer til kontoen din på denne instansen med eksportfiler fra andre instanser.
    recent_imports: Siste importer
    states:
      finished: Fullført
      in_progress: Pågående
      scheduled: Planlagt
      unconfirmed: Ubekreftet
    status: Status
    success: Dine data ble mottatt og vil bli behandlet så fort som mulig
    time_started: Startet
    titles:
      blocking: Importerer blokkerte kontoer
      bookmarks: Importerer bokmerker
      domain_blocking: Importerer blokkerte domener
      following: Importerer fulgte kontoer
      muting: Importerer dempede kontoer
    type: Type import
    type_groups:
      constructive: Følginger og bokmerker
      destructive: Blokkeringer og dempinger
    types:
      blocking: Blokkeringsliste
      bookmarks: Bokmerker
      domain_blocking: Domeneblokkeringsliste
      following: Følgeliste
      muting: Dempeliste
    upload: Opplastning
  invites:
    delete: Deaktiver
    expired: Utløpt
    expires_in:
      '1800': 30 minutter
      '21600': 6 timer
      '3600': 1 time
      '43200': 12 timer
      '604800': 1 uke
      '86400': 1 dag
    expires_in_prompt: Aldri
    generate: Generer
    invited_by: 'Du ble invitert av:'
    max_uses:
      one: 1 bruk
      other: "%{count} bruk"
    max_uses_prompt: Ubegrenset
    prompt: Generer og del lenker med andre for å gi tilgang til denne instansen
    table:
      expires_at: Utløper
      uses: Bruk
    title: Inviter personer
  lists:
    errors:
      limit: Du har nådd den øvre grensen for antall lister
  login_activities:
    authentication_methods:
      otp: to-faktor autentiseringsapp
      password: passord
      sign_in_token: e-post sikkerhetskode
      webauthn: sikkerhetsnøkler
    description_html: Hvis du ser aktivitet som du ikke gjenkjenner, bør du vurdere å endre passordet ditt og aktivere to-trinnsinnlogging.
    empty: Ingen innloggingshistorikk er tilgjengelig
    failed_sign_in_html: Mislykket innloggingsforsøk med %{method} fra %{ip} (%{browser})
    successful_sign_in_html: Vellykket innlogging med %{method} fra %{ip} (%{browser})
    title: Autentiseringshistorikk
  mail_subscriptions:
    unsubscribe:
      action: Ja, avslutt abonnement
      complete: Abonnement avsluttet
      confirmation_html: Er du sikker på at du vil slutte å motta %{type} fra Mastodon %{domain} i e-posten din på %{email}? Du kan når som helst gjenoppta i <a href="%{settings_path}">innstillinger for e-postvarsling</a>.
      emails:
        notification_emails:
          favourite: e-poster om favorittmarkeringer
          follow: e-poster om følgere
          follow_request: e-poster om følgeforespørsler
          mention: e-poster om nevninger
          reblog: e-poster om fremhevinger
      resubscribe_html: Hvis du har avsluttet abonnementet ved en feiltakelse, kan du abonnere på nytt i <a href="%{settings_path}">innstillinger for e-postvarsling</a>.
      success_html: Du vil ikke lenger motta %{type} fra Mastodon på %{domain} i e-posten din på %{email}.
      title: Avslutt abonnement
  media_attachments:
    validations:
      images_and_video: Kan ikke legge ved video på en status som allerede inneholder bilder
      not_ready: Kan ikke legge til filer som ikke er ferdigbehandlet. Prøv igjen om et øyeblikk!
      too_many: Kan ikke legge ved mer enn 4 filer
  migrations:
    acct: brukernavn@domene til den nye kontoen
    cancel: Avbryt omdirigeringen
    cancel_explanation: Å avbryte omdirigeringen vil reaktivere din nåværende konto, men vil ikke bringe tilbake følgere som har blitt flyttet til den kontoen.
    cancelled_msg: Avbrøt omdirigeringen med suksess.
    errors:
      already_moved: er den samme kontoen du allerede har flyttet til
      missing_also_known_as: er ikke en av denne kontoens aliaser
      move_to_self: kan ikke være den nåværende kontoen
      not_found: ble ikke funnet
      on_cooldown: Du er i en nedkjølingsperiode
    followers_count: Følgere på flyttetidspunktet
    incoming_migrations: Flytte fra en annen konto
    incoming_migrations_html: For å flytte fra en annen konto til denne, må du først <a href="%{path}">sette opp et kontoalias</a>.
    moved_msg: Kontoen din omdirigeres nå til %{acct}, og følgerne dine blir flyttet over.
    not_redirecting: Kontoen din omdirigeres ikke til noen andre kontoer for øyeblikket.
    on_cooldown: Du har nylig overført kontoen din. Denne funksjonen blir tilgjengelig igjen om %{count} dager.
    past_migrations: Tidligere migreringer
    proceed_with_move: Flytt følgere
    redirected_msg: Kontoen din omdirigeres nå til %{acct}.
    redirecting_to: Kontoen din omdirigeres til %{acct}.
    set_redirect: Bestem omdirigering
    warning:
      backreference_required: Den nye kontoen må først settes opp til å henvise tilbake til denne
      before: 'Før du fortsetter, vennligst les disse notisene nøye:'
      cooldown: Etter flytting er det en nedkjølingsperiode der du ikke vil kunne flytte igjen
      disabled_account: Din nåværende konto vil ikke være fullt brukbar etterpå. Men du vil ha tilgang til dataeksportering såvel som reaktivering.
      followers: Denne handlingen vil flytte alle følgere fra den nåværende kontoen til den nye kontoen
      only_redirect_html: Alternativt kan du velge å <a href="%{path}">bare legge ut en omdirigering på profilen din</a>.
      other_data: Ingen andre data vil bli flyttet automatisk
      redirect: Profilen til din nåværende konto vil bli oppdatert med en omdirigeringsnotis og bli fjernet fra søk
  moderation:
    title: Moderasjon
  move_handler:
    carry_blocks_over_text: Denne brukeren flyttet fra %{acct}, som du hadde blokkert.
    carry_mutes_over_text: Denne brukeren flyttet fra %{acct}, som du hadde dempet.
    copy_account_note_text: 'Denne brukeren flyttet fra %{acct}, her var dine tidligere notater om dem:'
  navigation:
    toggle_menu: Vis/Skjul meny
  notification_mailer:
    admin:
      report:
        subject: "%{name} leverte en rapport"
      sign_up:
        subject: "%{name} registrerte seg"
    favourite:
      body: 'Innlegget ditt ble favorittmarkert av %{name}:'
      subject: "%{name} favorittmarkerte innlegget ditt"
      title: Ny favoritt
    follow:
      body: "%{name} følger deg!"
      subject: "%{name} følger deg"
      title: Ny følger
    follow_request:
      action: Behandle følgerforespørsler
      body: "%{name} har bedt om lov til å følge deg"
      subject: 'Ventende følginger: %{name}'
      title: Ny følgerforespørsel
    mention:
      action: Svar
      body: 'Du ble nevnt av %{name} i:'
      subject: Du ble nevnt av %{name}
      title: Ny nevning
    poll:
      subject: En avstemming av %{name} er avsluttet
    reblog:
      body: 'Ditt innlegg ble fremhevet av %{name}:'
      subject: "%{name} fremhevet ditt innlegg"
      title: Ny fremheving
    status:
      subject: "%{name} postet nettopp"
    update:
      subject: "%{name} redigerte et innlegg"
  notifications:
    email_events: E-postvarslinger for hendelser
    email_events_hint: 'Velg hendelser som du vil motta varslinger for:'
    other_settings: Andre varslingsinnstillinger
  number:
    human:
      decimal_units:
        format: "%n %u"
        units:
          billion: Mrd
          million: Mln
          quadrillion: Kvd
          thousand: T
          trillion: Trl
  otp_authentication:
    code_hint: Skriv inn koden generert av autentiseringsappen din for å bekrefte
    description_html: Hvis du skrur på <strong>2-trinnsautentisering</strong> ved hjelp av en autentiseringsapp, vil pålogging kreve at du er i besittelse av autentiseringsenheten din, som genererer sjetonger som du skal skrive inn.
    enable: Aktiver
    instructions_html: "<strong>Skann denne QR-koden i Authy, Google Autentisering, eller en lignende TOTP-app på en av dine enheter</strong>. Fra nå av, vil den appen generere sjetonger som du vil måtte skrive inn når du logger på."
    manual_instructions: 'Hvis du ikke kan skanne QR-koden og må skrive den inn manuelt, her er tekstkoden i ren tekst:'
    setup: Sett opp
    wrong_code: Den innskrevne koden var ugyldig! Er tjenertiden og enhetstiden riktige?
  pagination:
    newer: Nyere
    next: Neste
    older: Eldre
    prev: Forrige
    truncate: "&hellip;"
  polls:
    errors:
      already_voted: Du har allerede stemt i denne avstemningen
      duplicate_options: inneholder duplikatgjenstander
      duration_too_long: er for langt frem i tid
      duration_too_short: er for snart
      expired: Denne avstemningen er allerede ferdig
      invalid_choice: Det valgte stemmealternativet eksisterer ikke
      over_character_limit: kan ikke være lengre enn %{max} tegn hver
      self_vote: Du kan ikke stemme i dine egne avstemninger
      too_few_options: må ha mer enn én gjenstand
      too_many_options: kan ikke ha mer enn %{max} gjenstander
  preferences:
    other: Annet
    posting_defaults: Innleggsstandarder
    public_timelines: Offentlige tidslinjer
  privacy_policy:
    title: Retningslinjer for personvern
  reactions:
    errors:
      limit_reached: Grensen for ulike reaksjoner nådd
      unrecognized_emoji: er ikke en gjenkjent emoji
  relationships:
    activity: Kontoaktivitet
    dormant: Dormende
    follow_failure: Kunne ikke følge noen av de valgte kontoene.
    follow_selected_followers: Følg valgte tilhengere
    followers: Følgere
    following: Følginger
    invited: Invitert
    last_active: Senest aktiv
    most_recent: Nyligst
    moved: Flyttet
    mutual: Gjensidig
    primary: Primær
    relationship: Forhold
    remove_selected_domains: Fjern alle følgere fra de valgte domenene
    remove_selected_followers: Fjern de valgte følgerne
    remove_selected_follows: Avfølg de valgte brukerne
    status: Kontostatus
  remote_follow:
    missing_resource: Kunne ikke finne URLen for din konto
  reports:
    errors:
      invalid_rules: refererer ikke til gyldige regler
  rss:
    content_warning: 'Innholdsadvarsel:'
    descriptions:
      account: Offentlige innlegg fra @%{acct}
      tag: 'Offentlige innlegg merket med #%{hashtag}'
  scheduled_statuses:
    over_daily_limit: Du har overskredet grensen på %{limit} planlagte innlegg for i dag
    over_total_limit: Du har overskredet grensen på %{limit} planlagte innlegg
    too_soon: Den planlagte datoen må være i fremtiden
  sessions:
    activity: Siste aktivitet
    browser: Nettleser
    browsers:
      alipay: AliPay
      blackberry: BlackBerry
      chrome: Chrome
      edge: Microsoft Edge
      electron: Electron
      firefox: Firefox
      generic: Ukjent nettleser
      huawei_browser: Huawei Browser
      ie: Internet Explorer
      micro_messenger: MicroMessenger
      nokia: Nokia S40 Ovi-nettleser
      opera: Opera
      otter: Otter
      phantom_js: PhantomJS
      qq: QQ Browser
      safari: Safari
      uc_browser: UC Browser
      unknown_browser: Ukjent Nettleser
      weibo: Weibo
    current_session: Nåværende økt
    description: "%{browser} på %{platform}"
    explanation: Dette er nettlesere som er pålogget på din Mastodon-konto akkurat nå.
    ip: IP-adresse
    platforms:
      adobe_air: Adobe Air
      android: Android
      blackberry: BlackBerry
      chrome_os: ChromeOS
      firefox_os: Firefox OS
      ios: iOS
      kai_os: KaiOS
      linux: Linux
      mac: macOS
      unknown_platform: Ukjent plattform
      windows: Windows
      windows_mobile: Windows Mobile
      windows_phone: Windows Phone
    revoke: Tilbakekall
    revoke_success: Økt tilbakekalt
    title: Økter
    view_authentication_history: Vis autentiseringshistorikk for kontoen din
  settings:
    account: Konto
    account_settings: Kontoinnstillinger
    aliases: Kontoaliaser
    appearance: Utseende
    authorized_apps: Autoriserte applikasjoner
    back: Tilbake til Mastodon
    delete: Kontosletting
    development: Utvikling
    edit_profile: Endre profil
    export: Dataeksport
    featured_tags: Utvalgte emneknagger
    import: Importér
    import_and_export: Importer og eksporter
    migrate: Kontomigrering
    notifications: Varslinger
    preferences: Innstillinger
    profile: Profil
    relationships: Følginger og følgere
    statuses_cleanup: Automatisert sletting av innlegg
    strikes: Modereringsadvarsler
    two_factor_authentication: Tofaktorautentisering
    webauthn_authentication: Sikkerhetsnøkler
  statuses:
    attached:
      audio:
        one: "%{count} lyd"
        other: "%{count} lyd"
      description: 'Vedlagt: %{attached}'
      image:
        one: "%{count} bilde"
        other: "%{count} bilder"
      video:
        one: "%{count} video"
        other: "%{count} videoer"
    boosted_from_html: Boostet fra %{acct_link}
    content_warning: 'Innholdsvarsel: %{warning}'
    default_language: Samme språk som brukergrensesnittet
    disallowed_hashtags:
      one: 'inneholdt en ikke tillatt hashtag: %{tags}'
      other: 'inneholdt de ikke tillatte hashtaggene: %{tags}'
    edited_at_html: Redigert %{date}
    errors:
      in_reply_not_found: Posten du prøver å svare ser ikke ut til eksisterer.
    open_in_web: Åpne i nettleser
    over_character_limit: grensen på %{max} tegn overskredet
    pin_errors:
      direct: Innlegg som bare er synlige for nevnte brukere kan ikke festes
      limit: Du har allerede festet det maksimale antall innlegg
      ownership: Kun egne innlegg kan festes
      reblog: En fremheving kan ikke festes
    poll:
      total_people:
        one: "%{count} person"
        other: "%{count} personer"
      total_votes:
        one: "%{count} stemme"
        other: "%{count} stemmer"
      vote: Stem
    show_more: Vis mer
    show_newer: Vis nyere
    show_older: Vis eldre
    show_thread: Vis tråden
<<<<<<< HEAD
    sign_in_to_participate: Logg på for å delta i samtalen
    title: '%{name}: «%{quote}»'
=======
    title: "%{name}: «%{quote}»"
>>>>>>> 42698b4c
    visibilities:
      direct: Direkte
      private: Privat
      private_long: Synlig kun for følgere
      public: Offentlig
      public_long: Synlig for alle
      unlisted: Uoppført
      unlisted_long: Synlig for alle, men ikke på offentlige tidslinjer
  statuses_cleanup:
    enabled: Slett gamle innlegg automatisk
    enabled_hint: Sletter innleggene dine automatisk når de oppnår en angitt alder, med mindre de samsvarer med ett av unntakene nedenfor
    exceptions: Unntak
    explanation: Siden sletting av innlegg er en krevende operasjon, blir dette gjort sakte over tid når tjeneren ellers ikke er opptatt. Av denne grunn kan det hende at innleggene dine slettes først en stund etter at de har nådd aldersgrensen.
    ignore_favs: Ignorer favoritter
    ignore_reblogs: Ignorer fremhevinger
    interaction_exceptions: Unntak basert på interaksjoner
    interaction_exceptions_explanation: Merk at det ikke er noen garanti for at innlegg blir slettet hvis de går under favoritt- eller fremhevelsesgrensen etter å ha gått over dem en gang.
    keep_direct: Behold direktemeldinger
    keep_direct_hint: Sletter ingen av direktemeldingene dine
    keep_media: Behold innlegg med mediavedlegg
    keep_media_hint: Sletter ikke dine egne innlegg som har mediavedlegg
    keep_pinned: Behold festede innlegg
    keep_pinned_hint: Sletter ingen av de festede innleggene dine
    keep_polls: Behold avstemninger
    keep_polls_hint: Sletter ingen av avstemningene dine
    keep_self_bookmark: Behold innlegg med dine bokmerker
    keep_self_bookmark_hint: Sletter ikke dine egne innlegg hvis du har gitt dem et bokmerke
    keep_self_fav: Behold innlegg som favoritt
    keep_self_fav_hint: Sletter ikke dine egne innlegg hvis du har favorittmarkert de
    min_age:
      '1209600': 2 uker
      '15778476': 6 måneder
      '2629746': 1 måned
      '31556952': 1 år
      '5259492': 2 måneder
      '604800': 1 uke
      '63113904': 2 år
      '7889238': 3 måneder
    min_age_label: Terskel for alder
    min_favs: Behold innlegg som er favorittmarkert av minst
    min_favs_hint: Sletter ikke noen av dine innlegg som har mottatt minst dette antall favorittmarkeringer. La stå tom for å slette innlegg uavhengig av antall favorittmarkeringer
    min_reblogs: Behold innlegg fremhevet av minst
    min_reblogs_hint: Sletter ikke noen av dine innlegg som har blitt fremhevet minst dette antall ganger. La stå tom for å slette innlegg uavhengig av antall fremhevinger
  stream_entries:
    sensitive_content: Følsomt innhold
  strikes:
    errors:
      too_late: Det er for sent å klage på denne advarselen
  tags:
    does_not_match_previous_name: samsvarer ikke med det forrige navnet
  themes:
    contrast: Mastodon (Høykontrast)
    default: Mastodon
    mastodon-light: Mastodon (Lyst)
  time:
    formats:
      default: "%-d. %b %Y, %H:%M"
      month: "%b %Y"
      time: "%H:%M"
  two_factor_authentication:
    add: Legg til
    disable: Skru av
    disabled_success: 2-trinnsautentisering ble vellykket skrudd av
    edit: Redigering
    enabled: To-faktor autentisering er aktivert
    enabled_success: Aktivering av tofaktorautentisering vellykket
    generate_recovery_codes: Generér gjenopprettingskoder
    lost_recovery_codes: Gjenopprettingskoder lar deg gjenoppnå tilgang til din konto hvis du mister din telefon. Hvis du har mistet gjenopprettingskodene, kan du regenerere dem her. Dine gamle gjenopprettingskoder vil bli ugyldige.
    methods: 2-trinnsmetoder
    otp: Autentiseringsapp
    recovery_codes: Reservekoder
    recovery_codes_regenerated: Generering av reservekoder fullført
    recovery_instructions_html: Hvis du skulle miste tilgang til telefonen din, kan du bruke en av gjenopprettingskodene nedenfor til å gjenopprette tilgang til din konto. <strong>Oppbevar gjenopprettingskodene sikkert</strong>, for eksempel ved å skrive dem ut og gjemme dem på et lurt sted bare du vet om.
    webauthn: Sikkerhetsnøkler
  user_mailer:
    appeal_approved:
      action: Gå til kontoen din
      explanation: Klagen på advarselen mot din konto den %{strike_date} som du sendte inn den %{appeal_date} har blitt godkjent. Din konto er nok en gang i god stand.
      subject: Din klage fra %{date} er godkjent
      title: Klage godkjent
    appeal_rejected:
      explanation: Klagen på advarselen mot din konto den %{strike_date} som du sendte inn den %{appeal_date} har blitt avvist.
      subject: Din klage fra %{date} er avvist
      title: Klage avvist
    backup_ready:
      explanation: Du ba om en fullstendig sikkerhetskopi av Mastodon-kontoen din. Den er nå klar for nedlasting!
      subject: Arkivet ditt er klart til å lastes ned
      title: Nedlasting av arkiv
    suspicious_sign_in:
      change_password: endre passord
      details: 'Her er detaljer om påloggingen:'
      explanation: Vi har oppdaget en pålogging til din konto fra en ny IP-adresse.
      further_actions_html: Hvis dette ikke var deg, anbefaler vi at du %{action} umiddelbart og aktiverer tofaktorautentisering for å holde kontoen din sikker.
      subject: Din konto ble tatt i bruk fra en ny IP-adresse
      title: En ny pålogging
    warning:
      appeal: Lever en klage
      appeal_description: Hvis du mener dette er feil, kan du sende inn en klage til personalet i %{instance}.
      categories:
        spam: Søppelpost
        violation: Innholdet bryter følgende retningslinjer for fellesskapet
      explanation:
        delete_statuses: Noen av innleggene dine anses å bryte en eller flere retningslinjer for fellesskapet, og har senere blitt fjernet av moderatorene på %{instance}.
        disable: Du kan ikke lenger bruke kontoen din, men profilen din og andre data forblir intakt. Du kan be om en sikkerhetskopi av dine data, endre kontoinnstillinger eller slette din konto.
        mark_statuses_as_sensitive: Noen av dine innlegg har blitt merket som følsomme av moderatorene på %{instance}. Dette betyr at folk må trykke på media i innleggene før en forhåndsvisning blir vist. Du kan merke medier som følsomme når du publiserer i fremtiden.
        sensitive: Fra nå av, vil alle dine opplastede mediefiler bli merket som følsomme og skjult bak et klikk-advarsel.
        silence: Du kan fortsatt bruke din konto, men bare personer som allerede følger deg vil se dine innlegg på denne serveren, og du kan bli ekskludert fra ulike funnfunksjoner. Andre kan fremdeles følge deg manuelt.
        suspend: Du kan ikke lenger bruke kontoen din, og profilen din og andre data er ikke lenger tilgjengelige. Du kan fortsatt logge inn for å be om en sikkerhetskopi av dataene dine til dataene er fullstendig fjernet i løpet av omtrent 30 dager. men vi vil holde på noen grunndata for å forhindre at du unngår suspensjonen.
      reason: 'Årsak:'
      statuses: 'Innlegg angitt:'
      subject:
        delete_statuses: Dine innlegg på %{acct} har blitt fjernet
        disable: Kontoen din, %{acct}, har blitt fryst
        mark_statuses_as_sensitive: Dine innlegg på %{acct} har blitt merket som følsomme
        none: Advarsel for %{acct}
        sensitive: Dine innlegg på %{acct} vil fra nå av bli merket som følsomme
        silence: Kontoen din, %{acct}, har blitt begrenset
        suspend: Kontoen din, %{acct}, har blitt suspendert
      title:
        delete_statuses: Innlegg fjernet
        disable: Kontoen er fryst
        mark_statuses_as_sensitive: Innlegg merket som følsomt
        none: Advarsel
        sensitive: Konto merket som følsom
        silence: Kontoen er begrenset
        suspend: Kontoen er suspendert
    welcome:
      edit_profile_action: Sett opp profil
      edit_profile_step: Du kan tilpasse profilen din ved å laste opp et profilbilde, endre visningsnavnet ditt og mer. Du kan velge at nye følgere må godkjennes av deg før de får lov til å følge deg.
      explanation: Her er noen tips for å komme i gang
      final_action: Start postingen
      final_step: 'Skriv innlegg! Selv uten følgere kan dine offentlige innlegg bli sett av andre, for eksempel på den lokale tidslinjen og i emneknagger. Du kan introdusere deg selv ved å bruke emneknaggen #introduksjon.'
      full_handle: Ditt fullstendige brukernavn
      full_handle_hint: Dette er hva du forteller venner slik at de kan sende melding eller følge deg fra en annen instanse.
      subject: Velkommen til Mastodon
      title: Velkommen ombord, %{name}!
  users:
    follow_limit_reached: Du kan ikke følge mer enn %{limit} personer
    go_to_sso_account_settings: Gå til din identitetsleverandørs kontoinnstillinger
    invalid_otp_token: Ugyldig to-faktorkode
    otp_lost_help_html: Hvis du mistet tilgangen til begge deler, kan du komme i kontakt med %{email}
    seamless_external_login: Du er logget inn via en ekstern tjeneste, så passord og e-post innstillinger er ikke tilgjengelige.
    signed_in_as: 'Innlogget som:'
  verification:
    extra_instructions_html: <strong>Tips:</strong> Lenken på din nettside kan være usynlig. Den viktige delen er <code>rel="me"</code> som sikrer at nettsteder med brukergenerert innhold ikke kan utgi seg for å være deg. Du kan til og med bruke en <code>link</code> lenke i sidens topptekst i stedet for <code>a</code>, men HTML-koden må være tilgjengelig uten å kjøre JavaScript.
    here_is_how: Slik gjør du
    hint_html: "<strong>Verifisering av identiteten din på Mastodon er for alle.</strong> Basert på åpne nettstandarder, gratis nå og for alltid. Alt du trenger er en personlig nettside som gjør at folk kjenner deg igjen. Når du lenker til dette nettstedet fra din profil, vil vi sjekke at nettstedet lenker tilbake til profilen din og viser dette på profilen din."
    instructions_html: Kopier og lim inn koden nedenfor i HTML til ditt nettsted. Deretter legger du til adressen til nettstedet ditt i et av ekstrafeltene på profilen din fra fanen "Rediger profil" og lagre endringer.
    verification: Bekreftelse
    verified_links: Dine bekreftede lenker
  webauthn_credentials:
    add: Legg til ny sikkerhetsnøkkel
    create:
      error: Det oppstod et problem med å legge til sikkerhetsnøkkelen. Prøv igjen.
      success: Sikkerhetsnøkkelen din ble vellykket lagt til.
    delete: Slett
    delete_confirmation: Er du sikker på at du vil slette denne sikkerhetsnøkkelen?
    description_html: Dersom du aktiverer <strong>sikkerhetsnøkkelautentisering</strong>, vil innlogging kreve at du bruker en av sikkerhetsnøklene dine.
    destroy:
      error: Det oppsto et problem med å slette sikkerhetsnøkkelen. Prøv igjen.
      success: Sikkerhetsnøkkelen din ble vellykket slettet.
    invalid_credential: Ugyldig sikkerhetsnøkkel
    nickname_hint: Skriv inn kallenavnet til din nye sikkerhetsnøkkel
    not_enabled: Du har ikke aktivert WebAuthn ennå
    not_supported: Denne nettleseren støtter ikke sikkerhetsnøkler
    otp_required: For å bruke sikkerhetsnøkler, må du først aktivere to-faktor autentisering.
    registered_on: Registrert den %{date}<|MERGE_RESOLUTION|>--- conflicted
+++ resolved
@@ -1555,12 +1555,7 @@
     show_newer: Vis nyere
     show_older: Vis eldre
     show_thread: Vis tråden
-<<<<<<< HEAD
-    sign_in_to_participate: Logg på for å delta i samtalen
-    title: '%{name}: «%{quote}»'
-=======
     title: "%{name}: «%{quote}»"
->>>>>>> 42698b4c
     visibilities:
       direct: Direkte
       private: Privat
