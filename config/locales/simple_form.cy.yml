cy:
  simple_form:
    hints:
      account:
        discoverable: Mae'n bosibl y bydd eich postiadau cyhoeddus a'ch proffil yn cael sylw neu'n cael eu hargymell mewn gwahanol feysydd o Mastodon ac efallai y bydd eich proffil yn cael ei awgrymu i ddefnyddwyr eraill.
        display_name: Eich enw llawn neu'ch enw hwyl.
        fields: Eich tudalen cartref, rhagenwau, oed, neu unrhyw beth.
        indexable: Mae'n bosib y bydd eich postiadau cyhoeddus yn ymddangos yng nghanlyniadau chwilio ar Mastodon. Mae'n bosibl y bydd pobl sydd wedi rhyngweithio â'ch postiadau yn dal i allu eu chwilio.
        note: 'Gallwch @grybwyll pobl eraill neu #hashnodau.'
        show_collections: Bydd pobl yn gallu pori trwy'r rhai rydych yn eu dilyn a'ch dilynwyr. Bydd y bobl rydych chi'n eu dilyn yn gweld eich bod chi'n eu dilyn beth bynnag.
        unlocked: Bydd pobl yn gallu eich dilyn heb ofyn am ganiatâd. Dad-diciwch os ydych am adolygu ceisiadau dilyn a dewis a ydych am dderbyn neu wrthod dilynwyr newydd.
      account_alias:
        acct: Rhowch enwdefnyddiwr@parth y cyfrif y hoffech chi symud ohono
      account_migration:
        acct: Rhowch enwdefnyddiwr@parth y cyfrif rydych chi am symud iddo
      account_warning_preset:
        text: Gallwch defnyddio cystrawen post, fel URLs, hashnodau a chrybwylliadau
        title: Dewisol. Nid yw'n weladwy i'r derbynnydd
      admin_account_action:
        include_statuses: Bydd y defnyddiwr yn gweld pa bostiadau sydd wedi achosi'r weithred gymedroli neu'r rhybudd
        send_email_notification: Bydd y defnyddiwr yn derbyn esboniad o'r hyn a ddigwyddodd â'i gyfrif
        text_html: Yn ddewisol. Gallwch defnyddio cystrawen post. Gallwch <a href="%{path}">ychwanegu rhagosodiadau rhybydd</a> i arbed amser
        type_html: Dewis beth i wneud gyda <strong>%{acct}</strong>
        types:
          disable: Yn atal y defnyddiwr rhag defnyddio ei gyfrif, ond peidio â dileu neu guddio ei gynnwys.
          none: Defnyddio hwn i anfon rhybudd at y defnyddiwr, heb ysgogi unrhyw gamau eraill.
          sensitive: Gorfodi holl atodiadau cyfryngau'r defnyddiwr hwn i gael eu nodi fel rhai sensitif.
          silence: Atal y defnyddiwr rhag gallu postio gyda gwelededd cyhoeddus, cuddio ei bostiadau a'i hysbysiadau rhag pobl nad ydyn nhw'n eu dilyn. Yn cau pob adroddiad yn erbyn y cyfrif hwn.
          suspend: Atal unrhyw ryngweithio o neu i'r cyfrif hwn a dileu ei gynnwys. Dychwelyd o fewn 30 diwrnod. Yn cau pob adroddiad yn erbyn y cyfrif hwn.
        warning_preset_id: Yn ddewisol. Gallwch dal ychwanegu testun cyfaddas i ddiwedd y rhagosodiad
      announcement:
        all_day: Pan gaiff ei wirio, dim ond dyddiadau'r ystod amser fydd yn cael eu harddangos
        ends_at: Dewisol. N fydd y cyhoeddiad yn cael ei gyhoeddi'n awtomatig ar yr adeg hon
        scheduled_at: Gadael yn wag i gyhoeddi'r cyhoeddiad ar unwaith
        starts_at: Dewisol. Rhag ofn bod eich cyhoeddiad yn gaeth i ystod amser benodol
        text: Gallwch ddefnyddio cystrawen post. Cofiwch faint o le y bydd y cyhoeddiad yn ei gymryd ar sgrin y defnyddiwr
      appeal:
        text: Dim ond unwaith y gallwch apelio yn erbyn rhybudd
      defaults:
        autofollow: Bydd pobl sy'n cofrestru drwy'r gwahoddiad yn eich dilyn yn awtomatig
        avatar: PNG, GIF neu JPG. %{size} yn uchafswm. Bydd yn cael ei israddio i %{dimensions}px
        bot: Mae'r cyfrif hwn yn perfformio gweithredoedd awtomatig yn bennaf ac mae'n bosib nad yw'n cael ei fonitro
        context: Un neu fwy cyd-destun lle dylai'r hidlydd weithio
        current_password: At ddibenion diogelwch, nodwch gyfrinair y cyfrif cyfredol
        current_username: I gadarnhau, nodwch enw defnyddiwr y cyfrif cyfredol
        digest: Ond yn cael eu hanfon ar ôl cyfnod hir o anweithgarwch ac ond os ydych wedi derbyn unrhyw negeseuon personol yn eich absenoldeb
        email: Byddwch yn derbyn e-bost cadarnhau
        header: PNG, GIF neu JPG. %{size} ar y mwyaf. Bydd yn cael ei israddio i %{dimensions}px
        inbox_url: Copïwch yr URL o dudalen flaen y relái yr ydych am ei ddefnyddio
        irreversible: Bydd postiadau wedi'u hidlo'n diflannu'n ddiwrthdro, hyd yn oed os caiff yr hidlydd ei dynnu'n ddiweddarach
        locale: Iaith y rhyngwyneb, e-byst a hysbysiadau gwthiadwy
        password: Defnyddiwch o leiaf 8 nod
        phrase: Caiff ei gyfateb heb ystyriaeth o briflythrennu mewn testun neu rhybudd ynghylch cynnwys postiad
        scopes: Pa APIs y bydd y rhaglen yn cael mynediad iddynt. Os dewiswch gwmpas lefel uchaf, nid oes angen i chi ddewis rhai unigol.
        setting_aggregate_reblogs: Peidiwch â dangos hybiau newydd ar bostiadau sydd wedi cael eu hybu'n ddiweddar (dim ond yn effeithio ar hybiau newydd ei dderbyn)
        setting_always_send_emails: Fel arfer ni fydd hysbysiadau e-bost yn cael eu hanfon pan fyddwch chi wrthi'n defnyddio Mastodon
        setting_default_sensitive: Mae cyfryngau sensitif wedi'u cuddio yn rhagosodedig a gellir eu datgelu trwy glicio
        setting_display_media_default: Cuddio cyfryngau wedi eu marcio'n sensitif
        setting_display_media_hide_all: Cuddio cyfryngau bob tro
        setting_display_media_show_all: Dangos cyfryngau bob tro
        setting_use_blurhash: Mae graddiannau wedi'u seilio ar liwiau'r delweddau cudd ond maen nhw'n cuddio unrhyw fanylion
        setting_use_pending_items: Cuddio diweddariadau llinell amser y tu ôl i glic yn lle sgrolio'n awtomatig
        username: Gallwch ddefnyddio nodau, rhifau a thanlinellau
        whole_word: Os yw'r allweddair neu'r ymadrodd yn alffaniwmerig yn unig, mi fydd ond yn cael ei osod os yw'n cyfateb a'r gair cyfan
      domain_allow:
        domain: Bydd y parth hwn yn gallu nôl data o'r gweinydd hwn a bydd data sy'n dod i mewn ohono yn cael ei brosesu a'i storio
      email_domain_block:
        domain: Gall hwn fod yr enw parth sy'n ymddangos yn y cyfeiriad e-bost neu'r cofnod MX y mae'n ei ddefnyddio. Byddant yn cael eu gwirio wrth gofrestru.
        with_dns_records: Gwneir ymgais i ddatrys cofnodion DNS y parth a roddwyd a bydd y canlyniadau hefyd yn cael eu rhwystro
      featured_tag:
        name: 'Dyma rai o’r hashnodau a ddefnyddioch chi''n ddiweddar:'
      filters:
        action: Dewiswch pa weithred i'w chyflawni pan fydd postiad yn cyfateb i'r hidlydd
        actions:
          hide: Cuddiwch y cynnwys wedi'i hidlo'n llwyr, gan ymddwyn fel pe na bai'n bodoli
          warn: Cuddiwch y cynnwys wedi'i hidlo y tu ôl i rybudd sy'n sôn am deitl yr hidlydd
      form_admin_settings:
        activity_api_enabled: Cyfrif o bostiadau a gyhoeddir yn lleol, defnyddwyr gweithredol, a chofrestriadau newydd mewn bwcedi wythnosol
        backups_retention_period: Cadw archifau defnyddwyr a gynhyrchwyd am y nifer penodedig o ddyddiau.
        bootstrap_timeline_accounts: Bydd y cyfrifon hyn yn cael eu pinio i frig argymhellion dilynol defnyddwyr newydd.
        closed_registrations_message: Yn cael eu dangos pan fydd cofrestriadau wedi cau
        content_cache_retention_period: Bydd postiadau o weinyddion eraill yn cael eu dileu ar ôl y nifer penodedig o ddyddiau pan fyddan nhw wedi'u gosod i werth positif. Gall nad oes modd dadwneud hyn.
        custom_css: Gallwch gymhwyso arddulliau cyfaddas ar fersiwn gwe Mastodon.
        mascot: Yn diystyru'r darlun yn y rhyngwyneb gwe uwch.
        media_cache_retention_period: Bydd ffeiliau cyfryngau wedi'u llwytho i lawr yn cael eu dileu ar ôl y nifer penodedig o ddyddiau pan gânt eu gosod i werth cadarnhaol, a'u hail-lwytho i lawr ar alw.
        peers_api_enabled: Rhestr o enwau parth y mae'r gweinydd hwn wedi dod ar eu traws yn y ffediws. Nid oes unrhyw ddata wedi'i gynnwys yma ynghylch a ydych chi'n ffedereiddio â gweinydd penodol, dim ond bod eich gweinydd yn gwybod amdano. Defnyddir hwn gan wasanaethau sy'n casglu ystadegau ar ffedereiddio mewn ystyr cyffredinol.
        profile_directory: Mae'r cyfeiriadur proffil yn rhestru'r holl ddefnyddwyr sydd wedi dewis i fod yn ddarganfyddiadwy.
        require_invite_text: Pan fydd angen cymeradwyaeth â llaw ar gyfer cofrestriadau, gwnewch y “Pam ydych chi am ymuno?” mewnbwn testun yn orfodol yn hytrach na dewisol
        site_contact_email: Sut y gall pobl gysylltu â chi ar gyfer ymholiadau cyfreithiol neu gymorth.
        site_contact_username: Sut y gall pobl eich cyrraedd ar Mastodon.
        site_extended_description: Unrhyw wybodaeth ychwanegol a allai fod yn ddefnyddiol i ymwelwyr a'ch defnyddwyr. Mae modd ei strwythuro gyda chystrawen Markdown.
        site_short_description: Disgrifiad byr i helpu i adnabod eich gweinydd yn unigryw. Pwy sy'n ei redeg, ar gyfer pwy mae e?
        site_terms: Defnyddiwch eich polisi preifatrwydd eich hun neu gadewch yn wag i ddefnyddio'r rhagosodiad. Mae modd ei strwythuro gyda chystrawen Markdown.
        site_title: Sut y gall pobl gyfeirio at eich gweinydd ar wahân i'w enw parth.
        status_page_url: URL tudalen lle gall pobl weld statws y gweinydd hwn yn ystod cyfnod o doriad gwasanaeth
        theme: Thema sy'n allgofnodi ymwelwyr a defnyddwyr newydd yn gweld.
        thumbnail: Delwedd tua 2:1 yn cael ei dangos ochr yn ochr â manylion eich gweinydd.
        timeline_preview: Bydd ymwelwyr sydd wedi allgofnodi yn gallu pori drwy'r postiadau cyhoeddus diweddaraf sydd ar gael ar y gweinydd.
        trendable_by_default: Hepgor adolygiad llaw o gynnwys sy'n tueddu. Gall eitemau unigol gael eu tynnu o dueddiadau o hyd ar ôl y ffaith.
        trends: Mae pynciau llosg yn dangos y postiadau, hashnodau, a newyddion sy'n denu sylw ar eich gweinydd.
        trends_as_landing_page: Dangos cynnwys tueddiadol i ddefnyddwyr ac ymwelwyr sydd wedi allgofnodi yn lle disgrifiad o'r gweinydd hwn. Mae angen galluogi tueddiadau.
      form_challenge:
        current_password: Rydych chi'n mynd i mewn i ardal ddiogel
      imports:
        data: Allforiwyd dogfen CSV o achos Mastodon arall
      invite_request:
        text: Bydd hyn yn helpu ni adolygu eich cais
      ip_block:
        comment: Dewisol. Cofiwch pam wnaethoch chi ychwanegu'r rheol hon.
        expires_in: Mae cyfeiriadau IP yn adnodd cyfyngedig, weithiau maen nhw'n cael eu rhannu ac yn aml yn newid dwylo. Am y rheswm hwn, ni argymhellir blociau IP amhenodol.
        ip: Rhowch gyfeiriad IPv4 neu IPv6. Gallwch rwystro ystodau cyfan gan ddefnyddio'r gystrawen CIDR. Byddwch yn ofalus i beidio â chloi eich hun allan!
        severities:
          no_access: Rhwystro mynediad i'r holl adnoddau
          sign_up_block: Ni fydd yn bosibl derbyn cofrestriadau newydd
          sign_up_requires_approval: Bydd angen eich cymeradwyaeth ar gyfer cofrestriadau newydd
        severity: Dewiswch beth fydd yn digwydd gyda cheisiadau o'r IP hwn
      rule:
        text: Disgrifiwch reol neu ofyniad ar gyfer defnyddwyr ar y gweinydd hwn. Ceisiwch ei gadw'n fyr ac yn syml
      sessions:
        otp: 'Mewnbynnwch y cod dau gam a gynhyrchwyd gan eich ap ffôn neu defnyddiwch un o''ch codau adfer:'
        webauthn: Os mai allwedd USB ydyw, gwnewch yn siŵr ei fewnosod ac, os oes angen, tapiwch ef.
      settings:
        indexable: Mae'n bosib y bydd eich tudalen broffil yn ymddangos mewn canlyniadau chwilio ar Google, Bing ac eraill.
        show_application: Byddwch bob amser yn gallu gweld pa ap a gyhoeddodd eich postiad beth bynnag.
      tag:
        name: Dim ond er mwyn ei gwneud yn fwy darllenadwy y gallwch chi newid y llythrennau, er enghraifft
      user:
        chosen_languages: Wedi eu dewis, dim ond tŵtiau yn yr ieithoedd hyn bydd yn cael eu harddangos mewn ffrydiau cyhoeddus
        role: Mae'r rôl yn rheoli pa ganiatâd sydd gan y defnyddiwr
      user_role:
        color: Lliw i'w ddefnyddio ar gyfer y rôl drwy'r UI, fel RGB mewn fformat hecs
        highlighted: Mae hyn yn gwneud y rôl yn weladwy i'r cyhoedd
        name: Enw cyhoeddus y rôl, os yw'r rôl wedi'i gosod i'w dangos fel bathodyn
        permissions_as_keys: Bydd defnyddwyr sydd â'r rôl hon yn cael mynediad at...
        position: Mae rôl uwch yn penderfynu ar ddatrys gwrthdrawiadau mewn rhai sefyllfaoedd. Dim ond ar rolau â blaenoriaeth is y gellir cyflawni rhai gweithredoedd
      webhook:
        events: Dewiswch ddigwyddiadau i'w hanfon
        template: Cyfansoddwch eich llwyth tâl JSON eich hun gan ddefnyddio rhyngosod newidiol. Gadewch yn wag ar gyfer JSON rhagosodedig.
        url: I ble bydd digwyddiadau'n cael eu hanfon
    labels:
      account:
        discoverable: Proffil nodwedd a phostiadau mewn algorithmau darganfod
        fields:
          name: Label
          value: Cynnwys
        indexable: Cynnwys postiadau cyhoeddus mewn canlyniadau chwilio
        show_collections: Dangos y rhaid rydych yn eu dilyn a'ch dilynwyr ar eich proffil
        unlocked: Derbyn dilynwyr newydd yn awtomatig
      account_alias:
        acct: Enw'r hen gyfrif
      account_migration:
        acct: Enw'r cyfrif newydd
      account_warning_preset:
        text: Testun rhagosodedig
        title: Teitl
      admin_account_action:
        include_statuses: Cynhwyswch postiadau yr adroddwyd amdanynt yn yr e-bost
        send_email_notification: Hysbysu'r defnyddiwr trwy e-bost
        text: Rhybudd cyfaddas
        type: Gweithredu
        types:
          disable: Analluogi
          none: Anfon rhybudd
          sensitive: Sensitif
          silence: Cyfyngu
          suspend: Dileu data cyfrif
        warning_preset_id: Defnyddiwch ragnod rhag rhybudd
      announcement:
        all_day: Digwyddiad trwy'r dydd
        ends_at: Diwedd y digwyddiad
        scheduled_at: Amserlenni cyhoeddiad
        starts_at: Dechrau digwyddiad
        text: Cyhoeddiad
      appeal:
        text: Eglurwch pam y dylid gwrthdroi'r penderfyniad hwn
      defaults:
        autofollow: Gwahodd i ddilyn eich cyfrif
        avatar: Afatar
        bot: Cyfrif bot yw hwn
        chosen_languages: Hidlo ieithoedd
        confirm_new_password: Cadarnhau cyfrinair newydd
        confirm_password: Cadarnhau cyfrinair
        context: Hidlo cyd-destunau
        current_password: Cyfrinair cyfredol
        data: Data
        display_name: Enw dangos
        email: Cyfeiriad e-bost
        expires_in: Yn dod i ben ar ôl
        fields: Metadata proffil
        header: Pennyn
        honeypot: "%{label} (peidiwch â llenwi)"
        inbox_url: URL y mewnflwch relái
        irreversible: Gollwng yn hytrach na chuddio
        locale: Iaith y rhyngwyneb
        max_uses: Nifer y ddefnyddiau uchafswm
        new_password: Cyfrinair newydd
        note: Bywgraffiad
        otp_attempt: Côd dau gam
        password: Cyfrinair
        phrase: Allweddair neu ymadrodd
        setting_advanced_layout: Galluogi rhyngwyneb gwe uwch
        setting_aggregate_reblogs: Grwpio hybiau mewn ffrydiau
        setting_always_send_emails: Anfonwch hysbysiadau e-bost bob amser
        setting_auto_play_gif: Chwarae GIFs wedi'u hanimeiddio yn awtomatig
        setting_boost_modal: Dangos deialog cadarnhau cyn rhoi hwb
        setting_default_language: Iaith postio
        setting_default_privacy: Preifatrwydd cyhoeddi
        setting_default_sensitive: Marcio cyfryngau fel eu bod yn sensitif bob tro
        setting_delete_modal: Dangos deialog cadarnhau cyn dileu postiad
        setting_disable_swiping: Analluogi cynigion llusgo
        setting_display_media: Dangos cyfryngau
        setting_display_media_default: Rhagosodiad
        setting_display_media_hide_all: Cuddio popeth
        setting_display_media_show_all: Dangos popeth
        setting_expand_spoilers: Dangos postiadau wedi'u marcio â rhybudd cynnwys bob tro
        setting_hide_network: Cuddio eich graff cymdeithasol
        setting_reduce_motion: Lleihau mudiant mewn animeiddiadau
        setting_system_font_ui: Defnyddio ffont rhagosodedig y system
        setting_theme: Thema'r wefan
        setting_trends: Dangos pynciau llosg heddiw
        setting_unfollow_modal: Dangos deialog cadarnhau cyn dad-ddilyn rhywun
        setting_use_blurhash: Dangos graddiannau lliwgar ar gyfryngau cudd
        setting_use_pending_items: Modd araf
        severity: Difrifoldeb
        sign_in_token_attempt: Cod diogelwch
        title: Teitl
        type: Modd mewnforio
        username: Enw defnyddiwr
        username_or_email: Enw defnyddiwr neu e-bost
        whole_word: Gair cyfan
      email_domain_block:
        with_dns_records: Cynnwys cofnodion MX a chyfeiriadau IP y parth
      featured_tag:
        name: Hashnod
      filters:
        actions:
          hide: Cuddio'n llwyr
          warn: Cuddio â rhybudd
      form_admin_settings:
        activity_api_enabled: Cyhoeddi ystadegau cyfanredol am weithgarwch defnyddwyr yn yr API
        backups_retention_period: Cyfnod cadw archif defnyddwyr
        bootstrap_timeline_accounts: Argymhellwch y cyfrifon hyn i ddefnyddwyr newydd bob amser
        closed_registrations_message: Neges bersonol pan nad yw cofrestriadau ar gael
        content_cache_retention_period: Cyfnod cadw storfa cynnwys
        custom_css: CSS cyfaddas
        mascot: Mascot cyfaddas (hen)
        media_cache_retention_period: Cyfnod cadw storfa cyfryngau
        peers_api_enabled: Cyhoeddi rhestr o weinyddion a ddarganfuwyd yn yr API
        profile_directory: Galluogi cyfeiriadur proffil
        registrations_mode: Pwy all gofrestru
        require_invite_text: Gofyn am reswm i ymuno
        show_domain_blocks: Dangos blociau parth
        show_domain_blocks_rationale: Dangos pam y cafodd parthau eu rhwystro
        site_contact_email: E-bost cyswllt
        site_contact_username: Enw defnyddiwr cyswllt
        site_extended_description: Disgrifiad estynedig
        site_short_description: Disgrifiad y gweinydd
        site_terms: Polisi Preifatrwydd
        site_title: Enw'r gweinydd
        status_page_url: URL tudalen statws
        theme: Thema ragosodedig
        thumbnail: Bawdlun y gweinydd
        timeline_preview: Caniatáu mynediad heb ei ddilysu i linellau amser cyhoeddus
        trendable_by_default: Caniatáu pynciau llosg heb adolygiad
        trends: Galluogi pynciau llosg
        trends_as_landing_page: Defnyddio tueddiadau fel y dudalen gartref
      interactions:
        must_be_follower: Blocio hysbysiadau o bobl nad ydynt yn eich dilyn
        must_be_following: Blocio hysbysiadau o bobl nad ydych yn eu dilyn
        must_be_following_dm: Blocio negeseuon preifat o bobl nad ydych yn eu dilyn
      invite:
        comment: Sylw
      invite_request:
        text: Pam ydych chi eisiau ymuno?
      ip_block:
        comment: Sylw
        ip: IP
        severities:
          no_access: Rhwystro mynediad
          sign_up_block: Rhwystro cofrestriadau
          sign_up_requires_approval: Cyfyngu ar gofrestru
        severity: Rheol
      notification_emails:
        appeal: Mae rhywun yn apelio yn erbyn penderfyniad y cymedrolwr
        digest: Anfonwch e-byst crynhoi
        favourite: Mae rhywun wedi ffafrio eich postiad
        follow: Mae rhywun yn eich dilyn chi
        follow_request: Mae rhywun yn ceisio eich dilyn chi
        mention: Mae rhywun yn sôn amdanoch chi
        pending_account: Mae cyfrif newydd angen adolygiad
        reblog: Mae rhywun wedi hybu eich postiad
        report: Cyflwynwyd adroddiad newydd
        software_updates:
<<<<<<< HEAD
          all: Rhoi gwybod am bob ddiweddariad
          critical: Rhoi gwybod am ddiweddariadau critigol yn unig
          label: Mae fersiwn Mastodon newydd ar gael
          none: Byth rhoi gwybod am ddiweddariadau (nid argymhellir)
          patch: Rhoi gwybod am ddiweddariadau trwsio byg
=======
          label: Mae fersiwn Mastodon newydd ar gael
>>>>>>> 322ce1fc
        trending_tag: Mae pwnc llosg newydd angen adolygiad
      rule:
        text: Rheol
      settings:
        indexable: Cynnwys tudalen proffil mewn peiriannau chwilio
        show_application: Dangoswch o ba ap yr anfonoch chi bostiad
      tag:
        listable: Caniatáu i'r hashnod hwn ymddangos mewn chwiliadau ac awgrymiadau
        name: Hashnod
        trendable: Caniatáu i'r hashnod hwn ymddangos o dan bynciau llosg
        usable: Caniatáu i bostiadau ddefnyddio'r hashnod hwn
      user:
        role: Rôl
        time_zone: Cylchfa amser
      user_role:
        color: Lliw bathodyn
        highlighted: Dangos rôl fel bathodyn ar broffiliau defnyddwyr
        name: Enw
        permissions_as_keys: Caniatâd
        position: Blaenoriaeth
      webhook:
        events: Digwyddiadau wedi'u galluogi
        template: Templed prif lwyth
        url: URL diweddbwynt
    'no': 'Na'
    not_recommended: Heb ei argymell
    overridden: Wedi'i gwrth-wneud
    recommended: Argymhellwyd
    required:
      mark: "*"
      text: gofynnol
    title:
      sessions:
        webauthn: Defnyddiwch un o'ch allweddi diogelwch i fewngofnodi
    'yes': 'Ie'<|MERGE_RESOLUTION|>--- conflicted
+++ resolved
@@ -291,15 +291,7 @@
         reblog: Mae rhywun wedi hybu eich postiad
         report: Cyflwynwyd adroddiad newydd
         software_updates:
-<<<<<<< HEAD
-          all: Rhoi gwybod am bob ddiweddariad
-          critical: Rhoi gwybod am ddiweddariadau critigol yn unig
           label: Mae fersiwn Mastodon newydd ar gael
-          none: Byth rhoi gwybod am ddiweddariadau (nid argymhellir)
-          patch: Rhoi gwybod am ddiweddariadau trwsio byg
-=======
-          label: Mae fersiwn Mastodon newydd ar gael
->>>>>>> 322ce1fc
         trending_tag: Mae pwnc llosg newydd angen adolygiad
       rule:
         text: Rheol
