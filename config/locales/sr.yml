sr:
  about:
    about_mastodon_html: 'Друштвена мрежа будућности: без реклама, без корпоративног праћења, етички дизајн, и децентрализација! Поседујте своје податке са Мастодоном!'
    contact_missing: Није постављено
    contact_unavailable: Није доступно
    hosted_on: Мастодон хостован на %{domain}
    title: О инстанци
  accounts:
    follow: Запрати
    followers:
      one: Пратилац
      few: Пратиоца
      other: Пратилаца
    following: Пратим
    instance_actor_flash: Овај налог је виртуелни актер који не представља ниједног корисника лично, већ сâм сервер. Користи се у сврху федерације и не треба га суспендовати.
    last_active: најскорија активност
    link_verified_on: Власништво над овом везом је проверено %{date}
    nothing_here: Овде нема ничега!
    pin_errors:
      following: Морате пратити особу коју желите да препоручите
    posts:
      one: Објава
      few: Објаве
      other: Објава
    posts_tab_heading: Објаве
  admin:
    account_actions:
      action: Извршите радњу
      title: Извршите модераторске радње на %{acct}
    account_moderation_notes:
      create: Оставите белешку
      created_msg: Модераторска белешка успешно направљена!
      destroyed_msg: Модераторска белешка успешно обрисана!
    accounts:
      add_email_domain_block: Блокирај домен е-поште
      approve: Одобри
      approved_msg: Захтев за регистрацију корисника %{username} је успешно одобрен
      are_you_sure: Да ли сте сигурни?
      avatar: Аватар
      by_domain: Домен
      change_email:
        changed_msg: Е-пошта налога успешно промењена!
        current_email: Тренутна адреса е-поште
        label: Промените адресу е-поште
        new_email: Нова адреса e-поште
        submit: Промените адресу e-поште
        title: Промените адресу e-поште за %{username}
      change_role:
        changed_msg: Улога успешно промењена!
        label: Промени улогу
        no_role: Нема улогу
        title: Промени улогу за %{username}
      confirm: Потврди
      confirmed: Потврђено
      confirming: Потврђивање
      custom: Произвољно
      delete: Обриши податке
      deleted: Избрисано
      demote: Ражалуј
      destroyed_msg: "Подаци корисника %{username} су неповратно стављени у ред за брисање"
      disable: Замрзни
      disable_sign_in_token_auth: Онемогући имејл аутентификацију
      disable_two_factor_authentication: Искључи 2FA
      disabled: Замрзнут
      display_name: Име за приказ
      domain: Домен
      edit: Измени
      email: Е-пошта
      email_status: Статус е-поште
      enable: Омогући
      enable_sign_in_token_auth: Омогући имејл аутентификацију
      enabled: Омогућен
      enabled_msg: Успешно одлеђен налог корисника %{username}
      followers: Пратиоци
      follows: Праћени
      header: Заглавље
      inbox_url: Адреса сандучета
      invite_request_text: Разлози за придруживање
      invited_by: Позван од стране
      ip: IP
      joined: Придружио/-ла се
      location:
        all: Све
        local: Локални
        remote: Удаљени
        title: Локација
      login_status: Статус пријаве
      media_attachments: Мултимедијални прилози
      memorialize: Пребаци у in memoriam
      memorialized: Подигнут споменик
      memorialized_msg: '%{username} је успешно претворен у меморијални налог'
      moderation:
        active: Активан
        all: Сви
        disabled: Искључен
        pending: На чекању
        silenced: Ограничено
        suspended: Суспендовани
        title: Модерација
      moderation_notes: Модераторске белешке
      most_recent_activity: Најскорија активност
      most_recent_ip: Најскорија IP адреса
      no_account_selected: Ниједан налог није промењен јер ниједан није изабран
      no_limits_imposed: Нема ограничења
      no_role_assigned: Ниједна улога није додељена
      not_subscribed: Није претплаћен
      pending: Чека на преглед
      perform_full_suspension: Суспендуј
      previous_strikes: Претходни прекршаји
      previous_strikes_description_html:
        one: Овај налог има <strong>један</strong> прекршај.
        few: Овај налог има <strong>%{count}</strong> прекршаја.
        other: Овај налог има <strong>%{count}</strong> прекршаја.
      promote: Унапреди
      protocol: Протокол
      public: Јавно
      push_subscription_expires: PuSH претплата истиче
      redownload: Освежи профил
      redownloaded_msg: Успешно освежен профил корисника %{username} из извора
      reject: Одбиј
      rejected_msg: Захтев за регистрацију корисника %{username} је успешно одбијен
      remote_suspension_irreversible: Подаци овог налога су неповратно избрисани.
      remote_suspension_reversible_hint_html: Налог је суспендован са свог сервера и његови подаци ће бити избрисани датума %{date}. До тада, удаљени сервер може да врати овај налог без икаквих промена. Уколико желите да одмах обришете све податке налога, можете то учинити испод.
      remove_avatar: Уклони аватар
      remove_header: Одстрани заглавље
      removed_avatar_msg: Слика аватара корисника %{username} је успешно уклоњена
      removed_header_msg: Успешно обрисана слика заглавља корисника %{username}
      resend_confirmation:
        already_confirmed: Овај корисник је већ потврђен
        send: Поново пошаљи везу за потврду
        success: Веза за потврду је успешно послата!
      reset: Ресетуј
      reset_password: Ресетуј лозинку
      resubscribe: Поново се претплати
      role: Улога
      search: Претрага
      search_same_email_domain: Остали корисници са истим доменом е-поште
      search_same_ip: Остали корисници са истом IP адресом
      security: Безбедност
      security_measures:
        only_password: Само лозинка
        password_and_2fa: Лозинка и двофакторска аутентификација
      sensitive: Означи као осетљив
      sensitized: Означено као осетљиво
      shared_inbox_url: Адреса дељеног сандучета
      show:
        created_reports: Поднете пријаве
        targeted_reports: Пријаве од стране других
      silence: Ућуткај
      silenced: Ућуткан
      statuses: Објаве
      strikes: Претходни преступи
      subscribe: Претплати се
      suspend: Суспендуј
      suspended: Суспендовани
      suspension_irreversible: Подаци овог налога су неповратно избрисани. Можете одсуспендовати овај налог чиме ће он постати употребљив, али се подаци претходно садржани на налогу неће вратити.
      suspension_reversible_hint_html: Налог је суспендован и његови подаци ће бити избрисани датума %{date}. До тада, овај налог може бити враћен без икаквих промена. Уколико желите да одмах обришете све податке налога, можете то учинити испод.
      title: Налози
      unblock_email: Одблокирај адресу е-поште
      unblocked_email_msg: Успешно одблокирана имејл адреса корисника %{username}
      unconfirmed_email: Непотврђена адреса е-поште
      undo_sensitized: Уклони ознаку „осетљив”
      undo_silenced: Укини ћутање
      undo_suspension: Укини суспензију
      unsilenced_msg: Успешно поништено ограничење налога %{username}
      unsubscribe: Укини претплату
      unsuspended_msg: Успешно поништена суспензија налога %{username}
      username: Корисничко име
      view_domain: Прочитај опис домена
      warn: Упозори
      web: Веб
      whitelisted: Дозвољена федерација
    action_logs:
      action_types:
        approve_appeal: Уважи жалбу
        approve_user: Одобри корисника
        assigned_to_self_report: Додели пријаву
        change_email_user: Промени e-адресу корисника
        change_role_user: Промени улогу корисника
        confirm_user: Потврди корисника
        create_account_warning: Креирај упозорење
        create_announcement: Креирај најаву
        create_canonical_email_block: Креирај блок е-поште
        create_custom_emoji: Направи прилагођени емоџи
        create_domain_allow: Додај дозвољени домен
        create_domain_block: Додај блокирани домен
        create_email_domain_block: Блокирај имејл домен
        create_ip_block: Направи IP услов
        create_unavailable_domain: Додај домен као недоступан
        create_user_role: Креирај улогу
        demote_user: Смањи овлашћења корисника
        destroy_announcement: Избриши најаву
        destroy_canonical_email_block: Избриши блок е-поште
        destroy_custom_emoji: Обриши прилагођени емоџи
        destroy_domain_allow: Обриши дозвољени домен
        destroy_domain_block: Обриши блокирани домен
        destroy_email_domain_block: Избриши блок е-поште
        destroy_instance: Очисти домен
        destroy_ip_block: Обриши IP услов
        destroy_status: Избриши пост
        destroy_unavailable_domain: Обриши недоступан домен
        destroy_user_role: Уништи позицију
        disable_2fa_user: Онемогући двофакторску аутентификацију
        disable_custom_emoji: Онемогући прилагођене емоџије
        disable_sign_in_token_auth_user: Онемогући имејл аутентификацију за корисника
        disable_user: Онемогући корисника
        enable_custom_emoji: Омогући прилагођене емоџије
        enable_sign_in_token_auth_user: Омогући имејл аутентификацију за корисника
        enable_user: Омогући корисника
        memorialize_account: Претвори у меморијални налог
        promote_user: Унапреди корисника
        reject_appeal: Одбиј жалбу
        reject_user: Одбаци корисника
        remove_avatar_user: Уклони аватар
        reopen_report: Поново отвори пријаву
        resend_user: Поново пошаљи мејл за потврду
        reset_password_user: Ресетуј лозинку
        resolve_report: Затвори пријаву
        sensitive_account: Означи налог као осетљив
        silence_account: Ограничи налог
        suspend_account: Обустави налог
        unassigned_report: Повуци пријаву
        unblock_email_account: Одблокирај имејл адресу
        unsensitive_account: Уклони додељену ознаку „осетљив”
        unsilence_account: Повуци ограничење налога
        unsuspend_account: Повуци суспензију налога
        update_announcement: Саопштење о ажурирању
        update_custom_emoji: Ажурирај прилагођене емоџије
        update_domain_block: Ажурирај домен блок
        update_ip_block: Ажурирај IP услов
        update_status: Уреди објаву
        update_user_role: Уреди улогу
      actions:
        approve_appeal_html: "%{name} је уважио жалбу корисника %{target} на одлуку модератора"
        approve_user_html: "%{name} је одобрио/-ла регистрацију корисника %{target}"
        assigned_to_self_report_html: "%{name} је себи доделио/-ла пријаву %{target}"
        change_email_user_html: "%{name} је променио/-ла имејл адресу корисника %{target}"
        change_role_user_html: "%{name} је променио/-ла овлашћења корисника %{target}"
        confirm_user_html: "%{name} је потврдио/-ла имејл адресу корисника %{target}"
        create_account_warning_html: "%{name} је послао/-ла упозорење кориснику %{target}"
        create_announcement_html: "%{name} је направио/-ла ново саопштење %{target}"
        create_canonical_email_block_html: "%{name} је блокирао/-ла имејл адресу са хешом %{target}"
        create_custom_emoji_html: "%{name} је отпремио/-ла нове емоџије %{target}"
        create_domain_allow_html: "%{name} је дозволио/-ла федерацију са доменом %{target}"
        create_domain_block_html: "%{name} је блокирао/-ла домен %{target}"
        create_email_domain_block_html: "%{name} је блокирао/-ла имејл домен %{target}"
        create_ip_block_html: "%{name} је направио/-ла услов за IP адресе %{target}"
        create_unavailable_domain_html: "%{name} је обуставио/-ла испоручивање домену %{target}"
        create_user_role_html: "%{name} је направио/-ла %{target} позицију"
        demote_user_html: "%{name} је смањио овлашћења корисника %{target}"
        destroy_announcement_html: "%{name} је обрисао/-ла саопштење %{target}"
        destroy_canonical_email_block_html: "%{name} је одблокирао/-ла имејл адресу са хешом %{target}"
        destroy_custom_emoji_html: "%{name} је обрисао/-ла емоџи %{target}"
        destroy_domain_allow_html: "%{name} је забранио/-ла федерацију са доменом %{target}"
        destroy_domain_block_html: "%{name} је одблокирао/-ла домен %{target}"
        destroy_email_domain_block_html: "%{name} је одблокирао/-ла имејл домен %{target}"
        destroy_instance_html: "%{name} је очистио/-ла домен %{target}"
        destroy_ip_block_html: "%{name} је обрисао/-ла услов за IP адресе %{target}"
        destroy_status_html: "%{name} је избрисао/-ла објаву корисника %{target}"
        destroy_unavailable_domain_html: "%{name} је поново успоставио/-ла испоручивање домену %{target}"
        destroy_user_role_html: "%{name} је избрисао/-ла %{target} позицију"
        disable_2fa_user_html: "%{name} је онемогућио/-ла двофакторску аутентификацију за корисника %{target}"
        disable_custom_emoji_html: "%{name} је онемогућио/-ла емоџи %{target}"
        disable_sign_in_token_auth_user_html: "%{name} је онемогућио/-ла имејл аутентификацију за корисника %{target}"
        disable_user_html: "%{name} је онемогућио/-ла пријављивање за корисника %{target}"
        enable_custom_emoji_html: "%{name} је омогућио/-ла емоџи %{target}"
        enable_sign_in_token_auth_user_html: "%{name} је омогућио/-ла имејл аутентификацију за %{target}"
        enable_user_html: "%{name} је омогућио/-ла пријављивање кориснику %{target}"
        memorialize_account_html: "%{name} је претворио/-ла налог корисника %{target} у меморијалну страницу"
        promote_user_html: "%{name} је унапредио/-ла корисника %{target}"
        reject_appeal_html: "%{name} је одбио/-ла жалбу на модерацијску одлуку коју је приложио корисник %{target}"
        reject_user_html: "%{name} је одбио/-ла регистрацију корисника %{target}"
        remove_avatar_user_html: "%{name} је уклонио аватар корисника %{target}"
        reopen_report_html: "%{name} је поново отворио/-ла пријаву %{target}"
        resend_user_html: "%{name} је поново послао/-ла имејл за потврду кориснику %{target}"
        reset_password_user_html: "%{name} је ресетовао/-ла лозинку корисника %{target}"
        resolve_report_html: "%{name} је решио/-ла пријаву %{target}"
        sensitive_account_html: "%{name} је означио/-ла медије налога %{target} као осетљиве"
        silence_account_html: "%{name} је ограничио/-ла налог %{target}"
        suspend_account_html: "%{name} је суспендовао/-ла налог %{target}"
        unassigned_report_html: "%{name} је повукао/-ла доделу пријаве %{target}"
        unblock_email_account_html: "%{name} је одблокирао/-ла имејл адресу корисника %{target}"
        unsensitive_account_html: "%{name} је уклонио/-ла ознаку „осетљиво” са медија налога %{target}"
        unsilence_account_html: "%{name} је повукао/-ла ограничење налога %{target}"
        unsuspend_account_html: "%{name} је повукао/-ла суспензију налога %{target}"
        update_announcement_html: "%{name} је ажурирао/-ла саопштење %{target}"
        update_custom_emoji_html: "%{name} је ажурирао/-ла емоџи %{target}"
        update_domain_block_html: "%{name} је ажурирао/-ла блок домена %{target}"
        update_ip_block_html: "%{name} је променио/-ла IP услов за %{target}"
        update_status_html: "%{name} је ажурирао/-ла објаву корисника %{target}"
        update_user_role_html: "%{name} је променио/-ла позицију %{target}"
      deleted_account: обрисан налог
      empty: Није пронађен ниједан лог.
      filter_by_action: Филтрирај по активности
      filter_by_user: Филтрирај по кориснику
      title: Записник
    announcements:
      destroyed_msg: Саопштење је успешно обрисано!
      edit:
        title: Уреди најаву
      empty: Ниједна најава није пронађена.
      live: Уживо
      new:
        create: Креирај најаву
        title: Нова најава
      publish: Објави
      published_msg: Најава успешно објављена!
      scheduled_for: Заказано за %{time}
      scheduled_msg: Саопштење је заказано за објављивање!
      title: Најаве
      unpublish: Повуци објаву
      unpublished_msg: Објава саопштења је успешно повучена!
      updated_msg: Саопштење је успешно ажурирано!
    custom_emojis:
      assign_category: Додели категорију
      by_domain: Домен
      copied_msg: Успешно направљена локална копија емоџија
      copy: Копирај
      copy_failed_msg: Не могу да направим локалну копију тог емотиџија
      create_new_category: Kreiraj novu kategoriju
      created_msg: Емоџи успешно направљен!
      delete: Обриши
      destroyed_msg: Емоџи успешно обрисан!
      disable: Онемогући
      disabled: Онемогућено
      disabled_msg: Емоџи успешно онемогућен
      emoji: Емоџи
      enable: Омогући
      enabled: Омогућено
      enabled_msg: Емоџи успешно омогућен
      image_hint: PNG или GIF фајл величине до %{size}
      list: Листа
      listed: Излистан
      new:
        title: Додај нови произвољни емоџи
      no_emoji_selected: Ниједан емоџи није промењен јер ниједан није изабран
      not_permitted: Нисте овлашћени да обављате ову радњу
      overwrite: Препиши
      shortcode: Пречица
      shortcode_hint: Најмање 2 карактера, дозвољени су само слова, бројеви и доње црте
      title: Произвољни емотиџији
      uncategorized: Некатегоризовано
      unlist: Неизлистан
      unlisted: Неизлистан
      update_failed_msg: Не могу да ажурирам овај емоџи
      updated_msg: Емоџи успешно ажуриран!
      upload: Отпреми
    dashboard:
      active_users: активни корисници
      interactions: интеракције
      media_storage: Мултимедијално складиште
      new_users: нови корисници
      opened_reports: отворене пријаве
      pending_appeals_html:
        one: "<strong>%{count}</strong> жалба на чекању"
        few: "<strong>%{count}</strong> жалбе на чекању"
        other: "<strong>%{count}</strong> жалби на чекању"
      pending_reports_html:
        one: "<strong>%{count}</strong> пријава на чекању"
        few: "<strong>%{count}</strong> пријаве на чекању"
        other: "<strong>%{count}</strong> пријава на чекању"
      pending_tags_html:
        one: "<strong>%{count}</strong> хеш ознака на чекању"
        few: "<strong>%{count}</strong> хеш ознаке на чекању"
        other: "<strong>%{count}</strong> хеш ознака на чекању"
      pending_users_html:
        one: "<strong>%{count}</strong> корисник на чекању"
        few: "<strong>%{count}</strong> корисника на чекању"
        other: "<strong>%{count}</strong> корисника на чекању"
      resolved_reports: решене пријаве
      software: Софтвер
      sources: Извори регистрација
      space: Коришћење простора
      title: Командна табла
      top_languages: Најзаступљенији језици
      top_servers: Најактивнији сервери
      website: Вебсајт
    disputes:
      appeals:
        empty: Ниједна жалба није пронађена.
        title: Жалбе
    domain_allows:
      add_new: Дозволи федерацију са доменом
      created_msg: Домен је успешно одобрен за федерацију
      destroyed_msg: Домен је одбијен за федерацију
      export: Извоз
      import: Увоз
      undo: Забрани федерацију са доменом
    domain_blocks:
      add_new: Додај нови блок домена
      confirm_suspension:
        cancel: Откажи
        confirm: Обустави
        permanent_action: Поништавање обуставе неће вратити никакве податке или однос.
        preamble_html: Обуставићете <strong>%{domain}</strong> и његове поддомене.
        remove_all_data: Ово ће уклонити сав садржај, медије и податке профила за налоге овог домена са вашег сервера.
        stop_communication: Ваш сервер ће престати да комуницира са овим серверима.
        title: Потврди блокирање домена за %{domain}
        undo_relationships: Ово ће поништити сваки однос праћења између налога ових сервера и вашег.
      created_msg: Блокирање домена се обрађује
      destroyed_msg: Блокирање домена је опозвано
      domain: Домен
      edit: Измени блок домена
      existing_domain_block: Већ сте успоставили строжа ограничења према кориснику %{name}.
      existing_domain_block_html: Већ сте успоставили строжа ограничења према %{name}, потребно је да га прво <a href="%{unblock_url}">одблокирате</a>.
      export: Извоз
      import: Увоз
      new:
        create: Направи блокаду
        hint: Блокирање домена неће спречити прављење налога у бази, али ће ретроактивно и аутоматски применити одређене модераторске методе над тим налозима.
        severity:
          desc_html: "<strong>Ограничење</strong> ће сакрити објаве налога са овог домена од сваког ко их не прати. <strong>Суспензија</strong> ће обрисати сав садржај, медије и податке профила са налога овог домена са Вашег сервера. Користите <strong>Ништа</strong> уколико само желите да одбијете медијске фајлове."
          noop: Ништа
          silence: Ограничи
          suspend: Суспензија
        title: Ново блокирање домена
      no_domain_block_selected: Ниједан блок домена није промењен јер ниједан није изабран
      not_permitted: Нисте овлашћени да обављате ову радњу
      obfuscate: Сакриј име домена
      obfuscate_hint: Делимично сакриј име домена на листи ако је рекламирање листе ограничених домена омогућено
      private_comment: Приватни коментар
      private_comment_hint: Коментар о ограничењу овог домена за интерну употребу од стране модератора.
      public_comment: Јавни коментар
      public_comment_hint: Коментар о ограничењу овог домена за јавност, уколико је рекламирање листе ограничених домена омогућено.
      reject_media: Одбаци мултимедију
      reject_media_hint: Уклања локално ускладиштене мултимедијске фајлове и одбија да их скида убудуће. Небитно је за суспензију
      reject_reports: Одбаци извештај
      reject_reports_hint: Игнориши све извештаје који долазе са овог домена. Небитно је за суспензије
      undo: Поништи блок домена
      view: Прочитај блок домена
    email_domain_blocks:
      add_new: Додај нови
      attempts_over_week:
        one: "%{count} покушај током претходне недеље"
        few: "%{count} покушаја током претходне недеље"
        other: "%{count} покушаја регистрације током претходне недеље"
      created_msg: Успешно додао домен Е-поште на црну листу
      delete: Обриши
      dns:
        types:
          mx: MX извештај
      domain: Домен
      new:
        create: Додај домен
        resolve: Претвори домен
        title: Нова ставка е-поштe у црној листи
      no_email_domain_block_selected: Ниједан блок имејл домена није промењен јер ниједан није изабран
      not_permitted: Није дозвољено
      resolved_dns_records_hint_html: Име домена се претвара у следеће MX домене, који су напослетку одговорни за прихватање електронске поште. Блокирање MX домена ће блокирати регистрације са сваке имејл адресе која користи тај MX домен, чак и у случају када се видљиво име домена разликује. <strong>Водите рачуна о томе да не блокирате велике имејл провајдере.</strong>
      resolved_through_html: Преусмерено кроз %{domain}
      title: Црна листа E-поште
    export_domain_allows:
      new:
        title: Увези дозвољене домене
      no_file: Ниједан фајл није одабран
    export_domain_blocks:
      import:
        description_html: Управо ћете увести листу блокираних домена. Молимо Вас, врло пажљиво прегледајте ову листу, посебно уколико је нисте сами направили.
        existing_relationships_warning: Постојећи односи у облику праћења
        private_comment_description_html: 'Да би Вам помогли да пратите одакле су блокови увезени, увезени блокови ће бити направљени са следећим приватним коментаром: <q>%{comment}</q>'
        private_comment_template: Увезено са извора %{source} на датум %{date}
        title: Увези блокиране домене
      invalid_domain_block: 'Један или више блокова домена је прескочен због следеће грешке тј. грешака: %{error}'
      new:
        title: Увези блокиране домене
      no_file: Ниједан фајл није одабран
    follow_recommendations:
      description_html: "<strong>Предлози за праћење помажу новим корисницима да брзо пронађу занимљив садржај</strong>. Када корисник није довољно интераговао са осталима да би се за њега формирали персонализовани предлози за праћење, ови налози ће бити препоручени уместо тога. Они се генеришу на дневној бази из скупа налога са највише недавних ангажовања и највише локалних пратилаца за један језик."
      language: За језик
      status: Статус
      suppress: Потисни препоруке за праћење
      suppressed: Потиснуто
      title: Препоруке за праћење
      unsuppress: Врати препоруку за праћење
    instances:
      availability:
        description_html:
          one: Ако испорука домену не успе ниједном у временском периоду од <strong>%{count} дана</strong>, даљи покушаји испоруке се неће иницирати осим уколико се не прими испорука <em>са</em> домена.
          few: Уколико испорука домену не успе ниједном током <strong>%{count} различитих дана</strong>, даљи покушаји испоруке неће бити иницирани осим уколико се не прими испорука <em>са</em> домена.
          other: Уколико испорука домену не успе ниједном током <strong>%{count} различитих дана</strong>, даљи покушаји испоруке се неће иницирати осим уколико се не прими испорука <em>са</em> домена.
        failure_threshold_reached: Праг неуспеха достигнут датума %{date}.
        failures_recorded:
          one: Неуспели покушај током %{count} дана.
          few: Неуспели покушаји током %{count} различита дана.
          other: Неуспели покушаји током %{count} различитих дана.
        no_failures_recorded: Без забележених неуспеха.
        title: Доступност
        warning: Последњи покушај повезивања са овим сервером је био неуспешан
      back_to_all: Све
      back_to_limited: Ограничено
      back_to_warning: Упозорење
      by_domain: Домен
      confirm_purge: Да ли сте сигурни да желите да трајно уклоните податке са овог домена?
      content_policies:
        comment: Интерна белешка
        description_html: Можете да дефинишете политику садржаја која ће важити за све налоге на овом домену и сваком од његових поддомена.
        limited_federation_mode_description_html: Можете да одлучите да ли да допустите федерацију са овим доменом.
        policies:
          reject_media: Одбиј мултимедију
          reject_reports: Одбиј пријаве
          silence: Ограничи
          suspend: Суспендуј
        policy: Политика
        reason: Јавни разлог
        title: Политика садржаја
      dashboard:
        instance_accounts_dimension: Најпраћенији налози
        instance_accounts_measure: ускладиштени налози
        instance_followers_measure: наши пратиоци овде
        instance_follows_measure: њихови пратиоци овде
        instance_languages_dimension: Најзаступљенији језици
        instance_media_attachments_measure: ускладиштени мултимедијални прилози
        instance_reports_measure: пријаве против њих
        instance_statuses_measure: ускладиштене објаве
      delivery:
        all: Све
        clear: Очисти грешке приликом испоруке
        failing: Без успеха
        restart: Започни испоруку поново
        stop: Обустави испоруку
        unavailable: Недоступно
      delivery_available: Достава је доступна
      delivery_error_days: Дани неуспешних испорука
      delivery_error_hint: Уколико испорука није могућа %{count} дана, аутоматски ће бити обележена као неиспоручива.
      destroyed_msg: Подаци са %{domain} су сада у реду за чекање за извесно брисање.
      empty: Ниједан домен није пронађен.
      known_accounts:
        one: "%{count} познат налог"
        few: "%{count} позната налога"
        other: "%{count} познатих налога"
      moderation:
        all: Све
        limited: Ограничено
        title: Модерација
      private_comment: Приватни коментар
      public_comment: Јавни коментар
      purge: Чистка
      purge_description_html: Уколико верујете да је овај домен трајно угашен, можете да обришете све записе налога и сродне податке овог домена са свог складишта. Ово може да потраје.
      title: Федерација
      total_blocked_by_us: Блокирано од стране нас
      total_followed_by_them: Праћени од стране њих
      total_followed_by_us: Праћени од стране нас
      total_reported: Пријаве везане за њих
      total_storage: Мултимедијални прилози
      totals_time_period_hint_html: Укупне вредности приказане испод укључују податке за сва времена.
    invites:
      deactivate_all: Деактивирај све
      filter:
        all: Све
        available: Доступни
        expired: Истекли
        title: Филтер
      title: Позивнице
    ip_blocks:
      add_new: Направи правило
      created_msg: Успешно је додато ново IP правило
      delete: Избриши
      expires_in:
        '1209600': 2 недеље
        '15778476': 6 месеци
        '2629746': 1 месец
        '31556952': 1 година
        '86400': 1 дан
        '94670856': 3 године
      new:
        title: Креирај ново IP правило
      no_ip_block_selected: Ниједно IP правило није промењено јер ниједно није изабрано
      title: IP правила
    relationships:
      title: "Односи корисника %{acct}"
    relays:
      add_new: Додај нови релеј
      delete: Обриши
      description_html: <strong>Федерални релеј</strong> је посреднички сервер који размењује велике количине јавних труба између сервера на који је претплаћен и на који објављује.<strong>Може помоћи малим и средњим серверима да открију садржај из федиверса</strong>, који иначе захтева од локалних корисника да ручно пратити остале људе на удаљеним серверима.
      disable: Искључи
      disabled: Искључен
      enable: Укључи
      enable_hint: Када се омогући, ваш сервер ће бити претплаћен на све јавне објаве са овог релеја, и почеће да шаље јавне објаве овог сервера на њега.
      enabled: Укључен
      inbox_url: URL Релеја
      pending: Чека се одобрење релеја
      save_and_enable: Сачувај и омогући
      setup: Подеси везу релеја
      signatures_not_enabled: Преноси можда неће радити исправно док је укључен безбедни режим или режим ограничене федерације
      status: Статус
      title: Релеји
    report_notes:
      created_msg: Белешка пријаве успешно направљена!
      destroyed_msg: Белешка пријаве успешно избрисана!
    reports:
      account:
        notes:
          one: "%{count} белешка"
          few: "%{count} белешке"
          other: "%{count} бележака"
      action_log: Записник
      action_taken_by: Акцију извео
      actions:
        delete_description_html: Пријављене објаве ће бити обрисане и прекршај ће бити уписан да би Вам олакшали интервенцију приликом будућих преступа са истог налога.
        mark_as_sensitive_description_html: Мултимедијални садржај са пријављених објава ће бити означен као осетљив и прекршај ће бити уписан ради лакше интервенције у случају даљих прекршаја са истог налога.
        other_description_html: Погледајте више опција за контролисање понашања налога и прилагодите комуникацију са пријављеним налогом.
        resolve_description_html: Ниједна радња неће бити предузета против пријављеног налога, ниједан преступ није уписан и пријава ће бити затворена.
        silence_description_html: Налог ће бити видљив само онима који га већ прате или који га ручно потраже, што ће значајно ограничити његов домет. Ограничење се може повући у сваком тренутку. Затвара све пријаве поднете против овог налога.
        suspend_description_html: Налог и сви његови садржаји ће постати недоступни и у једном тренутку избрисани, а интеракција са налогом више неће бити могућа. Суспензија се може повући у року од 30 дана. Затвара све пријаве поднете против овог налога.
      actions_description_html: Одлучите коју радњу да спроведете ради решавања ове пријаве. Уколико спроведете казнену радњу против пријављеног налога, власник налога ће бити обавештен путем и-мејла, осим уколико ознака <strong>„Непожељне поруке”</strong> није одабрана.
      actions_description_remote_html: Одлучите коју радњу да предузмете ради решавања ове пријаве. Ово ће утицати само на то како <strong>Ваш</strong> сервер комуницира са овим удаљеним налогом и обрађује његов садржај.
      add_to_report: Додај још у пријаву
      are_you_sure: Да ли сте сигурни?
      assign_to_self: Додели мени
      assigned: Додељени модератор
      by_target_domain: Домен пријављеног налога
      cancel: Откажи
      category: Категорија
      category_description_html: Разлог због ког је овај налог и/или садржај пријављен ће бити образложен у комуникацији са пријављеним налогом
      comment:
        none: Ништа
      comment_description_html: 'Ради пружања више информација, %{name} је написао/-ла:'
      confirm: Потврди
      confirm_action: Потврди модерацијску радњу према @%{acct}
      created_at: Пријављена
      delete_and_resolve: Обриши објаве
      forwarded: Прослеђено
      forwarded_to: Прослеђено ка %{domain}
      mark_as_resolved: Означи као решену
      mark_as_sensitive: Обележи као осетљиво
      mark_as_unresolved: Означи као нерешену
      no_one_assigned: Нико
      notes:
        create: Додај белешку
        create_and_resolve: Реши са белешком
        create_and_unresolve: Отвори поново са белешком
        delete: Обриши
        placeholder: Опишите какве су радње предузете, или било какве повезане новости...
        title: Белешке
      notes_description_html: Прочитајте и оставите напомене другим модераторима и себи у будућности
      processed_msg: 'Пријава #%{id} успешно обрађена'
      quick_actions_description_html: 'Предузмите брзу радњу или се спустите ниже да бисте видели пријављени садржај:'
      remote_user_placeholder: удаљени корисник са %{instance}
      reopen: Отвори пријаву поново
      report: 'Пријава #%{id}'
      reported_account: Пријављени налог
      reported_by: Пријавио
      resolved: Решена
      resolved_msg: Пријава успешно разрешена!
      skip_to_actions: Прескочи до радњи
      status: Статус
      statuses: Пријављени садржај
      statuses_description_html: Спорни садржај ће бити наведен у комуникацији са пријављеним налогом
      summary:
        action_preambles:
          delete_html: 'Управо ћете <strong>обрисати</strong> неке од објава корисника <strong>@%{acct}</strong>. Ово ће:'
          mark_as_sensitive_html: 'Управо ћете <strong>означити</strong> неке објаве корисника <strong>@%{acct}</strong> као <strong>осетљиве</strong>. Ово ће:'
          silence_html: 'Управо ћете <strong>ограничити</strong> налог корисника <strong>@%{acct}</strong>. Ово ће:'
          suspend_html: 'Управо ћете <strong>суспендовати</strong> налог корисника <strong>@%{acct}</strong>. Ово ће:'
        actions:
          delete_html: Обришите спорне објаве
          mark_as_sensitive_html: Обележите медије спорних објава као осетљиве
          silence_html: Жестоко ограничите домет корисника <strong>@%{acct}</strong> тако што ћете учинити његов профил и садржаје видљиве само људима који их већ прате и људима који ручно потраже профил
          suspend_html: Суспендујте корисника <strong>@%{acct}</strong>, што ће учинити његов профил и садржаје недоступним за приступ и интеракцију
        close_report: 'Означите пријаву #%{id} као решену'
        close_reports_html: Означи <strong>све</strong> пријаве против <strong>@%{acct}</strong> као решене
        delete_data_html: Обриши профил и садржаје корисника <strong>@%{acct}</strong> за 30 дана осим уколико суспензија буде повучена у међувремену
        preview_preamble_html: "<strong>@%{acct}</strong> ће примити упозорење следеће садржине:"
        record_strike_html: Упишите прекршај на име <strong>@%{acct}</strong> да би Вам било лакше да у будућности интервенишете приликом даљих преступа са овог налога
        send_email_html: Пошаљи имејл упозорења кориснику <strong>@%{acct}</strong>
        warning_placeholder: Опционо додатно образложење за модерацијску радњу.
      target_origin: Порекло пријављеног налога
      title: Пријаве
      unassign: Уклони доделу
      unknown_action_msg: 'Непозната радња: %{action}'
      unresolved: Нерешене
      updated_at: Ажурирана
      view_profile: Погледај профил
    roles:
      add_new: Додај улогу
      assigned_users:
        one: "%{count} корисник"
        few: "%{count} корисника"
        other: "%{count} корисника"
      categories:
        administration: Администрација
        devops: DevOps
        invites: Позивнице
        moderation: Модерација
        special: Посебно
      delete: Избриши
      description_html: Помоћу <strong>корисничких улога</strong> можете да подесите којим функцијама и деловима Мастодона Ваши корисници могу да приступе.
      edit: Измени улогу '%{name}'
      everyone: Подразумевана овлашћења
      everyone_full_description_html: Ово је <strong>основна улога</strong> која се односи на <strong>све кориснике</strong>, чак и оне којима није додељена улога. Све друге улоге наслеђују овлашћења од основне улоге.
      permissions_count:
        one: "%{count} дозвола"
        few: "%{count} дозволе"
        other: "%{count} дозвола"
      privileges:
        administrator: Администратор
        administrator_description: Корисници са овом привилегијом могу да заобиђу сва друга ограничења
        delete_user_data: Избриши податке корисника
        delete_user_data_description: Допушта корисницима да избришу податке других корисника без одлагања
        invite_users: Позови кориснике
        invite_users_description: Допушта корисницима да позове нове људе на сервер
        manage_announcements: Управљај обавештењима
        manage_announcements_description: Допушта корисницима да руководе саопштењима на серверу
        manage_appeals: Надгледање жалби
        manage_appeals_description: Допушта корисницима да прегледају жалбе на модерацијске радње
        manage_blocks: Надгледање блокова
        manage_blocks_description: Допушта корисницима да блокирају имејл провајдере и IP адресе
        manage_custom_emojis: Надлежност над прилагођеним емоџијима
        manage_custom_emojis_description: Даје корисницима контролу над прилагођеним емоџијима на серверу
        manage_federation: Надгледање федерације
        manage_federation_description: Допушта корисницима да блокирају или дозволе федерацију са другим доменима и контролишу испоручивање података другим серверима
        manage_invites: Надгледање позивница
        manage_invites_description: Допушта корисницима да претражују и деактивирају позивнице
        manage_reports: Надгледање пријава
        manage_reports_description: Допушта корисницима да прегледају пријаве и извршавају модерацијске радње над њима
        manage_roles: Управљај улогама
        manage_roles_description: Допушта корисницима да надгледају и додељују улоге са нижим овлашћењима од њихове
        manage_rules: Управљај правилима
        manage_rules_description: Дозволи корисницима да мењају правила сервера
        manage_settings: Управљај поставкама
        manage_settings_description: Дозволи корисницима да мењају поставке сајта
        manage_taxonomies: Надгледање таксономија
        manage_taxonomies_description: Допушта корисницима да прегледају садржај у тренду и ажурирају поставке хеш ознака
        manage_user_access: Надлежност над корисничким приступом
        manage_user_access_description: Допушта корисницима да онемогуће двофакторску аутентификацију других корисника, мењају им имејл адресе и ресетују им лозинке
        manage_users: Надлежност над корисницима
        manage_users_description: Допушта корисницима да прочитају детаље других корисника и извршавају модерацијске радње над њима
        manage_webhooks: Надлежност над webhook елементима
        manage_webhooks_description: Допушта корисницима да успоставе webhook елементе за административне радње
        view_audit_log: Прочитај записник ревизија
        view_audit_log_description: Допушта корисницима да виде историју административних радњи на серверу
        view_dashboard: Погледај контролни панел
        view_dashboard_description: Допушта корисницима да приступе контролном панелу и разним метрикама
        view_devops: DevOps
        view_devops_description: Допушта корисницима да приступе Sidekiq и pgHero контролним панелима
      title: Улоге
    rules:
      add_new: Додај правило
      delete: Избриши
      description_html: Док већина тврди да је прочитала и слаже се са условима коришћења, људи их обично не читају све док се не јави проблем. <strong>Учините правила Вашег сервера читљивијим и приступачнијим тако што ћете их изложити у форми листе.</strong> Потрудите се да појединачна правила буду кратка и једноставна, али покушајте и да их не исцепкате у превише одвојених ставки.
      edit: Уреди правило
      empty: Ниједно правило сервера још није дефинисано.
      title: Правила сервера
    settings:
      about:
        manage_rules: Управљање правилима сервера
        preamble: Пружите детаљне информације о томе како се сервер води, модерира и финансира.
        rules_hint: Постоји предвиђено место за правила која се од корисника очекује да поштују.
        title: Назив
      appearance:
        preamble: Прилагодите веб интерфејс Мастодона.
        title: Изглед
      branding:
        preamble: Брендирање Вашег сервера га издваја од других сервера на мрежи. Ове информације могу бити приказане у разним окружењима, попут Мастодоновог веб интерфејса, нативних апликација, у прегледима линкова на другим серверима и у апликацијама за размену порука, итд. Из овог разлога, најбоље је да ове информације буду кратке, јасне и концизне.
        title: Брендирање
      captcha_enabled:
        desc_html: Ово се ослања на екстерне скрипте из hCaptcha, што може представљати забринутост за безбедност и приватност. Поред тога, <strong>ово може учинити процес регистрације знатно мање доступним неким (посебно особама са инвалидитетом)</strong>. Из ових разлога, размотрите алтернативне мере као што је регистрација заснована на одобрењу или на позиву.
        title: Захтевај од нових корисника да реше CAPTCHA да би потврдили свој налог
      content_retention:
        preamble: Контролишите како се садржај генерисан од стране корисника складишти на Мастодону.
        title: Задржавање садржаја
      default_noindex:
        desc_html: Утиче на све кориснике који нису сами променили ову поставку
        title: Подразумевано искључи кориснике из индексирања претраживача
      discovery:
        follow_recommendations: Препоруке за праћење
        preamble: Одржавање занимљивих садржаја на површини је кључно у привлачењу нових корисника који можда не знају никога на Мастодону. Контролишите како различити начини истраживања функционишу на Вашем серверу.
        profile_directory: Директоријум профилâ
        public_timelines: Јавне временске линије
        publish_discovered_servers: Објави откривене сервере
        publish_statistics: Објави статистику
        title: Откривање
        trends: Трендови
      domain_blocks:
        all: Свима
        disabled: Никоме
        users: Пријављеним локалним корисницима
      registrations:
        preamble: Контролишите ко сме да направи налог на Вашем серверу.
        title: Регистрације
      registrations_mode:
        modes:
          approved: Одобрење неопходно за регистрацију
          none: Нико не може да се региструје
          open: Било ко може да се региструје
      title: Подешавања сервера
    site_uploads:
      delete: Обриши отпремљени фајл
      destroyed_msg: Отпремање успешно обрисано!
    statuses:
      account: Аутор
      application: Апликација
      back_to_account: Назад на страну налога
      back_to_report: Назад на страницу са пријавама
      batch:
        remove_from_report: Уклоните из пријаве
        report: Пријави
      deleted: Обрисано
      favourites: Омиљено
      history: Историја верзијâ
      in_reply_to: Одговор на
      language: Језик
      media:
        title: Мултимедија
      metadata: Мета подаци
      no_status_selected: Ниједан статус није промењен јер ниједан није изабран
      open: Отвори објаву
      original_status: Оригинална објава
      reblogs: Дељења
      status_changed: Објава промењена
      title: Статуси налога
      trending: У тренду
      visibility: Видљивост
      with_media: Са мултимедијом
    strikes:
      actions:
        delete_statuses: "%{name} је обрисао/-ла објаве %{target}"
        disable: "%{name} је замрзнуо налог корисника %{target}"
        mark_statuses_as_sensitive: "%{name} је означио/-ла објаве корисника %{target} као осетљиве"
        none: "%{name} је послао/-ла упозорење кориснику %{target}"
        sensitive: "%{name} је обележио/-ла налог %{target} као осетљив"
        silence: "%{name} је ограничио/-ла налог %{target}"
        suspend: "%{name} је суспендовао/-ла налог %{target}"
      appeal_approved: Жалба уважена
      appeal_pending: Жалба у разматрању
      appeal_rejected: Жалба одбијена
    system_checks:
      database_schema_check:
        message_html: Селидбе базâ података су на чекању. Молимо Вас обавите их да би се апликација понашала како треба
      elasticsearch_running_check:
        message_html: Повезивање на Elasticsearch није било могуће. Молимо Вас проверите да ли је покренут, или онемогућите претрагу целог текста
      elasticsearch_version_check:
        message_html: 'Неусклађена Elasticsearch верзија: %{value}'
        version_comparison: Elasticsearch %{running_version} је инсталиран а %{required_version} је неопходан
      rules_check:
        action: Управљање правилима сервера
        message_html: Нисте дефинисали ниједно правило сервера.
      sidekiq_process_check:
        message_html: Ниједан Sidekiq процес није покренут за ред(ове) %{value}. Молимо Вас прегледајте своју Sidekiq конфигурацију
      upload_check_privacy_error:
        action: Проверите овде за више информација
        message_html: "<strong>Ваш веб сервер је погрешно конфигурисан. Приватност ваших корисника је изложена ризику.</strong>"
      upload_check_privacy_error_object_storage:
        action: Проверите овде за више информација
        message_html: "<strong>Ваше складиште објекта је погрешно конфигурисано. Приватност ваших корисника је изложена ризику.</strong>"
    tags:
      review: Прегледај статус
      updated_msg: Подешавања хеш ознака успешно ажурирана
    title: Администрација
    trends:
      allow: Дозволи
      approved: Одобрено
      disallow: Забрани
      links:
        allow: Дозволи линк
        allow_provider: Дозволи издавача
        description_html: Ово су линкови који се тренутно често деле међу налозима које Ваш сервер види. Може помоћи Вашим корисницима да сазнају шта се дешава у свету. Ниједан линк није јавно приказан све док Ви не одобрите издавача. Такође можете да дозволите или одбијете засебне линкове.
        disallow: Забрани линк
        disallow_provider: Забрани издавача
        no_link_selected: Ниједан линк није промењен јер ниједан није изабран
        publishers:
          no_publisher_selected: Ниједан издавач није промењен јер ниједан није изабран
        shared_by_over_week:
          one: Подељен од стране једне особе током претходне недеље
          few: Подељен од стране %{count} особе током претходне недеље
          other: Подељен од стране %{count} особа током претходне недеље
        title: Линкови у тренду
        usage_comparison: Подељено %{today} пута данас, у поређењу са %{yesterday} пута јуче
      not_allowed_to_trend: Није одобрено за тренд
      only_allowed: Само дозвољено
      pending_review: Преглед на чекању
      preview_card_providers:
        allowed: Линкови са овог извора могу да буду „у тренду”
        description_html: Ово су домени чији се линкови често деле на Вашем серверу. Линкови неће бити јавно приказани као „у тренду” осим уколико је домен линкова одобрен. Ваше одобрење (или одбијање) се преноси и на поддомене.
        rejected: Линкови са овог извора неће бити „у тренду”
        title: Издавачи
      rejected: Одбијен
      statuses:
        allow: Дозволи објаву
        allow_account: Одобри аутора
        description_html: Ово су објаве за које Ваш сервер зна, а које се тренутно често деле и које корисници често стављају у „омиљене”. Могу помоћи Вашим новим корисницима и повратницима да пронађу још људи за праћење. Ниједна објава није приказана јавно све док Ви не одобрите аутора, односно док аутор не дозволи да његов/њен налог буде препоручен другима. Такође можете да одобрите или одбијете засебне објаве.
        disallow: Забрани објаву
        disallow_account: Забрани аутора
        no_status_selected: Ниједна објава у тренду није промењена јер ниједна није изабрана
        not_discoverable: Аутор није дао сагласност да буде препоручен
        shared_by:
          one: Подељено или стављено у „омиљене” једном
          few: Подељено и стављено у „омиљене” %{friendly_count} пута
          other: Подељено и стављено у „омиљене” %{friendly_count} пута
        title: Објаве у тренду
      tags:
        current_score: Тренутна вредност %{score}
        dashboard:
          tag_accounts_measure: јединствене употребе
          tag_languages_dimension: Најзаступљенији језици
          tag_servers_dimension: Најактивнији сервери
          tag_servers_measure: различити сервери
          tag_uses_measure: укупно употреба
        description_html: Ово су хеш ознаке које се тренутно често појављују у објавама које Ваш сервер види. Могу помоћи Вашим корисницима да открију о чему се тренутно највише говори. Ниједна хеш ознака није приказана јавно све док Ви то не одобрите.
        listable: Може се препоручити
        no_tag_selected: Ниједна ознака није измењена јер ниједна није изабрана
        not_listable: Неће бити препоручено
        not_trendable: Неће се појављивати у трендовима
        not_usable: Не може се користити
        peaked_on_and_decaying: Врхунац достигнут датума %{date}, од тада у опадању
        title: Хеш ознаке у тренду
        trendable: Може да се појави под трендовима
        trending_rank: 'У тренду #%{rank}'
        usable: Може се користити
        usage_comparison: Употребљено %{today} пута данас, у поређењу са %{yesterday} пута јуче
        used_by_over_week:
          one: Коришћено од стране једне особе током претходне недеље
          few: Коришћено од стране %{count} особе током претходне недеље
          other: Коришћено од стране %{count} људи током претходне недеље
      title: Трендови
      trending: У тренду
    warning_presets:
      add_new: Додај нови
      delete: Избриши
      edit_preset: Уреди пресет упозорења
      empty: Још увек нисте дефинисали ниједан шаблон упозорења.
      title: Управљај пресетима упозорења
    webhooks:
      add_new: Додај крајњу тачку
      delete: Избриши
      description_html: <strong>Webhook</strong> омогућава Мастодону да Вашој апликацији испоручује <strong>обавештења у реалном времену</strong> о одабраним догађајима, тако да Ваша апликација може да <strong>aутоматски изазове реакцију</strong>.
      disable: Онемогући
      disabled: Онемогућено
      edit: Измени крајњу тачку
      empty: Још увек немате ниједну конфигурисану webhook крајњу тачку.
      enable: Омогући
      enabled: Активно
      enabled_events:
        one: 1 омогућен догађај
        few: "%{count} омогућена догађаја"
        other: "%{count} омогућених догађаја"
      events: Догађаји
      new: Нови webhook
      rotate_secret: Ротација тајни
      secret: Тајно потписивање
      status: Статус
      title: Веб-пресретач
      webhook: Веб-пресретач
  admin_mailer:
    new_appeal:
      actions:
        delete_statuses: обрисати објаве корисника
        disable: замрзнути налог корисника
        mark_statuses_as_sensitive: означити објаве корисника као осетљиве
        none: упозорење
        sensitive: означити налог као осетљив
        silence: ограничити налог
        suspend: суспендовати налог
      body: "%{target} прилаже жалбу на модерацијску одлуку корисника %{action_taken_by} од %{date}, која је гласила %{type}. У жалби пише:"
      next_steps: Можете уважити жалбу да бисте повукли модерацијску одлуку, или је можете игнорисати.
      subject: "%{username} прилаже жалбу на модерацијску одлуку са %{instance}"
    new_pending_account:
      body: Детаљи новог налога су наведени доле. Можете одобрити или одбити овај захтев.
      subject: Нов налог за преглед на %{instance} (%{username})
    new_report:
      body: "%{reporter} је пријавио %{target}"
      body_remote: Нека са домена %{domain} је пријавио %{target}
      subject: 'Нова пријава за %{instance} (#%{id})'
    new_trends:
      body: 'Следеће ставке је потребно прегледати пре него што могу јавно да се прикажу:'
      new_trending_links:
        title: Линкови у тренду
      new_trending_statuses:
        title: Објаве у тренду
      new_trending_tags:
        no_approved_tags: Тренутно нема одобрених хеш ознака у тренду.
        requirements: 'Било који од следећих кандидата би могао превазићи #%{rank} одобрену хеш ознаку у тренду, која је тренутно #%{lowest_tag_name} са вредношћу %{lowest_tag_score}.'
        title: Хеш ознаке у тренду
      subject: Нови трендови за преглед на %{instance}
  aliases:
    add_new: Направи псеудоним
    created_msg: Успешно је направљен нови псеудоним. Сада можете иницирати пресељење са старог налога.
    deleted_msg: Успешно је уклоњен псеудоним. Премештање са тог налога на овај више неће бити могуће.
    empty: Немате ниједан псеудоним.
    hint_html: Ако желите да се преселите са другог налога на овај, овде можете направити псеудоним, који је неопходан пре него што можете наставити са пребацивањем пратилаца са старог налога на овај. Ова радња сама по себи је <strong>безопасна и реверзибилна</strong>. <strong>Пресељење налога се иницира са старог налога</strong>.
    remove: Одвежи псеудоним
  appearance:
    advanced_web_interface: Напредно веб окружење
    advanced_web_interface_hint: 'Ако желите да искористите целу ширину екрана, напредно веб окружење вам омогућује да конфигуришете много различитих колона да бисте видели онолико информација у исто време колико желите: почетну страницу, обавештења, здружену временску линију, било који број листа и хеш ознака.'
    animations_and_accessibility: Анимације и приступачност
    confirmation_dialogs: Дијалози потврде
    discovery: Откривање
    localization:
      body: Mastodon преводе добровољци.
      guide_link: https://crowdin.com/project/mastodon
      guide_link_text: Свако може допринети.
    sensitive_content: Осетљив садржај
    toot_layout: Распоред објава
  application_mailer:
    notification_preferences: Промени преференце Е-поште
    salutation: "Поштовани %{name},"
    settings: 'Промени подешавања е-поште: %{link}'
    unsubscribe: Одјави се
    view: 'Погледај:'
    view_profile: Погледај налог
    view_status: Погледај статус
  applications:
    created: Апликација успешно направљена
    destroyed: Апликација успешно обрисана
    logout: Одјава
    regenerate_token: Рекреирај приступни токен
    token_regenerated: Приступни токен успешно рекреиран
    warning: Опрезно са овим подацима. Никад је не делите ни са ким!
    your_token: Ваш приступни токен
  auth:
    apply_for_account: Затражите налог
<<<<<<< HEAD
=======
    captcha_confirmation:
      help_html: Ако имате проблема са решавањем CAPTCHA, можете нас контактирати преко %{email} и можемо вам помоћи.
      hint_html: Само још једна ствар! Морамо да потврдимо да сте људско биће (ово је да бисмо спречили нежељену пошту!). Решите CAPTCHA испод и кликните на „Настави”.
      title: Безбедоносна провера
>>>>>>> 2f049281
    confirmations:
      wrong_email_hint: Ако та имејл адреса није исправна, можете је променити у подешавањима налога.
    delete_account: Брисање налога
    delete_account_html: Ако желите да избришете ваш налог, можете <a href="%{path}">наставити овде</a>. Од вас ће се тражити потврда.
    description:
      prefix_invited_by_user: "@%{name} Вас позива да се придружите овом серверу Мастодона!"
      prefix_sign_up: Придружите се Мастодону данас!
      suffix: Са налогом, моћи ћете да пратите људе, објављујете новости и размењујете поруке са корисницима било ког Мастодон сервера и више!
    didnt_get_confirmation: Нисте примили везу за потврду?
    dont_have_your_security_key: Немате сигурносни кључ?
    forgot_password: Заборавили сте лозинку?
    invalid_reset_password_token: Токен за ресетовање лозинке је неисправан или је истекао. Затражите нови.
    link_to_otp: Унесите двофакторски код са свог телефона или резервни код
    link_to_webauth: Користите свој сигурносни кључ
    log_in_with: Пријавите се помоћу
    login: Пријави се
    logout: Одјава
    migrate_account: Премештање у други налог
    migrate_account_html: Ако желите да преусмерите овај налог на неки други, можете то <a href="%{path}">подесити овде</a>.
    or_log_in_with: Или се пријавите са
    privacy_policy_agreement_html: Прочитао/-ла сам и сагласан/-а сам са <a href="%{privacy_policy_path}" target="_blank">политиком приватности</a>
    progress:
      confirm: Потврдите е-пошту
      details: Ваши детаљи
      review: Наш преглед
      rules: Прихватите правила
    providers:
      cas: CAS-ом
      saml: SAML-ом
    register: Региструј се
    registration_closed: "%{instance} не прима нове чланове"
    resend_confirmation: Поново пошаљи везу за потврду
    reset_password: Ресетуј лозинку
    rules:
      accept: Прихвати
      back: Назад
      invited_by: 'Можете се придружити %{domain} захваљујући позивници коју сте добили од:'
      preamble: Ово су правила која су успоставили и која спроводе модератори сервера %{domain}.
      preamble_invited: Пре него што наставите, размотрите основна правила која су поставили модератори %{domain}.
      title: Нека основна правила.
      title_invited: Позвани сте.
    security: Безбедност
    set_new_password: Постави нову лозинку
    setup:
      email_below_hint_html: Проверите своју фасциклу нежељене поште или затражите другу. Можете да исправите своју адресу е-поште ако је погрешна.
      email_settings_hint_html: Кликните на везу који смо вам послали да верификујете %{email}. Чекаћемо овде.
      link_not_received: Нисте добили везу?
      new_confirmation_instructions_sent: За неколико минута примићете нову е-поруку са везом за потврду!
      title: Проверите своје пријемно сандуче
    sign_in:
      preamble_html: Пријавите се са својим подацима за <strong>%{domain}</strong>. Ако се Ваш налог налази на другом серверу, нећете моћи да се пријавите овде.
      title: Пријавите се на %{domain}
    sign_up:
      manual_review: Наши модератори ручно прегледају регистрације на %{domain}. Да бисте нам помогли да обрадимо вашу регистрацију, напишите нешто о себи и зашто желите налог на %{domain}.
      preamble: Са налогом на овом Мастодон серверу, моћи ћете да пратите било кога са мреже, без обзира на то на ком серверу се његов/њен налог налази.
      title: Хајде да Вам наместимо налог на %{domain}.
    status:
      account_status: Статус налога
      confirming: Чекање на потврду путем имејла.
      functional: Ваш налог је потпуно оперативан.
      pending: Ваш захтев је на чекању за преглед од стране нашег особља. Ово може потрајати неко време. Примићете имејл поруку уколико Вам захтев буде одобрен.
      redirecting_to: Ваш налог је неактиван јер преусмерава на %{acct}.
      view_strikes: Погледајте претходне преступе уписане на Ваше име
    too_fast: Формулар је поднет пребрзо, покушајте поново.
    use_security_key: Користите сигурносни кључ
  authorize_follow:
    already_following: Већ пратите овај налог
    already_requested: Већ сте послали захтев за праћење том налогу
    error: Нажалост, десила се грешка при тражењу удаљеног налога
    follow: Запрати
    follow_request: 'Послали сте захтев за праћењен за:'
    following: 'Сјајно! Сада пратите:'
    post_follow:
      close: Или можете затворити овај прозор.
      return: Врати се на налог овог корисника
      web: Иди на веб
    title: Запрати %{acct}
  challenge:
    confirm: Настави
    hint_html: "<strong>Савет:</strong> Нећемо Вас питати за лозинку поново у наредних сат времена."
    invalid_password: Неисправна лозинка
    prompt: Потврдите лозинку за наставак
  crypto:
    errors:
      invalid_key: није валидан Ed25519 или Curve25519 кључ
      invalid_signature: није валидан Ed25519 потпис
  date:
    formats:
      default: "%d. %b. %Y."
      with_month_name: "%d. %B %Y."
  datetime:
    distance_in_words:
      about_x_hours: "%{count} ч."
      about_x_months: "%{count}месец"
      about_x_years: "%{count}год"
      almost_x_years: "%{count}год"
      half_a_minute: Управо сад
      less_than_x_minutes: "%{count} мин."
      less_than_x_seconds: Управо сад
      over_x_years: "%{count}год"
      x_days: "%{count}д"
      x_minutes: "%{count} мин."
      x_months: "%{count}месец"
      x_seconds: "%{count} сек."
  deletes:
    challenge_not_passed: Лозинка коју сте унели није била исправна
    confirm_password: Унесите тренутну лозинку да бисмо проверили Ваш идентитет
    confirm_username: Унесите своје корисничко име да бисте потврдили процедуру
    proceed: Обриши налог
    success_msg: Ваш налог је успешно обрисан
    warning:
      before: 'Пре него што наставите, молимо Вас пажљиво прочитајте следеће напомене:'
      caches: Садржај који је кеширан на другим серверима може да остане нетакнут
      data_removal: Ваше објаве и други подаци ће бити трајно избрисани
      email_change_html: Можете <a href="%{path}">променити своју имејл адресу</a> без брисања свог налога
      email_contact_html: Ако порука и даље не стиже, можете послати мејл на <a href="mailto:%{email}">%{email}</a> за помоћ
      email_reconfirmation_html: Уколико Вам имејл за потврду не стиже, можете га <a href="%{path}">поново затражити</a>
      irreversible: Нећете бити у могућности да вратите или реактивирате свој налог
      more_details_html: За више детаља, погледајте <a href="%{terms_path}">политику приватности</a>.
      username_available: Ваше корисничко име ће поново постати доступно
      username_unavailable: Ваше корисничко име ће остати недоступно
  disputes:
    strikes:
      action_taken: Радња предузета
      appeal: Жалба
      appeal_approved: Жалба на овај преступ је уважена и преступ више није валидан
      appeal_rejected: Жалба је одбијена
      appeal_submitted_at: Жалба је приложена
      appealed_msg: Ваша жалба је приложена. Бићете обавештени уколико она буде била уважена.
      appeals:
        submit: Приложи жалбу
      approve_appeal: Уважи жалбу
      associated_report: Сродна пријава
      created_at: Датум
      description_html: Ово су радње предузете против Вашег налога и упозорења која су Вам послали чланови особља %{instance}.
      recipient: Усмерено према
      reject_appeal: Одбиј жалбу
      status: 'Објава #%{id}'
      status_removed: Објава је већ уклоњена из система
      title: "%{action} од %{date}"
      title_actions:
        delete_statuses: Брисање објава
        disable: Замрзавање налога
        mark_statuses_as_sensitive: Означавање објава као осетљивих
        none: Упозорење
        sensitive: Означавање налога као осетљивог
        silence: Ограничење налога
        suspend: Суспензија налога
      your_appeal_approved: Ваша жалба је уважена
      your_appeal_pending: Приложили сте жалбу
      your_appeal_rejected: Ваша жалба је одбијена
  domain_validator:
    invalid_domain: нелегитимно име домена
  edit_profile:
    basic_information: Основне информације
    hint_html: "<strong>Прилагодите шта људи виде на вашем јавном профилу и поред ваших објава.</strong> Већа је вероватноћа да ће вас други пратити и комуницирати са вама када имате попуњен профил и слику профила."
    other: Остало
    safety_and_privacy: Сигурност и приватност
  errors:
    '400': Захтев који сте поднели је био нелегитиман или у погрешном формату.
    '403': Немате дозвола да видите ову страну.
    '404': Страна коју сте тражили не постоји.
    '406': Ова страница није доступна у изабраном формату.
    '410': Страна коју сте тражили више не постоји.
    '422':
      content: Безбедоносна провера није успела. Да не блокирате колачиће?
      title: Безбедоносна провера није успела
    '429': Успоред
    '500':
      content: Извињавамо се, нешто је пошло по злу са ове стране.
      title: Страна није исправна
    '503': Страницу није било могуће доставити услед привременoг пада сервера.
    noscript_html: Да бисте користили Мастодонт веб апликацију, омогућите JavaScript. У супротном, пробајте неку од <a href="%{apps_path}">оригиналних апликација</a> за Мастодонт за Вашу платформу.
  existing_username_validator:
    not_found: није било могуће пронаћи локалног корисника са тим корисничким именом
    not_found_multiple: није било могуће пронаћи %{usernames}
  exports:
    archive_takeout:
      date: Датум
      download: Преузмите Вашу архиву
      hint_html: Можете затражити архиву ваших <strong>објава и отпремљених медија</strong>. Извезени подаци ће бити у ActivityPub формату, који може читати било који компатибилан софтвер. Архиву можете затражити сваких 7 дана.
      in_progress: Састављање ваше архиве...
      request: Затражите своју архиву
      size: Величина
    blocks: Блокирали сте
    bookmarks: Обележивачи
    csv: CSV
    domain_blocks: Блокови домена
    lists: Листе
    mutes: Игноришете
    storage: Мултимедијално складиште
  featured_tags:
    add_new: Додај нову
    errors:
      limit: Већ сте истакли максималан број хеш ознака
    hint_html: "<strong>Шта су истакнуте хеш онаке?</strong> Оне се приказују истакнуто на вашем јавном профилу и омогућују људима да прегледају ваше јавне објаве конкретно под тим хеш ознакама. Оне су сјајан алат за праћење креативних радова или дугорочних пројеката."
  filters:
    contexts:
      account: Профили
      home: Временска линија почетне
      notifications: Обавештења
      public: Јавне временске линије
      thread: Разговори
    edit:
      add_keyword: Додај кључну реч
      keywords: Кључне речи
      statuses: Засебне објаве
      statuses_hint_html: Овај филтер важи за одабране засебне објаве без обзира на то да ли садрже кључне речи наведене испод. <a href="%{path}">Прегледајте или уклоните објаве из филтера</a>.
      title: Измени филтер
    errors:
      deprecated_api_multiple_keywords: Ови параметри не могу бити промењени у овој апликацији зато што се односе на више од једне кључне речи. Користите ажурнију апликацију или веб интерфејс.
      invalid_context: Ниједан или неважећи контекст испоручен
    index:
      contexts: Филтрира у %{contexts}
      delete: Избриши
      empty: Немате филтере.
      expires_in: Истиче за %{distance}
      expires_on: Истиче датума %{date}
      keywords:
        one: "%{count} кључна реч"
        few: "%{count} кључне речи"
        other: "%{count} кључних речи"
      statuses:
        one: "%{count} објава"
        few: "%{count} објаве"
        other: "%{count} објава"
      statuses_long:
        one: "%{count} засебна објава сакривена"
        few: "%{count} засебне објаве сакривене"
        other: "%{count} засебних објава сакривено"
      title: Филтери
    new:
      save: Сачувај нови филтер
      title: Додај нови филтер
    statuses:
      back_to_filter: Назад на филтер
      batch:
        remove: Уклони из филтера
      index:
        hint: Овај филтер важи за одабране засебне објаве без обзира на друге критеријуме. Можете да додате више објава у овај филтер путем веб интерфејса.
        title: Филтриране објаве
  generic:
    all: Сви
    all_items_on_page_selected_html:
      one: "<strong>%{count}</strong> ставка са ове странице је изабрана."
      few: Све <strong>%{count}</strong> ставке са ове странице су изабране.
      other: Свих <strong>%{count}</strong> ставки са ове странице је изабрано.
    all_matching_items_selected_html:
      one: "<strong>%{count}</strong> ставка која се поклапа са Вашом претрагом је изабрана."
      few: Све <strong>%{count}</strong> ставке које се поклапају са Вашом претрагом су изабране.
      other: Свих <strong>%{count}</strong> ставки које се поклапају са Вашом претрагом су изабране.
    cancel: Откажи
    changes_saved_msg: Измене успешно сачуване!
    confirm: Потврди
    copy: Копирај
    delete: Избриши
    deselect: Поништи све изборе
    none: Ниједна
    order_by: Сортирај према
    save_changes: Сачувај промене
    select_all_matching_items:
      one: Одаберите %{count} ставку која се поклапа са Вашом претрагом.
      few: Одаберите све %{count} ставке које се поклапају са Вашом претрагом.
      other: Одаберите свих %{count} ставки које се поклапају са Вашом претрагом.
    today: данас
    validation_errors:
      one: Нешто није баш како треба! Прегледајте грешке испод
      few: Нешто није баш како треба! Прегледајте %{count} грешке испод
      other: Нешто није баш како треба! Прегледајте %{count} грешака испод
  imports:
    errors:
      empty: Празна CSV датотека
      incompatible_type: Некомпатибилно са изабраним типом увоза
      invalid_csv_file: 'Неисправан CSV фајл. Грешка: %{error}'
      over_rows_processing_limit: садржи више од %{count} редова
      too_large: Датотека је превелика
    failures: Неуспеси
    imported: Увезено
    mismatched_types_warning: Изгледа да сте можда изабрали погрешан тип за овај увоз, проверите још једном.
    modes:
      merge: Стапање
      merge_long: Задржите постојеће записе и додајте нове
      overwrite: Замени
      overwrite_long: Замени тренутне записе новима
    overwrite_preambles:
      blocking_html: Управо ћете <strong>заменити своју листу блокираних</strong> са до <strong>%{total_items} налога</strong> из <strong>%{filename}</strong>.
      bookmarks_html: Управо ћете <strong>заменити своје обележиваче</strong> са до <strong>%{total_items} објава</strong> из <strong>%{filename}</strong>.
      domain_blocking_html: Управо ћете <strong>заменити своју листу блокираних домена</strong> са до <strong>%{total_items} домена</strong> из <strong>%{filename}</strong>.
      following_html: Управо ћете <strong>пратити</strong> до <strong>%{total_items} налога</strong> из <strong>%{filename}</strong> and <strong>и престати са праћењем било кога другог</strong>.
      muting_html: Управо ћете <strong>заменити своју листу игнорисаних налога</strong> са до <strong>%{total_items} налога</strong> из <strong>%{filename}</strong>.
    preambles:
      blocking_html: Управо ћете <strong>блокирати</strong> до <strong>%{total_items} налога</strong> из <strong>%{filename}</strong>.
      bookmarks_html: Управо ћете додати до <strong>%{total_items} објава</strong> из <strong>%{filename}</strong> у ваше <strong>обележиваче</strong>.
      domain_blocking_html: Управо ћете <strong>блокирати</strong> до <strong>%{total_items} домена</strong> из <strong>%{filename}</strong>.
      following_html: Управо ћете <strong>пратити</strong> до <strong>%{total_items} налога</strong> из <strong>%{filename}</strong>.
      muting_html: Управо ћете <strong>игнорисати</strong> до <strong>%{total_items} налога</strong> из <strong>%{filename}</strong>.
    preface: Можете увести податке које сте извезли са друге инстанце, као што су листе људи које сте пратили или блокирали.
    recent_imports: Недавни увози
    states:
      finished: Завршено
      in_progress: У току
      scheduled: Планирано
      unconfirmed: Непотврђено
    status: Статус
    success: Ваши подаци су успешно отпремљени и биће обрађени ускоро
    time_started: Започето у
    titles:
      blocking: Увоз блокираних налога
      bookmarks: Увоз обележивача
      domain_blocking: Увоз блокираних домена
      following: Увоз праћених налога
      muting: Увоз игнорисаних налога
    type: Тип увоза
    type_groups:
      constructive: Праћења и обележивачи
      destructive: Блокирања и игнорисања
    types:
      blocking: Листа блокирања
      bookmarks: Обележивачи
      domain_blocking: Листа блокираних домена
      following: Листа пратилаца
      muting: Листа ућутканих
    upload: Отпреми
  invites:
    delete: Деактивирај
    expired: Истекло
    expires_in:
      '1800': 30 минута
      '21600': 6 сати
      '3600': 1 сад
      '43200': 12 сати
      '604800': 1 недеља
      '86400': 1 дан
    expires_in_prompt: Никад
    generate: Генериши
    invited_by: 'Позвао Вас је:'
    max_uses:
      one: 1 коришћење
      few: "%{count} коришћења"
      other: "%{count} коришћења"
    max_uses_prompt: Без ограничења
    prompt: Генериши и подели линкове са другима да им одобрите приступ овој инстанци
    table:
      expires_at: Истиче
      uses: Коришћења
    title: Позовите људе
  lists:
    errors:
      limit: Достигли сте максимални број листâ
  login_activities:
    authentication_methods:
      otp: апликација за двофакторску аутентификацију
      password: лозинка
      sign_in_token: имејл сигурносни код
      webauthn: сигурносни кључеви
    description_html: Уколико приметите активност коју не препознајете, размислите о томе да промените своју лозинку и укључите двофакторску аутентификацију.
    empty: Историја аутентификације није доступна
    failed_sign_in_html: Неуспешан покушај пријављивања путем %{method} са %{ip} (%{browser})
    successful_sign_in_html: Успешан покушај пријављивања путем %{method} са %{ip} (%{browser})
    title: Историја аутентификације
  mail_subscriptions:
    unsubscribe:
      action: Да, одјави ме
      complete: Одјављен
      confirmation_html: Да ли сте сигурни да желите да се одјавите од примања %{type} за Mastodon на %{domain} на своју е-пошту на %{email}? Увек можете поново да се пријавите у својим <a href="%{settings_path}">подешавањима обавештења путем е-поште</a>.
      emails:
        notification_emails:
          favourite: омиљене е-поште за обавештења
          follow: омиљене е-поште за праћења
          follow_request: е-поште за захтеве за праћења
          mention: е-поште за обавештење помињања
          reblog: е-поште за обавештење подржавања
      resubscribe_html: Ако сте се грешком одјавили, можете поново да се пријавите у својим <a href="%{settings_path}">подешавањима обавештења путем е-поште</a>.
      success_html: Више нећете добијати %{type} за Mastodon на %{domain} на своју е-пошту на %{email}.
      title: Одјави се
  media_attachments:
    validations:
      images_and_video: Не може да се прикачи видео на статус који већ има слике
      not_ready: Не могу се приложити фајлови који још увек нису обрађени. Покушајте поново за који тренутак!
      too_many: Не може се прикачити више од 4 фајла
  migrations:
    acct: корисник@домен новог налога
    cancel: Откажи преусмерење
    cancel_explanation: Отказивање преусмерења ће поново активирати Ваш садашњи налог, али неће вратити пратиоце који су премештени на други налог.
    cancelled_msg: Успешно је отказано преусмерење.
    errors:
      already_moved: већ сте се преселили на исти налог
      missing_also_known_as: није псеудоним овог налога
      move_to_self: не можете се преселити на садашњи налог
      not_found: није било могуће пронаћи налог
      on_cooldown: Под ограничењем сте
    followers_count: Пратиоци у тренутку премештаја
    incoming_migrations: Премештање из другог налога
    incoming_migrations_html: Да бисте прешли са другог налога на овај, прво морате <a href="%{path}">креирате псеудоним налога</a>.
    moved_msg: Ваш налог сада преусмерава на %{acct} и Ваши пратиоци се тренутно пребацују.
    not_redirecting: Ваш налог тренутно не преусмерава ни на један други налог.
    on_cooldown: Недавно сте се преселили на нови налог. Ова функција ће Вам поново постати доступна за %{count} дана.
    past_migrations: Претходне селидбе
    proceed_with_move: Пребаците пратиоце
    redirected_msg: Ваш налог сада преусмерава на %{acct}.
    redirecting_to: Ваш налог преусмерава на %{acct}.
    set_redirect: Постави преусмерење
    warning:
      backreference_required: Нови налог прво мора бити конфигурисан тако да реферише на овај налог
      before: 'Пре него што наставите, молимо Вас пажљиво прочитајте следеће напомене:'
      cooldown: Након пресељења потребно је да прође одређено време пре него што ћете поново моћи да се преселите
      disabled_account: Ваш тренутни налог више неће бити употребљив. Међутим, имаћете приступ извозу података као и реактивацији.
      followers: Ова радња ће преместити све пратиоце са тренутног налога на нови налог
      only_redirect_html: Уместо пресељења, можете <a href="%{path}">само додати преусмеравајући линк на свој профил.</a>.
      other_data: Остали подаци неће бити аутоматски пребачени
      redirect: Профил Вашег садашњег налога ће бити ажуриран са обавештењем о преусмерењу и биће искључен из претраге
  moderation:
    title: Модерација
  move_handler:
    carry_blocks_over_text: Овај корисник се преселио са налога %{acct}, који сте блокирали.
    carry_mutes_over_text: Овај корисник се преселио са налога %{acct}, који сте утишали.
    copy_account_note_text: 'Овај корисник се преселио са налога %{acct}, о коме сте записали следеће белешке:'
  navigation:
    toggle_menu: Прикажи/сакриј мени
  notification_mailer:
    admin:
      report:
        subject: "%{name} је поднео/-ла пријаву"
      sign_up:
        subject: "%{name} се регистровао/-ла"
    favourite:
      body: '%{name} је поставио као омиљен Ваш статус:'
      subject: "%{name} је поставио као омиљен Ваш статус"
      title: Нови омиљени
    follow:
      body: "%{name} Вас је запратио!"
      subject: "%{name} Вас је запратио"
      title: Нови пратиоц
    follow_request:
      action: Управљајте захтевима за праћење
      body: "%{name} је затражио да Вас запрати"
      subject: 'Пратиоци на чекању: %{name}'
      title: Нови захтев за праћење
    mention:
      action: Одговори
      body: '%{name} Вас је поменуо у:'
      subject: '%{name} Вас је поменуо'
      title: Ново спомињање
    poll:
      subject: Анкета корисника %{name} се завршила
    reblog:
      body: '%{name} Вам је подржао/ла статус:'
      subject: "%{name} је подржао/ла Ваш статус"
      title: Нова подршка
    status:
      subject: "%{name} jе управо поставио/-ла објаву"
    update:
      subject: "%{name} је изменио/-ла објаву"
  notifications:
    email_events: Догађаји за обавештења е-поштом
    email_events_hint: 'Изаберите дешавања за која желите да примате обавештења:'
    other_settings: Остала подешавања обавештења
  number:
    human:
      decimal_units:
        format: "%n %u"
        units:
          billion: млрд.
          million: мил.
          quadrillion: трил.
          thousand: хиљ.
          trillion: бил.
  otp_authentication:
    code_hint: Укуцајте код генерисан у Вашој апликацији за аутентификацију да бисте потврдили
    description_html: Ако укључите <strong>двофакторску аутентификацију</strong> путем апликације за аутентификацију, мораћете да будете при телефону приликом пријављивања да бисте имали приступ генерисаним кодовима за пријаву.
    enable: Омогући
    instructions_html: "<strong>Скенирајте овај QR код помоћу Google аутентификатора или сличне апликације на свом телефону</strong>. Од сада па убудуће, та апликација ће генерисати приступне кодове које ћете морати да унесете приликом пријављивања."
    manual_instructions: 'Ако не можете да скенирате QR код и морате да га унесете ручно, ево његове текстуалне шифре:'
    setup: Инсталација
    wrong_code: Унесени код је био неисправан! Да ли су време сервера и време уређаја исправни?
  pagination:
    newer: Новије
    next: Следеће
    older: Старије
    prev: Претходни
    truncate: "&hellip;"
  polls:
    errors:
      already_voted: Већ сте гласали у овој анкети
      duplicate_options: садржи дупликате
      duration_too_long: превише је далеко у будућности
      duration_too_short: превише је скоро
      expired: Анкета је већ завршена
      invalid_choice: Изабрана опција не постоји
      over_character_limit: не може бити дуже од по %{max} карактера
      self_vote: Не можете гласати у сопственим анкетама
      too_few_options: мора имати више од једне опције
      too_many_options: не може да садржи више од %{max} опција
  preferences:
    other: Остало
    posting_defaults: Подразумевана подешавања објављивања
    public_timelines: Јавне временске линије
  privacy_policy:
    title: Политика приватности
  reactions:
    errors:
      limit_reached: Достигнуто је ограничење различитих реакција
      unrecognized_emoji: није препознат емоџи
  relationships:
    activity: Активност налога
    confirm_follow_selected_followers: Да ли сте сигурни да желите да пратите изабране пратиоце?
    confirm_remove_selected_followers: Да ли сте сигурни да желите да уклоните изабране пратиоце?
    confirm_remove_selected_follows: Да ли сте сигурни да желите да уклоните изабрана праћења?
    dormant: Неактиван
    follow_failure: Није могуће пратити неке од изабраних налога.
    follow_selected_followers: Прати изабране пратиоце
    followers: Пратиоци
    following: Праћења
    invited: Позван
    last_active: Последњи пут активан
    most_recent: Најновији
    moved: Премештен
    mutual: Заједнички
    primary: Примарни
    relationship: Однос
    remove_selected_domains: Уклони све пратиоце са изабраних домена
    remove_selected_followers: Уклони изабране пратиоце
    remove_selected_follows: Отпрати изабране кориснике
    status: Статус налога
  remote_follow:
    missing_resource: Не могу да нађем захтевану адресу преусмеравања за Ваш налог
  reports:
    errors:
      invalid_rules: не реферише на легитимна правила
  rss:
    content_warning: 'Упозорење о садржају:'
    descriptions:
      account: Јавне објаве са @%{acct}
      tag: 'Јавне објаве означене са #%{hashtag}'
  scheduled_statuses:
    over_daily_limit: Прекорачили сте границу од %{limit} планираних објава за данас
    over_total_limit: Прекорачили сте границу од %{limit} планираних објава
    too_soon: Планирани датум мора бити у будућности
  sessions:
    activity: Последња активност
    browser: Веб читач
    browsers:
      alipay: Алипеј
      blackberry: Блекбери
      chrome: Chrome
      edge: Мајкрософт Еџ
      electron: Електрон
      firefox: Фајерфокс
      generic: Непознати веб читач
      huawei_browser: Huawei прегледач
      ie: Интернет Експлорер
      micro_messenger: МајкроМесенџер
      nokia: Нокија С40 Ови Претраживач
      opera: Опера
      otter: Отер
      phantom_js: ФантомЏејЕс
      qq: КјуКју Претраживач
      safari: Сафари
      uc_browser: UC Browser
      unknown_browser: Непознати прегледач
      weibo: Веибо
    current_session: Тренутна сесија
    description: "%{browser} са %{platform}"
    explanation: Ово су веб претраживачи који су тренутно пријављени на Ваш Мастодон налог.
    ip: IP
    platforms:
      adobe_air: Адоб Ер-а
      android: Андроида
      blackberry: Блекбери
      chrome_os: ChromeOS
      firefox_os: Фајерфокс ОС-а
      ios: иОС-а
      kai_os: KaiOS
      linux: Линукса
      mac: Мека
      unknown_platform: Непозната платформа
      windows: Windows
      windows_mobile: Windows Mobile
      windows_phone: Windows Phone
    revoke: Опозови
    revoke_success: Сесија успешно опозвана
    title: Сесије
    view_authentication_history: Погледајте историју аутентификације вашег налога
  settings:
    account: Налог
    account_settings: Подешавања налога
    aliases: Псеудоними налога
    appearance: Изглед
    authorized_apps: Ауторизоване апликације
    back: Назад на Мастодон
    delete: Брисање налога
    development: Развој
    edit_profile: Уређивање профила
    export: Извоз података
    featured_tags: Истакнуте хеш ознаке
    import: Увоз
    import_and_export: Увоз и извоз
    migrate: Пребацивање налога
    notifications: Обавештења
    preferences: Подешавања
    profile: Налог
    relationships: Праћења и пратиоци
    statuses_cleanup: Аутоматско брисање објава
    strikes: Модерацијски преступи
    two_factor_authentication: Двофакторска идентификација
    webauthn_authentication: Сигурносни кључеви
  statuses:
    attached:
      audio:
        one: "%{count} аудио запис"
        few: "%{count} аудио записа"
        other: "%{count} аудио записа"
      description: 'У прилогу: %{attached}'
      image:
        one: "%{count} слику"
        few: "%{count} слика"
        other: "%{count} слика"
      video:
        one: "%{count} видео запис"
        few: "%{count} видео записа"
        other: "%{count} видео записа"
    boosted_from_html: Подржано од %{acct_link}
    content_warning: 'Упозорење на садржај: %{warning}'
    default_language: Исто као језик окружења
    disallowed_hashtags:
      one: 'садржи забрањени хештег: %{tags}'
      few: 'садржи забрањене хештегове: %{tags}'
      other: 'садржи забрањене хештегове: %{tags}'
    edited_at_html: Измењено %{date}
    errors:
      in_reply_not_found: Објава на коју покушавате да одговорите наизглед не постоји.
    open_in_web: Отвори у вебу
    over_character_limit: ограничење од %{max} карактера прекорачено
    pin_errors:
      direct: Објаве које су видљиве само поменутим корисницима не могу бити прикачене
      limit: Већ сте закачили максималан број објава
      ownership: Туђа објава се не може закачити
      reblog: Подршка не може да се прикачи
    poll:
      total_people:
        one: "%{count} особа"
        few: "%{count} особе"
        other: "%{count} људи"
      total_votes:
        one: "%{count} глас"
        few: "%{count} гласа"
        other: "%{count} гласова"
      vote: Гласајте
    show_more: Прикажи још
    show_newer: Никад не приказуј
    show_older: Прикажи старије
    show_thread: Прикажи низ
    sign_in_to_participate: Пријавите се да учествујете у разговору
    title: '%{name}: „%{quote}”'
    visibilities:
      direct: Директно
      private: Само пратиоци
      private_long: Прикажи само пратиоцима
      public: Јавно
      public_long: Свако може да види
      unlisted: Неизлистано
      unlisted_long: Свако може да види, али није излистано на јавним временским линијама
  statuses_cleanup:
    enabled: Аутоматски избриши старе објаве
    enabled_hint: Аутоматски брише ваше објаве када достигну одређени старосни праг, осим ако се не подударају са једним од изузетака у наставку
    exceptions: Изузеци
    explanation: Пошто је брисање објава скупа операција, ово се ради полако током времена када сервер иначе није заузет. Из тог разлога, ваше објаве могу бити избрисане неко време након што достигну старосни праг.
    ignore_favs: Игнориши омиљене
    ignore_reblogs: Игнориши подржавања
    interaction_exceptions: Изузеци засновани на интеракцијама
    interaction_exceptions_explanation: Имајте на уму да не постоји гаранција да ће објаве бити избрисане ако број означавања као омиљених или број подржавања падне испод прага након што га премаше.
    keep_direct: Задржи директне поруке
    keep_direct_hint: Не брише ниједну од ваших директних порука
    keep_media: Задржи објаве са медијским прилозима
    keep_media_hint: Не брише ниједну од ваших објава које имају медијске прилоге
    keep_pinned: Задржи закачене објаве
    keep_pinned_hint: Не брише ниједну од ваших закачених објава
    keep_polls: Задржи анкете
    keep_polls_hint: Не брише ниједну од ваших анкета
    keep_self_bookmark: Задржи објаве које сте додали у обележиваче
    keep_self_bookmark_hint: Не брише ваше сопствене објаве ако сте их додлаи у обележиваче
    keep_self_fav: Задржи омиљене објаве
    keep_self_fav_hint: Не брише ваше сопствене објаве ако сте их означили као омиљене
    min_age:
      '1209600': 2 седмице
      '15778476': 6 месеци
      '2629746': 1 месец
      '31556952': 1 година
      '5259492': 2 месеца
      '604800': 1 седмица
      '63113904': 2 годинe
      '7889238': 3 месеца
    min_age_label: Старосни праг
    min_favs: Задржи објаве означене као омиљене најмање
    min_favs_hint: Не брише ниједну вашу објаву која је добила најмање овај број омиљених. Оставите празно за брисање објава без обзира на њихов број омиљених
    min_reblogs: Задржи објаве подржане барем
    min_reblogs_hint: Не брише ниједну вашу објаву која је била подржана најмање оволико пута. Оставите празно за брисање објава без обзира на њихов број подржавања
  stream_entries:
    pinned: Закачена објава
    reblogged: подржано
    sensitive_content: Осетљив садржај
  strikes:
    errors:
      too_late: Истекао је рок за подношење жалбе на забележен преступ
  tags:
    does_not_match_previous_name: не поклапа се са претходним именом
  themes:
    contrast: Велики контраст
    default: Мастодон
    mastodon-light: Мастодон (светло)
  time:
    formats:
      default: "%d %b %Y, %H:%M"
      month: "%b %Y"
      time: "%H:%M"
  two_factor_authentication:
    add: Додај
    disable: Искључи
    disabled_success: Двофакторска аутентификација је успешно онемогућена
    edit: Измени
    enabled: Двофакторска идентификација је укључена
    enabled_success: Двофакторска идентификација је успешно укључена
    generate_recovery_codes: Генериши кодове за опоравак
    lost_recovery_codes: Кодови за опоравак Вам омогућавају да повратите приступ налогу ако изгубите телефон. Ако изгубите кодове за опоравак, можете их ре-генерисати овде. Од тог тренутка, стари кодови за опоравак више не важе.
    methods: Методе двофакторске аутентификације
    otp: Апликација за аутентификацију
    recovery_codes: Направите резерву кодова за опоравак
    recovery_codes_regenerated: Кодови за опоравак успешно ре-генерисани
    recovery_instructions_html: Ако икада изгубите приступ телефону, можете искористити кодове за опоравак дате испод да повратите приступ налогу. <strong>Држите кодове за опоравак на сигурном</strong>. На пример, одштампајте их и чувајте их са осталим важним документима.
    webauthn: Сигурносни кључеви
  user_mailer:
    appeal_approved:
      action: Идите на свој налог
      explanation: Жалба поднета датума %{appeal_date} на уписан преступ на Ваше име датума %{strike_date} је уважена. Ваш налог је поново у повољном положају.
      subject: Ваша жалба поднета %{date} је уважена
      title: Жалба уважена
    appeal_rejected:
      explanation: Жалба поднета датума %{appeal_date} на уписан преступ на Ваше име датума %{strike_date} је одбијена.
      subject: Ваша жалба поднета %{date} је одбијена
      title: Жалба одбијена
    backup_ready:
      explanation: Тражили сте потпуну резервну копију вашег Мастодон рачуна. Спремна за преузимање!
      subject: Ваша архива је спремна за преузимање
      title: Извоз архиве
    suspicious_sign_in:
      change_password: промените своју лозинку
      details: 'Ево детаља о пријави:'
      explanation: Приметили смо пријаву на Ваш налог са непознате IP адресе.
      further_actions_html: Уколико то нисте били Ви, препоручујемо да одмах %{action} и укључите двофакторску аутентификацију да бисте одржали безбедност свог налога.
      subject: Вашем налогу је приступљено са непозате IP адресе
      title: Ново пријављивање
    warning:
      appeal: Приложите жалбу
      appeal_description: Уколико верујете да је у питању грешка, можете приложити жалбу особљу %{instance}.
      categories:
        spam: Нежељена пошта
        violation: Садржај крши следећа правила заједнице
      explanation:
        delete_statuses: За неке од Ваших објава је установљено да крше једно или више правила заједнице и услед тога су уклоњене од стране модератора %{instance}.
        disable: Више не можете да користите свој налог, али Ваш профил и други подаци остају нетакнути. Можете да затражите резервну копију својих података, промените подешавања налога или обришете свој налог.
        mark_statuses_as_sensitive: Неке од Ваших објава су означене као осетљиве од стране модератора %{instance}. Ово значи да ће људи морати да кликну на мултимедије у објавама пре него што могу да их виде. Убудуће можете сами да означите своју мултимедију као осетљиву приликом састављања објаве.
        sensitive: Од сада ће сви Ваши отпремљени мултимедијални фајлови бити означени као осетљиви и сакривени иза тастера упозорења.
        silence: И даље можете користити свој налог али само људи који Вас већ прате ће видети Ваше објаве на овом серверу, и можда ћете бити искључени из разних механизама откривања. Међутим, други људи и даље могу ручно да Вас запрате.
        suspend: Више не можете да користите свој налог, и Ваш профил и остали подаци Вам више нису доступни. И даље можете да се пријавите да бисте затражили резервну копију својих података све док се Ваши подаци трајно не избришу за око 30 дана, с тим што ћемо задржати неке основне податке да бисмо Вас спречили у евентуалном заобилажењу суспензије.
      reason: 'Образложење:'
      statuses: 'Цитиране објаве:'
      subject:
        delete_statuses: Ваше објаве са %{acct} су избрисане
        disable: Ваш налог %{acct} је замрзнут
        mark_statuses_as_sensitive: Ваше објаве са %{acct} су обележене као осетљиве
        none: Упозорење за %{acct}
        sensitive: Ваше објаве са %{acct} ће убудуће бити означене као осетљиве
        silence: Ваш налог %{acct} је ограничен
        suspend: Ваш налог %{acct} је суспендован
      title:
        delete_statuses: Објаве су обрисане
        disable: Налог замрзнут
        mark_statuses_as_sensitive: Објаве су означене као осетљиве
        none: Упозорење
        sensitive: Налог је означен као осетљив
        silence: Налог ограничен
        suspend: Налог суспендован
    welcome:
      edit_profile_action: Подеси налог
      edit_profile_step: Можете прилагодити свој профил тако што ћете поставити профилну слику, променити име за приказ и тако даље. Можете дати сагласност да прегледате нове пратиоце пре него што им дозволите да Вас запрате.
      explanation: Ево неколико савета за почетак
      final_action: Почните објављивати
      final_step: 'Почните да објављујете! Чак и без пратилаца, Ваше јавне објаве су видљиве другим људима, на пример на локалној временској линији или у хеш ознакама. Можда желите да се представите са хеш ознаком #introductions или #представљања.'
      full_handle: Ваш пун надимак
      full_handle_hint: Ово бисте рекли својим пријатељима како би вам они послали поруку, или запратили са друге инстанце.
      subject: Добродошли на Мастодон
      title: Добродошли, %{name}!
  users:
    follow_limit_reached: Не можете пратити више од %{limit} људи
    go_to_sso_account_settings: Идите на подешавања налога свог добављача идентитета
    invalid_otp_token: Неисправни двофакторски код
    otp_lost_help_html: Ако изгубите приступ за оба, можете ступити у контакт са %{email}
    seamless_external_login: Пријављени сте путем спољашње услуге, тако да лозинка и подешавања Е-поште нису доступни.
    signed_in_as: 'Пријављен/а као:'
  verification:
<<<<<<< HEAD
=======
    extra_instructions_html: <strong>Савет:</strong>Веза на вашем веб сајту може да буде невидљива. Важан део је <code>rel="me"</code> који спречава лажно представљање на веб сајтовима са садржајем који генерише корисник. Можете чак да користите ознаку <code>везе</code> у заглављу странице уместо <code>а</code>, али HTML мора бити доступан без извршавања JavaScript-а.
    here_is_how: Ево како
    hint_html: "<strong>Верификација вашег идентитета на Mastodon-у је за свакога.</strong> Засновано на отвореним веб стандардима, сада и заувек бесплатно. Све што вам треба је лични веб сајт по коме вас људи препознају. Када се повежете са овим веб сајтом са свог профила, проверићемо да ли је веб сајт повезан са вашим профилом и на њему ћемо приказати визуелни индикатор."
    instructions_html: Копирајте и налепите код испод у HTML свог веб сајта. Затим додајте адресу свог веб сајта у једно од додатних поља на свом профилу са картице „Уреди профил” и сачувајте промене.
>>>>>>> 2f049281
    verification: Провера
    verified_links: Ваше верификоване везе
  webauthn_credentials:
    add: Додајте нови сигурносни кључ
    create:
      error: Искрсао је проблем приликом додавања Вашег сигурносног кључа. Молимо Вас покушајте поново.
      success: Ваш сигурносни кључ је успешно додат.
    delete: Избриши
    delete_confirmation: Да ли сте сигурни да желите да избришете овај сигурносни кључ?
    description_html: Ако укључите <strong>аутентификацију сигурносним кључем</strong>, мораћете да користите један од својих сигурносних кључева приликом пријављивања.
    destroy:
      error: Искрсао је проблем приликом брисања Вашег сигурносног кључа. Молимо Вас покушајте поново.
      success: Ваш сигурносни кључ је успешно обрисан.
    invalid_credential: Неисправан сигурносни кључ
    nickname_hint: Унесите надимак свог новог сигурносног кључа
    not_enabled: Још увек нисте омогућили WebAuthn
    not_supported: Овај претраживач не подржава сигурносне кључеве
    otp_required: Да бисте користили сигурносне кључеве, молимо Вас прво укључите двофакторску аутентификацију.
    registered_on: Регистрован/-а %{date}<|MERGE_RESOLUTION|>--- conflicted
+++ resolved
@@ -1009,13 +1009,10 @@
     your_token: Ваш приступни токен
   auth:
     apply_for_account: Затражите налог
-<<<<<<< HEAD
-=======
     captcha_confirmation:
       help_html: Ако имате проблема са решавањем CAPTCHA, можете нас контактирати преко %{email} и можемо вам помоћи.
       hint_html: Само још једна ствар! Морамо да потврдимо да сте људско биће (ово је да бисмо спречили нежељену пошту!). Решите CAPTCHA испод и кликните на „Настави”.
       title: Безбедоносна провера
->>>>>>> 2f049281
     confirmations:
       wrong_email_hint: Ако та имејл адреса није исправна, можете је променити у подешавањима налога.
     delete_account: Брисање налога
@@ -1816,13 +1813,10 @@
     seamless_external_login: Пријављени сте путем спољашње услуге, тако да лозинка и подешавања Е-поште нису доступни.
     signed_in_as: 'Пријављен/а као:'
   verification:
-<<<<<<< HEAD
-=======
     extra_instructions_html: <strong>Савет:</strong>Веза на вашем веб сајту може да буде невидљива. Важан део је <code>rel="me"</code> који спречава лажно представљање на веб сајтовима са садржајем који генерише корисник. Можете чак да користите ознаку <code>везе</code> у заглављу странице уместо <code>а</code>, али HTML мора бити доступан без извршавања JavaScript-а.
     here_is_how: Ево како
     hint_html: "<strong>Верификација вашег идентитета на Mastodon-у је за свакога.</strong> Засновано на отвореним веб стандардима, сада и заувек бесплатно. Све што вам треба је лични веб сајт по коме вас људи препознају. Када се повежете са овим веб сајтом са свог профила, проверићемо да ли је веб сајт повезан са вашим профилом и на њему ћемо приказати визуелни индикатор."
     instructions_html: Копирајте и налепите код испод у HTML свог веб сајта. Затим додајте адресу свог веб сајта у једно од додатних поља на свом профилу са картице „Уреди профил” и сачувајте промене.
->>>>>>> 2f049281
     verification: Провера
     verified_links: Ваше верификоване везе
   webauthn_credentials:
