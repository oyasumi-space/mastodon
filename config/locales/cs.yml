cs:
  about:
    about_mastodon_html: 'Sociální síť budoucnosti: žádné reklamy, žádné korporátní sledování, etický design a decentralizace! S Mastodonem vlastníte svoje data!'
    contact_missing: Nenastaveno
    contact_unavailable: Neuvedeno
    hosted_on: Mastodon na doméně %{domain}
    title: O aplikaci
  accounts:
    follow: Sledovat
    followers:
      one: Sledující
      few: Sledující
      many: Sledujících
      other: Sledujících
    following: Sledovaných
    instance_actor_flash: Tento účet je virtuální aktér, který představuje server samotný, nikoliv jednotlivého uživatele. Používá se pro účely federace a neměl by být pozastaven.
    last_active: naposledy aktivní
    link_verified_on: Vlastnictví tohoto odkazu bylo zkontrolováno %{date}
    nothing_here: Nic tu není!
    pin_errors:
      following: Osobu, kterou chcete podpořit, už musíte sledovat
    posts:
      one: Příspěvek
      few: Příspěvky
      many: Příspěvků
      other: Příspěvků
    posts_tab_heading: Příspěvky
  admin:
    account_actions:
      action: Vykonat akci
      title: Vykonat moderátorskou akci pro účet %{acct}
    account_moderation_notes:
      create: Zanechat poznámku
      created_msg: Moderátorská poznámka byla úspěšně vytvořena!
      destroyed_msg: Moderátorská poznámka byla úspěšně zničena!
    accounts:
      add_email_domain_block: Blokovat e-mailovou doménu
      approve: Schválit
      approved_msg: Žádost o registraci uživatele %{username} úspěšně schválena
      are_you_sure: Opravdu?
      avatar: Avatar
      by_domain: Doména
      change_email:
        changed_msg: E-mail úspěšně změněn!
        current_email: Současný e-mail
        label: Změnit e-mail
        new_email: Nový e-mail
        submit: Změnit e-mail
        title: Změnit e-mail uživateli %{username}
      change_role:
        changed_msg: Role úspěšně změněna!
        label: Změnit roli
        no_role: Žádná role
        title: Změnit roli pro %{username}
      confirm: Potvrdit
      confirmed: Potvrzeno
      confirming: Potvrzuji
      custom: Vlastní
      delete: Smazat data
      deleted: Smazáno
      demote: Degradovat
      destroyed_msg: "Data účtu %{username} jsou nyní ve frontě k okamžitému smazání"
      disable: Zmrazit
      disable_sign_in_token_auth: Zrušit ověřování e-mailovým tokenem
      disable_two_factor_authentication: Vypnout 2FA
      disabled: Zmrazen
      display_name: Zobrazované jméno
      domain: Doména
      edit: Upravit
      email: E-mail
      email_status: Stav e-mailu
      enable: Rozmrazit
      enable_sign_in_token_auth: Povolit ověřování e-mailovým tokenem
      enabled: Povoleno
      enabled_msg: Účet %{username} byl úspěšně rozmrazen
      followers: Sledující
      follows: Sledované
      header: Záhlaví
      inbox_url: URL příchozí schránky
      invite_request_text: Důvody založení
      invited_by: Pozván uživatelem
      ip: IP adresa
      joined: Uživatel založen
      location:
        all: Všechny
        local: Místní
        remote: Vzdálené
        title: Umístění
      login_status: Stav přihlášení
      media_attachments: Mediální přílohy
      memorialize: Změnit na „in memoriam“
      memorialized: In memoriam
      memorialized_msg: Účet %{username} úspěšně změněn na „in memoriam“
      moderation:
        active: Aktivní
        all: Vše
        disabled: Deaktivován
        pending: Čekající
        silenced: Omezeno
        suspended: Pozastavené
        title: Moderování
      moderation_notes: Moderátorské poznámky
      most_recent_activity: Nejnovější aktivita
      most_recent_ip: Nejnovější IP adresa
      no_account_selected: Nebyl změněn žádný účet, neboť žádný nebyl zvolen
      no_limits_imposed: Nejsou nastavena žádná omezení
      no_role_assigned: Nebyla přiřazena žádná role
      not_subscribed: Neodebírá
      pending: Čeká na posouzení
      perform_full_suspension: Pozastavit
      previous_strikes: Předchozí prohřešky
      previous_strikes_description_html:
        one: Tento účet má <strong>jeden</strong> prohřešek.
        few: Tento účet má <strong>%{count}</strong> prohřešky.
        many: Tento účet má <strong>%{count}</strong> prohřešků.
        other: Tento účet má <strong>%{count}</strong> prohřešků.
      promote: Povýšit
      protocol: Protokol
      public: Veřejný
      push_subscription_expires: Odebírání PuSH expiruje
      redownload: Obnovit profil
      redownloaded_msg: Profil účtu %{username} byl úspěšně obnoven ze zdroje
      reject: Zamítnout
      rejected_msg: Žádost o registraci uživatele %{username} úspěšně zamítnuta
      remote_suspension_irreversible: Data tohoto účtu byla nevratně smazána.
      remote_suspension_reversible_hint_html: Účet byl pozastaven na svém serveru a data budou plně odstraněna dne %{date}. Do té doby může vzdálený server obnovit tento účet bez jakýchkoliv špatných efektů. Pokud chcete okamžitě odstranit všechna data účtu, můžete tak učinit níže.
      remove_avatar: Odstranit avatar
      remove_header: Odstranit záhlaví
      removed_avatar_msg: Úspěšně odstraněn avatar uživatele %{username}
      removed_header_msg: Úspěšně odstraněn obrázek záhlaví uživatele %{username}
      resend_confirmation:
        already_confirmed: Tento uživatel je již potvrzen
        send: Znovu odeslat potvrzovací odkaz
        success: Potvrzovací odkaz byl úspěšně odeslán!
      reset: Obnovit
      reset_password: Obnovit heslo
      resubscribe: Znovu odebírat
      role: Role
      search: Hledat
      search_same_email_domain: Ostatní uživatelé se stejnou e-mailovou doménou
      search_same_ip: Další uživatelé se stejnou IP adresou
      security: Zabezpečení
      security_measures:
        only_password: Pouze heslo
        password_and_2fa: Heslo a 2FA
      sensitive: Vynutit citlivost
      sensitized: Označen jako citlivý
      shared_inbox_url: URL sdílené příchozí schránky
      show:
        created_reports: Vytvořená hlášení
        targeted_reports: Nahlášeni ostatními
      silence: Omezit
      silenced: Omezen
      statuses: Příspěvky
      strikes: Předchozí prohřešky
      subscribe: Odebírat
      suspend: Pozastavit
      suspended: Uživatel pozastaven
      suspension_irreversible: Data tohoto účtu byla nevratně smazána. Účet můžete obnovit, aby byl použitelný, ale nebudou obnovena žádná jeho dřívější data.
      suspension_reversible_hint_html: Účet byl pozastaven a jeho data budou kompletně smazána %{date}. Do té doby může být tento účet kompletně obnoven do původního stavu. Chcete-li smazat všechna data účtu ihned, můžete tak učinit níže.
      title: Účty
      unblock_email: Odblokovat e-mailovou adresu
      unblocked_email_msg: E-mailová adresa %{username} byla úspěšně odblokována
      unconfirmed_email: Nepotvrzený e-mail
      undo_sensitized: Zrušit vynucení citlivosti
      undo_silenced: Zrušit omezení
      undo_suspension: Zrušit pozastavení
      unsilenced_msg: Omezení účtu %{username} úspěšně zrušeno
      unsubscribe: Přestat odebírat
      unsuspended_msg: Úspěšně obnoven účet %{username}
      username: Uživatelské jméno
      view_domain: Zobrazit souhrn domény
      warn: Varovat
      web: Web
      whitelisted: Povoleno federovat
    action_logs:
      action_types:
        approve_appeal: Schválit odvolání
        approve_user: Schválit uživatele
        assigned_to_self_report: Přiřadit hlášení
        change_email_user: Změnit uživateli e-mailovou adresu
        change_role_user: Změnit roli uživatele
        confirm_user: Potvrdit uživatele
        create_account_warning: Vytvořit varování
        create_announcement: Nové oznámení
        create_canonical_email_block: Zablokovat email
        create_custom_emoji: Vytvořit vlastní emoji
        create_domain_allow: Vytvořit povolení domény
        create_domain_block: Vytvořit blokaci domény
        create_email_domain_block: Zablokovat e-mailovou doménu
        create_ip_block: Vytvořit IP pravidlo
        create_unavailable_domain: Vytvořit nedostupnou doménu
        create_user_role: Vytvořit roli
        demote_user: Snížit roli uživatele
        destroy_announcement: Odstranit oznámení
        destroy_canonical_email_block: Odblokovat email
        destroy_custom_emoji: Odstranit vlastní emoji
        destroy_domain_allow: Odstranit povolení domény
        destroy_domain_block: Odstranit blokaci domény
        destroy_email_domain_block: Smazat blokaci e-mailové domény
        destroy_instance: Odmazat doménu
        destroy_ip_block: Smazat IP pravidlo
        destroy_status: Odstranit Příspěvek
        destroy_unavailable_domain: Smazat nedostupnou doménu
        destroy_user_role: Zničit roli
        disable_2fa_user: Vypnout 2FA
        disable_custom_emoji: Zakázat vlastní emoji
        disable_sign_in_token_auth_user: Zrušit uživatelovo ověřování e-mailovým tokenem
        disable_user: Deaktivovat uživatele
        enable_custom_emoji: Povolit vlastní emoji
        enable_sign_in_token_auth_user: Povolit uživatelovo ověřování e-mailovým tokenem
        enable_user: Povolit uživatele
        memorialize_account: Změna na „in memoriam“
        promote_user: Povýšit uživatele
        reject_appeal: Zamítnout odvolání
        reject_user: Odmítnout uživatele
        remove_avatar_user: Odstranit avatar
        reopen_report: Znovu otevřít hlášení
        resend_user: Znovu odeslat potvrzovací e-mail
        reset_password_user: Obnovit heslo
        resolve_report: Označit hlášení jako vyřešené
        sensitive_account: Vynucení citlivosti účtu
        silence_account: Omezit účet
        suspend_account: Pozastavit účet
        unassigned_report: Zrušit přiřazení hlášení
        unblock_email_account: Odblokovat e-mailovou adresu
        unsensitive_account: Zrušit vynucení citlivosti účtu
        unsilence_account: Zrušit omezení účtu
        unsuspend_account: Zrušit pozastavení účtu
        update_announcement: Aktualizovat oznámení
        update_custom_emoji: Aktualizovat vlastní emoji
        update_domain_block: Změnit blokaci domény
        update_ip_block: Aktualizovat pravidlo IP
        update_status: Aktualizovat Příspěvek
        update_user_role: Aktualizovat roli
      actions:
        approve_appeal_html: "Uživatel %{name} schválil odvolání proti rozhodnutí moderátora %{target}"
        approve_user_html: "%{name} schválil registraci od %{target}"
        assigned_to_self_report_html: "Uživatel %{name} si přidělil hlášení %{target}"
        change_email_user_html: "Uživatel %{name} změnil e-mailovou adresu uživatele %{target}"
        change_role_user_html: "%{name} změnil roli %{target}"
        confirm_user_html: "Uživatel %{name} potvrdil e-mailovou adresu uživatele %{target}"
        create_account_warning_html: "Uživatel %{name} poslal %{target} varování"
        create_announcement_html: "Uživatel %{name} vytvořil nové oznámení %{target}"
        create_canonical_email_block_html: "%{name} zablokoval e-mail s hash %{target}"
        create_custom_emoji_html: "Uživatel %{name} nahrál nové emoji %{target}"
        create_domain_allow_html: "Uživatel %{name} povolil federaci s doménou %{target}"
        create_domain_block_html: "Uživatel %{name} zablokoval doménu %{target}"
        create_email_domain_block_html: "Uživatel %{name} zablokoval e-mailovou doménu %{target}"
        create_ip_block_html: "Uživatel %{name} vytvořil pravidlo pro IP %{target}"
        create_unavailable_domain_html: "%{name} zastavil doručování na doménu %{target}"
        create_user_role_html: "%{name} vytvořil %{target} roli"
        demote_user_html: "Uživatel %{name} degradoval uživatele %{target}"
        destroy_announcement_html: "Uživatel %{name} odstranil oznámení %{target}"
        destroy_canonical_email_block_html: "%{name} odblokoval e-mail s hashem %{target}"
        destroy_custom_emoji_html: "%{name} odstranil emoji %{target}"
        destroy_domain_allow_html: "Uživatel %{name} zakázal federaci s doménou %{target}"
        destroy_domain_block_html: "Uživatel %{name} odblokoval doménu %{target}"
        destroy_email_domain_block_html: "Uživatel %{name} odblokoval e-mailovou doménu %{target}"
        destroy_instance_html: "Uživatel %{name} odmazal doménu %{target}"
        destroy_ip_block_html: "Uživatel %{name} odstranil pravidlo pro IP %{target}"
        destroy_status_html: "Uživatel %{name} odstranil příspěvek uživatele %{target}"
        destroy_unavailable_domain_html: "%{name} obnovil doručování na doménu %{target}"
        destroy_user_role_html: "%{name} odstranil %{target} roli"
        disable_2fa_user_html: "Uživatel %{name} vypnul dvoufázové ověřování pro uživatele %{target}"
        disable_custom_emoji_html: "Uživatel %{name} zakázal emoji %{target}"
        disable_sign_in_token_auth_user_html: "Uživatel %{name} zrušil ověřování e-mailovým tokenem pro %{target}"
        disable_user_html: "Uživatel %{name} zakázal přihlašování pro uživatele %{target}"
        enable_custom_emoji_html: "Uživatel %{name} povolil emoji %{target}"
        enable_sign_in_token_auth_user_html: "Uživatel %{name} povolil ověřování e-mailovým tokenem pro %{target}"
        enable_user_html: "Uživatel %{name} povolil přihlašování pro uživatele %{target}"
        memorialize_account_html: "Uživatel %{name} změnil účet %{target} na „in memoriam“ stránku"
        promote_user_html: "Uživatel %{name} povýšil uživatele %{target}"
        reject_appeal_html: "Uživatel %{name} zamítl odvolání proti rozhodnutí moderátora %{target}"
        reject_user_html: "%{name} odmítl registraci od %{target}"
        remove_avatar_user_html: "Uživatel %{name} odstranil avatar uživatele %{target}"
        reopen_report_html: "Uživatel %{name} znovu otevřel hlášení %{target}"
        resend_user_html: "%{name} znovu odeslal potvrzovací e-mail pro %{target}"
        reset_password_user_html: "Uživatel %{name} obnovil heslo uživatele %{target}"
        resolve_report_html: "Uživatel %{name} vyřešil hlášení %{target}"
        sensitive_account_html: "%{name} označil média účtu %{target} jako citlivá"
        silence_account_html: "Uživatel %{name} omezil účet %{target}"
        suspend_account_html: "Uživatel %{name} pozastavil účet uživatele %{target}"
        unassigned_report_html: "Uživatel %{name} odebral hlášení %{target}"
        unblock_email_account_html: "Uživatel %{name} odblokoval e-mailovou adresu %{target}"
        unsensitive_account_html: "%{name} zrušil označení médií účtu %{target} jako citlivých"
        unsilence_account_html: "Uživatel %{name} zrušil omezení účtu %{target}"
        unsuspend_account_html: "Uživatel %{name} zrušil pozastavení účtu uživatele %{target}"
        update_announcement_html: "Uživatel %{name} aktualizoval oznámení %{target}"
        update_custom_emoji_html: "Uživatel %{name} aktualizoval emoji %{target}"
        update_domain_block_html: "%{name} aktualizoval blokaci domény %{target}"
        update_ip_block_html: "%{name} změnil pravidlo pro IP %{target}"
        update_status_html: "Uživatel %{name} aktualizoval příspěvek uživatele %{target}"
        update_user_role_html: "%{name} změnil %{target} roli"
      deleted_account: smazaný účet
      empty: Nebyly nalezeny žádné záznamy.
      filter_by_action: Filtrovat podle akce
      filter_by_user: Filtrovat podle uživatele
      title: Protokol auditu
    announcements:
      destroyed_msg: Oznámení bylo úspěšně odstraněno!
      edit:
        title: Upravit oznámení
      empty: Nebyla nalezena žádná oznámení.
      live: Živě
      new:
        create: Vytvořit oznámení
        title: Nové oznámení
      publish: Zveřejnit
      published_msg: Oznámení bylo úspěšně zveřejněno!
      scheduled_for: Naplánováno na %{time}
      scheduled_msg: Zveřejnění oznámení bylo naplánováno!
      title: Oznámení
      unpublish: Skrýt
      unpublished_msg: Zveřejněné oznámení bylo úspěšně skryto!
      updated_msg: Oznámení bylo úspěšně aktualizováno!
    critical_update_pending: Čeká se na kritickou aktualizaci
    custom_emojis:
      assign_category: Přiřadit kategorii
      by_domain: Doména
      copied_msg: Místní kopie emoji byla úspěšně vytvořena
      copy: Kopírovat
      copy_failed_msg: Místní kopii tohoto emoji nebylo možné vytvořit
      create_new_category: Vytvořit novou kategorii
      created_msg: Emoji úspěšně vytvořeno!
      delete: Smazat
      destroyed_msg: Emoji úspěšně zničeno!
      disable: Zakázat
      disabled: Zakázáno
      disabled_msg: Emoji bylo úspěšně zakázáno
      emoji: Emoji
      enable: Povolit
      enabled: Povoleno
      enabled_msg: Emoji bylo úspěšně povoleno
      image_hint: PNG nebo GIF do %{size}
      list: Uvést
      listed: Uvedeno
      new:
        title: Přidat nové vlastní emoji
      no_emoji_selected: Žádné emoji nebyly změněny, protože nikdo nebyl vybrán
      not_permitted: K provedené této akce nemáte dostatečná oprávnění
      overwrite: Přepsat
      shortcode: Zkratka
      shortcode_hint: Alespoň 2 znaky, pouze alfanumerické znaky a podtržítka
      title: Vlastní emoji
      uncategorized: Nezařazeno
      unlist: Neuvést
      unlisted: Neuvedeno
      update_failed_msg: Toto emoji nebylo možné aktualizovat
      updated_msg: Emoji úspěšně aktualizováno!
      upload: Nahrát
    dashboard:
      active_users: aktivní uživatelé
      interactions: interakce
      media_storage: Úložiště médií
      new_users: noví uživatelé
      opened_reports: podáno hlášení
      pending_appeals_html:
        one: "<strong>%{count}</strong> čekající odvolání"
        few: "<strong>%{count}</strong> čekající odvolání"
        many: "<strong>%{count}</strong> čekajících odvolání"
        other: "<strong>%{count}</strong> čekajících odvolání"
      pending_reports_html:
        one: "<strong>%{count}</strong> čekající hlášení"
        few: "<strong>%{count}</strong> čekající hlášení"
        many: "<strong>%{count}</strong> čekajících hlášení"
        other: "<strong>%{count}</strong> čekajících hlášení"
      pending_tags_html:
        one: "<strong>%{count}</strong> čekající hashtag"
        few: "<strong>%{count}</strong> čekající hashtagy"
        many: "<strong>%{count}</strong> čekajících hashtagů"
        other: "<strong>%{count}</strong> čekajících hashtagů"
      pending_users_html:
        one: "<strong>%{count}</strong> čekající uživatel"
        few: "<strong>%{count}</strong> čekající uživatelé"
        many: "<strong>%{count}</strong> čekajících uživatelů"
        other: "<strong>%{count}</strong> čekajících uživatelů"
      resolved_reports: vyřešeno hlášení
      software: Software
      sources: Zdroje registrací
      space: Využití prostoru
      title: Přehled
      top_languages: Nejaktivnější jazyky
      top_servers: Nejaktivnější servery
      website: Webová stránka
    disputes:
      appeals:
        empty: Nenalazena žádná odvolání.
        title: Odvolání
    domain_allows:
      add_new: Povolit federaci s doménou
      created_msg: S doménou byla úspěšně povolena federace
      destroyed_msg: S doménou byla zakázána federace
      export: Export
      import: Import
      undo: Zakázat federaci s doménou
    domain_blocks:
      add_new: Přidat novou blokaci domény
      confirm_suspension:
        cancel: Zrušit
        confirm: Pozastavit
        permanent_action: Zrušení pozastavení neobnoví žádná data ani vztah.
        preamble_html: Chystáte se pozastavit <strong>%{domain}</strong> a jeho poddomény.
        remove_all_data: Tímto odstraníte z vašeho serveru všechen obsah, média a profilové údaje účtů této domény.
        stop_communication: Váš server přestane komunikovat s těmito servery.
        title: Potvrďte blokování domény %{domain}
        undo_relationships: Toto vrátí jakýkoliv vztah sledování mezi účty na těchto serverech a vaším.
      created_msg: Blokace domény se právě vyřizuje
      destroyed_msg: Blokace domény byla odvolána
      domain: Doména
      edit: Upravit blokaci domény
      existing_domain_block: Pro %{name} už jste nastavili přísnější omezení.
      existing_domain_block_html: Pro %{name} už jste nastavili přísnější omezení, nejprve ji <a href="%{unblock_url}">odblokujte</a>.
      export: Export
      import: Import
      new:
        create: Vytvořit blokaci
        hint: Blokace domény nezakáže vytváření záznamů účtů v databázi, ale bude na tyto účty zpětně a automaticky aplikovat specifické metody moderování.
        severity:
          desc_html: "<strong>Omezit</strong> zneviditelní příspěvky účtů z této domény všem, kdo je nesledují. <strong>Pozastavit</strong> odstraní z vašeho serveru všechna data obsahu, médií a profilu účtů z této domény. Pokud chcete pouze odmítnout mediální soubory, použijte <strong>Nic</strong>."
          noop: Žádné
          silence: Omezit
          suspend: Pozastavit
        title: Nová blokace domény
      no_domain_block_selected: Nebyly změněny žádné blokované domény, protože nebyla žádná vybrána
      not_permitted: K provedení této akce nemáte oprávnění
      obfuscate: Obfuskovat doménu
      obfuscate_hint: Částečně zkreslit název domény v seznamu, pokud je povoleno zveřejnění seznamu omezených domén
      private_comment: Soukromý komentář
      private_comment_hint: Komentář o tomto omezení domény pro vnitřní použití moderátory.
      public_comment: Veřejný komentář
      public_comment_hint: Komentář o tomto omezení domény pro obecnou veřejnost, pokud je povoleno zobrazování seznamu omezených domén.
      reject_media: Odmítat mediální soubory
      reject_media_hint: Odstraní lokálně uložené mediální soubory a odmítne jejich stahování v budoucnosti. Nepodstatné pro pozastavení
      reject_reports: Odmítat hlášení
      reject_reports_hint: Ignorovat všechna hlášení pocházející z této domény. Nepodstatné pro pozastavení
      undo: Odvolat blokaci domény
      view: Zobrazit blokaci domény
    email_domain_blocks:
      add_new: Přidat
      attempts_over_week:
        one: "%{count} pokus o registraci za poslední týden"
        few: "%{count} pokusy o registraci za poslední týden"
        many: "%{count} pokusů o registraci za poslední týden"
        other: "%{count} pokusů o registraci za poslední týden"
      created_msg: E-mailová doména úspěšně zablokována
      delete: Smazat
      dns:
        types:
          mx: MX záznam
      domain: Doména
      new:
        create: Přidat doménu
        resolve: Přeložit doménu
        title: Blokovat novou e-mailovou doménu
      no_email_domain_block_selected: Žádné blokace e-mailové domény nebyly změněny, protože nebyly žádné vybrány
      not_permitted: Nepovoleno
      resolved_dns_records_hint_html: Doménové jméno vede na následující MX domény, které mají nakonec na starost přijímání e-mailů. Blokování MX domény zablokuje registrace z jakékoliv e-mailové adresy, která používá stejnou MX doménu, i když je viditelné doménové jméno jiné. <strong>Dejte si pozor, abyste nezablokovali velké e-mailové poskytovatele.</strong>
      resolved_through_html: Přeložena přes %{domain}
      title: Blokované e-mailové domény
    export_domain_allows:
      new:
        title: Importovat povolené domény
      no_file: Nebyl vybrán žádný soubor
    export_domain_blocks:
      import:
        description_html: Chystáte se importovat seznam blokovaných domén. Zkontrolujte prosím tento seznam velmi opatrně, zejména pokud jste tento seznam nenapsali vy sami.
        existing_relationships_warning: Existující vztahy sledování
        private_comment_description_html: 'Abychom vám pomohli sledovat, odkud pochází importované bloky, budou tyto importované bloky vytvořeny s následující soukromou poznámkou: <q>%{comment}</q>'
        private_comment_template: Importováno z %{source} dne %{date}
        title: Importovat blokované domény
      invalid_domain_block: 'Jeden nebo více bloků domén bylo přeskočeno z důvodu chyb(y): %{error}'
      new:
        title: Importovat blokované domény
      no_file: Nebyl vybrán žádný soubor
    follow_recommendations:
      description_html: "<strong>Doporučená sledování pomáhají novým uživatelům rychle najít zajímavý obsah</strong>. Pokud uživatel neinteragoval s ostatními natolik, aby mu byla vytvořena doporučená sledování na míru, jsou použity tyto účty. Jsou přepočítávány na denní bázi ze směsi účtů s největším nedávným zapojením a nejvyšším počtem místních sledovatelů pro daný jazyk."
      language: Pro jazyk
      status: Stav
      suppress: Potlačit doporučení sledování
      suppressed: Potlačeno
      title: Doporučená sledování
      unsuppress: Obnovit doporučení sledování
    instances:
      availability:
        description_html:
          one: Pokud doručování na doménu selže <strong>%{count} den</strong>, nebudou činěny žádné další pokusy o doručení, dokud nedorazí doručení <em>od</em> domény.
          few: Pokud doručování na doménu selže ve <strong>%{count} různých dnech</strong>, nebudou činěny žádné další pokusy o doručení, dokud nedorazí doručení <em>od</em> domény.
          many: Pokud doručování na doménu selže v <strong>%{count} různých dnech</strong>, nebudou činěny žádné další pokusy o doručení, dokud nedorazí doručení <em>od</em> domény.
          other: Pokud doručování na doménu selže v <strong>%{count} různých dnech</strong>, nebudou činěny žádné další pokusy o doručení, dokud nedorazí doručení <em>od</em> domény.
        failure_threshold_reached: Prahu selhání dosaženo %{date}.
        failures_recorded:
          one: Neúspěšný pokus v %{count} dni.
          few: Neúspěšné pokusy ve %{count} různých dnech.
          many: Neúspěšné pokusy ve %{count} různých dnech.
          other: Neúspěšné pokusy ve %{count} různých dnech.
        no_failures_recorded: Žádné zaznamenané selhání.
        title: Dostupnost
        warning: Poslední pokus o připojení k tomuto serveru byl neúspěšný
      back_to_all: Vše
      back_to_limited: Omezená
      back_to_warning: Varování
      by_domain: Doména
      confirm_purge: Jste si jisti, že chcete nevratně smazat data z této domény?
      content_policies:
        comment: Interní poznámka
        description_html: Můžete definovat politiky obsahu, které budou aplikovány na všechny účty z této domény i jakoukoliv z jejích subdomén.
        limited_federation_mode_description_html: Můžete si vybrat, zda povolit federaci s touto doménou.
        policies:
          reject_media: Odmítat média
          reject_reports: Odmítat hlášení
          silence: Omezit
          suspend: Pozastavit
        policy: Politika
        reason: Veřejný důvod
        title: Politiky obsahu
      dashboard:
        instance_accounts_dimension: Nejsledovanější účty
        instance_accounts_measure: uložené účty
        instance_followers_measure: sledujících nás tam
        instance_follows_measure: sledujících je tady
        instance_languages_dimension: Nejčastější jazyky
        instance_media_attachments_measure: uložené mediální přílohy
        instance_reports_measure: hlášení o nich
        instance_statuses_measure: uložené příspěvky
      delivery:
        all: Vše
        clear: Vymazat chyby doručení
        failing: Selhává
        restart: Restartovat doručování
        stop: Zastavit doručování
        unavailable: Nedostupná
      delivery_available: Doručení je k dispozici
      delivery_error_days: Dny chybného doručování
      delivery_error_hint: Není-li možné doručení po dobu %{count} dnů, bude automaticky označen za nedoručitelný.
      destroyed_msg: Data z %{domain} nyní čekají na smazání.
      empty: Nebyly nalezeny žádné domény.
      known_accounts:
        one: "%{count} známý účet"
        few: "%{count} známé účty"
        many: "%{count} známých účtů"
        other: "%{count} známých účtů"
      moderation:
        all: Všechny
        limited: Omezený
        title: Moderování
      private_comment: Soukromý komentář
      public_comment: Veřejný komentář
      purge: Odmazat
      purge_description_html: Pokud se domníváte, že tato doména je offline už navždy, můžete ze svého úložiště smazat všechny záznamy účtů a přidružená data z této domény. To může chvíli trvat.
      title: Federace
      total_blocked_by_us: Blokované námi
      total_followed_by_them: Sledované jimi
      total_followed_by_us: Sledované námi
      total_reported: Hlášení o nich
      total_storage: Mediální přílohy
      totals_time_period_hint_html: Níže zobrazené součty zahrnují data za celou dobu.
    invites:
      deactivate_all: Deaktivovat vše
      filter:
        all: Všechny
        available: Dostupné
        expired: Vypršené
        title: Filtrovat
      title: Pozvánky
    ip_blocks:
      add_new: Vytvořit pravidlo
      created_msg: Nové IP pravidlo úspěšně přidáno
      delete: Smazat
      expires_in:
        '1209600': 2 týdny
        '15778476': 6 měsíců
        '2629746': 1 měsíc
        '31556952': 1 rok
        '86400': 1 den
        '94670856': 3 roky
      new:
        title: Vytvořit nové IP pravidlo
      no_ip_block_selected: Nebyla změněna žádná IP pravidla, protože nebylo žádné zaškrtnuto
      title: IP pravidla
    relationships:
      title: "Vztahy uživatele %{acct}"
    relays:
      add_new: Přidat nový most
      delete: Smazat
      description_html: <strong>Federovací most</strong> je zprostředkující server, který vyměňuje velké objemy veřejných příspěvků mezi servery, které je z něj odebírají a publikují na něj. <strong>Může pomoci malým a středně velkým serverům objevovat obsah z fedivesmíru</strong>, což by jinak vyžadovalo, aby místní uživatelé ručně začali sledovat jiné lidi na vzdálených serverech.
      disable: Zakázat
      disabled: Zakázáno
      enable: Povolit
      enable_hint: Po zapnutí začne váš server odebírat všechny veřejné příspěvky z tohoto mostu a odesílat na něj své vlastní veřejné příspěvky.
      enabled: Povoleno
      inbox_url: URL mostu
      pending: Čeká na souhlas mostu
      save_and_enable: Uložit a povolit
      setup: Nastavit připojení k mostu
      signatures_not_enabled: Dokud je povolen zabezpečený režim nebo režim omezené federace, nebudou mosty fungovat správně
      status: Stav
      title: Mosty
    report_notes:
      created_msg: Poznámka o hlášení úspěšně vytvořena!
      destroyed_msg: Poznámka o hlášení úspěšně smazána!
    reports:
      account:
        notes:
          one: "%{count} poznámka"
          few: "%{count} poznámky"
          many: "%{count} poznámek"
          other: "%{count} poznámek"
      action_log: Protokol auditu
      action_taken_by: Akci vykonal uživatel
      actions:
        delete_description_html: Nahlášené příspěvky budou smazány a prohřešek zaznamenán pro pomoc s eskalací v případě budoucích porušení stejným účtem.
        mark_as_sensitive_description_html: Média v nahlášených příspěvcích budou označena jako citlivá a bude zaznamenán prohřešek pro pomoc s eskalací v případě budoucích porušení stejným účtem.
        other_description_html: Podívejte se na další možnosti kontroly chování účtu a přizpůsobte komunikaci k nahlášenému účtu.
        resolve_description_html: Nebudou učiněny žádné kroky proti nahlášenému účtu, žádný prohřešek zaznamenán a hlášení bude uzavřeno.
        silence_description_html: Účet bude viditelný pouze těm, kdo jej již sledují nebo si jej ručně vyhledají, což výrazně omezí jeho dosah. Vždy lze vrátit zpět. Uzavře všechna hlášení proti tomuto účtu.
        suspend_description_html: Účet a veškerý jeho obsah se znepřístupní a bude nakonec smazán, interakce s ním nebude možná. Lze vrátit zpět do 30 dnů. Uzavře všechna hlášení proti tomuto účtu.
      actions_description_html: Rozhodněte, který krok učinit pro vyřešení tohoto hlášení. Pokud podniknete kárný krok proti nahlášenému účtu, bude mu zasláno e-mailové oznámení, s výjimkou případu, kdy je zvolena kategorie <strong>Spam</strong>.
      actions_description_remote_html: Rozhodněte, co podniknout pro vyřešení tohoto hlášení. Toto ovlivní pouze to, jak <strong>váš</strong> server komunikuje s tímto vzdáleným účtem, a zpracuje jeho obsah.
      add_to_report: Přidat do hlášení další
      are_you_sure: Jste si jisti?
      assign_to_self: Přidělit ke mně
      assigned: Přiřazený moderátor
      by_target_domain: Doména nahlášeného účtu
      cancel: Zrušit
      category: Kategorie
      category_description_html: Důvod nahlášení tohoto účtu a/nebo obsahu bude uveden v komunikaci s nahlášeným účtem
      comment:
        none: Žádné
      comment_description_html: 'Pro upřesnění uživatel %{name} napsal:'
      confirm: Potvrdit
      confirm_action: Potvrdit moderátorskou akci vůči @%{acct}
      created_at: Nahlášené
      delete_and_resolve: Smazat příspěvky
      forwarded: Přeposláno
      forwarded_to: Přeposláno na %{domain}
      mark_as_resolved: Označit jako vyřešené
      mark_as_sensitive: Označit jako citlivé
      mark_as_unresolved: Označit jako nevyřešené
      no_one_assigned: Nikdo
      notes:
        create: Přidat poznámku
        create_and_resolve: Vyřešit s poznámkou
        create_and_unresolve: Znovu otevřít s poznámkou
        delete: Smazat
        placeholder: Popište, jaké akce byly vykonány, nebo jakékoliv jiné související aktuality…
        title: Poznámky
      notes_description_html: Zobrazit a zanechat poznámky pro ostatní moderátory i sebe v budoucnu
      processed_msg: 'Nahlášení č.%{id} bylo úspěšně zpracováno'
      quick_actions_description_html: 'Proveďte rychlou akci nebo skrolujte dolů pro nahlášený obsah:'
      remote_user_placeholder: vzdálený uživatel z %{instance}
      reopen: Znovu otevřít hlášení
      report: 'Hlášení #%{id}'
      reported_account: Nahlášený účet
      reported_by: Nahlášeno uživatelem
      resolved: Vyřešeno
      resolved_msg: Hlášení úspěšně vyřešeno!
      skip_to_actions: Přeskočit k akcím
      status: Stav
      statuses: Nahlášený obsah
      statuses_description_html: Obsah porušující pravidla bude uveden v komunikaci s nahlášeným účtem
      summary:
        action_preambles:
          delete_html: 'Chystáte se <strong>odstranit</strong> některé z příspěvků uživatele <strong>@%{acct}</strong>. To znamená:'
          mark_as_sensitive_html: 'Chystáte se <strong>označit</strong> některé z příspěvků <strong>@%{acct}</strong>jako <strong>citlivé</strong>. To znamená:'
          silence_html: 'Chystáte se omezit účet <strong></strong> <strong>@%{acct}</strong>. To znamená:'
          suspend_html: 'Chystáte se <strong>pozastavit</strong> účet <strong>@%{acct}</strong>. To znamená:'
        actions:
          delete_html: Odstranit urážlivé příspěvky
          mark_as_sensitive_html: Označit média urážejících příspěvků za citlivá
          silence_html: Výrazně omezit dosah <strong>@%{acct}</strong> tím, že daný profil a jeho obsah bude viditelný pouze těm lidem, kteří ho sledují nebo jej ručně vyhledají
          suspend_html: Pozastavit <strong>@%{acct}</strong>, což daný profil a obsah znepřístupní a neumožní se interakce s ním
        close_report: 'Označit nahlášení č.%{id} za vyřešené'
        close_reports_html: Označit <strong>všechna</strong> hlášení proti <strong>@%{acct}</strong> jako vyřešená
        delete_data_html: Odstranit profil a obsah <strong>@%{acct}</strong> ode dneška po 30 dní, pokud mezitím nebude zrušeno jeho pozastavení
        preview_preamble_html: "<strong>@%{acct}</strong> obdrží varování s následujícím obsahem:"
        record_strike_html: Zaznamenat prohřešek <strong>@%{acct}</strong> pro pomoc s řešením budoucích přestupků z tohoto účtu
        send_email_html: Poslat varovný e-mail pro <strong>@%{acct}</strong>
        warning_placeholder: Volitelné další odůvodnění moderační akce.
      target_origin: Původ nahlášeného účtu
      title: Hlášení
      unassign: Odebrat
      unknown_action_msg: 'Neznámá akce: %{action}'
      unresolved: Nevyřešeno
      updated_at: Aktualizováno
      view_profile: Zobrazit profil
    roles:
      add_new: Přidat roli
      assigned_users:
        one: "%{count} uživatel"
        few: "%{count} uživatelé"
        many: "%{count} uživatelů"
        other: "%{count} uživatelů"
      categories:
        administration: Administrace
        devops: DevOps
        invites: Pozvánky
        moderation: Moderování
        special: Speciální
      delete: Smazat
      description_html: Pomocí <strong>uživatelských rolí</strong>můžete upravit, ke kterým funkcím a oblastem mají přístup uživatelé Mastodon.
      edit: Upravit roli „%{name}“
      everyone: Výchozí oprávnění
      everyone_full_description_html: Toto je <strong>základní role</strong> ovlivňující <strong>všechny uživatele</strong>, a to i bez přiřazené role. Všechny ostatní role od ní dědí oprávnění.
      permissions_count:
        one: "%{count} oprávnění"
        few: "%{count} oprávnění"
        many: "%{count} oprávnění"
        other: "%{count} oprávnění"
      privileges:
        administrator: Správce
        administrator_description: Uživatelé s tímto oprávněním obejdou všechna oprávnění
        delete_user_data: Mazat uživatelská data
        delete_user_data_description: Umožňuje uživatelům bezodkladně mazat data jiných uživatelů
        invite_users: Zvát uživatele
        invite_users_description: Umožňuje uživatelům zvát na server nové lidi
        manage_announcements: Spravovat oznámení
        manage_announcements_description: Umožňuje uživatelům spravovat oznámení na serveru
        manage_appeals: Spravovat odvolání
        manage_appeals_description: Umožňuje uživatelům posuzovat odvolání proti moderátorským zásahům
        manage_blocks: Spravovat blokace
        manage_blocks_description: Umožňuje uživatelům blokovat poskytovatele e-mailů a IP adresy
        manage_custom_emojis: Spravovat vlastní emoji
        manage_custom_emojis_description: Umožňuje uživatelům spravovat vlastní emoji na serveru
        manage_federation: Spravovat federaci
        manage_federation_description: Umožňuje uživatelům blokovat nebo povolit federaci s jinými doménami a ovládat doručování
        manage_invites: Spravovat pozvánky
        manage_invites_description: Umožňuje uživatelům procházet a deaktivovat pozvánky
        manage_reports: Spravovat hlášení
        manage_reports_description: Umožňuje uživatelům kontrolovat přehledy a provádět moderovací akce proti nim
        manage_roles: Spravovat role
        manage_roles_description: Umožňuje uživatelům spravovat a přiřazovat role pod nimi
        manage_rules: Spravovat pravidla
        manage_rules_description: Umožňuje uživatelům změnit pravidla serveru
        manage_settings: Spravovat nastavení
        manage_settings_description: Umožňuje uživatelům změnit nastavení webu
        manage_taxonomies: Správa taxonomií
        manage_taxonomies_description: Umožňuje uživatelům zkontrolovat populární obsah a aktualizovat nastavení hashtag
        manage_user_access: Spravovat uživatelské přístupy
        manage_user_access_description: Umožňuje uživatelům rušit jiným uživatelům dvoufázové ověřování, měnit jejich e-mailovou adresu a obnovovat jim hesla
        manage_users: Spravovat uživatele
        manage_users_description: Umožňuje uživatelům zobrazit podrobnosti ostatních uživatelů a provádět moderování proti nim
        manage_webhooks: Spravovat webhooky
        manage_webhooks_description: Umožňuje uživatelům nastavit webhooky pro administrativní události
        view_audit_log: Zobrazovat protokol auditu
        view_audit_log_description: Umožňuje uživatelům vidět historii administrativních akcí na serveru
        view_dashboard: Zobrazit ovládací panel
        view_dashboard_description: Umožňuje uživatelům přístup k ovládacímu panelu a různým metrikám
        view_devops: DevOps
        view_devops_description: Umožňuje uživatelům přístup k ovládacím panelům Sidekiq a pgHero
      title: Role
    rules:
      add_new: Přidat pravidlo
      delete: Smazat
      description_html: Přestože většina tvrdí, že četla a souhlasí s podmínkami služby, lidé je obvykle nepročtou dříve, než vznikne problém. <strong>Usnadněte prohlížení pravidel vašeho serveru jejich poskytnutím v odrážkovém seznamu.</strong> Snažte se držet jednotlivá pravidla krátká a jednoduchá, ale zároveň je nerozdělovat do mnoha samostatných položek.
      edit: Upravit pravidlo
      empty: Zatím nebyla definována žádná pravidla serveru.
      title: Pravidla serveru
    settings:
      about:
        manage_rules: Spravovat pravidla serveru
        preamble: Uveďte podrobné informace o tom, jak je server provozován, moderován, financován.
        rules_hint: Existuje vyhrazená oblast pro pravidla, u nichž se očekává, že je budou uživatelé dodržovat.
        title: O aplikaci
      appearance:
        preamble: Přizpůsobte si webové rozhraní Mastodon.
        title: Vzhled
      branding:
        preamble: Značka vašeho serveru jej odlišuje od ostatních serverů v síti. Tyto informace se mohou zobrazovat v různých prostředích, například ve webovém rozhraní Mastodonu, v nativních aplikacích, v náhledech odkazů na jiných webových stránkách a v aplikacích pro zasílání zpráv atd. Z tohoto důvodu je nejlepší, aby tyto informace byly jasné, krátké a stručné.
        title: Značka
      captcha_enabled:
        desc_html: Toto spoléhá na externí skripty z hCaptcha, což může být budit obavy o bezpečnost a soukromí. Navíc <strong>to může způsobit, že proces registrace bude pro některé osoby (zejména se zdravotním postižením) hůře přístupný</strong>. Z těchto důvodů zvažte alternativní přístup, jako je schvalování registrace nebo pozvánky.
        title: Vyžadovat po nových uživatelích, aby vyřešili CAPTCHU pro potvrzení jejich účtu
      content_retention:
        preamble: Určuje, jak je obsah generovaný uživatelem uložen v Mastodonu.
        title: Uchovávání obsahu
      default_noindex:
        desc_html: Ovlivňuje všechny uživatele, kteří toto nastavení sami nezměnili
        title: Odhlásit uživatele ze standardního indexování vyhledávačů
      discovery:
        follow_recommendations: Doporučená sledování
        preamble: Povrchový zajímavý obsah je užitečný pro zapojení nových uživatelů, kteří možná neznají žádného Mastodona. Mějte pod kontrolou, jak různé objevovací funkce fungují na vašem serveru.
        profile_directory: Adresář profilů
        public_timelines: Veřejné časové osy
        publish_discovered_servers: Zveřejnit objevené servery
        publish_statistics: Zveřejnit statistiku
        title: Objevujte
        trends: Trendy
      domain_blocks:
        all: Všem
        disabled: Nikomu
        users: Přihlášeným místním uživatelům
      registrations:
        preamble: Mějte pod kontrolou, kdo může vytvořit účet na vašem serveru.
        title: Registrace
      registrations_mode:
        modes:
          approved: Pro registraci je vyžadováno schválení
          none: Nikdo se nemůže registrovat
          open: Kdokoliv se může registrovat
      security:
        authorized_fetch: Vyžadovat autentizaci od federovaných serverů
        authorized_fetch_overridden_hint: Momentálně nemůžete změnit toto nastavení, protože je přepsáno proměnnou prostředí.
      title: Nastavení serveru
    site_uploads:
      delete: Odstranit nahraný soubor
      destroyed_msg: Upload stránky byl úspěšně smazán!
    software_updates:
      critical_update: Kritické — aktualizujte, prosím, co nejdříve
      documentation_link: Zjistit více
      release_notes: Poznámky k vydání
      title: Dostupné aktualizace
      type: Typ
      types:
        major: Hlavní vydání
        minor: Menší vydání
        patch: Záplatové vydání — opravy chyb a rychle aplikovatelné změny
      version: Verze
    statuses:
      account: Autor
      application: Aplikace
      back_to_account: Zpět na stránku účtu
      back_to_report: Zpět na stránku hlášení
      batch:
        remove_from_report: Odebrat z hlášení
        report: Nahlásit
      deleted: Smazáno
      favourites: Oblíbené
      history: Historie verzí
      in_reply_to: Odpověď na
      language: Jazyk
      media:
        title: Média
      metadata: Metadata
      no_status_selected: Nebyly změněny žádné příspěvky, neboť žádné nebyly vybrány
      open: Otevřít příspěvek
      original_status: Původní příspěvek
      reblogs: Boosty
      status_changed: Příspěvek změněn
      title: Příspěvky účtu
      trending: Populární
      visibility: Viditelnost
      with_media: S médii
    strikes:
      actions:
        delete_statuses: "Uživatel %{name} smazal příspěvky %{target}"
        disable: "Uživatel %{name} zmrazil účet %{target}"
        mark_statuses_as_sensitive: "Uživatel %{name} označil příspěvky %{target} jako citlivé"
        none: "Uživatel %{name} poslal %{target} varování"
        sensitive: "Uživatel %{name} označil účet %{target} jako citlivý"
        silence: "Uživatel %{name} omezil účet %{target}"
        suspend: "Uživatel %{name} pozastavil účet %{target}"
      appeal_approved: Podáno odvolání
      appeal_pending: Čekající odvolání
      appeal_rejected: Odvolání zamítnuto
    system_checks:
      database_schema_check:
        message_html: Na spuštění čekají databázové migrace. Nechte je prosím proběhnout pro zajištění očekávaného chování aplikace
      elasticsearch_health_red:
        message_html: Elasticsearch cluster je nezdravý (červený stav), vyhledávací funkce jsou nedostupné
      elasticsearch_health_yellow:
        message_html: Elasticsearch cluster je nezdravý (žlutý stav), možná budete chtít prozkoumat důvod
      elasticsearch_index_mismatch:
        message_html: Mapování indexu Elasticsearch jsou zastaralá. Prosím spusťte <code>tootctl search deploy --only=%{value}</code>
      elasticsearch_preset:
        action: Prohlédnout dokumentaci
        message_html: Váš Elasticsearch cluster má více než jeden node, ale Mastodon není nakonfigurován pro jejich používání.
      elasticsearch_preset_single_node:
        action: Zobrazit dokumentaci
        message_html: Váš Elasticsearch cluster má pouze jeden uzel, <code>ES_PRESET</code> by měl být nastaven na <code>single_node_cluster</code>.
      elasticsearch_reset_chewy:
        message_html: Váš system index v Elasticsearch je kvůli změně nastavení zastaralý. Pro aktualizaci prosím spusťte <code>tootctl search deploy --reset-chewy</code>.
      elasticsearch_running_check:
        message_html: Nelze se připojit k Elasticsearch. Prosím zkontrolujte, že běží, nebo vypněte fulltextové vyhledávání
      elasticsearch_version_check:
        message_html: 'Nekompatibilní verze Elasticsearch: %{value}'
        version_comparison: Je spuštěn Elasticsearch %{running_version} místo vyžadovaného %{required_version}
      rules_check:
        action: Spravovat pravidla serveru
        message_html: Nedefinovali jste žádná pravidla serveru.
      sidekiq_process_check:
        message_html: Pro %{value} frontu/fronty neběží žádný Sidekiq proces. Zkontrolujte prosím svou Sidekiq konfiguraci
      software_version_critical_check:
        action: Zobrazit dostupné aktualizace
        message_html: K dispozici je kritická aktualizace Mastodonu, prosím aktualizujte co nejrychleji.
      software_version_patch_check:
        action: Zobrazit dostupné aktualizace
        message_html: Je dostupná opravná aktualizace Mastodonu.
      upload_check_privacy_error:
        action: Pro více informací se podívejte zde
        message_html: "<strong>Váš webový server je špatně nakonfigurován. Soukromí vašich uživatelů je ohroženo.</strong>"
      upload_check_privacy_error_object_storage:
        action: Pro více informací se podívejte zde
        message_html: "<strong>Váš object storage je špatně nakonfigurován. Soukromí vašich uživatelů je ohroženo.</strong>"
    tags:
      review: Stav posouzení
      updated_msg: Nastavení hashtagů bylo úspěšně aktualizováno
    title: Administrace
    trends:
      allow: Povolit
      approved: Schválené
      disallow: Zakázat
      links:
        allow: Povolit odkaz
        allow_provider: Povolit vydavatele
        description_html: Toto jsou odkazy, které jsou momentálně hojně sdíleny účty, jejichž příspěvky váš server vidí. To může pomoct vašim uživatelům zjistit, co se děje ve světě. Žádné odkazy se nezobrazují veřejně, dokud neschválíte vydavatele. Můžete také povolit nebo zamítnout jednotlivé odkazy.
        disallow: Zakázat odkaz
        disallow_provider: Zakázat vydavatele
        no_link_selected: Nebyly změněny žádné odkazy, protože nebyl vybrán žádný
        publishers:
          no_publisher_selected: Nebyly změněny žádní publikující, protože nikdo nebyl vybrán
        shared_by_over_week:
          one: Sdílený jedním člověkem za poslední týden
          few: Sdílený %{count} lidmi za poslední týden
          many: Sdílený %{count} lidmi za poslední týden
          other: Sdílený %{count} lidmi za poslední týden
        title: Populární odkazy
        usage_comparison: Za dnešek %{today} sdílení, oproti %{yesterday} včera
      not_allowed_to_trend: Trendování není povoleno
      only_allowed: Jen povolené
      pending_review: Čeká na posouzení
      preview_card_providers:
        allowed: Odkazy z tohoto vydavatele se smí objevovat mezi populárními
        description_html: Toto jsou domény, na které vedou odkazy často sdílené na vašem serveru. Odkazy se nezobrazí veřejně mezi populárními, pokud příslušné domény nebudou schváleny. Vaše schválení (nebo zamítnutí) se vztahuje i na subdomény.
        rejected: Odkazy z tohoto vydavatele se neobjeví mezi populárními
        title: Vydavatelé
      rejected: Zamítnuté
      statuses:
        allow: Povolit příspěvek
        allow_account: Povolit autora
        description_html: Toto jsou příspěvky, o kterých váš server ví, že jsou momentálně hodně sdíleny a oblibovány. To může pomoci vašim novým i vracejícím se uživatelům najít další lidi ke sledování. Žádné příspěvky se nezobrazují veřejně, dokud neschválíte autora a tento autor nepovolí navrhování svého účtu ostatním. Můžete také povolit či zamítnout jednotlivé příspěvky.
        disallow: Zakázat příspěvek
        disallow_account: Zakázat autora
        no_status_selected: Nebyly změněny žádné populární příspěvky, protože nikdo nebyl vybrán
        not_discoverable: Autor nepovolil navrhování svého účtu ostatním
        shared_by:
          one: Jednou sdílen nebo oblíben
          few: '%{friendly_count} sdílení nebo oblíbení'
          many: '%{friendly_count} sdílení nebo oblíbení'
          other: '%{friendly_count} sdílení nebo oblíbení'
        title: Populární příspěvky
      tags:
        current_score: Aktuální skóre %{score}
        dashboard:
          tag_accounts_measure: unikátních použití
          tag_languages_dimension: Nejčastější jazyky
          tag_servers_dimension: Nejčastější servery
          tag_servers_measure: různých serverů
          tag_uses_measure: použití celkem
        description_html: Toto jsou hashtagy, které se momentálně objevují v mnoha příspěvcích, které váš server vidí. To může pomoci vašim uživatelům zjistit, o čem lidé zrovna nejvíce mluví. Žádné hashtagy se nezobrazují veřejně, dokud je neschválíte.
        listable: Může být navrhován
        no_tag_selected: Nebyly změněny žádné štítky, protože nikdo nebyl vybrán
        not_listable: Nebude navrhován
        not_trendable: Neobjeví se mezi populárními
        not_usable: Nemůže být používán
        peaked_on_and_decaying: Vrcholil %{date}, nyní skomírá
        title: Populární hashtagy
        trendable: Může se objevovat mezi populárními
        trending_rank: 'Populární #%{rank}'
        usable: Může být používán
        usage_comparison: Za dnešek %{today} použití, oproti %{yesterday} včera
        used_by_over_week:
          one: Použit jedním člověkem za poslední týden
          few: Použit %{count} lidmi za poslední týden
          many: Použit %{count} lidmi za poslední týden
          other: Použit %{count} lidmi za poslední týden
      title: Trendy
      trending: Populární
    warning_presets:
      add_new: Přidat nové
      delete: Smazat
      edit_preset: Upravit předlohu pro varování
      empty: Zatím jste nedefinovali žádné předlohy varování.
      title: Spravovat předlohy pro varování
    webhooks:
      add_new: Přidat koncový bod
      delete: Smazat
      description_html: <strong>Webhook</strong> umožňuje Mastodonu o vybraných událostech <strong>notifikovat v reálném čase</strong> vaši vlastní aplikaci, aby mohla <strong>automaticky spouštět reakce</strong>.
      disable: Vypnout
      disabled: Vypnuto
      edit: Upravit koncový bod
      empty: Nemáte ještě nastavené žádné koncové body webhooků.
      enable: Zapnout
      enabled: Aktivní
      enabled_events:
        one: 1 zapnutá událost
        few: "%{count} zapnuté události"
        many: "%{count} zapnutých událostí"
        other: "%{count} zapnutých událostí"
      events: Události
      new: Nový webhook
      rotate_secret: Obnovit klíč
      secret: Podpisový klíč
      status: Stav
      title: Webhooky
      webhook: Webhook
  admin_mailer:
    new_appeal:
      actions:
        delete_statuses: smazání jeho příspěvků
        disable: zmrazení jeho účtu
        mark_statuses_as_sensitive: označení jeho příspěvků jako citlivých
        none: varování
        sensitive: označení jeho účtu jako citlivého
        silence: omezení jeho účtu
        suspend: pozastavení jeho účtu
      body: "Uživatel %{target} se odvolává proti rozhodnutí moderátora %{action_taken_by} z %{date}, kterým bylo %{type}. Napsal:"
      next_steps: Můžete schválit odvolání pro vrácení rozhodnutí moderátora, nebo to ignorovat.
<<<<<<< HEAD
      subject: "Uživatel %{username} se odvolává proti rozhodnutí moderátora na %{instance}"
=======
      subject: Uživatel %{username} se odvolává proti rozhodnutí moderátora na %{instance}
    new_critical_software_updates:
      body: Byly vydány nové kritické verze Mastodonu, možná budete chtít aktualizovat co nejdříve!
      subject: Pro %{instance} jsou dostupné kritické aktualizace Mastodonu!
>>>>>>> 57f592fe
    new_pending_account:
      body: Detaily nového účtu jsou uvedeny níže. Tuto žádost můžete schválit nebo zamítnout.
      subject: Nový účet na serveru %{instance} čekající na posouzení (%{username})
    new_report:
      body: "Uživatel %{reporter} nahlásil uživatele %{target}"
      body_remote: Někdo z domény %{domain} nahlásil uživatele %{target}
<<<<<<< HEAD
      subject: 'Nové hlášení pro %{instance} (#%{id})'
=======
      subject: Nové hlášení pro %{instance} (#%{id})
    new_software_updates:
      body: Byly vydány nové verze Mastodonu, možná budete chtít aktualizovat!
      subject: Pro %{instance} jsou dostupné nové verze Mastodonu!
>>>>>>> 57f592fe
    new_trends:
      body: 'Následující položky vyžadují posouzení, než mohou být zobrazeny veřejně:'
      new_trending_links:
        title: Populární odkazy
      new_trending_statuses:
        title: Populární příspěvky
      new_trending_tags:
        no_approved_tags: Momentálně nejsou žádné schválené populární hashtagy.
        requirements: 'Kterýkoliv z těchto kandidátů by mohl předehnat schválený populární hashtag #%{rank}, kterým je momentálně #%{lowest_tag_name} se skóre %{lowest_tag_score}.'
        title: Populární hashtagy
      subject: Nové trendy k posouzení na %{instance}
  aliases:
    add_new: Vytvořit alias
    created_msg: Nový alias byl úspěšně vytvořen. Nyní můžete zahájit přesun ze starého účtu.
    deleted_msg: Alias byl úspěšně odstraněn. Přesun z jiného účtu na tento již nebude možný.
    empty: Nemáte žádné aliasy.
    hint_html: Chcete-li se přesunout z jiného účtu na tento, můžete si zde vytvořit alias, který je vyžadován předtím, než můžete pokračovat přesunem sledujících ze starého účtu na tento. Tato akce sama o sobě je <strong>neškodná a vratná</strong>. <strong>Přesun účtu se zahajuje ze starého účtu</strong>.
    remove: Odpojit alias
  appearance:
    advanced_web_interface: Pokročilé webové rozhraní
    advanced_web_interface_hint: 'Chcete-li využít celé šířky vaší obrazovky, dovolí vám pokročilé webové rozhraní nastavit si mnoho různých sloupců, takže ve stejnou chvíli uvidíte tolik informací, kolik chcete: domovskou časovou osu, oznámení, federovanou časovou osu a libovolný počet seznamů a hashtagů.'
    animations_and_accessibility: Animace a přístupnost
    confirmation_dialogs: Potvrzovací dialogy
    discovery: Objevování
    localization:
      body: Mastodon je překládán dobrovolníky.
      guide_link: https://cs.crowdin.com/project/mastodon
      guide_link_text: Zapojit se může každý.
    sensitive_content: Citlivý obsah
  application_mailer:
    notification_preferences: Změnit předvolby e-mailů
    salutation: "%{name},"
    settings: 'Změnit předvolby e-mailů: %{link}'
    unsubscribe: Přestat odebírat
    view: 'Zobrazit:'
    view_profile: Zobrazit profil
    view_status: Zobrazit příspěvek
  applications:
    created: Aplikace úspěšně vytvořena
    destroyed: Aplikace úspěšně smazána
    logout: Odhlásit se
    regenerate_token: Znovu vygenerovat přístupový token
    token_regenerated: Přístupový token byl úspěšně vygenerován
    warning: Zacházejte s těmito daty opatrně. Nikdy je s nikým nesdílejte!
    your_token: Váš přístupový token
  auth:
    apply_for_account: Požádat o účet
    captcha_confirmation:
      help_html: Pokud máte problémy s řešením CAPTCHA, můžete se s námi spojit prostřednictvím %{email} a můžeme vám pomoci.
      hint_html: Ještě jedna věc! Musíme potvrdit, že jste člověk (to proto, abychom drželi stranou spam!). Vyřešte CAPTCHA níže a klikněte na "Pokračovat".
      title: Bezpečnostní kontrola
    confirmations:
      wrong_email_hint: Pokud není e-mail správný, můžete si ho změnit v nastavení účtu.
    delete_account: Odstranit účet
    delete_account_html: Chcete-li odstranit svůj účet, <a href="%{path}">pokračujte zde</a>. Budete požádáni o potvrzení.
    description:
      prefix_invited_by_user: "@%{name} vás zve na tento server Mastodon!"
      prefix_sign_up: Registrujte se na Mastodonu již dnes!
      suffix: S účtem budete moci sledovat lidi, psát příspěvky a vyměňovat si zprávy s uživateli z kteréhokoliv serveru Mastodon a dalších služeb!
    didnt_get_confirmation: Neobdrželi jste potvrzovací odkaz?
    dont_have_your_security_key: Nemáte svůj bezpečnostní klíč?
    forgot_password: Zapomněli jste heslo?
    invalid_reset_password_token: Token pro obnovení hesla je buď neplatný, nebo vypršel. Vyžádejte si prosím nový.
    link_to_otp: Zadat kód dvoufázového ověření z mobilu nebo záložní kód
    link_to_webauth: Použít svůj bezpečnostní klíč
    log_in_with: Přihlásit přes
    login: Přihlásit
    logout: Odhlásit
    migrate_account: Přesunout se na jiný účet
    migrate_account_html: Zde můžete <a href="%{path}">nastavit přesměrování tohoto účtu na jiný</a>.
    or_log_in_with: Nebo se přihlaste pomocí
    privacy_policy_agreement_html: Četl jsem a souhlasím se zásadami <a href="%{privacy_policy_path}" target="_blank">ochrany osobních údajů</a>
    progress:
      confirm: Confirm e-mail
      details: Vaše údaje
      review: Naše hodnocení
      rules: Přijmout pravidla
    providers:
      cas: CAS
      saml: SAML
    register: Registrovat
    registration_closed: "%{instance} nepřijímá nové členy"
    resend_confirmation: Znovu odeslat potvrzovací odkaz
    reset_password: Obnovit heslo
    rules:
      accept: Přijmout
      back: Zpět
      invited_by: 'Můžete se připojit k %{domain} díky pozvánce, kterou jste obdrželi od:'
      preamble: Tohle nastavují a prosazují moderátoři %{domain}.
      preamble_invited: Než budete pokračovat, vezměte prosím v úvahu základní pravidla stanovená moderátory %{domain}.
      title: Některá základní pravidla.
      title_invited: Byl/a jsi pozván/a.
    security: Zabezpečení
    set_new_password: Nastavit nové heslo
    setup:
      email_below_hint_html: Zkontrolujte složku se spamem, nebo požádejte o jinou. Pokud je to špatné, můžete opravit svou e-mailovou adresu.
      email_settings_hint_html: Klikněte na odkaz, který jsme Vám poslali k ověření %{email}. Budeme zde čekat.
      link_not_received: Nedostali jste odkaz?
      new_confirmation_instructions_sent: Za několik minut obdržíte nový e-mail s potvrzovacím odkazem!
      title: Zkontrolujte doručenou poštu
    sign_in:
      preamble_html: Přihlaste se se svýma <strong>%{domain}</strong> údajema. Pokud je váš účet hostován na jiném serveru, nemůžete se zde přihlásit.
      title: Přihlásit se k %{domain}
    sign_up:
      manual_review: Registrace na %{domain} procházejí manuálním hodnocením od našich moderátorů. Abyste nám pomohli zpracovat Vaši registraci, napište trochu o sobě a proč chcete účet na %{domain}.
      preamble: S účtem na tomto serveru Mastodon budete moci sledovat jakoukoliv jinou osobu v síti bez ohledu na to, kde je jejich účet hostován.
      title: Pojďme vás nastavit na %{domain}.
    status:
      account_status: Stav účtu
      confirming: Čeká na dokončení potvrzení e-mailu.
      functional: Váš účet je plně funkční.
      pending: Vaše žádost čeká na posouzení naším personálem. To může nějakou dobu trvat. Pokud bude váš požadavek schválen, obdržíte e-mail.
      redirecting_to: Váš účet je neaktivní, protože je právě přesměrován na účet %{acct}.
      view_strikes: Zobrazit minulé prohřešky vašeho účtu
    too_fast: Formulář byl odeslán příliš rychle, zkuste to znovu.
    use_security_key: Použít bezpečnostní klíč
  challenge:
    confirm: Pokračovat
    hint_html: "<strong>Tip:</strong> Po dobu jedné hodiny vás o heslo nebudeme znovu žádat."
    invalid_password: Neplatné heslo
    prompt: Pokračujte potvrzením hesla
  crypto:
    errors:
      invalid_key: není platný klíč Ed25519 nebo Curve25519
      invalid_signature: není platný podpis typu Ed25519
  date:
    formats:
      default: "%d. %b %Y"
      with_month_name: "%d. %B %Y"
  datetime:
    distance_in_words:
      about_x_hours: "%{count} hod"
      about_x_months: "%{count} měsíců"
      about_x_years: "%{count} let"
      almost_x_years: "%{count} let"
      half_a_minute: Právě teď
      less_than_x_minutes: "%{count} min"
      less_than_x_seconds: Právě teď
      over_x_years: "%{count} let"
      x_days: "%{count} dní"
      x_minutes: "%{count} min"
      x_months: "%{count} mesíců"
      x_seconds: "%{count} s"
  deletes:
    challenge_not_passed: Zadané informace nejsou správné
    confirm_password: Pro ověření vaší identity zadejte své současné heslo
    confirm_username: Zadáním svého uživatelského jména proces potvrdíte
    proceed: Odstranit účet
    success_msg: Váš účet byl úspěšně odstraněn
    warning:
      before: 'Před pokračováním si prosím pečlivě přečtěte tyto poznámky:'
      caches: Obsah, který byl uložen do cache jiných serverů, nemusí být smazán
      data_removal: Vaše příspěvky a další data budou trvale smazána
      email_change_html: Svou e-mailovou adresu můžete <a href="%{path}">změnit</a> i bez mazání účtu
      email_contact_html: Pokud stále nepřijde, můžete požádat o pomoc zasláním e-mailu na <a href="mailto:%{email}">%{email}</a>
      email_reconfirmation_html: Pokud neobdržíte potvrzovací e-mail, můžete si ho <a href="%{path}">vyžádat znovu</a>
      irreversible: Váš účet nebude možné obnovit ani znovu aktivovat
      more_details_html: Podrobnosti najdete v <a href="%{terms_path}">zásadách ochrany osobních údajů</a>.
      username_available: Vaše uživatelské jméno bude opět dostupné
      username_unavailable: Vaše uživatelské jméno zůstane nedostupné
  disputes:
    strikes:
      action_taken: Přijaté opatření
      appeal: Odvolání
      appeal_approved: Odvolání proti tomuto prohřešku bylo úspěšné a není tak už platný
      appeal_rejected: Odvolání bylo zamítnuto
      appeal_submitted_at: Odvolání podáno
      appealed_msg: Vaše odvolání bylo podáno. Pokud bude schváleno, budete informováni.
      appeals:
        submit: Podat odvolání
      approve_appeal: Schválit odvolání
      associated_report: Přidružené hlášení
      created_at: Datováno
      description_html: Toto jsou kroky podniknuté proti vašemu účtu a varování, která vám byla poslána personálem %{instance}.
      recipient: Adresováno
      reject_appeal: Zamítnout odvolání
      status: 'Příspěvek #%{id}'
      status_removed: Příspěvek už byl ze systému odstraněn
      title: "%{action} ze dne %{date}"
      title_actions:
        delete_statuses: Odstranění příspěvku
        disable: Zmrazení účtu
        mark_statuses_as_sensitive: Označení příspěvků jako citlivých
        none: Varování
        sensitive: Označení účtu jako citlivého
        silence: Omezení účtu
        suspend: Pozastavení účtu
      your_appeal_approved: Vaše odvolání bylo schváleno
      your_appeal_pending: Podali jste odvolání
      your_appeal_rejected: Vaše odvolání bylo zamítnuto
  domain_validator:
    invalid_domain: není platné doménové jméno
  edit_profile:
    basic_information: Základní informace
    hint_html: "<strong>Nastavte si, co lidé uvidí na vašem veřejném profilu a vedle vašich příspěvků.</strong> Ostatní lidé vás budou spíše sledovat a komunikovat s vámi, když budete mít vyplněný profil a profilový obrázek."
    other: Další
  errors:
    '400': Žádost, kterou jste odeslali, byla neplatná nebo poškozená.
    '403': Nejste oprávněni tuto stránku zobrazit.
    '404': Stránka, kterou hledáte, tu není.
    '406': Tato stránka není v požadovaném formátu dostupná.
    '410': Stránka, kterou hledáte, tu již není.
    '422':
      content: Bezpečnostní ověření selhalo. Neblokujete cookies?
      title: Bezpečnostní ověření selhalo
    '429': Příliš mnoho požadavků
    '500':
      content: Omlouváme se, ale něco se u nás pokazilo.
      title: Tato stránka není správná
    '503': Stránku nelze načíst kvůli dočasnému selhání serveru.
    noscript_html: Pro použití webové aplikace Mastodon prosím povolte JavaScript. Nebo zkuste jednu z <a href="%{apps_path}">nativních aplikací</a> pro Mastodon pro vaši platformu.
  existing_username_validator:
    not_found: nelze najít místního uživatele s tímto uživatelským jménem
    not_found_multiple: nelze najít %{usernames}
  exports:
    archive_takeout:
      date: Datum
      download: Stáhnout váš archiv
      hint_html: Můžete si vyžádat archiv vašich <strong>příspěvků a nahraných médií</strong>. Exportovaná data budou ve formátu ActivityPub a budou čitelná kterýmkoliv kompatibilním softwarem. Archiv si můžete vyžádat každých 7 dní.
      in_progress: Kompiluji váš archiv…
      request: Vyžádat váš archiv
      size: Velikost
    blocks: Blokujete
    bookmarks: Záložky
    csv: CSV
    domain_blocks: Doménové blokace
    lists: Seznamy
    mutes: Skrýváte
    storage: Úložiště médií
  featured_tags:
    add_new: Přidat nový
    errors:
      limit: Již jste zvýraznili maximální počet hashtagů
    hint_html: "<strong>Co jsou zvýrazněné hashtagy?</strong> Zobrazují se prominentně na vašem veřejném profilu a dovolují lidem prohlížet si vaše veřejné příspěvky konkrétně pod těmi hashtagy. Je to skvělý nástroj pro sledování kreativních děl nebo dlouhodobých projektů."
  filters:
    contexts:
      account: Profily
      home: Domovská časová osa a seznamy
      notifications: Oznámení
      public: Veřejné časové osy
      thread: Konverzace
    edit:
      add_keyword: Přidat klíčové slovo
      keywords: Klíčová slova
      statuses: Individuální příspěvky
      statuses_hint_html: Tento filtr platí pro výběr jednotlivých příspěvků bez ohledu na to, zda odpovídají klíčovým slovům níže. <a href="%{path}">Zkontrolujte nebo odeberte příspěvky z filtru</a>.
      title: Upravit filtr
    errors:
      deprecated_api_multiple_keywords: Tyto parametry nelze změnit z této aplikace, protože se vztahují na více než jedno klíčové slovo filtru. Použijte novější aplikaci nebo webové rozhraní.
      invalid_context: Nebyl poskytnut žádný nebo jen neplatný kontext
    index:
      contexts: Filtruje %{contexts}
      delete: Smazat
      empty: Nemáte žádný filtr.
      expires_in: Vyprší za %{distance}
      expires_on: Vyprší %{date}
      keywords:
        one: "%{count} klíčové slovo"
        few: "%{count} klíčová slova"
        many: "%{count} klíčových slov"
        other: "%{count} klíčových slov"
      statuses:
        one: "%{count} příspěvek"
        few: "%{count} příspěvků"
        many: "%{count} příspěvků"
        other: "%{count} příspěvků"
      statuses_long:
        one: "%{count} skrytý příspěvek"
        few: "%{count} skryté příspěvky"
        many: "%{count} skrytých příspěvků"
        other: "%{count} skrytých příspěvků"
      title: Filtry
    new:
      save: Uložit nový filtr
      title: Přidat nový filtr
    statuses:
      back_to_filter: Zpět na filtr
      batch:
        remove: Odstranit z filtru
      index:
        hint: Tento filtr se vztahuje na výběr jednotlivých příspěvků bez ohledu na jiná kritéria. Do tohoto filtru můžete přidat více příspěvků z webového rozhraní.
        title: Filtrované příspěvky
  generic:
    all: Všechny
    all_items_on_page_selected_html:
      one: "<strong>%{count}</strong> položka na této stránce vybrána."
      few: <strong>%{count}</strong> položky na této stránce jsou vybrány.
      many: <strong>%{count}</strong> položek na této stránce je vybráno.
      other: Všech <strong>%{count}</strong> položek na této stránce vybráno.
    all_matching_items_selected_html:
      one: "<strong>%{count}</strong> položka odpovídající vašemu hledání je vybrána."
      few: <strong>%{count}</strong> položky odpovídající vašemu hledání jsou vybrány.
      many: <strong>%{count}</strong> položek odpovídající vašemu hledání je vybráno.
      other: Všech <strong>%{count}</strong> položek odpovídající vašemu hledání je vybráno.
    cancel: Zrušit
    changes_saved_msg: Změny byly úspěšně uloženy!
    confirm: Potvrdit
    copy: Kopírovat
    delete: Smazat
    deselect: Zrušit výběr všeho
    none: Žádné
    order_by: Seřadit podle
    save_changes: Uložit změny
    select_all_matching_items:
      one: Vybrat %{count} položku odpovídající vašemu hledání.
      few: Vybrat %{count} položky odpovídající vašemu hledání.
      many: Vybrat všech %{count} položek odpovídajících vašemu hledání.
      other: Vybrat všech %{count} položek odpovídajících vašemu hledání.
    today: dnes
    validation_errors:
      one: Něco ještě není úplně v pořádku! Zkontrolujte prosím chybu uvedenou níže
      few: Něco ještě není úplně v pořádku! Zkontrolujte prosím %{count} chyby uvedené níže
      many: Něco ještě není úplně v pořádku! Zkontrolujte prosím %{count} chyb uvedených níže
      other: Něco ještě není úplně v pořádku! Zkontrolujte prosím %{count} chyb uvedených níže
  imports:
    errors:
      empty: Prázdný CSV soubor
      incompatible_type: Nekompatibilní s vybraným typem importu
      invalid_csv_file: 'Neplatný soubor CSV. Chyba: %{error}'
      over_rows_processing_limit: obsahuje více než %{count} řádků
      too_large: Soubor je příliš velký
    failures: Chyby
    imported: Importováno
    mismatched_types_warning: Zdá se, že jste pro tento import vybrali nesprávný typ, zkontrolujte, prosím, znova.
    modes:
      merge: Sloučit
      merge_long: Ponechat existující záznamy a přidat nové
      overwrite: Přepsat
      overwrite_long: Nahradit aktuální záznamy novými
    preface: Můžete importovat data, která jste exportovali z jiného serveru, jako například seznam lidí, které sledujete či blokujete.
    recent_imports: Nedávné importy
    states:
      finished: Dokončeno
      in_progress: Probíhá
      scheduled: Naplánováno
      unconfirmed: Nepotvrzeno
    status: Stav
    success: Vaše data byla úspěšně nahrána a budou zpracována v pravý čas
    time_started: Zahájeno v
    titles:
      blocking: Import blokovaných účtů
      bookmarks: Import záložek
      domain_blocking: Import blokovaných domén
      following: Import sledovaných účtů
      muting: Import ztlumených účtů
    type: Typ importu
    types:
      blocking: Seznam blokovaných
      bookmarks: Záložky
      domain_blocking: Seznam blokovaných domén
      following: Seznam sledovaných
      lists: Seznamy
      muting: Seznam ignorovaných
    upload: Nahrát
  invites:
    delete: Deaktivovat
    expired: Expirováno
    expires_in:
      '1800': 30 minut
      '21600': 6 hodin
      '3600': 1 hodina
      '43200': 12 hodin
      '604800': 1 týden
      '86400': 1 den
    expires_in_prompt: Nikdy
    generate: Vygenerovat zvací odkaz
    invited_by: 'Pozval váš uživatel:'
    max_uses:
      one: 1 použití
      few: "%{count} použití"
      many: "%{count} použití"
      other: "%{count} použití"
    max_uses_prompt: Bez omezení
    prompt: Generujte a sdílejte s ostatními odkazy umožňující jim přístup na tento server
    table:
      expires_at: Vyprší
      uses: Použití
    title: Pozvat lidi
  lists:
    errors:
      limit: Dosáhl jste maximálního počtu seznamů
  login_activities:
    authentication_methods:
      otp: aplikací pro dvoufaktorové ověření
      password: heslem
      sign_in_token: e-mailovým bezpečnostním kódem
      webauthn: bezpečnostními klíči
    description_html: Pokud vidíte aktivitu, kterou nepoznáváte, zvažte změnu hesla a zapnutí dvoufaktorového ověřování.
    empty: Není k dispozici žádná historie přihlášení
    failed_sign_in_html: Neúspěšný pokus o přihlášení %{method} z %{ip} (%{browser})
    successful_sign_in_html: Úspěšné přihlášení %{method} z %{ip} (%{browser})
    title: Historie přihlášení
  media_attachments:
    validations:
      images_and_video: K příspěvku, který již obsahuje obrázky, nelze připojit video
      not_ready: Nelze připojit soubory před jejich zpracováním. Zkuste to znovu za chvíli!
      too_many: Nelze připojit více než 4 soubory
  migrations:
    acct: Přesunuto na
    cancel: Zrušit přesměrování
    cancel_explanation: Zrušením přesměrování znovu aktivujete svůj aktuální účet, ale nevrátí se vám sledující, kteří byli přesměrováni na druhý účet.
    cancelled_msg: Přesměrování bylo úspěšně zrušeno.
    errors:
      already_moved: je stejný účet, na který jste se již přesunuli
      missing_also_known_as: není aliasem tohoto účtu
      move_to_self: nemůže být aktuální účet
      not_found: nebyl nalezen
      on_cooldown: Probíhá období odpočinku
    followers_count: Sledující v době přesunu
    incoming_migrations: Přesun z jiného účtu
    incoming_migrations_html: Chcete-li se přesunout z jiného účtu na tento, potřebujete si nejprve <a href="%{path}">vytvořit alias účtu</a>.
    moved_msg: Váš účet se nyní přesměrovává na účet %{acct} a vaši sledující se na něj přesouvají.
    not_redirecting: Váš účet se aktuálně nepřesměrovává na žádný jiný účet.
    on_cooldown: Nedávno jste svůj účet přesunuli. Tato funkce bude opět dostupná za %{count} dní.
    past_migrations: Předchozí přesuny
    proceed_with_move: Přesunout sledující
    redirected_msg: Váš účet nyní přesměruje na %{acct}.
    redirecting_to: Váš účet se přesměrovává na účet %{acct}.
    set_redirect: Nastavit přesměrování
    warning:
      backreference_required: Nový účet musí být nejprve nastaven, aby odkazoval zpátky na tento
      before: 'Před pokračováním si prosím pečlivě přečtěte tyto poznámky:'
      cooldown: Po přesunu následuje čekací doba, po kterou se nebudete moci znovu přesunout
      disabled_account: Váš aktuální účet nebude poté zcela použitelný. Budete však mít přístup k datovým exportům a budete ho moci znovu aktivovat.
      followers: Touto akcí přesunete všechny sledující z aktuálního účtu na nový
      only_redirect_html: Alternativně můžete <a href="%{path}">nastavit pouze přesměrování na váš profil</a>.
      other_data: Žádná další data nebudou přesunuta automaticky
      redirect: Profil vašeho aktuálního účtu bude aktualizován s oznámením o přesměrování a bude vyloučen z výsledků hledání
  moderation:
    title: Moderování
  move_handler:
    carry_blocks_over_text: Tento účet se přesunul z %{acct}, který jste blokovali.
    carry_mutes_over_text: Tento účet se přesunul z %{acct}, který jste skryli.
    copy_account_note_text: 'Tento účet se přesunul z %{acct}, zde byly Vaše předchozí poznámky o něm:'
  navigation:
    toggle_menu: Přepnout menu
  notification_mailer:
    admin:
      report:
        subject: "Uživatel %{name} podal hlášení"
      sign_up:
        subject: "Uživatel %{name} se zaregistroval"
    favourite:
      body: 'Váš příspěvek si oblíbil uživatel %{name}:'
      subject: "Uživatel %{name} si oblíbil váš příspěvek"
      title: Nové oblíbení
    follow:
      body: "%{name} vás nyní sleduje!"
      subject: "%{name} vás nyní sleduje"
      title: Nový sledující
    follow_request:
      action: Spravovat žádosti o sledování
      body: "Uživatel %{name} požádal o povolení vás sledovat"
      subject: 'Čekající sledující: %{name}'
      title: Nová žádost o sledování
    mention:
      action: Odpovědět
      body: 'Uživatel %{name} vás zmínil v:'
      subject: Uživatel %{name} vás zmínil
      title: Nová zmínka
    poll:
      subject: Anketa od %{name} skončila
    reblog:
      body: 'Uživatel %{name} boostnul váš příspěvek:'
      subject: "Uživatel %{name} boostnul váš příspěvek"
      title: Nový boost
    status:
      subject: "Nový příspěvek od %{name}"
    update:
      subject: "Uživatel %{name} upravil příspěvek"
  notifications:
    email_events: Události pro e-mailová oznámení
    email_events_hint: 'Vyberte události, pro které chcete dostávat oznámení:'
    other_settings: Další nastavení oznámení
  number:
    human:
      decimal_units:
        format: "%n %u"
        units:
          billion: mld
          million: mil
          quadrillion: bld
          thousand: tis
          trillion: bil
  otp_authentication:
    code_hint: Pro potvrzení zadejte kód vygenerovaný Vaší ověřovací aplikací
    description_html: Zapnete-li <strong>dvoufázové ověřování</strong> pomocí ověřovací aplikace, k přihlášení budete u sebe muset mít svůj mobil, který pro Vás bude generovat kódy k opsání.
    enable: Zapnout
    instructions_html: "<strong>Naskenujte tento QR kód do Google Authenticator nebo podobné TOTP aplikace na svém telefonu</strong>. Následně bude tato aplikace generovat kódy, které budete zadávat při přihlašování."
    manual_instructions: 'Nemůžete-li načíst QR kód a potřebujete ho zadat ručně, zde je klíč v textové podobě:'
    setup: Nastavit
    wrong_code: Zadaný kód je neplatný! Je čas na serveru i zařízení generujícím kód správný?
  pagination:
    newer: Novější
    next: Další
    older: Starší
    prev: Předchozí
    truncate: "&hellip;"
  polls:
    errors:
      already_voted: V této anketě jste již hlasovali
      duplicate_options: obsahuje duplicitní položky
      duration_too_long: je příliš daleko v budoucnosti
      duration_too_short: je příliš brzy
      expired: Anketa již skončila
      invalid_choice: Zvolená možnost hlasování neexistuje
      over_character_limit: nesmí být žádná delší než %{max} znaků
      self_vote: Nemůžete hlasovat ve svých vlastních anketách
      too_few_options: musí mít více než jednu položku
      too_many_options: nesmí obsahovat více než %{max} položek
  preferences:
    other: Ostatní
    posting_defaults: Výchozí možnosti psaní
    public_timelines: Veřejné časové osy
  privacy:
    hint_html: "<strong>Nastavte si, jak chcete, aby šlo váš profil a vaše příspěvky nalézt.</strong> Řada funkcí v Mastodonu vám může po zapnutí pomoci získat širší publikum. Věnujte chvíli kontrole těchto nastavení, aby vyhovovala vašim potřebám."
    privacy: Soukromí
    privacy_hint_html: Nastavte si, kolik toho chcete zveřejnit ve prospěch ostatních. Lidé objevují zajímavé profily a skvělé aplikace procházením sledovaných ostatních lidí i tím, že vidí, z jakých aplikací ostatní posílají příspěvky, vy se však můžete rozhodnout tyto údaje skrýt.
    reach: Dosah
    reach_hint_html: Nastavte si, zda chcete být objeveni a sledováni novými lidmi. Chcete, aby se vaše příspěvky objevovaly na obrazovce Objevit? Chcete, aby vás další lidé viděli ve svých doporučeních ke sledování? Chcete přijímat všechny nové sledující automaticky nebo mít podrobnou kontrolu nad každým z nich?
    search: Vyhledávání
    search_hint_html: Mějte pod kontrolou, jak chcete být nalezeni. Chcete, aby vás lidé našli podle toho, o čem jste veřejně psali? Chcete, aby lidé mimo Mastodon mohli nalézt váš profil při prohledávání webu? Mějte na vědomí, že úplné vyřazení ze všech vyhledávačů nelze u veřejných informací garantovat.
    title: Soukromí a dosah
  privacy_policy:
    title: Zásady ochrany osobních údajů
  reactions:
    errors:
      limit_reached: Dosažen limit různých reakcí
      unrecognized_emoji: není známý smajlík
  relationships:
    activity: Aktivita účtu
    confirm_follow_selected_followers: Jste si jisti, že chcete sledovat vybrané sledující?
    confirm_remove_selected_followers: Jste si jisti, že chcete odebrat vybrané sledující?
    confirm_remove_selected_follows: Jste si jisti, že chcete odstranit vybrané sledované?
    dormant: Nečinné
    follow_failure: Nelze sledovat některé z vybraných účtů.
    follow_selected_followers: Sledovat vybrané sledující
    followers: Sledující
    following: Sledovaní
    invited: Pozvánka odeslána
    last_active: Naposledy aktivní
    most_recent: Nejnovější
    moved: Přesunuté
    mutual: Vzájemné
    primary: Primární
    relationship: Vztah
    remove_selected_domains: Odstranit všechny sledující z vybraných domén
    remove_selected_followers: Odstranit vybrané sledující
    remove_selected_follows: Přestat sledovat vybrané uživatele
    status: Stav účtu
  remote_follow:
    missing_resource: Nemůžeme najít požadovanou přesměrovávací URL adresu pro váš účet
  reports:
    errors:
      invalid_rules: neodkazuje na platná pravidla
  rss:
    content_warning: 'Varování o obsahu:'
    descriptions:
      account: Veřejné příspěvky od @%{acct}
      tag: 'Veřejné příspěvky s hashtagem #%{hashtag}'
  scheduled_statuses:
    over_daily_limit: Pro dnešek jste překročili limit %{limit} naplánovaných příspěvků
    over_total_limit: Překročili jste limit %{limit} naplánovaných příspěvků
    too_soon: Plánované datum musí být v budoucnosti
  sessions:
    activity: Nejnovější aktivita
    browser: Prohlížeč
    browsers:
      alipay: Alipay
      blackberry: BlackBerry
      chrome: Chrome
      edge: Microsoft Edge
      electron: Electron
      firefox: Firefox
      generic: Neznámý prohlížeč
      huawei_browser: Prohlížeč Huawei
      ie: Internet Explorer
      micro_messenger: MicroMessenger
      nokia: Nokia S40 Ovi Browser
      opera: Opera
      otter: Otter
      phantom_js: PhantomJS
      qq: QQ Browser
      safari: Safari
      uc_browser: UC Browser
      unknown_browser: Neznámý prohlížeč
      weibo: Weibo
    current_session: Aktuální relace
    description: "%{browser} na systému %{platform}"
    explanation: Tohle jsou webové prohlížeče aktuálně přihlášené na váš účet Mastodon.
    ip: IP adresa
    platforms:
      adobe_air: Adobe Air
      android: Android
      blackberry: BlackBerry
      chrome_os: ChromeOS
      firefox_os: Firefox OS
      ios: iOS
      kai_os: KaiOS
      linux: Linux
      mac: macOS
      unknown_platform: Neznámá platforma
      windows: Windows
      windows_mobile: Windows Mobile
      windows_phone: Windows Phone
    revoke: Odvolat
    revoke_success: Relace úspěšně odvolána
    title: Relace
    view_authentication_history: Zobrazit historii přihlášení do vašeho účtu
  settings:
    account: Účet
    account_settings: Nastavení účtu
    aliases: Aliasy účtů
    appearance: Vzhled
    authorized_apps: Autorizované aplikace
    back: Zpět na Mastodon
    delete: Smazání účtu
    development: Vývoj
    edit_profile: Upravit profil
    export: Export dat
    featured_tags: Zvýrazněné hashtagy
    import: Import
    import_and_export: Import a export
    migrate: Přesun účtu
    notifications: Oznámení
    preferences: Předvolby
    profile: Profil
    relationships: Sledovaní a sledující
    statuses_cleanup: Automatické mazání příspěvků
    strikes: Moderační prohřešky
    two_factor_authentication: Dvoufázové ověřování
    webauthn_authentication: Bezpečnostní klíče
  statuses:
    attached:
      audio:
        one: "%{count} audio"
        few: "%{count} audia"
        many: "%{count} audií"
        other: "%{count} audií"
      description: 'Přiloženo: %{attached}'
      image:
        one: "%{count} obrázek"
        few: "%{count} obrázky"
        many: "%{count} obrázků"
        other: "%{count} obrázků"
      video:
        one: "%{count} video"
        few: "%{count} videa"
        many: "%{count} videí"
        other: "%{count} videí"
    boosted_from_html: Boostnuto z %{acct_link}
    content_warning: 'Varování o obsahu: %{warning}'
    default_language: Stejný jako jazyk rozhraní
    disallowed_hashtags:
      one: 'obsahoval zakázaný hashtag: %{tags}'
      few: 'obsahoval zakázané hashtagy: %{tags}'
      many: 'obsahoval zakázané hashtagy: %{tags}'
      other: 'obsahoval zakázané hashtagy: %{tags}'
    edited_at_html: Upraven %{date}
    errors:
      in_reply_not_found: Příspěvek, na který se pokoušíte odpovědět, neexistuje.
    open_in_web: Otevřít na webu
    over_character_limit: byl překročen limit %{max} znaků
    pin_errors:
      direct: Příspěvky viditelné pouze zmíněným uživatelům nelze připnout
      limit: Už jste si připnuli maximální počet příspěvků
      ownership: Nelze připnout příspěvek někoho jiného
      reblog: Boosty nelze připnout
    poll:
      total_people:
        one: "%{count} člověk"
        few: "%{count} lidé"
        many: "%{count} lidí"
        other: "%{count} lidí"
      total_votes:
        one: "%{count} hlas"
        few: "%{count} hlasy"
        many: "%{count} hlasů"
        other: "%{count} hlasů"
      vote: Hlasovat
    show_more: Zobrazit více
    show_newer: Zobrazit novější
    show_older: Zobrazit starší
    show_thread: Zobrazit vlákno
    title: "%{name}: „%{quote}“"
    visibilities:
      direct: Přímé
      private: Pouze pro sledující
      private_long: Zobrazit pouze sledujícím
      public: Veřejné
      public_long: Uvidí kdokoliv
      unlisted: Neuvedené
      unlisted_long: Uvidí kdokoliv, ale nebude zahrnut ve veřejných časových osách
  statuses_cleanup:
    enabled: Automaticky mazat staré příspěvky
    enabled_hint: Automaticky maže vaše příspěvky poté, co dosáhnou stanoveného stáří, nesplňují-li některou z výjimek níže
    exceptions: Výjimky
    explanation: Protože je mazání příspěvků nákladná operace, je prováděno pomalu v čase, kdy server není zaneprázdněn ničím jiným. Z tohoto důvodu mohou být vaše příspěvky smazány delší dobu po dosažení stanoveného stáří.
    ignore_favs: Ignorovat oblíbení
    ignore_reblogs: Ignorovat boosty
    interaction_exceptions: Výjimky založené na interakcích
    interaction_exceptions_explanation: Upozorňujeme, že není zaručeno smazání příspěvků, které nedosahují stanového počtu oblíbení nebo boostnutí poté, co už byly jednou zkontrolovány.
    keep_direct: Zachovat přímé zprávy
    keep_direct_hint: Nesmaže žádnou z vašich přímých zpráv
    keep_media: Zachovat příspěvky s mediálními přílohami
    keep_media_hint: Nesmaže žádný z vašich příspěvků, které mají mediální přílohy
    keep_pinned: Zachovat připnuté příspěvky
    keep_pinned_hint: Nesmaže žádný z vašich připnutých příspěvků
    keep_polls: Zachovat ankety
    keep_polls_hint: Nesmaže žádnou z vašich anket
    keep_self_bookmark: Zachovat příspěvky, které jste přidali do záložek
    keep_self_bookmark_hint: Nesmaže vaše vlastní příspěvky, pokud jste je přidali do záložek
    keep_self_fav: Zachovat příspěvky, které jste si oblíbili
    keep_self_fav_hint: Nesmaže vaše vlastní příspěvky, pokud jste si je oblíbili
    min_age:
      '1209600': 2 týdny
      '15778476': 6 měsíců
      '2629746': 1 měsíc
      '31556952': 1 rok
      '5259492': 2 měsíce
      '604800': 1 týden
      '63113904': 2 roky
      '7889238': 3 měsíce
    min_age_label: Hranice stáří
    min_favs: Zachovat příspěvky oblíbené alespoň
    min_favs_hint: Neodstraňuje žádný z vašich příspěvků, které obdržely alespoň tento počet oblíbených. Nechte prázdné pro odstranění příspěvků bez ohledu na jejich počet oblíbených
    min_reblogs: Zachovat příspěvky boostnuté alespoň
    min_reblogs_hint: Nesmaže žádný z vašich příspěvků, který byl boostnut alespoň tolikrát. Ponechte prázdné pro mazání příspěvků bez ohledu na počet jejich boostnutí
  stream_entries:
    sensitive_content: Citlivý obsah
  strikes:
    errors:
      too_late: Na odvolání proti tomuto prohřešku už je pozdě
  tags:
    does_not_match_previous_name: se neshoduje s předchozím názvem
  themes:
    contrast: Mastodon (vysoký kontrast)
    default: Mastodon (tmavý)
    mastodon-light: Mastodon (světlý)
  time:
    formats:
      default: "%d. %b %Y, %H:%M"
      month: "%b %Y"
      time: "%H:%M"
  two_factor_authentication:
    add: Přidat
    disable: Vypnout 2FA
    disabled_success: Dvoufázové ověření bylo úspěšně vypnuto
    edit: Upravit
    enabled: Dvoufázové ověřování je zapnuto
    enabled_success: Dvoufázové ověřování bylo úspěšně zapnuto
    generate_recovery_codes: Vygenerovat záložní kódy
    lost_recovery_codes: Záložní kódy vám dovolí dostat se k vašemu účtu, pokud ztratíte telefon. Ztratíte-li záložní kódy, můžete je zde znovu vygenerovat. Vaše staré záložní kódy budou zneplatněny.
    methods: Dvoufázové metody
    otp: Ověřovací aplikace
    recovery_codes: Záložní kódy pro obnovu
    recovery_codes_regenerated: Záložní kódy byly úspěšně znovu vygenerovány
    recovery_instructions_html: Ztratíte-li někdy přístup ke svému telefonu, můžete k získání přístupu k účtu použít jeden ze záložních kódů. <strong>Uchovejte tyto kódy v bezpečí</strong>. Můžete si je například vytisknout a uložit je mezi jiné důležité dokumenty.
    webauthn: Bezpečnostní klíče
  user_mailer:
    appeal_approved:
      action: Přejít do vašeho účtu
      explanation: Odvolání proti prohřešku vašeho účtu ze dne %{strike_date}, které jste podali %{appeal_date}, bylo schváleno. Váš účet je opět v pořádku.
      subject: Vaše odvolání ze dne %{date} bylo schváleno
      title: Odvolání schváleno
    appeal_rejected:
      explanation: Odvolání proti prohřešku vašeho účtu ze dne %{strike_date}, které jste podali %{appeal_date}, bylo zamítnuto.
      subject: Vaše odvolání z %{date} bylo zamítnuto
      title: Odvolání zamítnuto
    backup_ready:
      explanation: Vyžádali jste si úplnou zálohu svého účtu Mastodon. Nyní je připravena ke stažení!
      subject: Váš archiv je připraven ke stažení
      title: Stažení archivu
    suspicious_sign_in:
      change_password: změnit vaše heslo
      details: 'Tady jsou detaily přihášení:'
      explanation: Detekovali jsme přihlášení do vašeho účtu z nové IP adresy.
      further_actions_html: Pokud jste to nebyli vy, doporučujeme pro zabezpečení vašeho účtu okamžitě %{action} a zapnout dvoufázové ověřování.
      subject: Váš účet byl použit z nové IP adresy
      title: Nové přihlášení
    warning:
      appeal: Podat odvolání
      appeal_description: Pokud se domníváte, že se jedná o chybu, můžete podat odvolání personálu %{instance}.
      categories:
        spam: Spam
        violation: Obsah porušuje následující zásady komunity
      explanation:
        delete_statuses: Bylo shledáno, že některé vaše příspěvky porušují jednu nebo více zásad komunity a následně byly odstraněny moderátory %{instance}.
        disable: Nemůžete už používat svůj účet, ale váš profil a další data zůstávají nedotčeny. Můžete si vyžádat zálohu svých dat, měnit nastavení účtu nebo ho smazat.
        mark_statuses_as_sensitive: Některé vaše příspěvky byly označeny jako citlivé moderátory %{instance}. To znamená, že pro zobrazení náhledu médií v příspěvcích na ně budou muset lidé nejprve kliknout. Média můžete při psaní budoucích příspěvků označit jako citlivá sami.
        sensitive: Odteď budou všechny vámi nahrané mediální soubory označeny jako citlivé a skryté za proklikávacím varováním.
        silence: Můžete nadále používat svůj účet, ale pouze lidé, kteří vás již sledovali, uvidí vaše příspěvky na tomto serveru a můžete být vynecháni z různých doporučovacích funkcí. Ostatní vás však stále mohou začít ručně sledovat.
        suspend: Nemůžete už používat svůj účet a váš profil a ostatní data již nejsou dostupná. Stále se můžete přihlásit pro vyžádání zálohy svých dat, dokud nebudou za přibližně 30 dnů zcela smazána, ale ponecháme si některé základní údaje, abychom vám zabránili v obcházení pozastavení.
      reason: 'Důvod:'
      statuses: 'Předmětné příspěvky:'
      subject:
        delete_statuses: Vaše příspěvky na %{acct} byly odstraněny
        disable: Váš účet %{acct} byl zmrazen
        mark_statuses_as_sensitive: Vaše příspěvky pod %{acct} byly označeny jako citlivé
        none: Varování pro %{acct}
        sensitive: Vaše příspěvky pod %{acct} budou od nynějška označeny jako citlivé
        silence: Váš účet %{acct} byl omezen
        suspend: Váš účet %{acct} byl pozastaven
      title:
        delete_statuses: Příspěvky odstraněny
        disable: Účet zmrazen
        mark_statuses_as_sensitive: Příspěvky označeny jako citlivé
        none: Varování
        sensitive: Účet označen jako citlivý
        silence: Účet omezen
        suspend: Účet pozastaven
    welcome:
      edit_profile_action: Nastavit profil
      edit_profile_step: Váš profil si můžete přizpůsobit nahráním profilového obrázku, změnou zobrazovaného jména a dalším. Můžete se přihlásit k přezkoumání nových následovatelů, než vás budou moci následovat.
      explanation: Zde je pár tipů do začátku
      final_action: Začít psát
      final_step: 'Začněte psát příspěvky! I bez sledujících mohou vaše veřejné příspěvky vidět ostatní, například na místní časové ose nebo v hashtagu. Možná se budete chtít představit na hashtagu #představení.'
      full_handle: Vaše celá adresa profilu
      full_handle_hint: Tohle je, co byste řekli svým přátelům, aby vám mohli posílat zprávy nebo vás sledovat z jiného serveru.
      subject: Vítejte na Mastodonu
      title: Vítejte na palubě, %{name}!
  users:
    follow_limit_reached: Nemůžete sledovat více než %{limit} lidí
    go_to_sso_account_settings: Přejděte do nastavení účtu poskytovatele identity
    invalid_otp_token: Neplatný kód pro dvoufázové ověřování
    otp_lost_help_html: Pokud jste ztratili přístup k oběma, spojte se s %{email}
    seamless_external_login: Jste přihlášeni přes externí službu, nastavení hesla a e-mailu proto nejsou dostupná.
    signed_in_as: 'Přihlášeni jako:'
  verification:
    here_is_how: Jak na to
    instructions_html: Zkopírujte a vložte níže uvedený kód do HTML vašeho webu. Poté přidejte adresu vašeho webu do jednoho z extra políček na vašem profilu na záložce "Upravit profil" a uložte změny.
    verification: Ověření
    verified_links: Vaše ověřené odkazy
  webauthn_credentials:
    add: Přidat nový bezpečnostní klíč
    create:
      error: Při přidávání bezpečnostního klíče došlo k chybě. Zkuste to prosím znovu.
      success: Váš bezpečnostní klíč byl úspěšně přidán.
    delete: Odstranit
    delete_confirmation: Jste si jisti, že chcete odstranit tento bezpečnostní klíč?
    description_html: Pokud povolíte <strong>ověřování bezpečnostním klíčem</strong>, přihlašování bude vyžadovat použití jednoho z vašich bezpečnostních klíčů.
    destroy:
      error: Při odstraňování bezpečnostního klíče došlo k chybě. Zkuste to prosím znovu.
      success: Váš bezpečnostní klíč byl úspěšně odstraněn.
    invalid_credential: Neplatný bezpečnostní klíč
    nickname_hint: Zadejte přezdívku nového bezpečnostního klíče
    not_enabled: Zatím jste nepovolili WebAuthn
    not_supported: Tento prohlížeč nepodporuje bezpečnostní klíče
    otp_required: Pro použití bezpečnostních klíčů prosím nejprve zapněte dvoufázové ověřování.
    registered_on: Přidán %{date}<|MERGE_RESOLUTION|>--- conflicted
+++ resolved
@@ -1006,28 +1006,20 @@
         suspend: pozastavení jeho účtu
       body: "Uživatel %{target} se odvolává proti rozhodnutí moderátora %{action_taken_by} z %{date}, kterým bylo %{type}. Napsal:"
       next_steps: Můžete schválit odvolání pro vrácení rozhodnutí moderátora, nebo to ignorovat.
-<<<<<<< HEAD
-      subject: "Uživatel %{username} se odvolává proti rozhodnutí moderátora na %{instance}"
-=======
       subject: Uživatel %{username} se odvolává proti rozhodnutí moderátora na %{instance}
     new_critical_software_updates:
       body: Byly vydány nové kritické verze Mastodonu, možná budete chtít aktualizovat co nejdříve!
       subject: Pro %{instance} jsou dostupné kritické aktualizace Mastodonu!
->>>>>>> 57f592fe
     new_pending_account:
       body: Detaily nového účtu jsou uvedeny níže. Tuto žádost můžete schválit nebo zamítnout.
       subject: Nový účet na serveru %{instance} čekající na posouzení (%{username})
     new_report:
       body: "Uživatel %{reporter} nahlásil uživatele %{target}"
       body_remote: Někdo z domény %{domain} nahlásil uživatele %{target}
-<<<<<<< HEAD
-      subject: 'Nové hlášení pro %{instance} (#%{id})'
-=======
       subject: Nové hlášení pro %{instance} (#%{id})
     new_software_updates:
       body: Byly vydány nové verze Mastodonu, možná budete chtít aktualizovat!
       subject: Pro %{instance} jsou dostupné nové verze Mastodonu!
->>>>>>> 57f592fe
     new_trends:
       body: 'Následující položky vyžadují posouzení, než mohou být zobrazeny veřejně:'
       new_trending_links:
