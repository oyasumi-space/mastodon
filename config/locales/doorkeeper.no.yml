"no":
  activerecord:
    attributes:
      doorkeeper/application:
        name: Applikasjonsnavn
        redirect_uri: Omdirigerings-URI
        scopes: Omfang
        website: Applikasjonsnettside
    errors:
      models:
        doorkeeper/application:
          attributes:
            redirect_uri:
              fragment_present: kan ikke inneholde et fragment.
              invalid_uri: må være en gyldig URI.
              relative_uri: må være en absolutt URI.
              secured_uri: må være en HTTPS/SSL URI.
  doorkeeper:
    applications:
      buttons:
        authorize: Autorisér
        cancel: Avbryt
        destroy: Ødelegg
        edit: Redigér
        submit: Send inn
      confirmations:
        destroy: Er du sikker?
      edit:
        title: Endre applikasjon
      form:
        error: Oops! Sjekk om du har feil i skjemaet ditt
      help:
        native_redirect_uri: Bruk %{native_redirect_uri} for lokale tester
        redirect_uri: Bruk én linje per URI
        scopes: Adskill omfang med mellomrom. La det være blankt for å bruke standard omfang.
      index:
        application: Applikasjon
        callback_url: Callback-URL
        delete: Fjern
        empty: Du har ingen søknader.
        name: Navn
        new: Ny applikasjon
        scopes: Omfang
        show: Vis
        title: Dine applikasjoner
      new:
        title: Nye applikasjoner
      show:
        actions: Operasjoner
        application_id: Applikasjons-ID
        callback_urls: Callback-URLer
        scopes: Omfang
        secret: Hemmelighet
        title: 'Applikasjon: %{name}'
    authorizations:
      buttons:
        authorize: Autorisér
        deny: Avvis
      error:
        title: En feil oppstod
      new:
        prompt_html: "%{client_name} ønsker tilgang til kontoen din. Det er en tredjeparts applikasjon. <strong>Hvis du ikke stoler på den, bør du ikke autorisere den.</strong>"
        review_permissions: Gå gjennom tillatelser
        title: Autorisasjon påkrevd
      show:
        title: Kopier denne koden og lim den inn i programmet.
    authorized_applications:
      buttons:
        revoke: Opphev
      confirmations:
        revoke: Opphev?
      index:
        authorized_at: Autorisert %{date}
        description_html: Dette er applikasjoner som kan få tilgang til kontoen din ved hjelp av API-et. Hvis det finnes applikasjoner du ikke gjenkjenner her, eller en applikasjon skaper problemer, kan du tilbakekalle tilgangen den har.
        last_used_at: Sist brukt %{date}
        never_used: Aldri brukt
        scopes: Tillatelser
        superapp: Internt
        title: Dine autoriserte applikasjoner
    errors:
      messages:
        access_denied: Ressurseieren eller autoriseringsserveren avviste forespørselen.
        credential_flow_not_configured: Ressurseiers passordflyt feilet fordi Doorkeeper.configure.resource_owner_from_credentials ikke var konfigurert.
        invalid_client: Klientautentisering feilet på grunn av ukjent klient, ingen autentisering inkludert, eller autentiseringsmetode er ikke støttet.
        invalid_grant: Autoriseringen er ugyldig, utløpt, opphevet, stemmer ikke overens med omdirigerings-URIen i autoriseringsforespørselen eller var utstedt til en annen klient.
        invalid_redirect_uri: Den inkluderte omdirigerings-URLen er ikke gyldig.
        invalid_request:
          missing_param: 'Mangler påkrevd parameter: %{value}.'
          request_not_authorized: Forespørselen må autoriseres. Påkrevd parameter for autorisasjonsforespørselen mangler eller er ugyldig.
          unknown: Forespørselen mangler en påkrevd parameter, inkluderer en parameterverdi som ikke støttes, eller har på annet vis feil struktur.
        invalid_resource_owner: Ressurseierens detaljer er ikke gyldige, eller så er det ikke mulig å finne eieren
        invalid_scope: Det etterspurte omfanget er ugyldig, ukjent eller har feil struktur.
        invalid_token:
          expired: Tilgangsbeviset har utløpt
          revoked: Tilgangsbeviset har blitt opphevet
          unknown: Tilgangsbeviset er ugyldig
        resource_owner_authenticator_not_configured: Ressurseier kunne ikke finnes fordi Doorkeeper.configure.resource_owner_authenticator ikke er konfigurert.
        server_error: Autoriseringstjeneren støtte på en uventet hendelse som hindret den i å svare på forespørslen.
        temporarily_unavailable: Autoriseringsserveren kan ikke håndtere forespørselen grunnet en midlertidig overbelastning eller vedlikehold av serveren.
        unauthorized_client: Klienten har ikke autorisasjon for å utføre denne forespørslen med denne metoden.
        unsupported_grant_type: Autorisasjonstildelingstypen er ikke støttet av denne autoriseringstjeneren.
        unsupported_response_type: Autorisasjonsserveren støtter ikke denne respons-typen.
    flash:
      applications:
        create:
          notice: Applikasjon opprettet.
        destroy:
          notice: Applikasjon slettet.
        update:
          notice: Applikasjon oppdatert.
      authorized_applications:
        destroy:
          notice: Applikasjon opphevet.
    grouped_scopes:
      access:
        read: Kun lesetilgang
        read/write: Lese- og skrivetilgang
        write: Kun skrivetilgang
      title:
        accounts: Kontoer
        admin/accounts: Administrasjon av kontoer
        admin/all: All administrativ funksjonalitet
        admin/reports: Administrasjon av rapporteringer
        all: Full tilgang til din Mastodon-konto
        blocks: Blokkeringer
        bookmarks: Bokmerker
        conversations: Samtaler
        crypto: Ende-til-ende-kryptering
        filters: Filtre
        follow: Hvem du følger, demper og blokkerer
        follows: Følger
        lists: Lister
        media: Mediavedlegg
        mutes: Dempinger
        notifications: Varslinger
        push: Push-varslinger
        reports: Rapporteringer
        search: Søk
        statuses: Innlegg
    layouts:
      admin:
        nav:
          applications: Applikasjoner
          oauth2_provider: OAuth2-leverandør
      application:
        title: OAuth-autorisering påkrevet
    scopes:
      "admin:read": lese alle data på tjeneren
      "admin:read:accounts": lese sensitive opplysninger for alle kontoer
      "admin:read:canonical_email_blocks": lese sensitiv informasjon om alle kanoniske e-postblokker
      "admin:read:domain_allows": lese sensitiv informasjon for alle domener tillater
      "admin:read:domain_blocks": lese sensitiv informasjon for alle domeneblokker
      "admin:read:email_domain_blocks": lese sensitiv informasjon for alle domeneblokker for e-post
      "admin:read:ip_blocks": les sensitiv informasjon for alle IP-blokker
      "admin:read:reports": lese sensitive opplysninger for alle rapporter og rapporterte kontoer
      "admin:write": modifisere alle data på tjeneren
      "admin:write:accounts": utføre moderatorhandlinger på kontoer
      "admin:write:canonical_email_blocks": utføre moderasjonshandlinger på kanoniske e-postblokker
      "admin:write:domain_allows": utføre moderasjonshandlinger på domenet tillater
      "admin:write:domain_blocks": utfør moderasjonshandlinger på domeneblokker
      "admin:write:email_domain_blocks": utføre moderasjonshandlinger på e-post domeneblokker
      "admin:write:ip_blocks": utføre moderasjonshandlinger på IP-blokker
      "admin:write:reports": utføre moderatorhandlinger på rapporter
      crypto: bruk ende-til-ende-kryptering
      follow: endre konto-relasjoner
      push: motta push-varslingene dine
      read: lese dine data
<<<<<<< HEAD
      "read:accounts": se informasjon om kontoer
      "read:blocks": se blokkeringene dine
      "read:bookmarks": se bokmerkene dine
      "read:favourites": se favorittene dine
      "read:filters": se filtrene dine
      "read:follows": se hvem du følger
      "read:lists": se listene dine
      "read:mutes": se dine dempinger
      "read:notifications": se varslingene dine
      "read:reports": se rapportene dine
      "read:search": søke på dine vegne
      "read:statuses": se alle innlegg
      write: poste på dine vegne
      "write:accounts": endre på profilen din
      "write:blocks": blokkere kontoer og domener
      "write:bookmarks": bokmerke innlegg
      "write:conversations": dempe og slette samtaler
      "write:favourites": favorittmarker innlegg
      "write:filters": opprette filtre
      "write:follows": følge personer
      "write:lists": opprette lister
      "write:media": laste opp mediafiler
      "write:mutes": dempe folk og samtaler
      "write:notifications": tømme varslingene dine
      "write:reports": rapportere andre folk
      "write:statuses": legge ut innlegg
=======
      read:accounts: se informasjon om kontoer
      read:blocks: se blokkeringene dine
      read:bookmarks: se bokmerkene dine
      read:filters: se filtrene dine
      read:follows: se hvem du følger
      read:lists: se listene dine
      read:mutes: se dine dempinger
      read:notifications: se varslingene dine
      read:reports: se rapportene dine
      read:search: søke på dine vegne
      read:statuses: se alle innlegg
      write: poste på dine vegne
      write:accounts: endre på profilen din
      write:blocks: blokkere kontoer og domener
      write:bookmarks: bokmerke innlegg
      write:conversations: dempe og slette samtaler
      write:filters: opprette filtre
      write:follows: følge personer
      write:lists: opprette lister
      write:media: laste opp mediafiler
      write:mutes: dempe folk og samtaler
      write:notifications: tømme varslingene dine
      write:reports: rapportere andre folk
      write:statuses: legge ut innlegg
>>>>>>> fd284311
<|MERGE_RESOLUTION|>--- conflicted
+++ resolved
@@ -165,34 +165,6 @@
       follow: endre konto-relasjoner
       push: motta push-varslingene dine
       read: lese dine data
-<<<<<<< HEAD
-      "read:accounts": se informasjon om kontoer
-      "read:blocks": se blokkeringene dine
-      "read:bookmarks": se bokmerkene dine
-      "read:favourites": se favorittene dine
-      "read:filters": se filtrene dine
-      "read:follows": se hvem du følger
-      "read:lists": se listene dine
-      "read:mutes": se dine dempinger
-      "read:notifications": se varslingene dine
-      "read:reports": se rapportene dine
-      "read:search": søke på dine vegne
-      "read:statuses": se alle innlegg
-      write: poste på dine vegne
-      "write:accounts": endre på profilen din
-      "write:blocks": blokkere kontoer og domener
-      "write:bookmarks": bokmerke innlegg
-      "write:conversations": dempe og slette samtaler
-      "write:favourites": favorittmarker innlegg
-      "write:filters": opprette filtre
-      "write:follows": følge personer
-      "write:lists": opprette lister
-      "write:media": laste opp mediafiler
-      "write:mutes": dempe folk og samtaler
-      "write:notifications": tømme varslingene dine
-      "write:reports": rapportere andre folk
-      "write:statuses": legge ut innlegg
-=======
       read:accounts: se informasjon om kontoer
       read:blocks: se blokkeringene dine
       read:bookmarks: se bokmerkene dine
@@ -216,5 +188,4 @@
       write:mutes: dempe folk og samtaler
       write:notifications: tømme varslingene dine
       write:reports: rapportere andre folk
-      write:statuses: legge ut innlegg
->>>>>>> fd284311
+      write:statuses: legge ut innlegg