ar:
  activerecord:
    attributes:
      doorkeeper/application:
        name: التسمية
        redirect_uri: عنوان التحويل
        scopes: المجالات
        website: تطبيق الويب
    errors:
      models:
        doorkeeper/application:
          attributes:
            redirect_uri:
              fragment_present: لا يجب أن يحتوي على كِسرة.
              invalid_uri: يجب أن يكون رابطا صالحا.
              relative_uri: يجب أن يكون رابطا مطلقا.
              secured_uri: يجب أن يكون رابطا آمنا HTTPS/SSL.
  doorkeeper:
    applications:
      buttons:
        authorize: ترخيص
        cancel: إلغاء
        destroy: إبطال
        edit: تعديل
        submit: إرسال
      confirmations:
        destroy: متأكد ؟
      edit:
        title: تعديل التطبيق
      form:
        error: عفوا! تحقق من خُلوّ الاستمارة من الأخطاء من فضلك
      help:
        native_redirect_uri: إستخدم %{native_redirect_uri} للاختبار و التجريب محليا
        redirect_uri: إستخدم خطا واحدا لكل رابط
        scopes: تقسيم المجالات بمسافات بيضاء. بدون تحديد قيمة يعني ذلك استخدام المجالات الإفتراضية.
      index:
        application: تطبيق
        callback_url: رابط رد النداء
        delete: حذف
        empty: ليس لديك أية تطبيقات.
        name: التسمية
        new: تطبيق جديد
        scopes: المجالات
        show: عرض
        title: تطبيقاتك
      new:
        title: تطبيق جديد
      show:
        actions: الإجراءات
        application_id: معرف التطبيق
        callback_urls: روابط رد النداء
        scopes: المجالات
        secret: السر
        title: 'تطبيق: %{name}'
    authorizations:
      buttons:
        authorize: ترخيص
        deny: رفض
      error:
        title: حدث هناك خطأ
      new:
        prompt_html: "يريد %{client_name} الإذن للوصول إلى حسابك. إنه تطبيق طرف ثالث. <strong>إذا كنت لا تثق فيه، فلا ينبغي أن تأذن له بذلك.</strong>"
        review_permissions: مراجعة الصلاحيات
        title: إذن بالتصريح
      show:
        title: قم بنسخ رمز المصادقة و إلصاقه على التطبيق.
    authorized_applications:
      buttons:
        revoke: إبطال التصريح
      confirmations:
        revoke: متأكد ؟
      index:
        authorized_at: تاريخ التخويل %{date}
        description_html: يمكن لهذه التطبيقات الوصول إلى حسابك من باستخدام الـ API. إذا وجدت تطبيقات لا تتعرف عليها أو لا تعمل بشكل طبيعي ، فيمكنك إبطال وصولها لحسابك.
        last_used_at: آخر استخدام في %{date}
        never_used: لم يُستخدَم قط
        scopes: الصلاحيات
        superapp: داخلي
        title: تطبيقاتك المرخص لها
    errors:
      messages:
        access_denied: لقد رفض مالك المَورِدِ أو تصريح السيرفر طلبك.
        credential_flow_not_configured: فشل تدفق بيانات اعتماد كلمة سر مالك المورد بسبب عدم تهيئة Doorkeeper.configure.resource_owner_from_credentials.
        invalid_client: فشلت المصادقة مع العميل لأنه العميل مجهول أو لغياب المصادقة ضمن العميل أو أنّ أسلوب المصادقة غير مدعومة.
        invalid_grant: إنّ التصريح المقدَّم غير صالح، سواء انتهت مدة صلاحيته أو تم إلغاؤه أو أنه لا يتطابق مع عنوان إعادة التحويل في طلب التصريح أو أنّ هذا التصريح قد تم تقديمه لعميل آخر.
        invalid_redirect_uri: إنّ عنوان إعادة التحويل غير صالح.
        invalid_request:
          missing_param: 'فقدان أحد المعلمات المطلوبة: %{value}.'
          request_not_authorized: الطلب بحاجة إلى تفويض، المعلمة المطلوبة لترخيص الطلب مفقودة أو غير صالحة.
          unknown: يفتقد الطلب إلى معلمة مطلوبة، أو يتضمن قيمة معملمة غير مدعومة، أو هناك خلل ما.
        invalid_resource_owner: إنّ المُعرِّفات التي قدّمها صاحب المورِد غير صحيحة أو أنه لا وجود لصاحب المورِد
        invalid_scope: المجال المطلوب غير صحيح أو مجهول أو مُعبَّر عنه بشكل خاطئ.
        invalid_token:
          expired: انتهت فترة صلاحيته رمز المصادقة
          revoked: تم إبطال رمز المصادقة
          unknown: رمز المصادقة غير صالح
        resource_owner_authenticator_not_configured: لقد أخفقت عملية البحث عن صاحب المَورِد لغياب الضبط في Doorkeeper.configure.resource_owner_authenticator.
        server_error: حدث خلل غير متوقع في الخادم مما تسبب في فشل معالجة الطلب.
        temporarily_unavailable: تعذر على خادم التفويض معالجة الطلب و ذلك بسبب زيادة مؤقتة في التحميل أو عملية صيانة مبرمجة على الخادم.
        unauthorized_client: لا يصرح للعميل بتنفيذ هذا الطلب باستخدام هذه الطريقة.
        unsupported_grant_type: هذا النوع من منح التصريح غير معتمد في خادم الترخيص.
        unsupported_response_type: لا يدعم خادم التصريح هذا النوع من الإجابات و الردود.
    flash:
      applications:
        create:
          notice: تم إنشاء التطبيق.
        destroy:
          notice: تم حذف التطبيق.
        update:
          notice: تم تحديث التطبيق.
      authorized_applications:
        destroy:
          notice: تم إبطال التصريح المخول للتطبيق.
    grouped_scopes:
      access:
        read: وصول للقراءة فقط
        read/write: وصول للقراءة والكتابة
        write: وصول للكتابة فقط
      title:
        accounts: الحسابات
        admin/accounts: إدارة الحسابات
        admin/all: جميع المهام الإدارية
        admin/reports: إدارة التقارير
        all: وصول كامل إلى حساب ماستدون الخاص بك
        blocks: تم حجبها
        bookmarks: الفواصل المرجعية
        conversations: المحادثات
        crypto: التشفير من الطرف إلى نهاية الطرف
        filters: عوامل التصفية
        follow: الإشتراكات والحسابات المكتومة والحسابات المحجوبة
        follows: الإشتراكات
        lists: القوائم
        media: الوسائط المرفقة
        mutes: تم كتمها
        notifications: الإشعارات
        push: الإشعارات
        reports: الشكاوى
        search: البحث
        statuses: المنشورات
    layouts:
      admin:
        nav:
          applications: التطبيقات
          oauth2_provider: مزود خدمة التصريح المفتوح OAuth2
      application:
        title: طلب تصريح مفتوح OAuth
    scopes:
      "admin:read": قراءة كافة البيانات على الخادم
      "admin:read:accounts": قراءة المعلومات الحساسة عن كافة الحسابات
      "admin:read:canonical_email_blocks": قراءة معلومات حساسة عن كل بريد إلكتروني أساسي
      "admin:read:domain_allows": قراءة المعلومات الحساسة عن كافة النطاقات المسموحة
      "admin:read:domain_blocks": قراءة المعلومات الحساسة عن كافة النطاقات المحجوبة
      "admin:read:email_domain_blocks": قراءة المعلومات الحساسة عن كل بريد إلكتروني محجوبة
      "admin:read:ip_blocks": قراءة المعلومات الحساسة عن كافة العناوين IP المحجوبة
      "admin:read:reports": قراءة المعلومات الحساسة الواردة في جميع التقارير والحسابات المبلغ عنها
      "admin:write": تعديل كافة البيانات على الخادم
      "admin:write:accounts": اتخاذ إجراءات إشراف على الحسابات
      "admin:write:canonical_email_blocks": اتخاذ إجراءات إشراف على البريد الإلكتروني الأساسيين المحجوبين
      "admin:write:domain_allows": اتخاذ إجراءات إشراف على النطاقات المسموحين
      "admin:write:domain_blocks": اتخاذ إجراءات إشراف على النطاقات المحجوبين
      "admin:write:email_domain_blocks": اتخاذ إجراءات إشراف على نطاقات البريد الإلكتروني المحجوبين
      "admin:write:ip_blocks": اتخاذ إجراءات إشراف على عناوين IP المحجوبين
      "admin:write:reports": اتخاذ إجراءات إشراف على الإبلاغات
      crypto: استخدم التشفير من الطرف إلى نهاية الطرف
      follow: تعديل علاقات الحساب
      push: تلقي إشعاراتك
      read: قراءة كافة بيانات حسابك
<<<<<<< HEAD
      "read:accounts": معاينة معلومات الحساب
      "read:blocks": رؤية الحسابات التي قمت بحجبها
      "read:bookmarks": اطّلع على فواصلك المرجعية
      "read:favourites": رؤية مفضلاتك
      "read:filters": رؤية عوامل التصفية الخاصة بك
      "read:follows": رؤية متابِعيك
      "read:lists": رؤية قوائمك
      "read:mutes": رؤية الحسابات التي كَتمتَها
      "read:notifications": رؤية إشعاراتك الخاصة
      "read:reports": رؤية إبلاغاتك
      "read:search": البحث مكانك
      "read:statuses": رؤية كافة المنشورات
      write: تغيير كافة بيانات حسابك
      "write:accounts": تعديل صفحتك التعريفية
      "write:blocks": حجب الحسابات و النطاقات
      "write:bookmarks": الإحتفاظ بالمنشورات في الفواصل المرجعية
      "write:conversations": كتم وحذف المحادثات
      "write:favourites": الإعجاب بمنشورات
      "write:filters": إنشاء عوامل تصفية
      "write:follows": متابَعة الأشخاص
      "write:lists": إنشاء القوائم
      "write:media": إرسال الصور
      "write:mutes": كتم الأشخاص و المحادثات
      "write:notifications": مسح إشعاراتك
      "write:reports": الإبلاغ عن الأشخاص نيابة عنك
      "write:statuses": نشر منشورات
=======
      read:accounts: معاينة معلومات الحساب
      read:blocks: رؤية الحسابات التي قمت بحجبها
      read:bookmarks: اطّلع على فواصلك المرجعية
      read:filters: رؤية عوامل التصفية الخاصة بك
      read:follows: رؤية متابِعيك
      read:lists: رؤية قوائمك
      read:mutes: رؤية الحسابات التي كَتمتَها
      read:notifications: رؤية إشعاراتك الخاصة
      read:reports: رؤية إبلاغاتك
      read:search: البحث مكانك
      read:statuses: رؤية كافة المنشورات
      write: تغيير كافة بيانات حسابك
      write:accounts: تعديل صفحتك التعريفية
      write:blocks: حجب الحسابات و النطاقات
      write:bookmarks: الإحتفاظ بالمنشورات في الفواصل المرجعية
      write:conversations: كتم وحذف المحادثات
      write:filters: إنشاء عوامل تصفية
      write:follows: متابَعة الأشخاص
      write:lists: إنشاء القوائم
      write:media: إرسال الصور
      write:mutes: كتم الأشخاص و المحادثات
      write:notifications: مسح إشعاراتك
      write:reports: الإبلاغ عن الأشخاص نيابة عنك
      write:statuses: نشر منشورات
>>>>>>> fd284311
<|MERGE_RESOLUTION|>--- conflicted
+++ resolved
@@ -165,34 +165,6 @@
       follow: تعديل علاقات الحساب
       push: تلقي إشعاراتك
       read: قراءة كافة بيانات حسابك
-<<<<<<< HEAD
-      "read:accounts": معاينة معلومات الحساب
-      "read:blocks": رؤية الحسابات التي قمت بحجبها
-      "read:bookmarks": اطّلع على فواصلك المرجعية
-      "read:favourites": رؤية مفضلاتك
-      "read:filters": رؤية عوامل التصفية الخاصة بك
-      "read:follows": رؤية متابِعيك
-      "read:lists": رؤية قوائمك
-      "read:mutes": رؤية الحسابات التي كَتمتَها
-      "read:notifications": رؤية إشعاراتك الخاصة
-      "read:reports": رؤية إبلاغاتك
-      "read:search": البحث مكانك
-      "read:statuses": رؤية كافة المنشورات
-      write: تغيير كافة بيانات حسابك
-      "write:accounts": تعديل صفحتك التعريفية
-      "write:blocks": حجب الحسابات و النطاقات
-      "write:bookmarks": الإحتفاظ بالمنشورات في الفواصل المرجعية
-      "write:conversations": كتم وحذف المحادثات
-      "write:favourites": الإعجاب بمنشورات
-      "write:filters": إنشاء عوامل تصفية
-      "write:follows": متابَعة الأشخاص
-      "write:lists": إنشاء القوائم
-      "write:media": إرسال الصور
-      "write:mutes": كتم الأشخاص و المحادثات
-      "write:notifications": مسح إشعاراتك
-      "write:reports": الإبلاغ عن الأشخاص نيابة عنك
-      "write:statuses": نشر منشورات
-=======
       read:accounts: معاينة معلومات الحساب
       read:blocks: رؤية الحسابات التي قمت بحجبها
       read:bookmarks: اطّلع على فواصلك المرجعية
@@ -216,5 +188,4 @@
       write:mutes: كتم الأشخاص و المحادثات
       write:notifications: مسح إشعاراتك
       write:reports: الإبلاغ عن الأشخاص نيابة عنك
-      write:statuses: نشر منشورات
->>>>>>> fd284311
+      write:statuses: نشر منشورات