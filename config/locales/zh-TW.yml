zh-TW:
  about:
    about_mastodon_html: 'Mastodon （長毛象）是一個<em>自由、開放原始碼</em>的社群網站。它是一個分散式的服務，避免您的通訊被單一商業機構壟斷操控。請您選擇一家您信任的 Mastodon 站點，在上面建立帳號，然後您就可以和任一 Mastodon 站點上的使用者互通，享受無縫的<em>社群網路</em>交流。'
    contact_missing: 未設定
    contact_unavailable: 未公開
    hosted_on: 在 %{domain} 運作的 Mastodon 站點
    title: 關於本站
  accounts:
    follow: 跟隨
    followers:
      other: 跟隨者
    following: 正在跟隨
    instance_actor_flash: 此帳號是用來代表此伺服器的虛擬執行者，而非個別使用者。它的用途為維繫聯邦宇宙，且不應被停權。
    last_active: 上次活躍時間
    link_verified_on: 此連結的所有權已在 %{date} 檢查過
    nothing_here: 暫時沒有內容可供顯示！
    pin_errors:
      following: 您只能推薦您正在跟隨的使用者。
    posts:
      other: 嘟文
    posts_tab_heading: 嘟文
  admin:
    account_actions:
      action: 執行動作
      title: 對 %{acct} 執行站務動作
    account_moderation_notes:
      create: 新增站務記錄
      created_msg: 已成功新增管理備註！
      destroyed_msg: 已成功刪除管理備註！
    accounts:
      add_email_domain_block: 將電子郵件網域加入黑名單
      approve: 批准
      approved_msg: 已成功審核 %{username} 的新帳號申請
      are_you_sure: 您確定嗎？
      avatar: 大頭貼
      by_domain: 站點
      change_email:
        changed_msg: 電子郵件已成功變更！
        current_email: 目前的電子郵件地址
        label: 變更電子郵件地址
        new_email: 新的電子郵件地址
        submit: 變更電子郵件地址
        title: 為 %{username} 變更電子郵件地址
      change_role:
        changed_msg: 成功修改角色！
        label: 變更角色
        no_role: 沒有角色
        title: 為 %{username} 變更角色
      confirm: 確定
      confirmed: 已確定
      confirming: 確定
      custom: 自訂
      delete: 刪除資料
      deleted: 已刪除
      demote: 降級
      destroyed_msg: "即將刪除 %{username} 的資料"
      disable: 停用
      disable_sign_in_token_auth: 停用電子郵件 token 驗證
      disable_two_factor_authentication: 停用兩階段認證
      disabled: 已停用
      display_name: 暱稱
      domain: 站點
      edit: 編輯
      email: 電子郵件地址
      email_status: 電子郵件狀態
      enable: 啟用
      enable_sign_in_token_auth: 啟用電子郵件 token 驗證
      enabled: 已啟用
      enabled_msg: 成功解除 %{username} 帳號的凍結
      followers: 跟隨者
      follows: 正在跟隨
      header: 開頭
      inbox_url: 收件匣 (Inbox) URL
      invite_request_text: 加入原因
      invited_by: 邀請者
      ip: IP 位址
      joined: 加入時間
      location:
        all: 全部
        local: 本站
        remote: 遠端
        title: 位置
      login_status: 登入狀態
      media_attachments: 多媒體附加檔案
      memorialize: 設定為追悼帳號
      memorialized: 被悼念的
      memorialized_msg: 成功將%{username} 的帳號變為追悼帳號
      moderation:
        active: 活躍
        all: 全部
        disabled: 已停用
        pending: 等待中
        silenced: 受限的
        suspended: 已停權
        title: 站務
      moderation_notes: 站務備註
      most_recent_activity: 最近活動
      most_recent_ip: 最近 IP 位址
      no_account_selected: 因未選取任何帳號，所以什麼事都沒發生
      no_limits_imposed: 未受限制
      no_role_assigned: 未指派角色
      not_subscribed: 未訂閱
      pending: 等待審核中
      perform_full_suspension: 停權
      previous_strikes: 先前的警示
      previous_strikes_description_html:
        other: 此帳號已有 <strong>%{count}</strong> 次警示。
      promote: 晉級
      protocol: 協議
      public: 公開
      push_subscription_expires: PuSH 訂閱過期
      redownload: 重新整理個人檔案
      redownloaded_msg: 成功重新載入%{username} 的個人檔案頁面
      reject: 拒絕
      rejected_msg: 已成功婉拒 %{username} 的新帳號申請
      remote_suspension_irreversible: 此帳號之資料已被不可逆地刪除。
      remote_suspension_reversible_hint_html: 這個帳號已於此伺服器被停權，所有資料將會於 %{date} 被刪除。在此之前，遠端伺服器可以完全回復此的帳號。如果您想即時刪除這個帳號的資料，您可以在下面進行操作。
      remove_avatar: 取消大頭貼
      remove_header: 移除開頭
      removed_avatar_msg: 已成功刪除 %{username} 的大頭貼
      removed_header_msg: 已成功刪除 %{username} 的封面圖片
      resend_confirmation:
        already_confirmed: 此使用者已被確認
        send: 重新傳送確認連結
        success: 已成功傳送確認連結！
      reset: 重設
      reset_password: 重設密碼
      resubscribe: 重新訂閱
      role: 角色
      search: 搜尋
      search_same_email_domain: 其他有同個電子郵件網域的使用者
      search_same_ip: 其他有同個 IP 的使用者
      security: 安全性
      security_measures:
        only_password: 僅使用密碼
        password_and_2fa: 密碼及兩階段驗證 (2FA) 
      sensitive: 強制標記為敏感内容
      sensitized: 已標記為敏感內容
      shared_inbox_url: 共享收件匣 URL
      show:
        created_reports: 新增檢舉
        targeted_reports: 由其他人檢舉
      silence: 靜音
      silenced: 已靜音
      statuses: 嘟文
      strikes: 先前的警示
      subscribe: 訂閱
      suspend: 停權
      suspended: 已停權
      suspension_irreversible: 已永久刪除此帳號的資料。您可以取消這個帳號的停權狀態，但無法還原已刪除的資料。
      suspension_reversible_hint_html: 這個帳號已被暫停，所有數據將於 %{date} 被刪除。在此之前，您可以完全回復您的帳號。如果您想即時刪除這個帳號的數據，您可以在下面進行操作。
      title: 帳號
      unblock_email: 解除封鎖電子郵件地址
      unblocked_email_msg: 成功解除封鎖 %{username} 的電子郵件地址
      unconfirmed_email: 未確認的電子郵件地址
      undo_sensitized: 取消強制標記為敏感內容
      undo_silenced: 取消靜音
      undo_suspension: 取消停權
      unsilenced_msg: 成功解除 %{username} 的帳號限制
      unsubscribe: 取消訂閱
      unsuspended_msg: 已成功取消停權 %{username} 的帳號
      username: 使用者名稱
      view_domain: 查看站台概要
      warn: 警告
      web: 頁面
      whitelisted: 已加入白名單
    action_logs:
      action_types:
        approve_appeal: 批准申訴
        approve_user: 批准使用者
        assigned_to_self_report: 指派回報
        change_email_user: 變更使用者的電子郵件地址
        change_role_user: 變更使用者角色
        confirm_user: 確認使用者
        create_account_warning: 新增警告
        create_announcement: 新增公告
        create_canonical_email_block: 新增 E-mail 封鎖
        create_custom_emoji: 新增自訂顏文字
        create_domain_allow: 新增允許網域
        create_domain_block: 新增網域封鎖
        create_email_domain_block: 新增電子郵件網域封鎖
        create_ip_block: 新增IP規則
        create_unavailable_domain: 新增無法存取的網域
        create_user_role: 新增角色
        demote_user: 將用戶降級
        destroy_announcement: 刪除公告
        destroy_canonical_email_block: 刪除 E-mail 封鎖
        destroy_custom_emoji: 刪除自訂顏文字
        destroy_domain_allow: 刪除允許網域
        destroy_domain_block: 刪除網域封鎖
        destroy_email_domain_block: 刪除電子郵件網域封鎖
        destroy_instance: 清除網域
        destroy_ip_block: 刪除 IP 規則
        destroy_status: 刪除狀態
        destroy_unavailable_domain: 刪除無法存取的網域
        destroy_user_role: 移除角色
        disable_2fa_user: 停用兩階段認證
        disable_custom_emoji: 停用自訂顏文字
        disable_sign_in_token_auth_user: 停用使用者電子郵件 token 驗證
        disable_user: 停用帳號
        enable_custom_emoji: 啓用自訂顏文字
        enable_sign_in_token_auth_user: 啟用使用者電子郵件 token 驗證
        enable_user: 啓用帳號
        memorialize_account: 設定成追悼帳號
        promote_user: 將用戶升級
        reject_appeal: 駁回申訴
        reject_user: 回絕使用者
        remove_avatar_user: 刪除大頭貼
        reopen_report: 重新開啟檢舉報告
        resend_user: 重新發送驗證信
        reset_password_user: 重設密碼
        resolve_report: 解決檢舉報告
        sensitive_account: 將媒體強制標記為敏感內容
        silence_account: 靜音帳號
        suspend_account: 停權帳號
        unassigned_report: 取消指派檢舉報告
        unblock_email_account: 解除封鎖電子郵件地址
        unsensitive_account: 取消將媒體強制標記為敏感內容
        unsilence_account: 取消帳號的靜音狀態
        unsuspend_account: 取消帳號的暫停狀態
        update_announcement: 更新公告
        update_custom_emoji: 更新自訂顏文字
        update_domain_block: 更新網域封鎖
        update_ip_block: 更新 IP 規則
        update_status: 更新狀態
        update_user_role: 更新角色
      actions:
        approve_appeal_html: "%{name} 已批准來自 %{target} 的審核決定申訴"
        approve_user_html: "%{name} 已批准從 %{target} 而來的註冊"
        assigned_to_self_report_html: "%{name} 將報告 %{target} 指派給自己"
        change_email_user_html: "%{name} 已變更使用者 %{target} 的電子郵件地址"
        change_role_user_html: "%{name} 已變更 %{target} 的角色"
        confirm_user_html: "%{name} 已確認使用者 %{target} 的電子郵件位址"
        create_account_warning_html: "%{name} 已對 %{target} 送出警告"
        create_announcement_html: "%{name} 已新增公告 %{target}"
        create_canonical_email_block_html: "%{name} 已封鎖 hash 為 %{target} 的 e-mail"
        create_custom_emoji_html: "%{name} 已上傳新自訂表情符號 %{target}"
        create_domain_allow_html: "%{name} 允許 %{target} 網域加入聯邦宇宙"
        create_domain_block_html: "%{name} 已封鎖網域 %{target}"
        create_email_domain_block_html: "%{name} 已封鎖電子郵件網域 %{target}"
        create_ip_block_html: "%{name} 已設定 IP %{target} 的規則"
        create_unavailable_domain_html: "%{name} 停止發送至網域 %{target}"
        create_user_role_html: "%{name} 已新增 %{target} 角色"
        demote_user_html: "%{name} 將使用者 %{target} 降級"
        destroy_announcement_html: "%{name} 已刪除公告 %{target}"
        destroy_canonical_email_block_html: "%{name} 已解除封鎖 hash 為 %{target} 的電子郵件"
        destroy_custom_emoji_html: "%{name} 已刪除表情符號 %{target}"
        destroy_domain_allow_html: "%{name} 不允許與網域 %{target} 加入聯邦宇宙"
        destroy_domain_block_html: "%{name} 已解除封鎖網域 %{target}"
        destroy_email_domain_block_html: "%{name} 已解除封鎖電子郵件網域 %{target}"
        destroy_instance_html: "%{name} 已清除網域 %{target}"
        destroy_ip_block_html: "%{name} 已刪除 IP %{target} 的規則"
        destroy_status_html: "%{name} 已刪除 %{target} 的嘟文"
        destroy_unavailable_domain_html: "%{name} 已恢復對網域 %{target} 的發送"
        destroy_user_role_html: "%{name} 已刪除 %{target} 角色"
        disable_2fa_user_html: "%{name} 已停用使用者 %{target} 的兩階段認證 (2FA) "
        disable_custom_emoji_html: "%{name} 已停用自訂表情符號 %{target}"
        disable_sign_in_token_auth_user_html: "%{name} 已停用 %{target} 之使用者電子郵件 token 驗證"
        disable_user_html: "%{name} 將使用者 %{target} 設定為禁止登入"
        enable_custom_emoji_html: "%{name} 已啟用自訂表情符號 %{target}"
        enable_sign_in_token_auth_user_html: "%{name} 已啟用 %{target} 之使用者電子郵件 token 驗證"
        enable_user_html: "%{name} 將使用者 %{target} 設定為允許登入"
        memorialize_account_html: "%{name} 將 %{target} 設定為追悼帳號"
        promote_user_html: "%{name} 對使用者 %{target} 已進行晉級操作"
        reject_appeal_html: "%{name} 已回絕來自 %{target} 的審核決定申訴"
        reject_user_html: "%{name} 已回絕從 %{target} 而來的註冊"
        remove_avatar_user_html: "%{name} 已移除 %{target} 的大頭貼"
        reopen_report_html: "%{name} 重新開啟 %{target} 的檢舉"
        resend_user_html: "%{name} 已重新發送驗證信給 %{target}"
        reset_password_user_html: "%{name} 已重新設定使用者 %{target} 的密碼"
        resolve_report_html: "%{name} 已處理 %{target} 的檢舉"
        sensitive_account_html: "%{name} 將 %{target} 的媒體檔案標記為敏感內容"
        silence_account_html: "%{name} 已靜音使用者 %{target}"
        suspend_account_html: "%{name} 已停權 %{target} 的帳號"
        unassigned_report_html: "%{name} 取消指派 %{target} 的檢舉"
        unblock_email_account_html: "%{name} 已解除封鎖 %{target} 的電子郵件地址"
        unsensitive_account_html: "%{name} 將 %{target} 的媒體檔案取消標記為敏感內容"
        unsilence_account_html: "%{name} 已取消使用者 %{target} 的靜音狀態"
        unsuspend_account_html: "%{name} 已取消停權 %{target} 的帳號"
        update_announcement_html: "%{name} 已更新公告 %{target}"
        update_custom_emoji_html: "%{name} 已更新自訂表情符號 %{target}"
        update_domain_block_html: "%{name} 已更新 %{target} 之網域封鎖"
        update_ip_block_html: "%{name} 已變更 IP %{target} 之規則"
        update_status_html: "%{name} 已更新 %{target} 的嘟文"
        update_user_role_html: "%{name} 已變更 %{target} 角色"
      deleted_account: 已刪除帳號
      empty: 找不到 log
      filter_by_action: 按動作過濾
      filter_by_user: 按使用者過濾
      title: 營運日誌
    announcements:
      destroyed_msg: 成功刪除公告！
      edit:
        title: 編輯公告
      empty: 找不到公告。
      live: 直播
      new:
        create: 新增公告
        title: 新增公告
      publish: 發布
      published_msg: 成功發布公告！
      scheduled_for: 排定 %{time}
      scheduled_msg: 公告已排定公開！
      title: 公告
      unpublish: 取消發布
      unpublished_msg: 成功取消發布公告！
      updated_msg: 成功更新公告！
    custom_emojis:
      assign_category: 指定分類
      by_domain: 站點
      copied_msg: 成功建立 emoji 表情符號之本地備份
      copy: 複製
      copy_failed_msg: 無法將表情複製到本地
      create_new_category: 建立新分類
      created_msg: 已新增表情符號！
      delete: 刪除
      destroyed_msg: 已刪除表情符號！
      disable: 停用
      disabled: 已停用
      disabled_msg: 已停用該表情符號
      emoji: 表情符號
      enable: 啟用
      enabled: 已啟用
      enabled_msg: 已啟用該表情符號
      image_hint: 檔案大小最大至 %{size} 之 PNG 或 GIF
      list: 列表
      listed: 已顯示
      new:
        title: 加入新的自訂表情符號
      no_emoji_selected: 未選取任何 emoji，所以什麼事都沒發生
      not_permitted: 您無權執行此操作
      overwrite: 覆蓋
      shortcode: 短代碼
      shortcode_hint: 至少 2 個字元，只能使用字母、數字和下劃線
      title: 自訂表情符號
      uncategorized: 未分類
      unlist: 不公開
      unlisted: 已隱藏
      update_failed_msg: 無法更新表情符號
      updated_msg: 已更新表情符號！
      upload: 上傳新的表情符號
    dashboard:
      active_users: 活躍使用者
      interactions: 互動
      media_storage: 媒體儲存空間
      new_users: 新使用者
      opened_reports: 已開啟的報告
      pending_appeals_html:
        other: "<strong>%{count}</strong> 個待處理申訴"
      pending_reports_html:
        other: "<strong>%{count}</strong> 份待處理回報"
      pending_tags_html:
        other: "<strong>%{count}</strong> 個待處理主題標籤"
      pending_users_html:
        other: "<strong>%{count}</strong> 位待處理使用者"
      resolved_reports: 已解決的報告
      software: 軟體
      sources: 註冊來源
      space: 儲存空間用量
      title: 儀表板
      top_languages: 最活躍語言
      top_servers: 最活躍伺服器
      website: 網站
    disputes:
      appeals:
        empty: 找不到申訴。
        title: 申訴
    domain_allows:
      add_new: 將網域加入聯邦宇宙白名單
      created_msg: 網域已成功加入聯邦宇宙白名單
      destroyed_msg: 網域已成功從聯邦宇宙白名單移除
      export: 匯出
      import: 匯入
      undo: 從聯邦宇宙白名單移除
    domain_blocks:
      add_new: 新增網域黑名單
      confirm_suspension:
        cancel: 取消
        confirm: 停權
        permanent_action: 撤銷停權將不會回復任何資料或跟隨關係
        preamble_html: 您將要停權 <strong>%{domain}</strong> 及其子網域。
        remove_all_data: 此操作將從您伺服器移除所有來自此網域帳號之內容、媒體、個人檔案資料。
        stop_communication: 您伺服器將停止與這些伺服器交流。
        title: 確認對 %{domain} 網域之封鎖
        undo_relationships: 此操作將撤銷任何您伺服器與此伺服器帳號間之跟隨關係。
      created_msg: 正在進行網域封鎖
      destroyed_msg: 已撤銷網域封鎖
      domain: 站點
      edit: 更改封鎖的站台
      existing_domain_block: 您已對 %{name} 施加更嚴格的限制。
      existing_domain_block_html: 您已對 %{name} 施加更嚴格的限制，您需要先 <a href="%{unblock_url}">解除封鎖</a>。
      export: 匯出
      import: 匯入
      new:
        create: 新增封鎖
        hint: 站點封鎖動作並不會阻止帳號紀錄被新增至資料庫，但會自動回溯性地對那些帳號套用特定管理設定。
        severity:
          desc_html: "「<strong>靜音</strong>」令該站點下使用者的嘟文，設定為只對跟隨者顯示，沒有跟隨的人會看不到。「<strong>停權</strong>」會刪除將該站點下使用者的嘟文、媒體檔案和個人檔案。「<strong>無</strong>」則會拒絕接收來自該站點的媒體檔案。"
          noop: 無
          silence: 靜音
          suspend: 停權
        title: 新增網域黑名單
      no_domain_block_selected: 因未選取網域黑名單，所以什麼事都沒發生
      not_permitted: 您無權執行此操作
      obfuscate: 混淆網域名稱
      obfuscate_hint: 若啟用網域廣告列表限制，於列表部份混淆網域名稱
      private_comment: 私人留言
      private_comment_hint: 請提供更多有關此站台限制的資訊以供管理員作內部參考。
      public_comment: 公開留言
      public_comment_hint: 如果您已經啟用站台限制列表的公告，請為一般大眾提供更多有關此站台限制的資訊。
      reject_media: 拒絕媒體檔案
      reject_media_hint: 刪除本地快取的媒體檔案，並且不再接收來自該站點的任何媒體檔案。與停權無關
      reject_reports: 拒絕檢舉
      reject_reports_hint: 忽略所有來自此網域的檢舉。與停權無關
      undo: 撤銷網域封鎖
      view: 顯示已封鎖網域
    email_domain_blocks:
      add_new: 加入新項目
      attempts_over_week:
        other: "上週共有 %{count} 次註冊嘗試"
      created_msg: 已成功將電子郵件網域加入黑名單
      delete: 刪除
      dns:
        types:
          mx: MX 記錄
      domain: 網域
      new:
        create: 新增網域
        resolve: 解析網域
        title: 新增電子郵件黑名單項目
      no_email_domain_block_selected: 因未選取電子郵件網域黑名單，所以什麼事都沒發生
      not_permitted: 無權限
      resolved_dns_records_hint_html: 網域名稱解析為以下 MX 網域，這些網域最終負責接收電子郵件。封鎖 MX 網域將會封鎖任何來自使用相同 MX 網域的電子郵件註冊，即便可見的域名是不同的也一樣。<strong>請注意，不要封鎖主要的電子郵件服務提供商。</strong>
      resolved_through_html: 透過 %{domain} 解析
      title: 電子郵件黑名單
    export_domain_allows:
      new:
        title: 匯入網域白名單
      no_file: 尚未選擇檔案
    export_domain_blocks:
      import:
        description_html: 您將匯入網域黑名單列表。若您非自行編纂此列表，請審慎檢查。
        existing_relationships_warning: 既存之跟隨關係
        private_comment_description_html: '為了幫助您追蹤匯入黑名單之來源，匯入黑名單建立時將隨附以下私密備註：<q>%{comment}</q>'
        private_comment_template: 於 %{date} 由 %{source} 匯入
        title: 匯入網域黑名單
      invalid_domain_block: '由於此錯誤，以致一個或多個網域封鎖被略過：%{error}'
      new:
        title: 匯入網域黑名單
      no_file: 尚未選擇檔案
    follow_recommendations:
      description_html: "<strong>跟隨建議幫助新使用者們快速找到有趣的內容</strong>。當使用者沒有與其他帳號有足夠多的互動以建立個人化跟隨建議時，這些帳號將會被推薦。這些帳號將基於某選定語言之高互動和高本地跟隨者數量帳號而\n每日重新更新。"
      language: 對於語言
      status: 狀態
      suppress: 取消跟隨建議
      suppressed: 取消
      title: 跟隨建議
      unsuppress: 回復跟隨建議
    instances:
      availability:
        description_html:
          other: 若在<strong>%{count}天</strong>向某個網域遞送失敗，除非收到某個網域的遞送<em>表單</em>，否則不會繼續嘗試遞送。
        failure_threshold_reached: 錯誤門檻於 %{date}。
        failures_recorded:
          other: 錯誤嘗試於 %{count} 天。
        no_failures_recorded: 報告中沒有錯誤。
        title: 可用狀態
        warning: 上一次嘗試連線至本伺服器失敗
      back_to_all: 所有
      back_to_limited: 受限制的
      back_to_warning: 警告
      by_domain: 站台
      confirm_purge: 您確定要永久刪除來自此網域的資料嗎？
      content_policies:
        comment: 內部備註
        description_html: 您可以定義對所有此網域帳號及其子網域所實施之內容政策。
        limited_federation_mode_description_html: 您可以選擇是否允許此網域加入聯邦宇宙。
        policies:
          reject_media: 拒絕多媒體
          reject_reports: 拒絕檢舉
          silence: 限制
          suspend: 停權
        policy: 政策
        reason: 公開理由
        title: 內容政策
      dashboard:
        instance_accounts_dimension: 最多人跟隨之帳號
        instance_accounts_measure: 已儲存帳號
        instance_followers_measure: 我們那邊的跟隨者
        instance_follows_measure: 他們這邊的跟隨者
        instance_languages_dimension: 熱門語言
        instance_media_attachments_measure: 已儲存多媒體附加檔案
        instance_reports_measure: 關於他們的檢舉報告
        instance_statuses_measure: 已儲存嘟文
      delivery:
        all: 所有
        clear: 清除遞送錯誤
        failing: 發送失敗
        restart: 重新啟動遞送
        stop: 停止遞送
        unavailable: 無法使用
      delivery_available: 可傳送
      delivery_error_days: 遞送失敗天數
      delivery_error_hint: 若 %{count} 日皆無法遞送 ，則會自動標記無法遞送。
      destroyed_msg: 來自 %{domain} 的資料現在正在佇列中等待刪除。
      empty: 找不到網域
      known_accounts:
        other: "%{count} 個已知帳號"
      moderation:
        all: 全部
        limited: 限制
        title: 管管
      private_comment: 私人留言
      public_comment: 公開留言
      purge: 清除
      purge_description_html: 若您相信此網域將永久離線，您可以自儲存空間中刪除該網域所有帳號紀錄及相關資料。這可能花費一些時間。
      title: 聯邦宇宙
      total_blocked_by_us: 被我們封鎖
      total_followed_by_them: 被他們跟隨
      total_followed_by_us: 被我們跟隨
      total_reported: 關於他們的檢舉報告
      total_storage: 多媒體附加檔案
      totals_time_period_hint_html: 以下顯示之總和包含所有時間的資料。
    invites:
      deactivate_all: 全部停用
      filter:
        all: 全部
        available: 可用
        expired: 已失效
        title: 過濾
      title: 邀請使用者
    ip_blocks:
      add_new: 建立規則
      created_msg: 更新 IP 規則成功
      delete: 刪除
      expires_in:
        '1209600': 2 個星期
        '15778476': 6 個月
        '2629746': 1 個月
        '31556952': 1 年
        '86400': 1 天
        '94670856': 3 年
      new:
        title: 建立新的 IP 規則
      no_ip_block_selected: 因未選取任何 IP 規則，所以什麼事都沒發生
      title: IP 規則
    relationships:
      title: "%{acct} 的關係"
    relays:
      add_new: 新增中繼站
      delete: 刪除
      description_html: <strong>聯邦中繼站</strong> 是種中繼伺服器，會在訂閱並推送至此中繼站的伺服器之間交換大量的公開嘟文。<strong>中繼站也能協助小型或中型伺服器從聯邦宇宙中探索內容</strong>，而無須本地使用者手動跟隨遠端伺服器的其他使用者。
      disable: 停用
      disabled: 停用
      enable: 啟用
      enable_hint: 啟用後，您的伺服器將訂閱該中繼的所有公開文章，並將會此伺服器的公開文章發送給它。
      enabled: 已啟用
      inbox_url: 中繼 URL
      pending: 等待中繼站審核
      save_and_enable: 儲存並啟用
      setup: 設定中繼連結
      signatures_not_enabled: 若啟用安全模式或受限的聯邦宇宙模式，中繼將不會正常運作
      status: 狀態
      title: 中繼
    report_notes:
      created_msg: 已成功新增檢舉備註！
      destroyed_msg: 已成功刪除檢舉備註！
    reports:
      account:
        notes:
          other: "%{count} 則備註"
      action_log: 審計日誌
      action_taken_by: 操作執行者
      actions:
        delete_description_html: 被檢舉的嘟文將被刪除，並且會被以刪除線標記，幫助您升級同一帳號未來的違規行為。
        mark_as_sensitive_description_html: 被檢舉的嘟文中的媒體將會被標記為敏感內容，並將會記錄一次警告，以協助您升級同一帳號未來的違規行為。
        other_description_html: 檢視更多控制帳號行為以及自訂檢舉帳號通知之選項。
        resolve_description_html: 被檢舉的帳號將不被採取任何行動，不會加以刪除線標記，並且此份報告將被關閉。
        silence_description_html: 此帳號僅會對已跟隨帳號之使用者或手動查詢可見，將大幅度限制觸及範圍。此設定可隨時被還原。關閉所有對此帳號之檢舉報告。
        suspend_description_html: 此帳號及其所有內容將不可被存取並且最終被移除，並且無法與之進行互動。三十天內可以撤銷此動作。關閉所有對此帳號之檢舉報告。
      actions_description_html: 決定應對此報告採取何種行動。若您對檢舉之帳號採取懲罰措施，則將對他們發送 e-mail 通知，如非選擇了 <strong>垃圾郵件</strong> 類別。
      actions_description_remote_html: 決定將對此檢舉報告採取何種動作。這將僅作用於<strong>您的伺服器</strong>與此遠端帳號及其內容之通訊行為。
      add_to_report: 加入更多至報告
      are_you_sure: 您確定嗎？
      assign_to_self: 指派給自己
      assigned: 指派站務
      by_target_domain: 檢舉帳號之網域
      cancel: 取消
      category: 分類
      category_description_html: 此帳號及/或被檢舉內容之原因會被引用在檢舉帳號通知中
      comment:
        none: 無
      comment_description_html: '提供更多資訊，%{name} 寫道：'
      confirm: 確認
      confirm_action: 確認對 @%{acct} 執行站務動作
      created_at: 日期
      delete_and_resolve: 刪除嘟文
      forwarded: 已轉寄
      forwarded_to: 轉寄到 %{domain}
      mark_as_resolved: 標記為「已解決」
      mark_as_sensitive: 標記為敏感內容
      mark_as_unresolved: 標記為「未解決」
      no_one_assigned: 沒有人
      notes:
        create: 新增備註
        create_and_resolve: 新增備註並標記為「已解決」
        create_and_unresolve: 新增備註並標記「未解決」
        delete: 刪除
        placeholder: 記錄已執行的動作，或其他相關的更新...
        title: 備註
      notes_description_html: 檢視及留下些給其他管理員和未來的自己的備註
      processed_msg: '檢舉報告 #%{id} 已被成功處理'
      quick_actions_description_html: '採取一個快速行動，或者下捲以檢視檢舉內容：'
      remote_user_placeholder: 來自 %{instance} 之遠端使用者
      reopen: 重開檢舉
      report: '檢舉 #%{id}'
      reported_account: 被檢舉使用者
      reported_by: 檢舉人
      resolved: 已解決
      resolved_msg: 檢舉報告已處理完成！
      skip_to_actions: 跳過行動
      status: 嘟文
      statuses: 被檢舉的內容
      statuses_description_html: 侵犯性違規內容會被引用在檢舉帳號通知中
      summary:
        action_preambles:
          delete_html: '您將要 <strong>移除</strong> 某些 <strong>@%{acct}</strong> 之嘟文。此將會：'
          mark_as_sensitive_html: '您將要 <strong>標記</strong> 某些 <strong>@%{acct}</strong> 之嘟文為 <strong>敏感內容 </strong>。此將會：'
          silence_html: '您將要 <strong>限制</strong> <strong>@%{acct}</strong> 之帳號。此將會：'
          suspend_html: '您將要 <strong>停權</strong> <strong>@%{acct}</strong> 之帳號。此將會：'
        actions:
          delete_html: 移除違反規則之嘟文
          mark_as_sensitive_html: 將違反規則之嘟文多媒體標記為敏感內容
          silence_html: 藉由標記他們的個人檔案與內容為僅可見於已跟隨帳號或手動查詢此個人檔案，此將嚴格地限制 <strong>@%{acct}</strong> 之觸及率
          suspend_html: 停權 <strong>@%{acct}</strong>，將他們的個人檔案與內容標記為無法存取及無法與之互動
        close_report: '將檢舉報告 #%{id} 標記為已處理'
        close_reports_html: 將 <strong>所有</strong> 對於 <strong>@%{acct}</strong> 之檢舉報告標記為已處理
        delete_data_html: 於即日起 30 天後刪除 <strong>@%{acct}</strong>之個人檔案與內容，除非他們於期限前被解除暫停
        preview_preamble_html: "<strong>@%{acct}</strong> 將收到關於以下內容之警告："
        record_strike_html: 紀錄關於 <strong>@%{acct}</strong>之警示有助於您升級對此帳號未來違規處理
        send_email_html: 寄一封警告 e-mail 給 <strong>@%{acct}</strong>
        warning_placeholder: 選填之其他站務動作理由。
      target_origin: 檢舉帳號之來源
      title: 檢舉
      unassign: 取消指派
      unknown_action_msg: '未知的動作：%{action}'
      unresolved: 未解決
      updated_at: 更新
      view_profile: 檢視個人檔案頁面
    roles:
      add_new: 新增角色
      assigned_users:
        other: "%{count} 個使用者"
      categories:
        administration: 管理員
        devops: DevOps
        invites: 邀請
        moderation: 站務
        special: 特殊
      delete: 刪除
      description_html: 透過<strong>使用者角色</strong>，您可以自訂您的使用者可以存取 Mastodon 的哪些功能與區域。
      edit: 編輯「%{name}」角色
      everyone: 預設權限
      everyone_full_description_html: 這是會影響<strong>所有使用者</strong>的<strong>基本角色</strong>，即使是那些沒有被分配角色的使用者也一樣。其他所有的角色都從它繼承權限。
      permissions_count:
        other: "%{count} 個權限"
      privileges:
        administrator: 管理員
        administrator_description: 擁有此權限的使用者將會略過所有權限
        delete_user_data: 刪除使用者資料
        delete_user_data_description: 允許使用者立刻刪除其他使用者的資料
        invite_users: 邀請使用者
        invite_users_description: 允許使用者邀請新人加入伺服器
        manage_announcements: 管理公告
        manage_announcements_description: 允許使用者管理伺服器上的公告
        manage_appeals: 管理解封申訴系統
        manage_appeals_description: 允許使用者審閱針對站務動作的申訴
        manage_blocks: 管理封鎖
        manage_blocks_description: 允許使用者封鎖電子郵件提供者與 IP 位置
        manage_custom_emojis: 管理自訂表情符號
        manage_custom_emojis_description: 允許使用者管理伺服器上的自訂表情符號
        manage_federation: 管理聯邦宇宙
        manage_federation_description: 允許使用者封鎖或允許與其他網域的聯邦宇宙，並控制傳遞能力
        manage_invites: 管理邀請
        manage_invites_description: 允許使用者瀏覽與停用邀請連結
        manage_reports: 管理回報
        manage_reports_description: 允許使用者審閱回報並對回報執行站務動作
        manage_roles: 管理角色
        manage_roles_description: 允許使用者管理並指派低於他們的使用者
        manage_rules: 管理規則
        manage_rules_description: 允許使用者變更伺服器規則
        manage_settings: 管理設定
        manage_settings_description: 允許使用者變更站點設定
        manage_taxonomies: 管理分類方式
        manage_taxonomies_description: 允許使用者審閱熱門內容與更新主題標籤設定
        manage_user_access: 管理使用者存取權
        manage_user_access_description: 允許使用者停用其他人的兩階段驗證、變更電子郵件地址以及重設密碼
        manage_users: 管理使用者
        manage_users_description: 允許使用者檢視其他使用者的詳細資訊並對回報執行站務動作
        manage_webhooks: 管理 Webhooks
        manage_webhooks_description: 允許使用者為管理事件設定 webhooks
        view_audit_log: 檢視審核日誌
        view_audit_log_description: 允許使用者檢視伺服器上的管理動作歷史
        view_dashboard: 檢視儀表板
        view_dashboard_description: 允許使用者存取儀表板與各種指標
        view_devops: DevOps
        view_devops_description: 允許使用者存取 Sidekiq 與 pgHero 儀表板
      title: 角色
    rules:
      add_new: 新增規則
      delete: 刪除
      description_html: 雖然大多數人皆宣稱已閱讀並同意服務條款，通常直到某些問題發生時人們從未讀過。<strong>以透過提供條列式規則的方式讓您的伺服器規則可以一目了然。</strong>試著維持各項條款簡短而明瞭，但也試著不要將條款切割為許多分開的項目。
      edit: 編輯規則
      empty: 未曾定義任何伺服器規則
      title: 伺服器規則
    settings:
      about:
        manage_rules: 管理伺服器規則
        preamble: 提供關於此伺服器如何運作、管理、及金援之供詳細資訊。
        rules_hint: 這是關於您的使用者應遵循規則之專有區域。
        title: 關於
      appearance:
        preamble: 客製化 Mastodon 網頁介面。
        title: 外觀設定
      branding:
        preamble: 您的伺服器品牌使之從聯邦宇宙網路中其他伺服器間凸顯自己。此資訊可能於各種不同的環境中顯示，例如 Mastodon 網頁介面、原生應用程式、其他網頁上的連結預覽或是其他通訊應用程式等等。因此，請盡可能保持此資訊簡潔明朗。
        title: 品牌化
      captcha_enabled:
        desc_html: "此功能依賴於來自 hCaptcha 之外部腳本，其可能有安全及隱私顧慮。\n此外，<strong>這將大幅降低註冊流程對某些族群之易用性，特別是無障礙需求人士</strong>。基於此因，請考慮其他替代性方案，例如審核制或是邀請制之註冊流程。"
        title: 要求新使用者完成 CAPTCHA 挑戰以確認帳號
      content_retention:
        preamble: 控制使用者產生內容如何儲存於 Mastodon 上。
        title: 內容保留期間
      default_noindex:
        desc_html: 影響所有沒有變更此設定的使用者
        title: 預設將使用者排除於搜尋引擎索引
      discovery:
        follow_recommendations: 跟隨建議
        preamble: 呈現有趣的內容有助於 Mastodon 上一人不識的新手上路。控制各種不同的分類在您伺服器上如何被探索到。
        profile_directory: 個人檔案目錄
        public_timelines: 公開時間軸
        publish_discovered_servers: 公開已知伺服器列表
        publish_statistics: 公開統計資料
        title: 探索
        trends: 熱門趨勢
      domain_blocks:
        all: 給任何人
        disabled: 給沒有人
        users: 套用至所有登入的本站使用者
      registrations:
        preamble: 控制誰能於您伺服器上建立帳號。
        title: 註冊
      registrations_mode:
        modes:
          approved: 註冊需要核准
          none: 沒有人可註冊
          open: 任何人皆能註冊
      title: 伺服器設定
    site_uploads:
      delete: 刪除上傳的檔案
      destroyed_msg: 成功刪除站台的上傳項目！
    statuses:
      account: 作者
      application: 應用程式
      back_to_account: 返回帳號訊息頁
      back_to_report: 回到檢舉報告頁面
      batch:
        remove_from_report: 從檢舉報告中移除
        report: 檢舉報告
      deleted: 已刪除
      favourites: 最愛
      history: 版本紀錄
      in_reply_to: 正在回覆
      language: 語言
      media:
        title: 媒體檔案
      metadata: 詮釋資料
      no_status_selected: 因未選取嘟文，所以什麼事都沒發生。
      open: 公開嘟文
      original_status: 原始嘟文
      reblogs: 轉嘟
      status_changed: 嘟文已編輯
      title: 帳號嘟文
      trending: 熱門
      visibility: 可見性
      with_media: 含有媒體檔案
    strikes:
      actions:
        delete_statuses: "%{name} 已刪除 %{target} 的嘟文"
        disable: "%{name} 已凍結 %{target} 的帳號"
        mark_statuses_as_sensitive: "%{name} 將 %{target} 的嘟文標記為敏感內容"
        none: "%{name} 已對 %{target} 送出警告"
        sensitive: "%{name} 將 %{target} 的帳號標記為含有敏感內容"
        silence: "%{name} 已限制 %{target} 的帳號"
        suspend: "%{name} 已將 %{target} 的帳號停權"
      appeal_approved: 已申訴
      appeal_pending: 申訴待審中
      appeal_rejected: 申訴被駁回
    system_checks:
      database_schema_check:
        message_html: 發現尚待處理的資料庫遷移 (database migration)。請執行它們以確保應用程式如期運行。
      elasticsearch_running_check:
        message_html: 無法連接 Elasticsearch。請檢查是否正在執行中，或者已關閉全文搜尋。
      elasticsearch_version_check:
        message_html: '不相容的 Elasticsearch 版本：%{value}'
        version_comparison: Elasticsearch %{running_version} 版正在執行，需要 %{required_version} 版。
      rules_check:
        action: 管理服务器规则
        message_html: 您尚未定義任何伺服器規則。
      sidekiq_process_check:
        message_html: 沒有佇列 %{value} 的 Sidekiq 行程，請檢查您的 Sidekiq 設定組態
      upload_check_privacy_error:
        action: 檢查這裡以取得更多資訊
        message_html: "<strong>您的網頁伺服器設定錯誤。您的使用者隱私正暴露於風險之中。</strong>"
      upload_check_privacy_error_object_storage:
        action: 檢查這裡以取得更多資訊
        message_html: "<strong>您的物件資料儲存空間 (object storage) 設定錯誤。您的使用者隱私正暴露於風險之中。</strong>"
    tags:
      review: 審核嘟文
      updated_msg: 成功更新主題標籤設定
    title: 管理介面
    trends:
      allow: 允許
      approved: 已通過審核
      disallow: 不允許
      links:
        allow: 允許連結
        allow_provider: 允許發行者
        description_html: 這些連結是正在被您伺服器上看到該嘟文之帳號大量分享。這些連結可以幫助您的使用者探索現在世界上正在發生的事情。除非您核准該發行者，連結將不被公開展示。您也可以核准或駁回個別連結。
        disallow: 不允許連結
        disallow_provider: 不允許發行者
        no_link_selected: 因未選取任何連結，所以什麼事都沒發生
        publishers:
          no_publisher_selected: 因未選取任何發行者，所以什麼事都沒發生
        shared_by_over_week:
          other: 上週被 %{count} 名使用者分享
        title: 熱門連結
        usage_comparison: 於今日被 %{today} 人分享，相較於昨日 %{yesterday} 人
      not_allowed_to_trend: 不允許登上熱門
      only_allowed: 僅允許
      pending_review: 等待審核中
      preview_card_providers:
        allowed: 此發行者之連結能登上熱門
        description_html: 這些網域來自被您伺服器常被分享的連結。除非您核准該連結，則這些連結將不會成為公開熱門標籤。您的核准或駁回將對子網域仍有效。
        rejected: 此發行者之連結不會登上熱門
        title: 發行者
      rejected: 被拒絕
      statuses:
        allow: 允許嘟文
        allow_account: 允許作者
        description_html: 這些是您伺服器上已知被正在大量分享及加入最愛之嘟文。這些嘟文能幫助您伺服器上舊雨新知發現更多帳號來跟隨。除非您核准該作者且作者允許他們的帳號被推薦至其他人，嘟文將不被公開展示。您可以核准或駁回個別嘟文。
        disallow: 不允許嘟文
        disallow_account: 不允許作者
        no_status_selected: 因未選取任何熱門嘟文，所以什麼事都沒發生
        not_discoverable: 嘟文作者選擇不被發現
        shared_by:
          other: 分享過或／及收藏過 %{friendly_count} 次
        title: 熱門嘟文
      tags:
        current_score: 目前分數 %{score} 分
        dashboard:
          tag_accounts_measure: 獨特使用次數
          tag_languages_dimension: 熱門語言
          tag_servers_dimension: 熱門伺服器
          tag_servers_measure: 不同伺服器
          tag_uses_measure: 總使用次數
        description_html: 這些主題標籤正在您的伺服器上大量嘟文中出現。這些主題標籤能幫助您的使用者發現人們正集中討論的內容。除非您核准，主題標籤將不被公開展示。
        listable: 能被建議
        no_tag_selected: 因未選取任何主題標籤，所以什麼事都沒發生
        not_listable: 不能被建議
        not_trendable: 不會登上熱門
        not_usable: 不可被使用
        peaked_on_and_decaying: 於 %{date} 日最熱門，目前正退燒中
        title: 熱門主題標籤
        trendable: 能登上熱門
        trending_rank: '熱門 #%{rank}'
        usable: 可被使用
        usage_comparison: 於今日被使用 %{today} 次，相較於昨日 %{yesterday} 次
        used_by_over_week:
          other: 上週被 %{count} 個人使用
      title: 熱門榜
      trending: 熱門
    warning_presets:
      add_new: 新增
      delete: 刪除
      edit_preset: 編輯預設警告
      empty: 您尚未定義任何預設警告。
      title: 管理預設警告
    webhooks:
      add_new: 新增端點
      delete: 刪除
      description_html: <strong>Webhook</strong> 讓 Mastodon 可以將關於選定的事件的<strong>即時通知</strong>推送到您自己的應用程式，如此您的應用程式就可以<strong>自動觸發反應</strong>。
      disable: 停用
      disabled: 已停用
      edit: 編輯端點
      empty: 您沒有任何設定好的 webhook 端點。
      enable: 啟用
      enabled: 生效
      enabled_events:
        other: "%{count} 個已啟用的端點"
      events: 事件
      new: 新增 Webhook
      rotate_secret: 更換密鑰
      secret: 簽署密鑰
      status: 狀態
      title: Webhooks
      webhook: Webhook
  admin_mailer:
    new_appeal:
      actions:
        delete_statuses: 要刪除他們的嘟文
        disable: 要凍結他們的帳號
        mark_statuses_as_sensitive: 要將他們的嘟文標記為含有敏感內容
        none: 警告
        sensitive: 要將他們的帳號標記為含有敏感內容
        silence: 要限制他們的帳號
        suspend: 要停權他們的帳號
      body: "%{target} 正在就 %{date} 的 %{action_taken_by} 做出的審核決定提出申訴，該決定是 %{type}。他們寫道："
      next_steps: 您可以批准申訴以還原審核決定，或是忽略它。
      subject: "%{username} 正在申訴 %{instance} 上的審核決定"
    new_pending_account:
      body: 以下是新帳號的詳細資訊。您可以同意或拒絕這項申請。
      subject: '%{instance} 上有新帳號 (%{username}) 待審核'
    new_report:
      body: "%{reporter} 已檢舉使用者 %{target}"
      body_remote: 來自 %{domain} 的使用者已檢舉使用者 %{target}
      subject: '來自 %{instance} 的使用者檢舉（#%{id}）'
    new_trends:
      body: '以下項目需要經過審核才能公開顯示：'
      new_trending_links:
        title: 熱門連結
      new_trending_statuses:
        title: 熱門嘟文
      new_trending_tags:
        no_approved_tags: 這些是目前仍未被審核之熱門主題標籤。
        requirements: '這些候選中的任何一個都可能超過 #%{rank} 已批准的熱門主題標籤，該主題標籤目前是 #%{lowest_tag_name}，得分為 %{lowest_tag_score}。'
        title: 熱門主題標籤
      subject: '%{instance} 有待審核之新熱門'
  aliases:
    add_new: 建立別名
    created_msg: 成功建立別名。您可以自舊帳號開始轉移。
    deleted_msg: 成功移除別名。您將無法再由舊帳號轉移到目前的帳號。
    empty: 您目前沒有任何別名。
    hint_html: 如果想由其他帳號轉移至此帳號，您可以在此處新增別名，稍後系統將容許您將跟隨者由舊帳號轉移至此。此項作業是<strong>無害且可復原的</strong>。 <strong>帳號的遷移程序需要在舊帳號啟動</strong>。
    remove: 取消連結別名
  appearance:
    advanced_web_interface: 進階網頁介面
    advanced_web_interface_hint: '進階網頁介面可讓您設定許多不同的欄位來善用螢幕空間，依需要同時查看許多不同的資訊如：首頁、通知、聯邦宇宙時間軸、任意數量的列表和主題標籤。'
    animations_and_accessibility: 動畫與無障礙設定
    confirmation_dialogs: 確認對話框
    discovery: 探索
    localization:
      body: Mastodon 是由志願者翻譯的。
      guide_link: https://crowdin.com/project/mastodon
      guide_link_text: 每個人都能貢獻。
    sensitive_content: 敏感內容
    toot_layout: 嘟文排版
  application_mailer:
    notification_preferences: 變更電子郵件設定
    salutation: "%{name}、"
    settings: '變更電子郵件設定︰%{link}'
    unsubscribe: 取消訂閱
    view: '進入瀏覽：'
    view_profile: 檢視個人檔案
    view_status: 檢視嘟文
  applications:
    created: 已建立應用程式
    destroyed: 已刪除應用程式
    logout: 登出
    regenerate_token: 重新產生存取 token
    token_regenerated: 已重新產生存取 token
    warning: 警告，不要將它分享給任何人！
    your_token: 您的 access token
  auth:
    apply_for_account: 申請帳號
<<<<<<< HEAD
=======
    captcha_confirmation:
      help_html: 若您完成 CAPTCHA 挑戰時遇到問題，您可藉由 %{email} 與我們聯繫，我們將提供協助。
      hint_html: 僅再一步！我們必須確認您是位人類（這是防止垃圾訊息濫用）。請完成以下 CAPTCHA 挑戰並點擊「繼續」。
      title: 安全性檢查
>>>>>>> 2f049281
    confirmations:
      wrong_email_hint: 若電子郵件地址不正確，您可以於帳號設定中更改。
    delete_account: 刪除帳號
    delete_account_html: 如果您欲刪除您的帳號，請<a href="%{path}">點擊這裡繼續</a>。您需要再三確認您的操作。
    description:
      prefix_invited_by_user: "@%{name} 邀請您加入這個 Mastodon 伺服器！"
      prefix_sign_up: 馬上註冊 Mastodon 帳號吧！
      suffix: 有了帳號，就可以從任何 Mastodon 伺服器跟隨任何人、發發廢嘟，並且與任何 Mastodon 伺服器的使用者交流，以及更多！
    didnt_get_confirmation: 沒有收到確認連結嗎？
    dont_have_your_security_key: 找不到您的安全金鑰？
    forgot_password: 忘記密碼？
    invalid_reset_password_token: 密碼重設 token 無效或已過期。請重新設定密碼。
    link_to_otp: 請從您手機輸入兩階段驗證 (2FA) 或備用驗證碼
    link_to_webauth: 使用您的安全金鑰
    log_in_with: 登入，使用
    login: 登入
    logout: 登出
    migrate_account: 轉移到另一個帳號
    migrate_account_html: 如果您希望引導他人跟隨另一個帳號，請 <a href="%{path}">到這裡設定</a>。
    or_log_in_with: 或透過其他方式登入
    privacy_policy_agreement_html: 我已閱讀且同意 <a href="%{privacy_policy_path}" target="_blank">隱私權政策</a>
    progress:
      confirm: 確認電子郵件
      details: 您的個人資料
      review: 我們的審核
      rules: 接受規則
    providers:
      cas: CAS
      saml: SAML
    register: 註冊
    registration_closed: "%{instance} 現在不開放新成員"
    resend_confirmation: 重新傳送確認連結
    reset_password: 重設密碼
    rules:
      accept: 接受
      back: 上一頁
      invited_by: '您可以藉由來自此處之邀請而加入 %{domain}'
      preamble: 這些被 %{domain} 的管管們制定以及實施。
      preamble_invited: 在您繼續之前，請考慮由 %{domain} 管理員設立的伺服器規則。
      title: 一些基本守則。
      title_invited: 我們誠摯地邀請您。
    security: 登入資訊
    set_new_password: 設定新密碼
    setup:
      email_below_hint_html: 請檢查您的垃圾郵件資料夾，或是請求另一個。如果是錯的，您可以更正您的電子郵件地址。
      email_settings_hint_html: 請點擊我們寄給您連結以驗證 %{email}。我們將於此稍候。
      link_not_received: 無法取得連結嗎？
      new_confirmation_instructions_sent: 您將會在幾分鐘之內收到新的包含確認連結的電子郵件！
      title: 請檢查您的收件匣
    sign_in:
      preamble_html: 請使用您於 <strong>%{domain}</strong> 的帳號密碼登入。若您的帳號託管於其他伺服器，您將無法在此登入。
      title: 登入 %{domain}
    sign_up:
      manual_review: '%{domain} 上的註冊由我們的管理員進行人工審核。為協助我們處理您的註冊，請寫一些關於您自己的資訊以及您想要在 %{domain} 上註冊帳號的原因。'
      preamble: 於此 Mastodon 伺服器擁有帳號的話，您將能跟隨聯邦宇宙網路中任何一份子，無論他們的帳號託管於何處。
      title: 讓我們一起設定 %{domain} 吧！
    status:
      account_status: 帳號狀態
      confirming: 等待電子郵件確認完成。
      functional: 您的帳號可以正常使用了。
      pending: 管管們正在處理您的申請，這可能需要一點時間處理。我們將於申請通過後以電子郵件方式通知您。
      redirecting_to: 您的帳號因目前重定向至 %{acct} 而被停用。
      view_strikes: 檢視針對您帳號過去的警示
    too_fast: 送出表單的速度太快跟不上，請稍後再試。
    use_security_key: 使用安全金鑰
  authorize_follow:
    already_following: 您已經跟隨這個使用者
    already_requested: 您早已向該帳號寄送跟隨請求
    error: 對不起，搜尋其他站點使用者出現錯誤
    follow: 跟隨
    follow_request: '跟隨請求已發送給：'
    following: '成功！您正在跟隨：'
    post_follow:
      close: 您可以直接關閉此頁面。
      return: 顯示個人檔案
      web: 返回本站
    title: 跟隨 %{acct}
  challenge:
    confirm: 繼續
    hint_html: "<strong>温馨小提醒：</strong> 我們在接下來一小時內不會再要求您輸入密碼。"
    invalid_password: 密碼錯誤
    prompt: 輸入密碼以繼續
  crypto:
    errors:
      invalid_key: 這不是一把有效的 Ed25519 或 Curve25519 金鑰
      invalid_signature: 這不是有效的 Ed25519 簽章
  date:
    formats:
      default: "%Y年%b月%d日"
      with_month_name: "%Y年%B月%d日"
  datetime:
    distance_in_words:
      about_x_hours: "%{count}小時前"
      about_x_months: "%{count}個月前"
      about_x_years: "%{count}年前"
      almost_x_years: "接近%{count}年前"
      half_a_minute: 剛剛
      less_than_x_minutes: "小於%{count}分鐘前"
      less_than_x_seconds: 剛剛
      over_x_years: "%{count}年"
      x_days: "%{count}天"
      x_minutes: "%{count}分"
      x_months: "%{count}個月"
      x_seconds: "%{count}秒"
  deletes:
    challenge_not_passed: 您所輸入的資料不正確
    confirm_password: 輸入您現在的密碼以驗證身份
    confirm_username: 請輸入您的使用者名稱以作確認
    proceed: 刪除帳號
    success_msg: 您的帳號已經成功刪除
    warning:
      before: '在進行下一步驟之前，請詳細閱讀以下説明：'
      caches: 已被其他節點快取的內容可能會殘留其中
      data_removal: 您的嘟文和其他資料將會被永久刪除
      email_change_html: 您可以在不刪除帳號的情況下<a href="%{path}">變更您的電子郵件地址</a>
      email_contact_html: 如果您仍然沒有收到郵件，請寄信至 <a href="mailto:%{email}">%{email}</a> 以獲得協助
      email_reconfirmation_html: 如果您沒有收到確認郵件，可以<a href="%{path}">請求再次發送</a>
      irreversible: 您將無法復原或重新啟用您的帳號
      more_details_html: 更多詳細資訊，請參閲<a href="%{terms_path}">隱私政策</a>。
      username_available: 您的使用者名稱將會釋出供他人使用
      username_unavailable: 您的使用者名稱將會保留並不予他人使用
  disputes:
    strikes:
      action_taken: 採取的行動
      appeal: 申訴
      appeal_approved: 此警示已成功申訴，不再有效
      appeal_rejected: 申訴已被駁回
      appeal_submitted_at: 申訴已遞交
      appealed_msg: 您的申訴已遞交。若其被批准，您將會被通知。
      appeals:
        submit: 遞交申訴
      approve_appeal: 批准申訴
      associated_report: 相關報告
      created_at: 過時的
      description_html: 這些是 %{instance} 的管理員向您發送的針對您的帳號採取的措施與警告。
      recipient: 此致
      reject_appeal: 駁回申訴
      status: '嘟文編號 #%{id}'
      status_removed: 嘟文已從系統中移除
      title: "%{action} 來自 %{date}"
      title_actions:
        delete_statuses: 嘟文移除
        disable: 凍結帳號
        mark_statuses_as_sensitive: 將嘟文標記為敏感內容
        none: 警告
        sensitive: 將帳號標記為敏感內容
        silence: 帳號限制
        suspend: 帳號停權
      your_appeal_approved: 您的申訴已被批准
      your_appeal_pending: 您已遞交申訴
      your_appeal_rejected: 您的申訴已被駁回
  domain_validator:
    invalid_domain: 並非一個有效網域
  edit_profile:
    basic_information: 基本資訊
    hint_html: "<strong>自訂人們可以於您個人檔案及嘟文內容。</strong>當您完成填寫個人檔案以及設定大頭貼後，其他人們比較願意跟隨您並與您互動。"
    other: 其他
    safety_and_privacy: 安全與隱私
  errors:
    '400': 您所送出的請求無效或格式不正確。
    '403': 您沒有檢視這個頁面的權限。
    '404': 您要找的頁面不存在。
    '406': 此頁面無法以請求的格式顯示。
    '410': 您所尋找的網頁此處已不存在。
    '422':
      content: 安全驗證失敗。請確定有開啟瀏覽器 Cookies 功能?
      title: 安全驗證失敗
    '429': 伺服器繁忙
    '500':
      content: 抱歉，我們的後台出現問題了。
      title: 這個頁面有問題
    '503': 此頁面因伺服器暫時發生錯誤而無法提供。
    noscript_html: 使用 Mastodon 網頁版應用需要啟用 JavaScript。您也可以選擇適用於您的平台的 <a href="%{apps_path}">Mastodon 應用</a>。
  existing_username_validator:
    not_found: 無法在本站找到這個名稱的使用者
    not_found_multiple: 揣嘸 %{usernames}
  exports:
    archive_takeout:
      date: 日期
      download: 下載檔案
      hint_html: 您可以下載包含您的<strong>文章和媒體</strong>的檔案。資料以 ActivityPub 格式儲存，可用於相容的軟體。每次允許存檔的間隔至少 7 天。
      in_progress: 正在準備您的存檔...
      request: 下載存檔
      size: 大小
    blocks: 您封鎖的使用者
    bookmarks: 書籤
    csv: CSV
    domain_blocks: 網域封鎖
    lists: 列表
    mutes: 您靜音的使用者
    storage: 匯出檔案大小
  featured_tags:
    add_new: 新增
    errors:
      limit: 您所推薦之主題標籤數量已達上限
    hint_html: "<strong>於個人檔案上推薦您的推薦主題標籤</strong> 展示創意作品或者長期更新的專案的絕佳工具，推薦主題標籤於您個人資料頁面顯眼地展示，並且能快速存取您自己的嘟文。"
  filters:
    contexts:
      account: 個人檔案
      home: 首頁時間軸
      notifications: 通知
      public: 公開時間軸
      thread: 對話
    edit:
      add_keyword: 新增關鍵字
      keywords: 關鍵字
      statuses: 各別嘟文
      statuses_hint_html: 此過濾器會套用至所選之各別嘟文，無論其是否符合下列關鍵字。<a href="%{path}">審閱或從過濾條件移除嘟文</a>。
      title: 編輯過濾條件
    errors:
      deprecated_api_multiple_keywords: 這些參數無法從此應用程式中更改，因為它們適用於一或多個過濾器關鍵字。請使用較新的應用程式或是網頁介面。
      invalid_context: 沒有提供內文或內文無效
    index:
      contexts: '%{contexts} 中的過濾器'
      delete: 刪除
      empty: 您沒有過濾器。
      expires_in: 於 %{distance} 過期
      expires_on: 於 %{date} 過期
      keywords:
        other: "%{count} 個關鍵字"
      statuses:
        other: "%{count} 則嘟文"
      statuses_long:
        other: "%{count} 則各別嘟文被隱藏"
      title: 過濾器
    new:
      save: 儲存新過濾器
      title: 新增過濾器
    statuses:
      back_to_filter: 回到過濾器
      batch:
        remove: 從過濾器中移除
      index:
        hint: 此過濾器會套用至所選之各別嘟文，不管它們有無符合其他條件。您可以從網頁介面中將更多嘟文加入至此過濾器。
        title: 已過濾之嘟文
  generic:
    all: 全部
    all_items_on_page_selected_html:
      other: 已選取此頁面上 <strong>%{count}</strong> 個項目。
    all_matching_items_selected_html:
      other: 已選取符合您搜尋的 <strong>%{count}</strong> 個項目。
    cancel: 取消
    changes_saved_msg: 已成功儲存變更！
    confirm: 確認
    copy: 複製
    delete: 刪除
    deselect: 取消選擇全部
    none: 無
    order_by: 排序
    save_changes: 儲存變更
    select_all_matching_items:
      other: 選取 %{count} 個符合您搜尋的項目。
    today: 今天
    validation_errors:
      other: 唔…這是什麼鳥？請檢查以下 %{count} 項錯誤
  imports:
    errors:
      empty: 空的 CSV 檔案
      incompatible_type: 與所選的匯入類型不相容
      invalid_csv_file: '無效的 CSV 檔案。錯誤訊息：%{error}'
      over_rows_processing_limit: 含有超過 %{count} 行
      too_large: 檔案大小過大
    failures: 失敗
    imported: 已匯入
    mismatched_types_warning: 您似乎選擇錯誤的匯入類型，請再次確認。
    modes:
      merge: 合併
      merge_long: 保留現有記錄並新增紀錄
      overwrite: 覆蓋
      overwrite_long: 以新的紀錄覆蓋目前紀錄
    overwrite_preambles:
      blocking_html: 您將要自 <strong>%{filename}</strong> 中之 <strong>%{total_items} 個帳號</strong> 以 <strong>取代您的封鎖帳號列表</strong>。
      bookmarks_html: 您將要自 <strong>%{filename}</strong> 中之 <strong>%{total_items} 個嘟文</strong> 以 <strong>取代您的書籤</strong>。
      domain_blocking_html: 您將要自 <strong>%{filename}</strong> 中之 <strong>%{total_items} 個網域</strong> 以 <strong>取代您的封鎖網域列表</strong>。
      following_html: 您將要 <strong>跟隨</strong> 自 <strong>%{filename}</strong> 中之 <strong>%{total_items} 個帳號</strong> 並且 <strong>取消跟隨其他所有人</strong>。
      muting_html: 您將要自 <strong>%{filename}</strong> 中之 <strong>%{total_items} 個帳號</strong> 以 <strong>取代您的靜音帳號列表</strong>。
    preambles:
      blocking_html: 您將要 <strong>封鎖</strong> 自 <strong>%{filename}</strong> 中之 <strong>%{total_items} 個帳號</strong>。
      bookmarks_html: 您將要自 <strong>%{filename}</strong> 中之 <strong>%{total_items} 個嘟文</strong> 以 <strong>加入至您的書籤</strong>。
      domain_blocking_html: 您將要 <strong>封鎖</strong> 自 <strong>%{filename}</strong> 中之 <strong>%{total_items} 個網域</strong>。
      following_html: 您將要 <strong>跟隨</strong> 自 <strong>%{filename}</strong> 中之 <strong>%{total_items} 個帳號</strong>。
      muting_html: 您將要 <strong>靜音</strong> 自 <strong>%{filename}</strong> 中之 <strong>%{total_items} 個帳號</strong>。
    preface: 您可以在此匯入您在其他伺服器所匯出的資料檔，包括跟隨的使用者、封鎖的使用者名單。
    recent_imports: 最近匯入的
    states:
      finished: 已完成
      in_progress: 處理中
      scheduled: 已排程
      unconfirmed: 未確認
    status: 狀態
    success: 資料上傳成功，正在匯入，請稍候
    time_started: 開始於
    titles:
      blocking: 正在匯入已封鎖帳號
      bookmarks: 正在匯入書籤
      domain_blocking: 正在匯入已封鎖網域
      following: 正在匯入已封鎖帳號
      muting: 正在匯入已靜音帳號
    type: 匯入類型
    type_groups:
      constructive: 跟隨者與書籤
      destructive: 封鎖與靜音
    types:
      blocking: 您封鎖的使用者列表
      bookmarks: 書籤
      domain_blocking: 網域封鎖列表
      following: 您跟隨的使用者列表
      muting: 您靜音的使用者名單
    upload: 上傳
  invites:
    delete: 停用
    expired: 已失效
    expires_in:
      '1800': 30 分鐘後
      '21600': 6 小時後
      '3600': 1 小時後
      '43200': 12 小時後
      '604800': 1 週後
      '86400': 1 天後
    expires_in_prompt: 永不過期
    generate: 建立邀請連結
    invited_by: '您的邀請人是：'
    max_uses:
      other: "%{count} 則"
    max_uses_prompt: 無限制
    prompt: 建立分享連結，邀請他人於本伺服器註冊
    table:
      expires_at: 失效時間
      uses: 已使用次數
    title: 邀請使用者
  lists:
    errors:
      limit: 您所建立的列表數量已達上限
  login_activities:
    authentication_methods:
      otp: 兩階段驗證應用程式
      password: 密碼
      sign_in_token: 電子郵件安全碼
      webauthn: 安全金鑰
    description_html: 若您看到您不認識的活動紀錄，請考慮變更您的密碼或啟用兩階段驗證。
    empty: 沒有可用的驗證歷史紀錄
    failed_sign_in_html: 使用來自 %{ip} (%{browser}) 的 %{method} 登入嘗試失敗
    successful_sign_in_html: 使用來自 %{ip} (%{browser}) 的 %{method} 登入成功
    title: 認證歷史紀錄
  mail_subscriptions:
    unsubscribe:
      action: 是的，取消訂閱
      complete: 取消訂閱
      confirmation_html: 您確定要取要取消訂閱自 Mastodon 上 %{domain} 之 %{type} 至您電子郵件 %{email} 嗎？您隨時可以自<a href="%{settings_path}">電子郵件通知設定</a>重新訂閱。
      emails:
        notification_emails:
          favourite: 最愛通知電子郵件
          follow: 跟隨通知電子郵件
          follow_request: 跟隨請求通知電子郵件
          mention: 提及通知電子郵件
          reblog: 轉嘟通知電子郵件
      resubscribe_html: 若您不慎錯誤地取消訂閱，您可以自<a href="%{settings_path}">電子郵件通知設定</a>重新訂閱。
      success_html: 您將不再收到來自 Mastodon 上 %{domain} 之 %{type} 至您電子郵件 %{email}。
      title: 取消訂閱
  media_attachments:
    validations:
      images_and_video: 無法於已有圖片之嘟文中加入影片
      not_ready: 修但幾勒！不能附加未完成處理的檔案欸，咁按呢？
      too_many: 無法加入超過 4 個檔案
  migrations:
    acct: 新帳號的 使用者名稱@站點網域
    cancel: 取消重導向
    cancel_explanation: 取消重導向將會重新啓用目前帳號，但不會還原已移至該帳號的跟隨者。
    cancelled_msg: 成功取消重導向。
    errors:
      already_moved: 與已經重導向的帳號相同
      missing_also_known_as: 不是這個帳號的別名
      move_to_self: 不能是目前帳號
      not_found: 找不到
      on_cooldown: 您正在處於冷卻（CD）狀態
    followers_count: 轉移時的跟隨者
    incoming_migrations: 自另一個帳號轉移
    incoming_migrations_html: 要從其他帳號移動到此帳號的話，首先您必須<a href="%{path}">建立帳號別名</a>。
    moved_msg: 您的帳號正被重新導向到 %{acct}，您的跟隨者也會同步轉移至該帳號。
    not_redirecting: 您的帳號目前尚未重新導向到任何其他帳號。
    on_cooldown: 您最近已轉移過您的帳號。此功能將於 %{count} 天後可再度使用。
    past_migrations: 以往的轉移紀錄
    proceed_with_move: 移動跟隨者
    redirected_msg: 您的帳號現在指向 %{acct}
    redirecting_to: 您的帳號目前正被重新導向到 %{acct}
    set_redirect: 設定重新導向
    warning:
      backreference_required: 新的帳號必須先設定為反向參照到目前帳號
      before: '在進行下一步驟之前，請詳細閱讀以下説明：'
      cooldown: 在轉移帳號後會有一段等待時間，在等待時間內您將無法再次轉移
      disabled_account: 之後您的目前帳號將完全無法使用。但您可以存取資料匯出與重新啟用。
      followers: 此動作將會將目前帳號的所有跟隨者轉移至新帳號
      only_redirect_html: 或者，您也可以<a href="%{path}">僅在您的個人檔案中設定重新導向</a>。
      other_data: 其他資料並不會自動轉移
      redirect: 您目前的帳號將會在個人檔案頁面新增重新導向公告，並會被排除在搜尋結果之外
  moderation:
    title: 站務
  move_handler:
    carry_blocks_over_text: 此使用者轉移自被您封鎖的 %{acct}。
    carry_mutes_over_text: 此使用者轉移自被您靜音的 %{acct}。
    copy_account_note_text: '此使用者轉移自 %{acct}，以下是您之前關於他們的備註：'
  navigation:
    toggle_menu: 切換選單
  notification_mailer:
    admin:
      report:
        subject: "%{name} 已送出一則檢舉報告"
      sign_up:
        subject: "%{name} 已進行註冊"
    favourite:
      body: '您的嘟文被 %{name} 加入了最愛：'
      subject: "%{name} 將您的嘟文加入了最愛"
      title: 新的最愛
    follow:
      body: "%{name} 開始跟隨您！"
      subject: "%{name} 開始跟隨您"
      title: 新的跟隨者
    follow_request:
      action: 處理跟隨請求
      body: "%{name} 要求跟隨您"
      subject: '等待跟隨您的使用者︰ %{name}'
      title: 新的跟隨請求
    mention:
      action: 回覆
      body: '%{name} 在嘟文中提及您:'
      subject: '%{name} 在嘟文中提及您'
      title: 新的提及
    poll:
      subject: 由 %{name} 發起的投票已結束
    reblog:
      body: '您的嘟文被 %{name} 轉嘟：'
      subject: "%{name} 已轉嘟您的嘟文"
      title: 新的轉嘟
    status:
      subject: "%{name} 剛剛嘟文"
    update:
      subject: "%{name} 已編輯嘟文"
  notifications:
    email_events: 電子郵件通知設定
    email_events_hint: '選取您想接收通知的事件：'
    other_settings: 其他通知設定
  number:
    human:
      decimal_units:
        format: "%n%u"
        units:
          billion: B
          million: M
          quadrillion: Q
          thousand: K
          trillion: T
  otp_authentication:
    code_hint: 請輸入您驗證應用程式所產生的代碼以確認
    description_html: 若您啟用使用驗證應用程式的<strong>兩階段驗證</strong>，您每次登入都需要輸入由您的手機所產生之 Token。
    enable: 啟用
    instructions_html: "<strong>請用您手機上的 Google Authenticator 或類似的 TOTP 應用程式掃描此 QR code</strong>。從現在開始，該應用程式將會產生您每次登入都必須輸入的 token。"
    manual_instructions: '如果您無法掃描 QR code，則必須手動輸入此明文密碼：'
    setup: 設定
    wrong_code: 您輸入的驗證碼無效！伺服器時間或是裝置時間無誤嗎？
  pagination:
    newer: 較新
    next: 下一頁
    older: 較舊
    prev: 上一頁
    truncate: "&hellip;"
  polls:
    errors:
      already_voted: 您已經投過票了
      duplicate_options: 包含重複項目
      duration_too_long: 太久了！
      duration_too_short: 車速太快了！
      expired: 投票已結束
      invalid_choice: 您所選的投票選項並不存在
      over_character_limit: 不能多於 %{max} 個字元
      self_vote: 您無法於您的嘟文投票
      too_few_options: 必須包含至少一個項目
      too_many_options: 不能包含多於 %{max} 個項目
  preferences:
    other: 其他
    posting_defaults: 嘟文預設值
    public_timelines: 公開時間軸
  privacy_policy:
    title: 隱私權政策
  reactions:
    errors:
      limit_reached: 達到可回應之上限
      unrecognized_emoji: 並非一個可識別的 emoji
  relationships:
    activity: 帳號動態
    confirm_follow_selected_followers: 您確定要跟隨選取的跟隨者嗎？
    confirm_remove_selected_followers: 您確定要移除選取的跟隨者嗎？
    confirm_remove_selected_follows: 您確定要取消跟隨這些選取的使用者嗎？
    dormant: 潛水中
    follow_failure: 無法跟隨某些所選取的帳號。
    follow_selected_followers: 跟隨選取的跟隨者
    followers: 跟隨者
    following: 跟隨中
    invited: 已邀請
    last_active: 最後上線
    most_recent: 最近
    moved: 已轉移
    mutual: 跟隨彼此
    primary: 主要
    relationship: 關係
    remove_selected_domains: 從所選取網域中移除所有跟隨者
    remove_selected_followers: 移除選取的跟隨者
    remove_selected_follows: 取消跟隨選取的使用者
    status: 帳號狀態
  remote_follow:
    missing_resource: 無法找到資源
  reports:
    errors:
      invalid_rules: 未引用有效規則
  rss:
    content_warning: '內容警告：'
    descriptions:
      account: 來自 @%{acct} 之公開嘟文
      tag: '帶有 #%{hashtag} 之公開嘟文'
  scheduled_statuses:
    over_daily_limit: 您已經超過了本日排定發嘟的限額 (%{limit})
    over_total_limit: 您已經超過排程發嘟的限額 (%{limit})
    too_soon: 嘟文不可以改變過去哦，只能預定未來 (咦)
  sessions:
    activity: 最近活動
    browser: 瀏覽器
    browsers:
      alipay: 支付寶
      blackberry: 黑莓機（BlackBerry）
      chrome: Chrome 瀏覽器
      edge: Microsoft Edge 瀏覽器
      electron: Electron 瀏覽器
      firefox: Firefox 瀏覽器
      generic: 未知的瀏覽器
      huawei_browser: 華為瀏覽器
      ie: Internet Explorer 瀏覽器
      micro_messenger: 微信
      nokia: Nokia S40 Ovi 瀏覽器
      opera: Opera 瀏覽器
      otter: Otter 瀏覽器
      phantom_js: PhantomJS 瀏覽器
      qq: QQ 瀏覽器
      safari: Safari 瀏覽器
      uc_browser: UC 瀏覽器
      unknown_browser: 未知的瀏覽器
      weibo: 新浪微博
    current_session: 目前的 session
    description: "%{platform} 上的 %{browser}"
    explanation: 這些是現在正登入於您 Mastodon 帳號的瀏覽器。
    ip: IP 位址
    platforms:
      adobe_air: Adobe Air
      android: Android
      blackberry: 黑莓機（BlackBerry）
      chrome_os: ChromeOS
      firefox_os: Firefox OS
      ios: iOS
      kai_os: KaiOS
      linux: Linux
      mac: Mac
      unknown_platform: 未知的平台
      windows: Windows
      windows_mobile: Windows Mobile
      windows_phone: Windows Phone
    revoke: 註銷
    revoke_success: Session 註銷成功
    title: 作業階段
    view_authentication_history: 檢視您帳號的身份驗證歷史紀錄
  settings:
    account: 帳號
    account_settings: 帳號設定
    aliases: 帳號別名
    appearance: 外觀設定
    authorized_apps: 已授權應用程式
    back: 回到 Mastodon
    delete: 刪除帳號
    development: 開發者
    edit_profile: 編輯個人檔案
    export: 匯出
    featured_tags: 推薦主題標籤
    import: 匯入
    import_and_export: 匯入及匯出
    migrate: 帳號搬遷
    notifications: 通知
    preferences: 偏好設定
    profile: 個人檔案
    relationships: 跟隨中與跟隨者
    statuses_cleanup: 自動嘟文刪除
    strikes: 管理警告
    two_factor_authentication: 兩階段認證
    webauthn_authentication: 安全金鑰
  statuses:
    attached:
      audio:
        other: "%{count} 則音訊"
      description: '附件： %{attached}'
      image:
        other: "%{count} 張圖片"
      video:
        other: "%{count} 段影片"
    boosted_from_html: 轉嘟自 %{acct_link}
    content_warning: '內容警告： %{warning}'
    default_language: 與介面語言相同
    disallowed_hashtags:
      other: '含有不得使用的標籤： %{tags}'
    edited_at_html: 編輯於 %{date}
    errors:
      in_reply_not_found: 您嘗試回覆的嘟文看起來不存在。
    open_in_web: 以網頁開啟
    over_character_limit: 已超過 %{max} 字的限制
    pin_errors:
      direct: 無法釘選只有僅提及使用者可見之嘟文
      limit: 釘選嘟文的數量已達上限
      ownership: 不能釘選他人的嘟文
      reblog: 不能釘選轉嘟
    poll:
      total_people:
        other: "%{count} 個人"
      total_votes:
        other: "%{count} 票"
      vote: 投票
    show_more: 顯示更多
    show_newer: 顯示較新嘟文
    show_older: 顯示較舊嘟文
    show_thread: 顯示討論串
    sign_in_to_participate: 登入以加入討論
    title: '%{name}：「%{quote}」'
    visibilities:
      direct: 私訊
      private: 僅限跟隨者
      private_long: 只有跟隨您的人能看到
      public: 公開
      public_long: 所有人都能看到
      unlisted: 不在公開時間軸顯示
      unlisted_long: 所有人都能看到，但不會出現在公開時間軸上
  statuses_cleanup:
    enabled: 自動刪除舊嘟文
    enabled_hint: 一旦達到指定的保存期限，就會自動刪除您的嘟文，除非該嘟文符合下列例外
    exceptions: 例外
    explanation: 因為刪除嘟文是耗費資源的操作，當伺服器不那麼忙碌時才會慢慢完成。因此，您的嘟文會在到達保存期限後一段時間才會被刪除。
    ignore_favs: 忽略最愛數
    ignore_reblogs: 忽略轉嘟數
    interaction_exceptions: 基於互動的例外規則
    interaction_exceptions_explanation: 請注意嘟文是無法保證被刪除的，如果在一次處理過後嘟文低於最愛或轉嘟的門檻。
    keep_direct: 保留私訊
    keep_direct_hint: 不會刪除任何您的私訊
    keep_media: 保留包含多媒體附加檔案之嘟文
    keep_media_hint: 不會刪除您包含多媒體附加檔案之嘟文
    keep_pinned: 保留釘選嘟文
    keep_pinned_hint: 不會刪除您的釘選嘟文
    keep_polls: 保留投票
    keep_polls_hint: 不會刪除您的投票
    keep_self_bookmark: 保留您已標記為書籤之嘟文
    keep_self_bookmark_hint: 不會刪除您已標記為書籤之嘟文
    keep_self_fav: 保留您已標記為最愛之嘟文
    keep_self_fav_hint: 不會刪除您已標記為最愛之嘟文
    min_age:
      '1209600': 2 週
      '15778476': 6 個月
      '2629746': 1 個月
      '31556952': 1 年
      '5259492': 2 個月
      '604800': 1 週
      '63113904': 2 年
      '7889238': 3 個月
    min_age_label: 保存期限
    min_favs: 保留超過嘟文最愛門檻
    min_favs_hint: 如果您嘟文已收到超過最愛門檻則不會刪除。留白表示不論最愛數量皆刪除該嘟文。
    min_reblogs: 保留超過嘟文轉嘟門檻
    min_reblogs_hint: 如果您嘟文已收到超過轉嘟門檻則不會刪除。留白表示不論轉嘟數量皆刪除該嘟文。
  stream_entries:
    pinned: 釘選嘟文
    reblogged: 轉嘟
    sensitive_content: 敏感內容
  strikes:
    errors:
      too_late: 您太晚申訴這個警示了
  tags:
    does_not_match_previous_name: 與先前的名稱不吻合
  themes:
    contrast: Mastodon（高對比）
    default: Mastodon（深色）
    mastodon-light: Mastodon（亮色）
  time:
    formats:
      default: "%Y 年 %b 月 %d 日 %H:%M"
      month: "%b %Y"
      time: "%H:%M"
  two_factor_authentication:
    add: 新增
    disable: 停用兩階段驗證
    disabled_success: 已成功啟用兩階段驗證
    edit: 編輯
    enabled: 兩階段認證已啟用
    enabled_success: 已成功啟用兩階段認證
    generate_recovery_codes: 產生備用驗證碼
    lost_recovery_codes: 讓您可以在遺失手機時，使用備用驗證碼登入。若您已遺失備用驗證碼，可於此產生一批新的，舊有的備用驗證碼將會失效。
    methods: 兩步驟方式
    otp: 驗證應用程式
    recovery_codes: 備份備用驗證碼
    recovery_codes_regenerated: 成功產生新的備用驗證碼
    recovery_instructions_html: 若您的手機無法使用，您可以使用下列任意一個備用驗證碼來重新獲得帳號的存取權。<strong>請妥善保管好您的備用驗證碼</strong>（例如，可以將它們列印出來，與您的其他重要文件放在一起）。
    webauthn: 安全金鑰
  user_mailer:
    appeal_approved:
      action: 前往您的帳號
      explanation: 您在 %{appeal_date} 遞交的針對您帳號的 %{strike_date} 警示的申訴已獲批准。您的帳號再次享有良好的信譽。
      subject: 您在 %{date} 提出的申訴已獲批准
      title: 申訴已批准
    appeal_rejected:
      explanation: 您在 %{appeal_date} 遞交的針對您帳號的 %{strike_date} 警示的申訴已被駁回。
      subject: 您在 %{date} 提出的申訴已被駁回
      title: 申訴被駁回
    backup_ready:
      explanation: 您要求的 Mastodon 帳號完整備份檔案現已就緒，可供下載！
      subject: 您的備份檔已可供下載
      title: 檔案匯出
    suspicious_sign_in:
      change_password: 變更密碼
      details: '以下是該登入之詳細資訊：'
      explanation: 我們偵測到有新 IP 地址登入您的帳號
      further_actions_html: 如果這個不是您，我們建議您立即 %{action} ，並且啟用二階段驗證 (2FA) 以確保帳號安全。
      subject: 您的帳號已被新 IP 地址存取
      title: 新登入
    warning:
      appeal: 遞交申訴
      appeal_description: 若您認為這是錯誤，您可以向 %{instance} 的工作人員提出申訴。
      categories:
        spam: 垃圾訊息
        violation: 該內容違反以下社群規章
      explanation:
        delete_statuses: 您的某些嘟文被發現已違反一項或多項社群準則，隨後已被 %{instance} 的管理員刪除。
        disable: 您無法繼續使用您的帳號，但您的個人頁面及其他資料內容保持不變。您可以要求一份您的資料備份，帳號異動設定，或是刪除帳號。
        mark_statuses_as_sensitive: 您的部份嘟文已被 %{instance} 的管理員標記為敏感內容。這代表了人們必須在顯示預覽前點擊嘟文中的媒體。您可以在將來嘟文時自己將媒體標記為敏感內容。
        sensitive: 由此刻起，您所有上傳的媒體檔案將被標記為敏感內容，並且隱藏於點擊警告之後。
        silence: 您仍然能使用您的帳號，但僅有已跟隨您的人才能見到您於此伺服器之嘟文，您也可能會從各式探索功能中被排除。但其他人仍可手動跟隨您。
        suspend: 您將不能使用您的帳號，您的個人檔案頁面及其他資料將不再能被存取。您仍可於約 30 日內資料被完全刪除前要求下載您的資料，但我們仍會保留一部份基本資料，以防止有人規避停權處罰。
      reason: '原因：'
      statuses: '引用的嘟文：'
      subject:
        delete_statuses: 您於 %{acct} 之嘟文已被移除
        disable: 您的帳號 %{acct} 已被凍結
        mark_statuses_as_sensitive: 您在 %{acct} 上的嘟文已被標記為敏感內容
        none: 對 %{acct} 的警告
        sensitive: 從現在開始，您在 %{acct} 上的嘟文將會被標記為敏感內容
        silence: 您的帳號 %{acct} 已被限制
        suspend: 您的帳號 %{acct} 已被停權
      title:
        delete_statuses: 嘟文已移除
        disable: 帳號已被涷結
        mark_statuses_as_sensitive: 嘟文已標記為敏感內容
        none: 警告
        sensitive: 帳號已標記為敏感內容
        silence: 帳號已被限制
        suspend: 帳號己被停權
    welcome:
      edit_profile_action: 設定個人檔案
      edit_profile_step: 您可以設定您的個人檔案，包括上傳大頭貼、變更顯示名稱等等。您也可以選擇在新的跟隨者跟隨前，先對他們進行審核。
      explanation: 下面是幾個小幫助，希望它們能幫到您
      final_action: 開始嘟嘟
      final_step: '開始嘟嘟吧！即使您現在沒有跟隨者，其他人仍然能在本站時間軸、主題標籤等地方，看到您的公開嘟文。試著用 #introductions 這個主題標籤介紹一下自己吧。'
      full_handle: 您的完整帳號名稱
      full_handle_hint: 您需要將這告訴您的朋友們，這樣他們就能從另一個伺服器向您發送訊息或跟隨您。
      subject: 歡迎來到 Mastodon
      title: '%{name} 誠摯歡迎您的加入！'
  users:
    follow_limit_reached: 您無法跟隨多於 %{limit} 個人
    go_to_sso_account_settings: 前往您的身分提供商 (identity provider) 之帳號設定
    invalid_otp_token: 兩階段認證碼不正確
    otp_lost_help_html: 如果您無法存取這兩者，您可以透過 %{email} 與我們聯繫
    seamless_external_login: 由於您是由外部系統登入，所以不能設定密碼與電子郵件。
    signed_in_as: '目前登入的帳號：'
  verification:
<<<<<<< HEAD
=======
    extra_instructions_html: <strong>小撇步：</strong>您網站上之此連結可以是不可見的。其重要的部分是 <code>rel="me"</code> ，防止透過使用者產生內容模擬。您甚至能使用頁面標頭之 <code>link</code> 標籤取代頁面中的 <code>a</code> 標籤，但 HTML 必須能於不執行 JavaScript 情況下所存取。
    here_is_how: 如此這般
    hint_html: "<strong>驗證您 Mastodon 上的身分！</strong>基於開放網路標準，永久免費。您唯一需準備的是所有人皆能夠識別您之個人網站。當您自個人檔案連結此網站時，我們會檢查其至您個人檔案之反向連結，並於您個人檔案展現圖形標示。"
    instructions_html: 複製及貼上以下程式碼至您個人網站之 HTML 中。接著透過「編輯個人檔案」將您網站網址加入您個人網站之額外欄位中，並儲存變更。
>>>>>>> 2f049281
    verification: 驗證連結
    verified_links: 已驗證連結
  webauthn_credentials:
    add: 新增安全金鑰
    create:
      error: 新增安全金鑰時出現了問題。請再試一次。
      success: 您已成功加入安全金鑰。
    delete: 刪除
    delete_confirmation: 您確定要移除這把安全金鑰嗎？
    description_html: 如果您啟用<strong>安全金鑰驗證</strong>的話，您將於登入時需要使用其中一把安全金鑰。
    destroy:
      error: 移除安全金鑰時出現了問題。請再試一次。
      success: 您已成功將安全金鑰移除。
    invalid_credential: 無效的安全金鑰
    nickname_hint: 輸入您新安全金鑰的暱稱
    not_enabled: 您尚未啟用 WebAuthn
    not_supported: 此瀏覽器並不支援安全金鑰
    otp_required: 請先啟用兩階段驗證以使用安全金鑰。
    registered_on: 註冊於 %{date}<|MERGE_RESOLUTION|>--- conflicted
+++ resolved
@@ -973,13 +973,10 @@
     your_token: 您的 access token
   auth:
     apply_for_account: 申請帳號
-<<<<<<< HEAD
-=======
     captcha_confirmation:
       help_html: 若您完成 CAPTCHA 挑戰時遇到問題，您可藉由 %{email} 與我們聯繫，我們將提供協助。
       hint_html: 僅再一步！我們必須確認您是位人類（這是防止垃圾訊息濫用）。請完成以下 CAPTCHA 挑戰並點擊「繼續」。
       title: 安全性檢查
->>>>>>> 2f049281
     confirmations:
       wrong_email_hint: 若電子郵件地址不正確，您可以於帳號設定中更改。
     delete_account: 刪除帳號
@@ -1752,13 +1749,10 @@
     seamless_external_login: 由於您是由外部系統登入，所以不能設定密碼與電子郵件。
     signed_in_as: '目前登入的帳號：'
   verification:
-<<<<<<< HEAD
-=======
     extra_instructions_html: <strong>小撇步：</strong>您網站上之此連結可以是不可見的。其重要的部分是 <code>rel="me"</code> ，防止透過使用者產生內容模擬。您甚至能使用頁面標頭之 <code>link</code> 標籤取代頁面中的 <code>a</code> 標籤，但 HTML 必須能於不執行 JavaScript 情況下所存取。
     here_is_how: 如此這般
     hint_html: "<strong>驗證您 Mastodon 上的身分！</strong>基於開放網路標準，永久免費。您唯一需準備的是所有人皆能夠識別您之個人網站。當您自個人檔案連結此網站時，我們會檢查其至您個人檔案之反向連結，並於您個人檔案展現圖形標示。"
     instructions_html: 複製及貼上以下程式碼至您個人網站之 HTML 中。接著透過「編輯個人檔案」將您網站網址加入您個人網站之額外欄位中，並儲存變更。
->>>>>>> 2f049281
     verification: 驗證連結
     verified_links: 已驗證連結
   webauthn_credentials:
