sv:
  activerecord:
    attributes:
      doorkeeper/application:
        name: Applikationsnamn
        redirect_uri: Omdirigera URI
        scopes: Omfattningar
        website: Applikationswebbplats
    errors:
      models:
        doorkeeper/application:
          attributes:
            redirect_uri:
              fragment_present: kan inte innehålla ett fragment.
              invalid_uri: måste vara en giltig URI.
              relative_uri: måste vara en absolut URI.
              secured_uri: måste vara en HTTPS/SSL-URI.
  doorkeeper:
    applications:
      buttons:
        authorize: Godkänn
        cancel: Ångra
        destroy: Förstör
        edit: Redigera
        submit: Skicka
      confirmations:
        destroy: Är du säker?
      edit:
        title: Redigera applikation
      form:
        error: Hoppsan! Kolla ditt formulär efter eventuella fel
      help:
        native_redirect_uri: Använd %{native_redirect_uri} för lokala tester
        redirect_uri: Använd en rad per URI
        scopes: Separera omfattningar med mellanslag. Lämna tomt för att använda standardomfattningar.
      index:
        application: Applikation
        callback_url: URL för återanrop
        delete: Radera
        empty: Du har inga applikationer.
        name: Namn
        new: Ny applikation
        scopes: Omfattningar
        show: Visa
        title: Dina applikationer
      new:
        title: Ny applikation
      show:
        actions: Åtgärder
        application_id: Klientnyckel
        callback_urls: URL:er för återanrop
        scopes: Omfattningar
        secret: Klienthemlighet
        title: 'Applikation: %{name}'
    authorizations:
      buttons:
        authorize: Godkänn
        deny: Neka
      error:
        title: Ett fel har uppstått
      new:
        prompt_html: "%{client_name} vill ha behörighet att komma åt ditt konto. Det är en applikation från tredje part. <strong>Du bör endast godkänna den om du litar på den.</strong>"
        review_permissions: Granska behörigheter
        title: Godkännande krävs
      show:
        title: Kopiera denna behörighetskod och klistra in den i applikationen.
    authorized_applications:
      buttons:
        revoke: Återkalla
      confirmations:
        revoke: Är du säker?
      index:
        authorized_at: Godkändes den %{date}
        description_html: Dessa applikationer har åtkomst till ditt konto genom API:et. Om det finns applikationer du inte känner igen här, eller om en applikation inte fungerar, kan du återkalla dess åtkomst.
        last_used_at: Användes senast %{date}
        never_used: Aldrig använd
        scopes: Behörigheter
        superapp: Intern
        title: Dina behöriga ansökningar
    errors:
      messages:
        access_denied: Resursägaren eller behörighetsservern nekade begäran.
        credential_flow_not_configured: Resurs Ägare Lösenord Credentials flöde misslyckades på grund av att Doorkeeper.configure.resource_owner_from_credentials är okonfigurerad.
        invalid_client: Klientautentisering misslyckades på grund av okänd klient, ingen klientautentisering inkluderad eller icke godkänd autentiseringsmetod.
        invalid_grant: Det beviljade godkännandetillskottet är ogiltigt, upphört, återkallat, matchar inte den omdirigering URI som användes i auktorisationsförfrågan eller har utfärdats till en annan klient.
        invalid_redirect_uri: Den omdirigerade uri är inte giltig.
        invalid_request:
          missing_param: 'Nödvändig parameter saknas: %{value}.'
          request_not_authorized: Begäran måste godkännas. Den nödvändiga parametern för att godkänna begärandet saknas eller är ogiltig.
          unknown: Förfrågningen saknar en nödvändig parameter, inkluderar en ett parametervärde som inte stöds, eller är annars felaktigt utformad.
        invalid_resource_owner: De angivna resursägarnas referenser är inte giltiga, eller resursägare kan inte hittas
        invalid_scope: Det begärda räckvidden är ogiltigt, okänt eller felaktigt.
        invalid_token:
          expired: The access token utgången
          revoked: The access token är återkallad
          unknown: The access token är ogiltig
        resource_owner_authenticator_not_configured: Resursägaren hittade fel på grund av Doorkeeper.configure.resource_owner_authenticator är okonfigurerad.
        server_error: Tillståndsservern stötte på ett oväntat villkor som hindrade det från att uppfylla förfrågan.
        temporarily_unavailable: Autorisationsservern kan inte hantera begäran på grund av tillfällig överbelastning eller underhåll av servern.
        unauthorized_client: Klienten är inte behörig att utföra denna förfrågan med den här metoden.
        unsupported_grant_type: Typgodkännandet för godkännande beviljas inte av behörighetsservern.
        unsupported_response_type: Autorisationsservern stöder inte den här svarstypen.
    flash:
      applications:
        create:
          notice: Applikation skapad.
        destroy:
          notice: Applikation borttagen.
        update:
          notice: Applikation uppdaterad.
      authorized_applications:
        destroy:
          notice: Applikation återkallas.
    grouped_scopes:
      access:
        read: Enbart rätt att läsa
        read/write: Läs- och skrivbehörighet
        write: Enbart rätt att skriva
      title:
        accounts: Konton
        admin/accounts: Administrering av konton
        admin/all: Alla administrativa funktioner
        admin/reports: Administrering av rapporter
        all: Full åtkomst till ditt Mastodon-konto
        blocks: Blockeringar
        bookmarks: Bokmärken
        conversations: Konversationer
        crypto: Ände-till-ände-kryptering
        filters: Filter
        follow: Följare, mjutade och blockerade
        follows: Följer
        lists: Listor
        media: Mediabilagor
        mutes: Tystade användare
        notifications: Aviseringar
        push: Push-aviseringar
        reports: Rapporter
        search: Sök
        statuses: Inlägg
    layouts:
      admin:
        nav:
          applications: Applikationer
          oauth2_provider: OAuth2-leverantör
      application:
        title: OAuth-godkännande krävs
    scopes:
      "admin:read": läsa all data på servern
      "admin:read:accounts": läsa känslig information om alla konton
      "admin:read:canonical_email_blocks": läsa känslig information om alla kanoniska e-postblockeringar
      "admin:read:domain_allows": läsa känslig information om alla tillåtna domäner
      "admin:read:domain_blocks": läsa känslig information om alla domänblockeringar
      "admin:read:email_domain_blocks": läsa känslig information om alla blockerade e-postdomäner
      "admin:read:ip_blocks": läsa känslig information om alla IP-adressblockeringar
      "admin:read:reports": läsa känslig information om alla rapporter och rapporterade konton
      "admin:write": ändra all data på servern
      "admin:write:accounts": utföra modereringsåtgärder på konton
      "admin:write:canonical_email_blocks": utföra modereringsåtgärder på kanoniska e-postblockeringar
      "admin:write:domain_allows": utföra modereringsåtgärder på tillåtna domäner
      "admin:write:domain_blocks": utföra modereringsåtgärder på domänblockeringar
      "admin:write:email_domain_blocks": utföra modereringsåtgärder på e-postdomänblockeringar
      "admin:write:ip_blocks": utföra modereringsåtgärder på IP-adressblockeringar
      "admin:write:reports": utföra modereringsåtgärder på rapporter
      crypto: använd obruten kryptering
      follow: modifiera kontorelationer
      push: ta emot dina push-notiser
      read: läsa dina kontodata
<<<<<<< HEAD
      "read:accounts": se kontoinformation
      "read:blocks": se dina blockeringar
      "read:bookmarks": se dina bokmärken
      "read:favourites": se dina favoriter
      "read:filters": se dina filter
      "read:follows": se vem du följer
      "read:lists": se dina listor
      "read:mutes": se dina tystningar
      "read:notifications": se dina notiser
      "read:reports": se dina rapporter
      "read:search": sök å dina vägnar
      "read:statuses": se alla inlägg
      write: ändra all din kontodata
      "write:accounts": ändra din profil
      "write:blocks": blockera konton och domäner
      "write:bookmarks": bokmärka inlägg
      "write:conversations": tysta och radera konversationer
      "write:favourites": favoritmarkera inlägg
      "write:filters": skapa filter
      "write:follows": följa folk
      "write:lists": skapa listor
      "write:media": ladda upp mediefiler
      "write:mutes": tysta folk och konversationer
      "write:notifications": rensa dina notiser
      "write:reports": rapportera andra personer
      "write:statuses": publicera inlägg
=======
      read:accounts: se kontoinformation
      read:blocks: se dina blockeringar
      read:bookmarks: se dina bokmärken
      read:filters: se dina filter
      read:follows: se vem du följer
      read:lists: se dina listor
      read:mutes: se dina tystningar
      read:notifications: se dina notiser
      read:reports: se dina rapporter
      read:search: sök å dina vägnar
      read:statuses: se alla inlägg
      write: ändra all din kontodata
      write:accounts: ändra din profil
      write:blocks: blockera konton och domäner
      write:bookmarks: bokmärka inlägg
      write:conversations: tysta och radera konversationer
      write:filters: skapa filter
      write:follows: följa folk
      write:lists: skapa listor
      write:media: ladda upp mediefiler
      write:mutes: tysta folk och konversationer
      write:notifications: rensa dina notiser
      write:reports: rapportera andra personer
      write:statuses: publicera inlägg
>>>>>>> fd284311
<|MERGE_RESOLUTION|>--- conflicted
+++ resolved
@@ -165,34 +165,6 @@
       follow: modifiera kontorelationer
       push: ta emot dina push-notiser
       read: läsa dina kontodata
-<<<<<<< HEAD
-      "read:accounts": se kontoinformation
-      "read:blocks": se dina blockeringar
-      "read:bookmarks": se dina bokmärken
-      "read:favourites": se dina favoriter
-      "read:filters": se dina filter
-      "read:follows": se vem du följer
-      "read:lists": se dina listor
-      "read:mutes": se dina tystningar
-      "read:notifications": se dina notiser
-      "read:reports": se dina rapporter
-      "read:search": sök å dina vägnar
-      "read:statuses": se alla inlägg
-      write: ändra all din kontodata
-      "write:accounts": ändra din profil
-      "write:blocks": blockera konton och domäner
-      "write:bookmarks": bokmärka inlägg
-      "write:conversations": tysta och radera konversationer
-      "write:favourites": favoritmarkera inlägg
-      "write:filters": skapa filter
-      "write:follows": följa folk
-      "write:lists": skapa listor
-      "write:media": ladda upp mediefiler
-      "write:mutes": tysta folk och konversationer
-      "write:notifications": rensa dina notiser
-      "write:reports": rapportera andra personer
-      "write:statuses": publicera inlägg
-=======
       read:accounts: se kontoinformation
       read:blocks: se dina blockeringar
       read:bookmarks: se dina bokmärken
@@ -216,5 +188,4 @@
       write:mutes: tysta folk och konversationer
       write:notifications: rensa dina notiser
       write:reports: rapportera andra personer
-      write:statuses: publicera inlägg
->>>>>>> fd284311
+      write:statuses: publicera inlägg