fr:
  about:
    about_mastodon_html: 'Le réseau social de l''avenir : pas de publicité, pas de surveillance institutionnelle, conception éthique et décentralisation ! Gardez le contrôle de vos données avec Mastodon !'
    contact_missing: Non défini
    contact_unavailable: Non disponible
    hosted_on: Serveur Mastodon hébergé sur %{domain}
    title: À propos
  accounts:
    follow: Suivre
    followers:
      one: Abonné·e
      other: Abonné·e·s
    following: Abonnements
    instance_actor_flash: Ce compte est un acteur virtuel utilisé pour représenter le serveur lui-même et non un utilisateur individuel. Il est utilisé à des fins de fédération et ne doit pas être suspendu.
    last_active: dernière activité
    link_verified_on: La propriété de ce lien a été vérifiée le %{date}
    nothing_here: Rien à voir ici !
    pin_errors:
      following: Vous devez être déjà abonné·e à la personne que vous désirez recommander
    posts:
      one: Message
      other: Messages
    posts_tab_heading: Messages
  admin:
    account_actions:
      action: Effectuer l'action
      title: Effectuer une action de modération sur %{acct}
    account_moderation_notes:
      create: Laisser une remarque
      created_msg: Note de modération créée avec succès !
      destroyed_msg: Note de modération supprimée avec succès !
    accounts:
      add_email_domain_block: Bloquer ce domaine de courriel
      approve: Approuver
      approved_msg: La demande d’inscription de %{username} a été approuvée avec succès
      are_you_sure: Voulez-vous vraiment faire ça ?
      avatar: Avatar
      by_domain: Domaine
      change_email:
        changed_msg: Adresse de courriel modifiée avec succès !
        current_email: Adresse de courriel actuelle
        label: Modifier l’adresse de courriel
        new_email: Nouvelle adresse de courriel
        submit: Modifier le courriel
        title: Modifier l’adresse de courriel pour %{username}
      change_role:
        changed_msg: Rôle modifié avec succès !
        label: Modifier le rôle
        no_role: Aucun rôle
        title: Modifier le rôle de %{username}
      confirm: Confirmer
      confirmed: Confirmé
      confirming: Confirmation
      custom: Personnalisé
      delete: Supprimer les données
      deleted: Supprimé
      demote: Rétrograder
      destroyed_msg: "Les données de %{username} sont maintenant en file d’attente pour être supprimées imminemment"
      disable: Geler
      disable_sign_in_token_auth: Désactiver l'authentification basée sur les jetons envoyés par courriel
      disable_two_factor_authentication: Désactiver l’authentification à deux facteurs
      disabled: Gelé
      display_name: Nom affiché
      domain: Domaine
      edit: Modifier
      email: Adresse de courriel
      email_status: État du courriel
      enable: Dégeler
      enable_sign_in_token_auth: Activer l'authentification basée sur les jetons envoyés par courriel
      enabled: Activé
      enabled_msg: Le compte de %{username} a été dégelé avec succès
      followers: Abonné·e·s
      follows: Abonnements
      header: Entête
      inbox_url: URL d’entrée
      invite_request_text: Raisons de l’adhésion
      invited_by: Invité par
      ip: Adresse IP
      joined: Inscrit·e depuis
      location:
        all: Tous
        local: Local
        remote: Distant
        title: Situation
      login_status: Statut de connexion
      media_attachments: Fichiers médias
      memorialize: Ériger en mémorial
      memorialized: Compte érigé en mémorial
      memorialized_msg: Transformation réussie de %{username} en un compte mémorial
      moderation:
        active: Actifs
        all: Tous
        disabled: Désactivé
        pending: En cours de traitement
        silenced: Limité
        suspended: Suspendus
        title: Modération
      moderation_notes: Notes de modération
      most_recent_activity: Dernière activité
      most_recent_ip: Adresse IP la plus récente
      no_account_selected: Aucun compte n’a été modifié, car aucun n’a été sélectionné
      no_limits_imposed: Aucune limite imposée
      no_role_assigned: Aucun rôle assigné
      not_subscribed: Non abonné
      pending: En attente d’approbation
      perform_full_suspension: Suspendre
      previous_strikes: Sanctions précédentes
      previous_strikes_description_html:
        one: Ce compte a reçu <strong>%{count}</strong> sanction.
        other: Ce compte a reçu <strong>%{count}</strong> sanctions.
      promote: Promouvoir
      protocol: Protocole
      public: Publique
      push_subscription_expires: Expiration de l’abonnement PuSH
      redownload: Rafraîchir le profil
      redownloaded_msg: Le profil de %{username} a été actualisé avec succès depuis l’origine
      reject: Rejeter
      rejected_msg: La demande d’inscription de %{username} a été rejetée avec succès
      remote_suspension_irreversible: Les données de ce compte ont été supprimées définitivement.
      remote_suspension_reversible_hint_html: Ce compte a été suspendu par son serveur d'accueil, et les données rattachées seront supprimées le %{date}. Jusqu'à cette date, il peut être restauré sans aucune perte par le serveur distant. Si vous souhaitez supprimer immédiatement toutes les données de ce compte, vous pouvez le faire ci-dessous.
      remove_avatar: Supprimer l’avatar
      remove_header: Supprimer l’entête
      removed_avatar_msg: L’avatar de %{username} a été supprimé avec succès
      removed_header_msg: L’image d’en-tête de %{username} a été supprimée avec succès
      resend_confirmation:
        already_confirmed: Cet·te utilisateur·rice est déjà confirmé·e
        send: Renvoyer le lien de confirmation
        success: La confirmation a bien été envoyée !
      reset: Réinitialiser
      reset_password: Réinitialiser le mot de passe
      resubscribe: Se réabonner
      role: Rôle
      search: Rechercher
      search_same_email_domain: Autres utilisateurs·trices avec le même domaine de courriel
      search_same_ip: Autres utilisateur·rice·s avec la même IP
      security: Sécurité
      security_measures:
        only_password: Mot de passe uniquement
        password_and_2fa: Mot de passe et A2F
      sensitive: Sensible
      sensitized: marqué comme sensible
      shared_inbox_url: URL de la boite de réception partagée
      show:
        created_reports: Signalements faits
        targeted_reports: Signalés par d’autres
      silence: Limiter
      silenced: Limité
      statuses: Messages
      strikes: Punitions précédentes
      subscribe: S’abonner
      suspend: Suspendre
      suspended: Suspendu
      suspension_irreversible: Les données de ce compte ont été irréversiblement supprimées. Vous pouvez annuler la suspension du compte pour le rendre utilisable, mais il ne récupérera aucune donnée qu’il avait auparavant.
      suspension_reversible_hint_html: Le compte a été suspendu et les données seront complètement supprimées le %{date}. D’ici là, le compte peut être restauré sans aucun effet néfaste. Si vous souhaitez supprimer toutes les données du compte immédiatement, vous pouvez le faire ci-dessous.
      title: Comptes
      unblock_email: Débloquer l’adresse de courriel
      unblocked_email_msg: L’adresse de courriel de %{username} a été débloquée avec succès
      unconfirmed_email: Adresse de courriel non confirmée
      undo_sensitized: Annuler sensible
      undo_silenced: Annuler la limitation
      undo_suspension: Annuler la suspension
      unsilenced_msg: La limitation du compte de %{username} a été annulée avec succès
      unsubscribe: Se désabonner
      unsuspended_msg: Le compte de %{username} a été réactivé avec succès
      username: Nom d’utilisateur·ice
      view_domain: Voir le résumé du domaine
      warn: Avertissement
      web: Web
      whitelisted: Sur liste blanche
    action_logs:
      action_types:
        approve_appeal: Approuver l'appel
        approve_user: Approuver le compte
        assigned_to_self_report: Affecter le signalement
        change_email_user: Modifier l’adresse de courriel pour ce compte
        change_role_user: Changer le rôle du compte
        confirm_user: Confirmer le compte
        create_account_warning: Créer une alerte
        create_announcement: Créer une annonce
        create_canonical_email_block: Créer un blocage de domaine de courriel
        create_custom_emoji: Créer des émojis personnalisés
        create_domain_allow: Créer un domaine autorisé
        create_domain_block: Créer un blocage de domaine
        create_email_domain_block: Créer un blocage de domaine de courriel
        create_ip_block: Créer une règle IP
        create_unavailable_domain: Créer un domaine indisponible
        create_user_role: Créer le rôle
        demote_user: Rétrograder l’utilisateur·ice
        destroy_announcement: Supprimer l’annonce
        destroy_canonical_email_block: Supprimer le blocage de domaine de courriel
        destroy_custom_emoji: Supprimer des émojis personnalisés
        destroy_domain_allow: Supprimer le domaine autorisé
        destroy_domain_block: Supprimer le blocage de domaine
        destroy_email_domain_block: Supprimer le blocage de domaine de courriel
        destroy_instance: Purge du domaine
        destroy_ip_block: Supprimer la règle IP
        destroy_status: Supprimer le message
        destroy_unavailable_domain: Supprimer le domaine indisponible
        destroy_user_role: Détruire le rôle
        disable_2fa_user: Désactiver l’A2F
        disable_custom_emoji: Désactiver les émojis personnalisés
        disable_sign_in_token_auth_user: Désactiver l'authentification basée sur les jetons envoyés par courriel pour l'utilisateur·rice
        disable_user: Désactiver le compte
        enable_custom_emoji: Activer les émojis personnalisées
        enable_sign_in_token_auth_user: Activer l'authentification basée sur les jetons envoyés par courriel pour l'utilisateur·rice
        enable_user: Activer le compte
        memorialize_account: Ériger en mémorial
        promote_user: Promouvoir le compte
        reject_appeal: Rejeter l'appel
        reject_user: Rejeter le compte
        remove_avatar_user: Supprimer l’avatar
        reopen_report: Rouvrir le signalement
        resend_user: Renvoyer l'e-mail de confirmation
        reset_password_user: Réinitialiser le mot de passe
        resolve_report: Résoudre le signalement
        sensitive_account: Marquer les médias de votre compte comme sensibles
        silence_account: Limiter le compte
        suspend_account: Suspendre le compte
        unassigned_report: Ne plus assigner le signalement
        unblock_email_account: Débloquer l’adresse de courriel
        unsensitive_account: Ne pas marquer les médias de votre compte comme sensibles
        unsilence_account: Annuler la limitation du compte
        unsuspend_account: Annuler la suspension du compte
        update_announcement: Modifier l’annonce
        update_custom_emoji: Mettre à jour les émojis personnalisés
        update_domain_block: Mettre à jour le blocage de domaine
        update_ip_block: Mettre à jour la règle IP
        update_status: Mettre à jour le message
        update_user_role: Mettre à jour le rôle
      actions:
        approve_appeal_html: "%{name} a approuvé l'appel de la décision de modération émis par %{target}"
        approve_user_html: "%{name} a approuvé l’inscription de %{target}"
        assigned_to_self_report_html: "%{name} s’est assigné·e le signalement de %{target}"
        change_email_user_html: "%{name} a modifié l'adresse de courriel de l'utilisateur·rice %{target}"
        change_role_user_html: "%{name} a changé le rôle de %{target}"
        confirm_user_html: "%{name} a confirmé l'adresse courriel de l'utilisateur %{target}"
        create_account_warning_html: "%{name} a envoyé un avertissement à %{target}"
        create_announcement_html: "%{name} a créé une nouvelle annonce %{target}"
        create_canonical_email_block_html: "%{name} a bloqué le courriel avec le hachage %{target}"
        create_custom_emoji_html: "%{name} a téléversé un nouvel émoji %{target}"
        create_domain_allow_html: "%{name} a autorisé la fédération avec le domaine %{target}"
        create_domain_block_html: "%{name} a bloqué le domaine %{target}"
        create_email_domain_block_html: "%{name} a bloqué de domaine de courriel %{target}"
        create_ip_block_html: "%{name} a créé une règle pour l'IP %{target}"
        create_unavailable_domain_html: "%{name} a arrêté la livraison vers le domaine %{target}"
        create_user_role_html: "%{name} a créé le rôle %{target}"
        demote_user_html: "%{name} a rétrogradé l'utilisateur·rice %{target}"
        destroy_announcement_html: "%{name} a supprimé l'annonce %{target}"
        destroy_canonical_email_block_html: "%{name} a débloqué le courriel avec le hachage %{target}"
        destroy_custom_emoji_html: "%{name} a supprimé l'émoji %{target}"
        destroy_domain_allow_html: "%{name} a rejeté la fédération avec le domaine %{target}"
        destroy_domain_block_html: "%{name} a débloqué le domaine %{target}"
        destroy_email_domain_block_html: "%{name} a débloqué le domaine de courriel %{target}"
        destroy_instance_html: "%{name} a purgé le domaine %{target}"
        destroy_ip_block_html: "%{name} a supprimé la règle pour l'IP %{target}"
        destroy_status_html: "%{name} a supprimé le message de %{target}"
        destroy_unavailable_domain_html: "%{name} a repris la livraison au domaine %{target}"
        destroy_user_role_html: "%{name} a supprimé le rôle %{target}"
        disable_2fa_user_html: "%{name} a désactivé l'authentification à deux facteurs pour l'utilisateur·rice %{target}"
        disable_custom_emoji_html: "%{name} a désactivé l'émoji %{target}"
        disable_sign_in_token_auth_user_html: "%{name} a désactivé l'authentification basée sur les jetons envoyés par courriel pour %{target}"
        disable_user_html: "%{name} a désactivé la connexion de l'utilisateur·rice %{target}"
        enable_custom_emoji_html: "%{name} a activé l'émoji %{target}"
        enable_sign_in_token_auth_user_html: "%{name} a activé l'authentification basée sur les jetons envoyés par courriel pour %{target}"
        enable_user_html: "%{name} a activé la connexion de l'utilisateur·rice %{target}"
        memorialize_account_html: "%{name} a converti le compte de %{target} en un mémorial"
        promote_user_html: "%{name} a promu l'utilisateur·rice %{target}"
        reject_appeal_html: "%{name} a rejeté l'appel de la décision de modération émis par %{target}"
        reject_user_html: "%{name} a rejeté l’inscription de %{target}"
        remove_avatar_user_html: "%{name} a supprimé l'avatar de %{target}"
        reopen_report_html: "%{name} a rouvert le signalement %{target}"
        resend_user_html: "%{name} a renvoyé l'e-mail de confirmation pour %{target}"
        reset_password_user_html: "%{name} a réinitialisé le mot de passe de l'utilisateur·rice %{target}"
        resolve_report_html: "%{name} a résolu le signalement %{target}"
        sensitive_account_html: "%{name} a marqué le média de %{target} comme sensible"
        silence_account_html: "%{name} a limité le compte de %{target}"
        suspend_account_html: "%{name} a suspendu le compte de %{target}"
        unassigned_report_html: "%{name} a désassigné le signalement %{target}"
        unblock_email_account_html: "%{name} a débloqué l’adresse de courriel de %{target}"
        unsensitive_account_html: "%{name} a enlevé le marquage comme sensible du média de %{target}"
        unsilence_account_html: "%{name} a annulé la limitation du compte de %{target}"
        unsuspend_account_html: "%{name} a réactivé le compte de %{target}"
        update_announcement_html: "%{name} a mis à jour l'annonce %{target}"
        update_custom_emoji_html: "%{name} a mis à jour l'émoji %{target}"
        update_domain_block_html: "%{name} a mis à jour le blocage de domaine pour %{target}"
        update_ip_block_html: "%{name} a modifié la règle pour l'IP %{target}"
        update_status_html: "%{name} a mis à jour le message de %{target}"
        update_user_role_html: "%{name} a changé le rôle %{target}"
      deleted_account: compte supprimé
      empty: Aucun journal trouvé.
      filter_by_action: Filtrer par action
      filter_by_user: Filtrer par utilisateur·ice
      title: Journal d’audit
    announcements:
      destroyed_msg: Annonce supprimée avec succès !
      edit:
        title: Modifier l’annonce
      empty: Aucune annonce trouvée.
      live: En direct
      new:
        create: Créer une annonce
        title: Nouvelle annonce
      publish: Publier
      published_msg: Annonce publiée avec succès !
      scheduled_for: Planifiée pour %{time}
      scheduled_msg: Annonce planifiée pour publication !
      title: Annonces
      unpublish: Retirer l'annonce
      unpublished_msg: L’annonce a été dépubliée avec succès !
      updated_msg: L’annonce a été mise à jour avec succès !
    critical_update_pending: Mise à jour critique en attente
    custom_emojis:
      assign_category: Attribuer une catégorie
      by_domain: Domaine
      copied_msg: Copie locale de l’émoji créée avec succès
      copy: Copier
      copy_failed_msg: Impossible de faire une copie locale de cet émoji
      create_new_category: Créer une nouvelle catégorie
      created_msg: Émoji créé avec succès !
      delete: Supprimer
      destroyed_msg: Émoji supprimé avec succès !
      disable: Désactiver
      disabled: Désactivé
      disabled_msg: Émoji désactivé avec succès
      emoji: Émoji
      enable: Activer
      enabled: Activé
      enabled_msg: Émoji activé avec succès
      image_hint: PNG ou GIF de moins de %{size}
      list: Lister
      listed: Listé
      new:
        title: Ajouter un nouvel émoji personnalisé
      no_emoji_selected: Aucun émoji n’a été modifié, car aucun n’a été sélectionné
      not_permitted: Vous n’êtes pas autorisé à effectuer cette action
      overwrite: Écraser
      shortcode: Raccourci
      shortcode_hint: Au moins deux caractères, seulement des caractères alphanumériques ou des tirets bas
      title: Émojis personnalisés
      uncategorized: Non catégorisé
      unlist: Délister
      unlisted: Délisté
      update_failed_msg: Cet émoji n'a pas pu être mis à jour
      updated_msg: Émoji mis à jour avec succès !
      upload: Téléverser
    dashboard:
      active_users: comptes actifs
      interactions: interactions
      media_storage: Stockage des médias
      new_users: nouveaux comptes
      opened_reports: rapports ouverts
      pending_appeals_html:
        one: "<strong>%{count}</strong> appel en attente"
        other: "<strong>%{count}</strong> appels en attente"
      pending_reports_html:
        one: "<strong>%{count}</strong> rapport en attente"
        other: "<strong>%{count}</strong> rapports en attente"
      pending_tags_html:
        one: "<strong>%{count}</strong> hashtag en attente"
        other: "<strong>%{count}</strong> hashtags en attente"
      pending_users_html:
        one: "<strong>%{count}</strong> utilisateur·rice en attente"
        other: "<strong>%{count}</strong> utilisateur·rice·s en attente"
      resolved_reports: rapports résolus
      software: Logiciel
      sources: Sources d'inscription
      space: Espace utilisé
      title: Tableau de bord
      top_languages: Langues les plus actives
      top_servers: Serveurs les plus actifs
      website: Site Web
    disputes:
      appeals:
        empty: Aucun appel trouvé.
        title: Appels
    domain_allows:
      add_new: Mettre le domaine sur liste sur blanche
      created_msg: Ce domaine a été ajouté à la liste blanche avec succès
      destroyed_msg: Le domaine a été supprimé de la liste blanche
      export: Exporter
      import: Importer
      undo: Supprimer de la liste blanche
    domain_blocks:
      add_new: Bloquer un nouveau domaine
      confirm_suspension:
        cancel: Annuler
        confirm: Suspendre
        permanent_action: Annuler la suspension ne restaure aucune donnée ou relation.
        preamble_html: Vous êtes sur le point de suspendre <strong>%{domain}</strong> et ses sous-domaines.
        remove_all_data: Cela supprimera de votre serveur tous les contenus, médias et données de profil pour les comptes de votre serveur.
        stop_communication: Votre serveur cessera de communiquer avec ces serveurs.
        title: Confirmer le blocage du domaine pour %{domain}
        undo_relationships: Cela annulera toute relation de suivi entre les comptes de ces serveurs et le vôtre.
      created_msg: Le blocage de domaine est désormais activé
      destroyed_msg: Le blocage de domaine a été désactivé
      domain: Domaine
      edit: Modifier le blocage de domaine
      existing_domain_block: Vous avez déjà imposé des limites plus strictes à %{name}.
      existing_domain_block_html: Vous avez déjà imposé des limites plus strictes à %{name}, vous devez d’abord le/la <a href="%{unblock_url}">débloquer</a>.
      export: Exporter
      import: Importer
      new:
        create: Créer le blocage
        hint: Le blocage de domaine n’empêchera pas la création de comptes dans la base de données, mais il appliquera automatiquement et rétrospectivement des méthodes de modération spécifiques sur ces comptes.
        severity:
          desc_html: "<strong>Limiter</strong> rendra les messages des comptes de ce domaine invisibles pour tous les comptes qui ne les suivent pas. <strong>Suspendre</strong> supprimera de votre serveur tout le contenu, les médias et données de profil pour les comptes sur ce domaine. Utilisez <strong>Aucun</strong> si vous voulez simplement rejeter les fichiers multimédia."
          noop: Aucune
          silence: Limiter
          suspend: Suspendre
        title: Nouveau blocage de domaine
      no_domain_block_selected: Aucun blocage de domaine n'a été modifié car aucun n'a été sélectionné
      not_permitted: Vous n’êtes pas autorisé⋅e à effectuer cette action
      obfuscate: Obfusquer le nom de domaine
      obfuscate_hint: Obfusquer partiellement le nom de domaine dans la liste si la publication de la liste des limitations de domaine est activée
      private_comment: Commentaire privé
      private_comment_hint: Commentaire sur cette limitation de domaine pour informer en interne les modérateurs.
      public_comment: Commentaire public
      public_comment_hint: Commentaire sur cette limitation de domaine pour le grand public, si l'affichage public de la liste des limitations de domaine est activé.
      reject_media: Rejeter les fichiers média
      reject_media_hint: Supprime localement les fichiers média stockés et refuse d’en télécharger ultérieurement. Ne concerne pas les suspensions
      reject_reports: Rejeter les signalements
      reject_reports_hint: Ignorez tous les signalements provenant de ce domaine. Ne concerne pas les suspensions
      undo: Annuler le blocage de domaine
      view: Afficher les blocages de domaines
    email_domain_blocks:
      add_new: Ajouter
      attempts_over_week:
        one: "%{count} tentative au cours de la dernière semaine"
        other: "%{count} tentatives au cours de la dernière semaine"
      created_msg: Le blocage de domaine de courriel est désormais activé
      delete: Supprimer
      dns:
        types:
          mx: Enregistrement MX
      domain: Domaine
      new:
        create: Créer le blocage
        resolve: Résoudre le domaine
        title: Nouveau blocage de domaine de courriel
      no_email_domain_block_selected: Aucun blocage de domaine de courriel n'a été modifié car aucun n'a été sélectionné
      not_permitted: Non autorisé
      resolved_dns_records_hint_html: Le nom de domaine est relié aux domaines MX suivants, qui ont la responsabilité ultime d'accepter les courriels. Bloquer un domaine MX empêchera les inscriptions à partir de toute adresse courriel utilisant le même domaine MX, même si le nom de domaine affiché est différent. <strong> Veillez à ne pas bloquer les fournisseurs de messagerie d'envergure.</strong>
      resolved_through_html: Résolu par %{domain}
      title: Blocage de domaines de courriel
    export_domain_allows:
      new:
        title: Importer les autorisations de domaine
      no_file: Aucun fichier sélectionné
    export_domain_blocks:
      import:
        description_html: Vous êtes sur le point d'importer une liste de bloqueurs de domaine. Veuillez examiner cette liste très attentivement, surtout si vous ne l'avez pas créée vous-même.
        existing_relationships_warning: Relations d'abonnement existantes
        private_comment_description_html: 'Pour vous aider à savoir d''où proviennent les blocages importés, ceux-ci seront créés avec le commentaire privé suivant : <q>%{comment}</q>'
        private_comment_template: Importé depuis %{source} le %{date}
        title: Importer des blocages de domaine
      invalid_domain_block: 'Un ou plusieurs blocages de domaine ont été ignorés en raison des erreurs suivantes : %{error}'
      new:
        title: Importer des blocages de domaine
      no_file: Aucun fichier sélectionné
    follow_recommendations:
      description_html: "<strong>Les recommandations d'abonnement aident les nouvelles personnes à trouver rapidement du contenu intéressant</strong>. Si un·e utilisateur·rice n'a pas assez interagi avec les autres pour avoir des recommandations personnalisées, ces comptes sont alors recommandés. La sélection est mise à jour quotidiennement depuis un mélange de comptes ayant le plus d'interactions récentes et le plus grand nombre d'abonné·e·s locaux pour une langue donnée."
      language: Pour la langue
      status: État
      suppress: Supprimer les recommandations d'abonnement
      suppressed: Supprimée
      title: Recommandations d'abonnement
      unsuppress: Rétablir les recommandations d'abonnement
    instances:
      availability:
        description_html:
          one: Si la livraison au domaine échoue pendant <strong>%{count} jour</strong>, aucune autre tentative de livraison ne sera faite à moins qu'une livraison <em>depuis</em> le domaine ne soit reçue.
          other: Si la livraison au domaine échoue pendant <strong>%{count} jours différents</strong>, aucune autre tentative de livraison ne sera faite à moins qu'une livraison <em>depuis</em> le domaine ne soit reçue.
        failure_threshold_reached: Le seuil de défaillance a été atteint le %{date}.
        failures_recorded:
          one: Tentative échouée pendant %{count} jour.
          other: Tentatives échouées pendant %{count} jours différents.
        no_failures_recorded: Pas d'échec enregistré.
        title: Disponibilité
        warning: La dernière tentative de connexion à ce serveur a échoué
      back_to_all: Tout
      back_to_limited: Limité
      back_to_warning: Avertissement
      by_domain: Domaine
      confirm_purge: Êtes-vous sûr de vouloir supprimer définitivement les données de ce domaine ?
      content_policies:
        comment: Note interne
        description_html: Vous pouvez définir des politiques de contenu qui seront appliquées à tous les comptes de ce domaine et à tous ses sous-domaines.
        limited_federation_mode_description_html: Vous pouvez choisir d'autoriser la fédération avec ce domaine.
        policies:
          reject_media: Rejeter les médias
          reject_reports: Rejeter les signalements
          silence: Limiter
          suspend: Suspendre
        policy: Règlement
        reason: Raison publique
        title: Politiques de contenu
      dashboard:
        instance_accounts_dimension: Comptes les plus suivis
        instance_accounts_measure: comptes stockés
        instance_followers_measure: nos abonné⋅e⋅s là-bas
        instance_follows_measure: leurs abonné⋅e⋅s ici
        instance_languages_dimension: Langues les plus utilisées
        instance_media_attachments_measure: fichiers médias stockés
        instance_reports_measure: signalements mentionnant l'instance
        instance_statuses_measure: messages stockés
      delivery:
        all: Tout
        clear: Effacer les erreurs de livraison
        failing: Échouant
        restart: Redémarrer la livraison
        stop: Arrêter la livraison
        unavailable: Indisponible
      delivery_available: Livraison disponible
      delivery_error_days: Jours d'erreur de livraison
      delivery_error_hint: Si la livraison n'est pas possible pendant %{count} jours, elle sera automatiquement marquée comme non livrable.
      destroyed_msg: Les données de %{domain} sont maintenant en file d'attente pour une suppression imminente.
      empty: Aucun domaine trouvé.
      known_accounts:
        one: "%{count} compte connu"
        other: "%{count} comptes connus"
      moderation:
        all: Tout
        limited: Limité
        title: Modération
      private_comment: Commentaire privé
      public_comment: Commentaire public
      purge: Purge
      purge_description_html: Si vous pensez que ce domaine est définitivement hors service, vous pouvez supprimer de votre espace de stockage toutes les traces des comptes de ce domaine et les données associées. Cela peut prendre du temps.
      title: Fédération
      total_blocked_by_us: Bloqués par nous
      total_followed_by_them: Suivi par eux
      total_followed_by_us: Suivi par nous
      total_reported: Signalements à leur sujet
      total_storage: Attachements de média
      totals_time_period_hint_html: Les totaux affichés ci-dessous incluent des données sans limite de temps.
    invites:
      deactivate_all: Tout désactiver
      filter:
        all: Tout
        available: Disponible
        expired: Expiré
        title: Filtre
      title: Invitations
    ip_blocks:
      add_new: Créer une règle
      created_msg: Nouvelle règle IP ajoutée avec succès
      delete: Supprimer
      expires_in:
        '1209600': 2 semaines
        '15778476': 6 mois
        '2629746': 1 mois
        '31556952': 1 an
        '86400': 1 jour
        '94670856': 3 ans
      new:
        title: Créer une nouvelle règle IP
      no_ip_block_selected: Aucune règle IP n’a été modifiée car aucune n’a été sélectionnée
      title: Règles IP
    relationships:
      title: "Relations de %{acct}"
    relays:
      add_new: Ajouter un nouveau relais
      delete: Supprimer
      description_html: Un <strong>relai de fédération</strong> est un serveur intermédiaire qui échange de grandes quantités de messages publics entre les serveurs qui s’inscrivent et ceux qui publient dessus. <strong>Il peut aider les petits et moyens serveurs à découvrir du contenu sur le fediverse</strong>, ce qui normalement nécessiterait que leurs membres suivent des gens inscrits sur d’autres serveurs.
      disable: Désactiver
      disabled: Désactivé
      enable: Activer
      enable_hint: Une fois activé, votre serveur souscrira à tous les messages publics de ce relais et y enverra ses propres messages publics.
      enabled: Activé
      inbox_url: URL du relais
      pending: En attente de l’approbation du relai
      save_and_enable: Sauvegarder et activer
      setup: Paramétrer une connexion de relais
      signatures_not_enabled: Les relais peuvent ne pas fonctionner correctement lorsque les modes sécurisé ou de fédération limitée sont activés
      status: Statut
      title: Relais
    report_notes:
      created_msg: Note de signalement créée avec succès !
      destroyed_msg: Note de signalement effacée avec succès !
    reports:
      account:
        notes:
          one: "%{count} note"
          other: "%{count} notes"
      action_log: Journal d’audit
      action_taken_by: Intervention de
      actions:
        delete_description_html: Les messages signalés seront supprimés et une sanction sera enregistrée pour vous aider à prendre les mesures appropriées en cas d'infractions futures par le même compte.
        mark_as_sensitive_description_html: Les médias des messages signalés seront marqués comme sensibles et une sanction sera enregistrée pour vous aider à prendre les mesures appropriées en cas d'infractions futures par le même compte.
        other_description_html: Voir plus d'options pour contrôler le comportement du compte et personnaliser la communication vers le compte signalé.
        resolve_description_html: Aucune mesure ne sera prise contre le compte signalé, aucune sanction ne sera enregistrée et le sigalement sera clôturé.
        silence_description_html: Le compte ne sera visible que par ceux qui le suivent déjà ou qui le recherchent manuellement, ce qui limite fortement sa portée. Cette action peut toujours être annulée. Cloture tous les signalements concernant ce compte.
        suspend_description_html: Le compte et tous ses contenus seront inaccessibles et finalement supprimés, et il sera impossible d'interagir avec lui. Réversible dans les 30 jours. Cloture tous les signalements concernant ce compte.
      actions_description_html: Décidez des mesures à prendre pour résoudre ce signalement. Si vous prenez des mesures punitives contre le compte signalé, une notification sera envoyée par e-mail, sauf si la catégorie <strong>Spam</strong> est sélectionnée.
      actions_description_remote_html: Décidez des mesures à prendre pour résoudre ce signalement. Cela n'affectera que la manière dont <strong>votre</strong> serveur communique avec ce compte distant et traite son contenu.
      add_to_report: Ajouter davantage au rapport
      are_you_sure: Voulez-vous vraiment faire ça ?
      assign_to_self: Me l’assigner
      assigned: Modérateur assigné
      by_target_domain: Domaine du compte signalé
      cancel: Annuler
      category: Catégorie
      category_description_html: La raison pour laquelle ce compte et/ou ce contenu a été signalé sera citée dans la communication avec le compte signalé
      comment:
        none: Aucun
      comment_description_html: 'Pour fournir plus d''informations, %{name} a écrit :'
      confirm: Confirmer
      confirm_action: Confirmer l'action de modération contre @%{acct}
      created_at: Signalé
      delete_and_resolve: Supprimer les messages
      forwarded: Transféré
      forwarded_to: Transféré à %{domain}
      mark_as_resolved: Marquer comme résolu
      mark_as_sensitive: Marquer comme sensible
      mark_as_unresolved: Marquer comme non-résolu
      no_one_assigned: Personne
      notes:
        create: Ajouter une note
        create_and_resolve: Résoudre avec une note
        create_and_unresolve: Ré-ouvrir avec une note
        delete: Supprimer
        placeholder: Décrivez quelles actions ont été prises, ou toute autre mise à jour…
        title: Remarques
      notes_description_html: Voir et laisser des notes aux autres modérateurs et à votre futur moi-même
      processed_msg: 'Le signalement #%{id} a été traité avec succès'
      quick_actions_description_html: 'Faites une action rapide ou faites défiler vers le bas pour voir le contenu signalé :'
      remote_user_placeholder: l'utilisateur·rice distant·e de %{instance}
      reopen: Ré-ouvrir le signalement
      report: 'Signalement #%{id}'
      reported_account: Compte signalé
      reported_by: Signalé par
      resolved: Résolus
      resolved_msg: Signalement résolu avec succès !
      skip_to_actions: Passer aux actions
      status: Statut
      statuses: Contenu signalé
      statuses_description_html: Le contenu offensant sera cité dans la communication avec le compte signalé
      summary:
        action_preambles:
          delete_html: 'Vous êtes sur le point de <strong>supprimer</strong> certains messages de <strong>@%{acct}</strong>. Cela va :'
          mark_as_sensitive_html: 'Vous êtes sur le point de <strong>marquer</strong> certains messages de <strong>@%{acct}</strong> comme <strong>sensibles</strong>. Cela va :'
          silence_html: 'Vous êtes sur le point de <strong>limiter</strong> le compte de <strong>@%{acct}</strong>. Cela va :'
          suspend_html: 'Vous êtes sur le point de <strong>suspendre</strong> le compte de <strong>@%{acct}</strong>. Cela va :'
        actions:
          delete_html: supprimer les messages incriminés
          mark_as_sensitive_html: marquer le média des messages incriminés comme sensible
          silence_html: limiter drastiquement la portée du compte de <strong>@%{acct}</strong> en rendant son profil, ainsi que ses contenus, visibles uniquement des personnes déjà abonnées ou qui le recherchent manuellement
          suspend_html: suspendre le compte de <strong>@%{acct}</strong>, ce qui empêche toute interaction avec son profil et tout accès à ses contenus
        close_report: 'marquer le signalement #%{id} comme résolu'
        close_reports_html: marquer <strong>tous</strong> les signalements de <strong>@%{acct}</strong> comme résolus
        delete_data_html: effacer le profil de <strong>@%{acct}</strong> et ses contenus dans 30 jours, à moins que la suspension du compte ne soit annulée entre temps
        preview_preamble_html: "<strong>@%{acct}</strong> recevra un avertissement contenant les éléments suivants :"
        record_strike_html: enregistrer une sanction contre <strong>@%{acct}</strong> pour vous aider à prendre des mesures supplémentaires en cas d'infractions futures de ce compte
        send_email_html: envoyer un courriel d'avertissement à <strong>@%{acct}</strong>
        warning_placeholder: Arguments supplémentaires pour l'action de modération (facultatif).
      target_origin: Origine du compte signalé
      title: Signalements
      unassign: Dés-assigner
      unknown_action_msg: 'Action inconnue : %{action}'
      unresolved: Non résolus
      updated_at: Mis à jour
      view_profile: Voir le profil
    roles:
      add_new: Ajouter un rôle
      assigned_users:
        one: "%{count} utilisateur·rice"
        other: "%{count} utilisateur·rice·s"
      categories:
        administration: Administration
        devops: DevOps
        invites: Invitations
        moderation: Modération
        special: Spécial
      delete: Supprimer
      description_html: Les <strong>rôles utilisateur</strong> vous permettent de personnaliser les fonctions et les zones de Mastodon auxquelles vos utilisateur⋅rice⋅s peuvent accéder.
      edit: Modifier le rôle '%{name}'
      everyone: Autorisations par défaut
      everyone_full_description_html: Ceci est le <strong>rôle de base</strong> qui impacte <strong>tou⋅te⋅s les utilisateur⋅rice⋅s</strong>, même celleux sans rôle assigné. Tous les autres rôles héritent des autorisations de celui-ci.
      permissions_count:
        one: "%{count} autorisation"
        other: "%{count} autorisations"
      privileges:
        administrator: Administrateur·rice
        administrator_description: Les utilisateur⋅rice⋅s ayant cette autorisation pourront contourner toutes les autorisations
        delete_user_data: Supprimer les données de l'utilisateur⋅rice
        delete_user_data_description: Permet aux utilisateur⋅rice⋅s de supprimer sans délai les données des autres utilisateur⋅rice⋅s
        invite_users: Inviter des utilisateur⋅rice⋅s
        invite_users_description: Permet aux utilisateur⋅rice⋅s d'inviter de nouvelles personnes sur le serveur
        manage_announcements: Gérer les annonces
        manage_announcements_description: Permet aux utilisateur⋅rice⋅s de gérer les annonces sur le serveur
        manage_appeals: Gérer les contestations
        manage_appeals_description: Permet aux utilisateur⋅rice⋅s d'examiner les appels contre les actions de modération
        manage_blocks: Gérer les blocages
        manage_blocks_description: Permet aux utilisateur⋅rice⋅s de bloquer des fournisseurs de courriel et des adresses IP
        manage_custom_emojis: Gérer les émojis personnalisés
        manage_custom_emojis_description: Permet aux utilisateur⋅rice⋅s de gérer les émoticônes personnalisées sur le serveur
        manage_federation: Gérer de la féderation
        manage_federation_description: Permet aux utilisateur⋅rice⋅s de bloquer ou d'autoriser la fédération avec d'autres domaines, et de contrôler la capacité de livraison
        manage_invites: Gérer les invitations
        manage_invites_description: Permet aux utilisateur⋅rice⋅s de parcourir et de désactiver les liens d'invitation
        manage_reports: Gérer les rapports
        manage_reports_description: Permet aux utilisateur⋅rice⋅s d'examiner les signalements et d'effectuer des actions de modération en conséquence
        manage_roles: Gérer les rôles
        manage_roles_description: Permet aux utilisateur⋅rice⋅s de gérer et d'assigner des rôles inférieurs au leur
        manage_rules: Gérer les règles
        manage_rules_description: Permet aux utilisateur·rice·s de modifier les règles du serveur
        manage_settings: Gérer les paramètres
        manage_settings_description: Permet aux utilisateur·rice·s de modifier les paramètres du site
        manage_taxonomies: Gérer les taxonomies
        manage_taxonomies_description: Permet aux utilisateur⋅rice⋅s d'examiner les contenus tendance et de mettre à jour les paramètres des hashtags
        manage_user_access: Gérer l'accès utilisateur
        manage_user_access_description: Permet aux utilisateur⋅rice⋅s de désactiver l'authentification à deux facteurs, de modifier l'adresse courriel et de réinitialiser le mot de passe des autres utilisateur⋅rice⋅s
        manage_users: Gérer les utilisateur·rice·s
        manage_users_description: Permet aux utilisateur⋅rice⋅s de voir les détails des autres utilisateur⋅rice⋅s et d'effectuer des actions de modération en conséquence
        manage_webhooks: Gérer les points d’ancrage web
        manage_webhooks_description: Permet aux utilisateur⋅rice⋅s de configurer des webhooks pour des événements d'administration
        view_audit_log: Afficher le journal d'audit
        view_audit_log_description: Permet aux utilisateur⋅rice⋅s de voir l'historique des opérations d'administration sur le serveur
        view_dashboard: Voir le tableau de bord
        view_dashboard_description: Permet aux utilisateur⋅rice⋅s d'accéder au tableau de bord et à diverses statistiques
        view_devops: DevOps
        view_devops_description: Permet aux utilisateur⋅rice⋅s d'accéder aux tableaux de bord Sidekiq et pgHero
      title: Rôles
    rules:
      add_new: Ajouter une règle
      delete: Supprimer
      description_html: Bien que la plupart des gens prétende avoir lu les conditions d'utilisation avant de les accepter, généralement les utilisateur·rice·s ne les lisent vraiment que lorsque un problème apparaît. <strong>Pour faciliter la visualisation des règles de votre serveur en un seul coup d’œil, présentez-les sous la forme d'une liste à puces !</strong> Essayez de garder chacune des règles simple et concise, mais faites attention à ne pas non plus les diviser en de trop nombreux éléments distincts.
      edit: Modifier la règle
      empty: Aucune règle de serveur n'a été définie pour l'instant.
      title: Règles du serveur
    settings:
      about:
        manage_rules: Gérer les règles du serveur
        preamble: Fournissez des informations détaillées sur le fonctionnement, la modération et le financement du serveur.
        rules_hint: Il y a un espace dédié pour les règles auxquelles vos utilisateurs sont invités à adhérer.
        title: À propos
      appearance:
        preamble: Personnaliser l'interface web de Mastodon.
        title: Apparence
      branding:
        preamble: L'image de marque de votre serveur la différencie des autres serveurs du réseau. Ces informations peuvent être affichées dans nombre d'environnements, tels que l'interface web de Mastodon, les applications natives, dans les aperçus de liens sur d'autres sites Web et dans les applications de messagerie, etc. C'est pourquoi il est préférable de garder ces informations claires, courtes et concises.
        title: Thème
      captcha_enabled:
        desc_html: Ceci se base sur des scripts externes venant de hCaptcha, ce qui peut engendrer des soucis de sécurité et de confidentialité. De plus, <strong>cela peut rendre l'inscription beaucoup moins accessible pour certaines personnes (comme les personnes handicapées)</strong>. Pour ces raisons, veuillez envisager des mesures alternatives telles que l'inscription sur acceptation ou invitation.
        title: Exiger que les nouveaux utilisateurs résolvent un CAPTCHA pour confirmer leur compte
      content_retention:
        preamble: Contrôle comment le contenu créé par les utilisateurs est enregistré et stocké dans Mastodon.
        title: Rétention du contenu
      default_noindex:
        desc_html: Affecte tous les comptes qui n'ont pas modifié ce paramètre
        title: Par défaut, ne pas indexer les comptes dans les moteurs de recherche
      discovery:
        follow_recommendations: Suivre les recommandations
        preamble: Il est essentiel de donner de la visibilité à des contenus intéressants pour attirer des utilisateur⋅rice⋅s néophytes qui ne connaissent peut-être personne sur Mastodon. Contrôlez le fonctionnement des différentes fonctionnalités de découverte sur votre serveur.
        profile_directory: Annuaire des profils
        public_timelines: Fils publics
        publish_discovered_servers: Publier les serveurs découverts
        publish_statistics: Publier les statistiques
        title: Découverte
        trends: Tendances
      domain_blocks:
        all: À tout le monde
        disabled: À personne
        users: Aux utilisateur·rice·s connecté·e·s localement
      registrations:
        preamble: Affecte qui peut créer un compte sur votre serveur.
        title: Inscriptions
      registrations_mode:
        modes:
          approved: Approbation requise pour s’inscrire
          none: Personne ne peut s’inscrire
          open: N’importe qui peut s’inscrire
      security:
        authorized_fetch: Exiger une authentification de la part des serveurs fédérés
        authorized_fetch_hint: Exiger l’authentification des serveurs fédérés permet une application plus stricte des blocages définis par les utilisateurs et le serveur. Cependant, cela entraîne une baisse des performances, réduit la portée de vos réponses et peut poser des problèmes de compatibilité avec certains services fédérés. En outre, cela n’empêchera pas les acteurs déterminés d’aller chercher vos messages et comptes publics.
        authorized_fetch_overridden_hint: Vous ne pouvez pas modifier ce paramètre actuellement, car il est surchargé par une variable d’environnement.
        federation_authentication: Contrôle de l’authentification de la fédération
      title: Paramètres du serveur
    site_uploads:
      delete: Supprimer le fichier téléversé
      destroyed_msg: Téléversement sur le site supprimé avec succès !
    software_updates:
      critical_update: Critique — veuillez mettre à jour au plus vite
      description: Il est recommandé de maintenir votre installation de Mastodon à jour afin de bénéficier des derniers correctifs et des dernières fonctionnalités. Il est également essentiel de mettre à jour Mastodon rapidement dans certains cas afin d’éviter des problèmes de sécurité. Pour ces raisons, Mastodon vérifie les mises à jour toutes les 30 minutes, et vous en informera selon vos préférences de notification par e-mail.
      documentation_link: En savoir plus
      release_notes: Notes de mises à jour
      title: Mises à jour disponibles
      type: Type
      types:
        major: Mise à jour majeure
        minor: Mise à jour mineure
        patch: Mise à jour « patch » — correctifs de bugs et changements faciles à faire
      version: Version
    statuses:
      account: Auteur·rice
      application: Application
      back_to_account: Retour à la page du compte
      back_to_report: Retour à la page du rapport
      batch:
        remove_from_report: Retirer du rapport
        report: Signalement
      deleted: Supprimé
      favourites: Favoris
      history: Historique de version
      in_reply_to: Répondre à
      language: Langue
      media:
        title: Médias
      metadata: Metadonnés
      no_status_selected: Aucun message n’a été modifié car aucun n’a été sélectionné
      open: Ouvrir le message
      original_status: Message original
      reblogs: Partages
      status_changed: Publication modifiée
      title: Messages du compte
      trending: Tendances
      visibility: Visibilité
      with_media: Avec médias
    strikes:
      actions:
        delete_statuses: "%{name} a supprimé les messages de %{target}"
        disable: "%{name} a gelé le compte de %{target}"
        mark_statuses_as_sensitive: "%{name} a marqué le message de %{target} comme sensible"
        none: "%{name} a envoyé un avertissement à %{target}"
        sensitive: "%{name} a marqué le compte de %{target} comme sensible"
        silence: "%{name} a limité le compte de %{target}"
        suspend: "%{name} a suspendu le compte de %{target}"
      appeal_approved: Appel soumis
      appeal_pending: Appel en attente
      appeal_rejected: Appel rejeté
    system_checks:
      database_schema_check:
        message_html: Vous avez des migrations de base de données en attente. Veuillez les exécuter pour vous assurer que l'application se comporte comme prévu
      elasticsearch_health_red:
        message_html: Le cluster Elasticsearch n’est pas sain (statut rouge), les fonctionnalités de recherche ne sont pas disponible
      elasticsearch_health_yellow:
        message_html: Le cluster Elasticsearch n’est pas sain (statut jaune), il est possible que vous souhaitiez en investiguer la raison
      elasticsearch_index_mismatch:
        message_html: Les correspondances (mappings) des indexes Elasticsearch ne sont plus à jour. Veuillez lancer <code>tootctl search deploy --only=%{value}</code>
      elasticsearch_preset:
        action: Voir la documentation
        message_html: Votre cluster Elasticsearch a plus d’un nœud, mais Mastodon n’a pas été configuré pour les utiliser.
      elasticsearch_preset_single_node:
        action: Voir la documentation
        message_html: Votre cluster Elasticsearch n’a qu’un seul nœud, <code>ES_PRESET</code> devrait avoir la valeur <code>single_node_cluster</code>.
      elasticsearch_reset_chewy:
        message_html: L’index de votre système Elasticsearch n’est plus à jour à cause d’un changement de paramètre. Veuillez lancer <code>tootctl search deploy --reset-chewy</code> pour le mettre à jour.
      elasticsearch_running_check:
        message_html: Impossible de se connecter à Elasticsearch. Veuillez vérifier qu’il est en cours d’exécution ou désactiver la recherche en plein texte
      elasticsearch_version_check:
        message_html: 'Version d’Elasticsearch incompatible : %{value}'
        version_comparison: Elasticsearch %{running_version} est en cours d’exécution alors que %{required_version} est requise
      rules_check:
        action: Gérer les règles du serveur
        message_html: Vous n'avez pas défini de règles pour le serveur.
      sidekiq_process_check:
        message_html: Aucun processus Sidekiq en cours d'exécution pour la/les file(s) d'attente %{value}. Veuillez vérifier votre configuration de Sidekiq
      software_version_critical_check:
        action: Voir les mises à jour disponibles
        message_html: Une mise à jour critique de Mastodon est disponible, veuillez mettre à jour le plus rapidement possible.
      software_version_patch_check:
        action: Voir les mises à jour disponibles
        message_html: Une mise à jour de correction de bug de Mastodon est disponible.
      upload_check_privacy_error:
        action: Pour plus d'informations, cliquez ici
        message_html: "<strong>Votre serveur web est mal configuré. La confidentialité de vos utilisateurs est en péril.</strong>"
      upload_check_privacy_error_object_storage:
        action: Pour plus d'informations, cliquez ici
        message_html: "<strong>Votre serveur web est mal configuré. La confidentialité de vos utilisateurs est en péril.</strong>"
    tags:
      review: État du traitement
      updated_msg: Paramètres du hashtag mis à jour avec succès
    title: Administration
    trends:
      allow: Autoriser
      approved: Approuvé
      disallow: Interdire
      links:
        allow: Autoriser le lien
        allow_provider: Autoriser l'éditeur
        description_html: Ces liens sont actuellement énormément partagés par des comptes dont votre serveur voit les messages. Cela peut aider vos utilisateur⋅rice⋅s à découvrir ce qu'il se passe dans le monde. Aucun lien n'est publiquement affiché tant que vous n'avez pas approuvé le compte qui le publie. Vous pouvez également autoriser ou rejeter les liens individuellement.
        disallow: Interdire le lien
        disallow_provider: Interdire l'éditeur
        no_link_selected: Aucun lien n'a été changé car aucun n'a été sélectionné
        publishers:
          no_publisher_selected: Aucun compte publicateur n'a été changé car aucun n'a été sélectionné
        shared_by_over_week:
          one: Partagé par %{count} personne au cours de la dernière semaine
          other: Partagé par %{count} personnes au cours de la dernière semaine
        title: Liens tendances
        usage_comparison: Partagé %{today} fois aujourd'hui, comparé à %{yesterday} hier
      not_allowed_to_trend: Non autorisé à apparaître dans les tendances
      only_allowed: Autorisées seulement
      pending_review: En attente de révision
      preview_card_providers:
        allowed: Les liens de cet éditeur peuvent être tendance
        description_html: Voici les domaines depuis lesquels des liens sont souvent partagés sur votre serveur. Les liens n'apparaîtront pas publiquement dans les tendances à moins que le domaine du lien ne soit approuvé. Votre approbation (ou votre rejet) s'étend aux sous-domaines.
        rejected: Les liens de cet éditeur ne seront pas considérés tendance
        title: Éditeurs
      rejected: Rejeté
      statuses:
        allow: Autoriser le message
        allow_account: Autoriser l'auteur·rice
        description_html: Voici les messages dont votre serveur a connaissance qui sont beaucoup partagés et mis en favoris en ce moment. Cela peut aider vos utilisateur⋅rice⋅s, néophytes comme aguerri⋅e⋅s, à trouver plus de comptes à suivre. Aucun message n'est publiquement affiché tant que vous n'en avez pas approuvé l'auteur⋅rice, et seulement si icellui permet que son compte soit suggéré aux autres. Vous pouvez également autoriser ou rejeter les messages individuellement.
        disallow: Proscrire le message
        disallow_account: Proscrire l'auteur·rice
        no_status_selected: Aucun message tendance n'a été modifié car aucun n'était sélectionné
        not_discoverable: L'auteur⋅rice n'a pas choisi de pouvoir être découvert⋅e
        shared_by:
          one: Partagé ou ajouté aux favoris une fois
          other: Partagé et ajouté aux favoris %{friendly_count} fois
        title: Messages tendance
      tags:
        current_score: Score actuel %{score}
        dashboard:
          tag_accounts_measure: utilisations uniques
          tag_languages_dimension: Langues principales
          tag_servers_dimension: Meilleurs serveurs
          tag_servers_measure: différents serveurs
          tag_uses_measure: utilisations totales
        description_html: Ces hashtags apparaissent actuellement dans de nombreux messages que votre serveur voit. Cela peut aider vos utilisateur⋅rice⋅s à découvrir les sujets dont les gens parlent le plus en ce moment. Aucun hashtag n'est publiquement affiché tant que vous ne l'avez pas approuvé.
        listable: Peut être suggéré
        no_tag_selected: Aucun tag n'a été changé car aucun n'a été sélectionné
        not_listable: Ne sera pas suggéré
        not_trendable: N'apparaîtra pas sous les tendances
        not_usable: Ne peut être utilisé
        peaked_on_and_decaying: A atteint son maximum le %{date}, maintenant en déclin
        title: Hashtags tendance
        trendable: Peut apparaître sous les tendances
        trending_rank: 'Tendance #%{rank}'
        usable: Peut être utilisé
        usage_comparison: Utilisé %{today} fois aujourd'hui, comparé à %{yesterday} hier
        used_by_over_week:
          one: Utilisé par %{count} personne au cours de la dernière semaine
          other: Utilisé par %{count} personnes au cours de la dernière semaine
      title: Tendances
      trending: Tendances
    warning_presets:
      add_new: Ajouter un nouveau
      delete: Supprimer
      edit_preset: Éditer les avertissements prédéfinis
      empty: Vous n'avez pas encore créé de paramètres prédéfinis pour les avertissements.
      title: Gérer les avertissements prédéfinis
    webhooks:
      add_new: Ajouter un point de terminaison
      delete: Supprimer
      description_html: Un <strong>point d'ancrage web</strong> permet à Mastodon d'envoyer des <strong>notifications en temps réel</strong> concernant des événements sélectionnés vers votre propre application, afin que celle-ci puisse <strong>déclencher automatiquement des réactions</strong>.
      disable: Désactiver
      disabled: Désactivé
      edit: Modifier le point de terminaison
      empty: Pour l'instant, vous n'avez configuré aucun lien d'ancrage web pour point de terminaison.
      enable: Activer
      enabled: Actif
      enabled_events:
        one: 1 événement activé
        other: "%{count} événements activés"
      events: Événements
      new: Nouveau point d’ancrage web
      rotate_secret: Effectuer une rotation du secret
      secret: Jeton de connexion
      status: État
      title: Points d’ancrage web
      webhook: Point d’ancrage web
  admin_mailer:
    new_appeal:
      actions:
        delete_statuses: effacer les messages
        disable: geler le compte
        mark_statuses_as_sensitive: marquer les messages comme sensibles
        none: un avertissement
        sensitive: marquer le compte comme sensible
        silence: limiter le compte
        suspend: suspendre le compte
      body: "%{target} fait appel de la décision de modération émise par %{action_taken_by} le %{date} et qui était : %{type}. Cette personne a écrit :"
      next_steps: Vous pouvez approuver l'appel pour annuler la décision de modération, ou l'ignorer.
      subject: "%{username} fait appel d'une décision de modération sur %{instance}"
    new_critical_software_updates:
      body: Des nouvelles mises à jour critiques de Mastodon ont été publiées, vous avez sans doute envie de les appliquer dès que possible !
      subject: Des mises à jour critiques de Mastodon sont disponibles pour %{instance} !
    new_pending_account:
      body: Les détails du nouveau compte se trouvent ci-dessous. Vous pouvez approuver ou rejeter cette demande.
      subject: Nouveau compte à examiner sur %{instance} (%{username})
    new_report:
      body: "%{reporter} a signalé %{target}"
      body_remote: Quelqu’un de %{domain} a signalé %{target}
<<<<<<< HEAD
      subject: 'Nouveau signalement sur %{instance} (#%{id})'
=======
      subject: Nouveau signalement sur %{instance} (#%{id})
    new_software_updates:
      body: De nouvelles mises à jour de Mastodon ont été publiées, vous avez sans doute envie de les appliquer !
      subject: Nouvelles mises à jour disponibles pour %{instance} !
>>>>>>> ef8ca2fd
    new_trends:
      body: 'Les éléments suivants doivent être approuvés avant de pouvoir être affichés publiquement :'
      new_trending_links:
        title: Liens tendance
      new_trending_statuses:
        title: Messages tendance
      new_trending_tags:
        no_approved_tags: Il n'y a pas de hashtag tendance approuvé actuellement.
        requirements: 'N''importe quel élément de la sélection pourrait surpasser le hashtag tendance approuvé n°%{rank}, qui est actuellement #%{lowest_tag_name} avec un résultat de %{lowest_tag_score}.'
        title: Hashtags tendance
      subject: Nouvelles tendances à examiner sur %{instance}
  aliases:
    add_new: Créer un alias
    created_msg: Un nouvel alias a été créé avec succès. Vous pouvez maintenant déménager depuis l'ancien compte.
    deleted_msg: Alias supprimé avec succès. Le déménagement de ce compte vers celui-ci ne sera plus possible.
    empty: Vous n’avez pas d’alias.
    hint_html: Si vous voulez déménager d’un autre compte vers celui-ci, vous pouvez créer ici un alias, qui est nécessaire avant de pouvoir migrer les abonné·e·s de l’ancien compte vers celui-ci. Cette action en soi est <strong>inoffensive et réversible</strong>. <strong>La migration du compte est initiée à partir de l’ancien compte</strong>.
    remove: Détacher l'alias
  appearance:
    advanced_web_interface: Interface web avancée
    advanced_web_interface_hint: 'Si vous voulez utiliser toute la largeur de votre écran, l’interface web avancée vous permet de configurer plusieurs colonnes différentes pour voir autant d’informations que vous le souhaitez en même temps : Accueil, notifications, fil fédéré, un nombre illimité de listes et hashtags.'
    animations_and_accessibility: Animations et accessibilité
    confirmation_dialogs: Dialogues de confirmation
    discovery: Découverte
    localization:
      body: Mastodon est traduit par des volontaires.
      guide_link: https://fr.crowdin.com/project/mastodon
      guide_link_text: Tout le monde peut y contribuer.
    sensitive_content: Contenu sensible
  application_mailer:
    notification_preferences: Modifier les préférences de courriel
    salutation: "%{name},"
    settings: 'Changer les préférences courriel : %{link}'
    unsubscribe: Se désabonner
    view: 'Voir :'
    view_profile: Voir le profil
    view_status: Afficher le message
  applications:
    created: Application créée avec succès
    destroyed: Application supprimée avec succès
    logout: Se déconnecter
    regenerate_token: Régénérer le jeton d’accès
    token_regenerated: Jeton d’accès régénéré avec succès
    warning: Soyez prudent·e avec ces données. Ne les partagez pas !
    your_token: Votre jeton d’accès
  auth:
    apply_for_account: Demander un compte
    captcha_confirmation:
      help_html: Si vous avez des problèmes pour résoudre le CAPTCHA, vous pouvez nous contacter via %{email} et nous pourrons vous aider.
      hint_html: Encore une chose ! Nous avons besoin de confirmer que vous êtes un humain (c'est pour que nous puissions empêcher les spams !). Résolvez le CAPTCHA ci-dessous et cliquez sur "Continuer".
      title: Vérification de sécurité
    confirmations:
      wrong_email_hint: Si cette adresse de courriel est incorrecte, vous pouvez la modifier dans vos paramètres de compte.
    delete_account: Supprimer le compte
    delete_account_html: Si vous désirez supprimer votre compte, vous pouvez <a href="%{path}">cliquer ici</a>. Il vous sera demandé de confirmer cette action.
    description:
      prefix_invited_by_user: "@%{name} vous invite à rejoindre ce serveur Mastodon !"
      prefix_sign_up: Inscrivez-vous aujourd’hui sur Mastodon !
      suffix: Avec un compte, vous pourrez suivre des gens, publier des statuts et échanger des messages avec les utilisateur·rice·s de n'importe quel serveur Mastodon et bien plus !
    didnt_get_confirmation: Vous n'avez pas reçu de lien de confirmation ?
    dont_have_your_security_key: Vous n'avez pas votre clé de sécurité?
    forgot_password: Mot de passe oublié ?
    invalid_reset_password_token: Le lien de réinitialisation du mot de passe est invalide ou a expiré. Merci de réessayer.
    link_to_otp: Entrez un code à deux facteurs de votre téléphone ou un code de récupération
    link_to_webauth: Utilisez votre appareil de clé de sécurité
    log_in_with: Se connecter via
    login: Se connecter
    logout: Se déconnecter
    migrate_account: Déménager vers un compte différent
    migrate_account_html: Si vous voulez rediriger ce compte vers un autre, vous pouvez le <a href="%{path}">configurer ici</a>.
    or_log_in_with: Ou authentifiez-vous avec
    privacy_policy_agreement_html: J’ai lu et j’accepte la <a href="%{privacy_policy_path}" target="_blank">politique de confidentialité</a>
    progress:
      confirm: Confirmez l'e-mail
      details: Vos infos
      review: Notre avis
      rules: Accepter les règles
    providers:
      cas: CAS
      saml: SAML
    register: S’inscrire
    registration_closed: "%{instance} a désactivé les inscriptions"
    resend_confirmation: Renvoyer le lien de confirmation
    reset_password: Réinitialiser le mot de passe
    rules:
      accept: Accepter
      back: Retour
      invited_by: 'Vous pouvez rejoindre %{domain} grâce à l''invitation de :'
      preamble: Celles-ci sont définies et appliqués par les modérateurs de %{domain}.
      preamble_invited: Avant de continuer, veuillez lire les règles de base définies par les modérateurs de %{domain}.
      title: Quelques règles de base.
      title_invited: Vous avez été invité·e.
    security: Sécurité
    set_new_password: Définir le nouveau mot de passe
    setup:
      email_below_hint_html: Vérifiez votre dossier de spam ou demandez qu’on vous le renvoie. Vous pouvez corriger votre adresse e-mail si elle est incorrecte.
      email_settings_hint_html: Cliquez sur le lien que nous vous avons envoyé pour vérifier l’adresse %{email}. Nous vous attendons ici.
      link_not_received: Vous n'avez pas reçu de lien ?
      new_confirmation_instructions_sent: Vous allez recevoir un nouvel e-mail de confirmation dans quelques minutes !
      title: Vérifiez votre boîte de réception
    sign_in:
      preamble_html: Connectez-vous avec vos identifiants sur <strong>%{domain}</strong>. Si votre compte est hébergé sur un autre serveur, vous ne pourrez pas vous connecter ici.
      title: Se connecter à %{domain}
    sign_up:
      manual_review: Les inscriptions sur %{domain} passent par une revue manuelle de nos modérateurs. Pour les aider, écrivez un peu plus sur vous et pourquoi vous souhaitez créer un compte sur %{domain}.
      preamble: Avec un compte sur ce serveur Mastodon, vous serez en mesure de suivre toute autre personne sur le réseau, quel que soit l’endroit où son compte est hébergé.
      title: Mettons les choses en place pour %{domain}.
    status:
      account_status: État du compte
      confirming: En attente de la confirmation par courriel à compléter.
      functional: Votre compte est entièrement opérationnel.
      pending: Votre demande est en attente d'examen par notre personnel. Cela peut prendre un certain temps. Vous recevrez un courriel si votre demande est approuvée.
      redirecting_to: Votre compte est inactif car il est actuellement redirigé vers %{acct}.
      view_strikes: Voir les sanctions précédemment appliquées à votre compte
    too_fast: Formulaire envoyé trop rapidement, veuillez réessayer.
    use_security_key: Utiliser la clé de sécurité
  challenge:
    confirm: Continuer
    hint_html: "<strong>Astuce :</strong> Nous ne vous demanderons plus votre mot de passe pour la prochaine heure."
    invalid_password: Mot de passe invalide
    prompt: Confirmez votre mot de passe pour continuer
  crypto:
    errors:
      invalid_key: n’est pas une clé Ed25519 ou Curve25519 valide
      invalid_signature: n’est pas une signature Ed25519 valide
  date:
    formats:
      default: "%d %b %Y"
      with_month_name: "%d %B %Y"
  datetime:
    distance_in_words:
      about_x_hours: "%{count} h"
      about_x_months: "%{count} mois"
      about_x_years: "%{count} an(s)"
      almost_x_years: "%{count} an(s)"
      half_a_minute: À l’instant
      less_than_x_minutes: "%{count} min"
      less_than_x_seconds: À l’instant
      over_x_years: "%{count}an(s)"
      x_days: "%{count} j"
      x_minutes: "%{count} min"
      x_months: "%{count} mois"
      x_seconds: "%{count} s"
  deletes:
    challenge_not_passed: Les renseignements que vous avez entrés n'étaient pas exacts
    confirm_password: Entrez votre mot de passe actuel pour vérifier votre identité
    confirm_username: Entrez votre identifiant pour confirmer la procédure
    proceed: Supprimer le compte
    success_msg: Votre compte a été supprimé avec succès
    warning:
      before: 'Veuillez lire attentivement ces notes avant de continuer :'
      caches: Le contenu mis en cache par d'autres serveurs peut persister
      data_removal: Vos messages et autres données seront définitivement supprimés
      email_change_html: Vous pouvez <a href="%{path}">modifier votre adresse courriel</a> sans supprimer votre compte
      email_contact_html: S'il n'arrive toujours pas, vous pouvez envoyer un courriel à <a href="mailto:%{email}">%{email}</a> pour demander de l'aide
      email_reconfirmation_html: Si vous ne recevez pas le courriel de confirmation, vous pouvez le <a href="%{path}">demander à nouveau</a>
      irreversible: Vous ne pourrez pas restaurer ou réactiver votre compte
      more_details_html: Pour plus de détails, voir la <a href="%{terms_path}">politique de confidentialité</a>.
      username_available: Votre nom d’utilisateur·rice sera à nouveau disponible
      username_unavailable: Votre nom d’utilisateur·rice restera indisponible
  disputes:
    strikes:
      action_taken: Mesure prise
      appeal: Faire appel
      appeal_approved: Cette sanction a été annulée en appel et n'est plus valide
      appeal_rejected: L'appel a été rejeté
      appeal_submitted_at: Appel soumis le
      appealed_msg: Votre demande d'appel a été soumise. Si elle est approuvée, vous en serez informé·e.
      appeals:
        submit: Faire appel
      approve_appeal: Approuver l’appel
      associated_report: Rapport associé
      created_at: En date du
      description_html: Ce sont les mesures prises contre votre compte et les avertissements qui vous ont été envoyés par les responsables de %{instance}.
      recipient: Adressé à
      reject_appeal: Rejeter l’appel
      status: 'Message #%{id}'
      status_removed: Message déjà supprimé du système
      title: "%{action} du %{date}"
      title_actions:
        delete_statuses: Suppression de message
        disable: Gel du compte
        mark_statuses_as_sensitive: Marquage des messages comme sensibles
        none: Avertissement
        sensitive: Marquage du compte comme sensible
        silence: Limitation du compte
        suspend: Suspension de compte
      your_appeal_approved: Votre appel a été approuvé
      your_appeal_pending: Vous avez soumis un appel
      your_appeal_rejected: Votre appel a été rejeté
  domain_validator:
    invalid_domain: n’est pas un nom de domaine valide
  edit_profile:
    basic_information: Informations de base
    hint_html: "<strong>Personnalisez ce que les gens voient sur votre profil public et à côté de vos messages.</strong> Les autres personnes seront plus susceptibles de vous suivre et d’interagir avec vous lorsque vous avez un profil complet et une photo."
    other: Autre
  errors:
    '400': La demande que vous avez soumise est invalide ou mal formée.
    '403': Vous n’avez pas accès à cette page.
    '404': La page que vous recherchez n’existe pas.
    '406': Cette page n'est pas disponible au format demandé.
    '410': La page que vous recherchez n’existe plus.
    '422':
      content: Vérification de sécurité échouée. Bloquez-vous les cookies ?
      title: Vérification de sécurité échouée
    '429': Trop de requêtes émises dans un délai donné
    '500':
      content: Nous sommes désolé·e·s, mais quelque chose s’est mal passé de notre côté.
      title: Cette page n’est pas correcte
    '503': La page n'a pas pu être servie en raison d'une défaillance temporaire du serveur.
    noscript_html: Pour utiliser Mastodon, veuillez activer JavaScript. Sinon, essayez l’une des <a href="%{apps_path}">applications natives</a> pour Mastodon pour votre plate-forme.
  existing_username_validator:
    not_found: impossible de trouver un·e utilisateur·ice local·e de ce nom
    not_found_multiple: n’a pas trouvé %{usernames}
  exports:
    archive_takeout:
      date: Date
      download: Télécharger votre archive
      hint_html: Vous pouvez demander une archive de vos <strong>messages et médias téléversés</strong>. Les données exportées seront au format ActivityPub, lisible par tout logiciel compatible. Vous pouvez demander une archive tous les 7 jours.
      in_progress: Création de votre archive…
      request: Demandez vos archives
      size: Taille
    blocks: Vous bloquez
    bookmarks: Marque-pages
    csv: CSV
    domain_blocks: Blocages de domaine
    lists: Listes
    mutes: Vous masquez
    storage: Médias stockés
  featured_tags:
    add_new: Ajouter un nouveau hashtag
    errors:
      limit: Vous avez déjà mis en avant le nombre maximum de hashtags
    hint_html: "<strong>Que sont les hashtags mis en avant ?</strong> Ils sont affichés en évidence sur votre profil public et permettent aux gens de parcourir vos messages publics qui utilisent ces hashtags. Ils sont un excellent outil pour garder la trace d’activités créatrices ou de projets de long terme."
  filters:
    contexts:
      account: Profils
      home: Accueil et listes
      notifications: Notifications
      public: Fils publics
      thread: Discussions
    edit:
      add_keyword: Ajouter un mot-clé
      keywords: Mots-clés
      statuses: Publications individuelles
      statuses_hint_html: Ce filtre s'applique à la sélection de messages individuels, qu'ils correspondent ou non aux mots-clés ci-dessous. <a href="%{path}">Revoir ou supprimer des messages du filtre</a>.
      title: Modifier le filtre
    errors:
      deprecated_api_multiple_keywords: Ces paramètres ne peuvent pas être modifiés depuis cette application, car ils s'appliquent à plus d'un filtre de mot-clé. Utilisez une application plus récente ou l'interface web.
      invalid_context: Contexte invalide ou insuffisant
    index:
      contexts: Filtres dans %{contexts}
      delete: Supprimer
      empty: Vous n'avez aucun filtre.
      expires_in: Expire dans %{distance}
      expires_on: Expire le %{date}
      keywords:
        one: "%{count} mot-clé"
        other: "%{count} mots-clés"
      statuses:
        one: "%{count} message"
        other: "%{count} messages"
      statuses_long:
        one: "%{count} publication individuelle cachée"
        other: "%{count} publications individuelles cachées"
      title: Filtres
    new:
      save: Enregistrer le nouveau filtre
      title: Ajouter un nouveau filtre
    statuses:
      back_to_filter: Retour au filtre
      batch:
        remove: Retirer du filtre
      index:
        hint: Ce filtre s'applique à la sélection de messages individuels, indépendamment d'autres critères. Vous pouvez ajouter plus de messages à ce filtre à partir de l'interface Web.
        title: Messages filtrés
  generic:
    all: Tous
    all_items_on_page_selected_html:
      one: "<strong>%{count}</strong> élément de cette page est sélectionné."
      other: L'ensemble des <strong>%{count}</strong> éléments de cette page est sélectionné.
    all_matching_items_selected_html:
      one: "<strong>%{count}</strong> élément correspondant à votre recherche est sélectionné."
      other: L'ensemble des <strong>%{count}</strong> éléments correspondant à votre recherche est sélectionné.
    cancel: Annuler
    changes_saved_msg: Les modifications ont été enregistrées avec succès !
    confirm: Confirmer
    copy: Copier
    delete: Supprimer
    deselect: Tout déselectionner
    none: Aucun
    order_by: Classer par
    save_changes: Enregistrer les modifications
    select_all_matching_items:
      one: Sélectionnez %{count} élément correspondant à votre recherche.
      other: Sélectionnez tous l'ensemble des %{count} éléments correspondant à votre recherche.
    today: aujourd’hui
    validation_errors:
      one: Quelque chose ne va pas ! Veuillez vérifiez l’erreur ci-dessous
      other: Certaines choses ne vont pas ! Veuillez vérifier les %{count} erreurs ci-dessous
  imports:
    errors:
      empty: Fichier CSV vide
      incompatible_type: Incompatible avec le type d’import sélectionné
      invalid_csv_file: 'Fichier CSV non valide. Erreur : %{error}'
      over_rows_processing_limit: contient plus de %{count} lignes
      too_large: Le fichier est trop lourd
    failures: Échecs
    imported: Importé
    mismatched_types_warning: Il semblerait que vous avez sélectionné le mauvais type pour cet import, veuillez vérifier attentivement.
    modes:
      merge: Fusionner
      merge_long: Garder les enregistrements existants et ajouter les nouveaux
      overwrite: Écraser
      overwrite_long: Remplacer les enregistrements actuels par les nouveaux
    overwrite_preambles:
      blocking_html: Vous allez <strong>remplacer votre liste de blocage</strong> par près de <strong>%{total_items} comptes</strong> tirés de <strong>%{filename}</strong>.
      bookmarks_html: Vous allez <strong>remplacer vos signets</strong> par près de <strong>%{total_items} posts</strong> tirés de <strong>%{filename}</strong>.
      domain_blocking_html: Vous allez <strong>remplacer votre liste de blocage de domaines</strong> par près de <strong>%{total_items} domaines</strong> tirés de <strong>%{filename}</strong>.
      following_html: Vous allez <strong>suivre</strong> jusqu’à <strong>%{total_items} comptes</strong> depuis <strong>%{filename}</strong> et <strong>arrêter de suivre n’importe qui d’autre</strong>.
      lists_html: Vous allez <strong>remplacer vos listes</strong> par le contenu de <strong>%{filename}</strong>. Près de <strong>%{total_items} comptes</strong> seront ajoutés à de nouvelles listes.
      muting_html: Vous allez <strong>remplacer votre liste de comptes masqués</strong> par près de <strong>%{total_items} comptes</strong> tirés de <strong>%{filename}</strong>.
    preambles:
      blocking_html: Vous allez <strong>bloquer</strong> près de <strong>%{total_items} comptes</strong> tirés de <strong>%{filename}</strong>.
      bookmarks_html: Vous allez ajouter près de <strong>%{total_items} messages</strong> de <strong>%{filename}</strong> à vos <strong>signets</strong>.
      domain_blocking_html: Vous allez <strong>bloquer</strong> près de <strong>%{total_items} domaines</strong> tirés de <strong>%{filename}</strong>.
      following_html: Vous allez <strong>suivre</strong> près de <strong>%{total_items} comptes</strong> tirés de <strong>%{filename}</strong>.
      lists_html: Vous allez ajouter près de <strong>%{total_items} comptes</strong> depuis <strong>%{filename}</strong> à vos <strong>listes</strong>. De nouvelles listes seront créées si besoin.
      muting_html: Vous allez <strong>masquer</strong> près de <strong>%{total_items} comptes</strong> tirés de <strong>%{filename}</strong>.
    preface: Vous pouvez importer certaines données que vous avez exporté d’un autre serveur, comme une liste des personnes que vous suivez ou bloquez sur votre compte.
    recent_imports: Récents imports
    states:
      finished: Terminé
      in_progress: En cours
      scheduled: Programmé
      unconfirmed: Non confirmé
    status: Statut
    success: Vos données ont été importées avec succès et seront traitées en temps et en heure
    time_started: Démarré le
    titles:
      blocking: En cours d’importation des comptes bloqués
      bookmarks: En cours d’importation des signets
      domain_blocking: En cours d’importation des domaines bloqués
      following: En cours d’importation des comptes suivis
      lists: En cours d’importation des listes
      muting: En cours d’importation des comptes masqués
    type: Type d’import
    type_groups:
      constructive: Abonnements et signets
      destructive: Blocages et masquages
    types:
      blocking: Liste de comptes bloqués
      bookmarks: Marque-pages
      domain_blocking: Liste des serveurs bloqués
      following: Liste de comptes suivis
      lists: Listes
      muting: Liste de comptes que vous masquez
    upload: Importer
  invites:
    delete: Désactiver
    expired: Expiré
    expires_in:
      '1800': 30 minutes
      '21600': 6 heures
      '3600': 1 heure
      '43200': 12 heures
      '604800': 1 semaine
      '86400': 1 jour
    expires_in_prompt: Jamais
    generate: Générer un lien d'invitation
    invited_by: 'Vous avez été invité·e par :'
    max_uses:
      one: 1 utilisation
      other: "%{count} utilisations"
    max_uses_prompt: Pas de limite
    prompt: Générer des liens et les partager avec d'autres personnes pour leur donner accès à ce serveur
    table:
      expires_at: Expire
      uses: Utilisations
    title: Inviter des gens
  lists:
    errors:
      limit: Vous avez atteint le nombre maximum de listes
  login_activities:
    authentication_methods:
      otp: application d'authentification à deux facteurs
      password: mot de passe
      sign_in_token: code de sécurité par courriel
      webauthn: clés de sécurité
    description_html: Si vous voyez une activité que vous ne reconnaissez pas, envisagez de changer votre mot de passe et d'activer l'authentification à deux facteurs.
    empty: Aucun historique d'authentification disponible
    failed_sign_in_html: Tentative de connexion échouée avec %{method} de %{ip} (%{browser})
    successful_sign_in_html: Connexion réussie avec %{method} de %{ip} (%{browser})
    title: Historique d'authentification
  mail_subscriptions:
    unsubscribe:
      action: Oui, se désinscrire
      complete: Désinscrit
      confirmation_html: Êtes-vous sûr de vouloir vous désinscrire des %{type} de la part du Mastodon installé sur %{domain} vers votre adresse %{email}? Vous pouvez toujours vous réabonner à partir de vos <a href="%{settings_path}">paramètres de notification par e-mail</a>.
      emails:
        notification_emails:
          favourite: e-mails de notifications de signets
          follow: e-mails de notifications d’abonnements
          follow_request: e-mails de demandes d’abonnements
          mention: e-mails de notifications de mentions
          reblog: e-mails de notifications de boost
      resubscribe_html: Si vous vous êtes désabonné par erreur, vous pouvez vous réinscrire à partir de vos <a href="%{settings_path}">paramètres de notification par e-mail</a>.
      success_html: Vous ne serez plus inscrits aux %{type} du Mastodon installé sur %{domain} à votre adresse %{email}.
      title: Se désinscrire
  media_attachments:
    validations:
      images_and_video: Impossible de joindre une vidéo à un message contenant déjà des images
      not_ready: Impossible de joindre les fichiers en cours de traitement. Réessayez dans un instant !
      too_many: Impossible de joindre plus de 4 fichiers
  migrations:
    acct: A déménagé vers
    cancel: Annuler la redirection
    cancel_explanation: Annuler la redirection réactivera votre compte actuel, mais ne rapportera pas les abonné·e·s qui ont été déplacé·e·s sur ce compte.
    cancelled_msg: Suppression de la redirection réussie.
    errors:
      already_moved: est le même compte que vous avez déjà déplacé vers
      missing_also_known_as: ne référence pas ce compte en retour
      move_to_self: ne peut pas être le compte actuel
      not_found: n'a pas été trouvé
      on_cooldown: Vous êtes soumis·e à un temps de rechargement
    followers_count: Abonné·e·s au moment du déménagement
    incoming_migrations: Déplacement depuis un compte différent
    incoming_migrations_html: Pour déménager d'un autre compte à celui-ci, vous devez d'abord <a href="%{path}">créer un alias de compte</a>.
    moved_msg: Votre compte est maintenant redirigé vers %{acct} et vos abonné·e·s sont en train d'être déplacé·e·s.
    not_redirecting: Votre compte n'est pas redirigé vers un autre compte actuellement.
    on_cooldown: Vous avez récemment migré votre compte. Cette fonction sera à nouveau disponible dans %{count} jours.
    past_migrations: Migrations passées
    proceed_with_move: Migrer les abonné·e·s
    redirected_msg: Votre compte est maintenant redirigé vers %{acct}.
    redirecting_to: Votre compte est redirigé vers %{acct}.
    set_redirect: Définir la redirection
    warning:
      backreference_required: Le nouveau compte doit d'abord être configuré pour faire référence à celui-ci en définissant un alias
      before: 'Avant de procéder, veuillez lire attentivement ces notes :'
      cooldown: Après le déménagement, il y a une période d’attente pendant laquelle vous ne pourrez pas redéménager
      disabled_account: Votre compte actuel ne sera pas entièrement utilisable par la suite. Cependant, vous aurez accès à l'exportation de données et à la réactivation.
      followers: Cette action va déménager tou·te·s les abonné·e·s du compte actuel vers le nouveau compte
      only_redirect_html: Alternativement, vous pouvez <a href="%{path}">seulement appliquer une redirection sur votre profil</a>.
      other_data: Aucune autre donnée ne sera déplacée automatiquement
      redirect: Le profil de votre compte actuel sera mis à jour avec un avis de redirection et sera exclu des recherches
  moderation:
    title: Modération
  move_handler:
    carry_blocks_over_text: Cet utilisateur que vous aviez bloqué est parti de %{acct}.
    carry_mutes_over_text: Cet utilisateur que vous aviez masqué est parti de %{acct}.
    copy_account_note_text: 'Cet·te utilisateur·rice est parti·e de %{acct}, voici vos notes précédentes à son sujet :'
  navigation:
    toggle_menu: Basculer l'affichage du menu
  notification_mailer:
    admin:
      report:
        subject: "%{name} a soumis un signalement"
      sign_up:
        subject: "%{name} s'est inscrit·e"
    favourite:
      body: '%{name} a ajouté votre message à ses favoris :'
      subject: "%{name} a ajouté votre message à ses favoris"
      title: Nouveau favori
    follow:
      body: "%{name} vous suit !"
      subject: "%{name} vous suit"
      title: Nouvel·le abonné·e
    follow_request:
      action: Gérer les demandes d’abonnement
      body: "%{name} a demandé à vous suivre"
      subject: 'Abonné·e en attente : %{name}'
      title: Nouvelle demande d’abonnement
    mention:
      action: Répondre
      body: '%{name} vous a mentionné⋅e dans :'
      subject: '%{name} vous a mentionné·e'
      title: Nouvelle mention
    poll:
      subject: Un sondage de %{name} est terminé
    reblog:
      body: 'Votre message été partagé par %{name} :'
      subject: "%{name} a partagé votre message"
      title: Nouveau partage
    status:
      subject: "%{name} vient de publier"
    update:
      subject: "%{name} a modifié un message"
  notifications:
    administration_emails: Notifications par e-mail de l’admin
    email_events: Événements pour les notifications par courriel
    email_events_hint: 'Sélectionnez les événements pour lesquels vous souhaitez recevoir des notifications :'
    other_settings: Autres paramètres de notifications
  number:
    human:
      decimal_units:
        format: "%n%u"
        units:
          billion: G
          million: M
          quadrillion: P
          thousand: K
          trillion: T
  otp_authentication:
    code_hint: Entrez le code généré par votre application d'authentification pour confirmer
    description_html: Si vous activez <strong>l’authentification à deux facteurs</strong> en utilisant une application d'authentification, votre connexion vous imposera d'être en possession de votre téléphone, ce qui génèrera des jetons que vous devrez saisir.
    enable: Activer
    instructions_html: "<strong>Scannez ce code QR dans Google Authenticator ou une application TOTP similaire sur votre téléphone</strong>. À partir de maintenant, cette application générera des jetons que vous devrez entrer lorsque vous vous connecterez."
    manual_instructions: 'Si vous ne pouvez pas scanner le QR code et que vous devez le saisir manuellement, voici le texte secret en brut :'
    setup: Mise en place
    wrong_code: Le code saisi est invalide. L'heure du serveur et l'heure de l'appareil sont-ils corrects ?
  pagination:
    newer: Plus récent
    next: Suivant
    older: Plus ancien
    prev: Précédent
    truncate: "&hellip;"
  polls:
    errors:
      already_voted: Vous avez déjà voté sur ce sondage
      duplicate_options: contient des doublons
      duration_too_long: est trop loin dans le futur
      duration_too_short: est trop tôt
      expired: Ce sondage est déjà terminé
      invalid_choice: L'option de vote choisie n'existe pas
      over_character_limit: ne peuvent être plus long que %{max} caractères chacun
      self_vote: Vous ne pouvez pas voter à vos propres sondages
      too_few_options: doit avoir plus qu’une proposition
      too_many_options: ne peut contenir plus de %{max} propositions
  preferences:
    other: Autre
    posting_defaults: Paramètres de publication par défaut
    public_timelines: Fils publics
  privacy:
    hint_html: "<strong>Personnalisez la façon dont votre profil et vos messages peuvent être découverts.</strong> Mastodon peut vous aider à atteindre un public plus large lorsque certains paramètres sont activés. Prenez le temps de les examiner pour vous assurer qu’ils sont configurés comme vous le souhaitez."
    privacy: Confidentialité
    privacy_hint_html: Contrôlez ce que vous souhaitez divulguer. Les gens découvrent des profils intéressants en parcourant ceux suivis par d’autres personnes et des applications sympas en voyant lesquelles sont utilisées par d’autres pour publier des messages, mais vous préférez peut-être ne pas dévoiler ces informations.
    reach: Portée
    reach_hint_html: Contrôlez si vous souhaitez être découvert et suivi par de nouvelles personnes. Voulez-vous que vos publications apparaissent sur l’écran Explorer ? Voulez-vous que d’autres personnes vous voient dans leurs recommandations de suivi ? Souhaitez-vous approuver automatiquement tous les nouveaux abonnés ou avoir un contrôle granulaire sur chacun d’entre eux ?
    search: Recherche
    search_hint_html: Contrôlez la façon dont vous voulez être retrouvé. Voulez-vous que les gens vous trouvent selon ce que vous avez publié publiquement ? Voulez-vous que des personnes extérieures à Mastodon trouvent votre profil en faisant des recherches sur le web ? N’oubliez pas que l’exclusion totale de tous les moteurs de recherche ne peut être garantie pour les informations publiques.
    title: Confidentialité et portée
  privacy_policy:
    title: Politique de confidentialité
  reactions:
    errors:
      limit_reached: Limite de réactions différentes atteinte
      unrecognized_emoji: n’est pas un émoji reconnu
  relationships:
    activity: Activité du compte
    confirm_follow_selected_followers: Voulez-vous vraiment suivre les abonné⋅e⋅s sélectionné⋅e⋅s ?
    confirm_remove_selected_followers: Voulez-vous vraiment supprimer les abonné⋅e⋅s sélectionné⋅e⋅s ?
    confirm_remove_selected_follows: Voulez-vous vraiment supprimer les abonnements sélectionnés ?
    dormant: Dormant
    follow_failure: Impossibilité de suivre certains des comptes sélectionnés.
    follow_selected_followers: Suivre les abonné·e·s sélectionné·e·s
    followers: Abonné·e
    following: Abonnement
    invited: Invité·e
    last_active: Dernière activité
    most_recent: Plus récent
    moved: Déménagé
    mutual: Mutuel
    primary: Primaire
    relationship: Relation
    remove_selected_domains: Supprimer tou·te·s les abonné·e·s des domaines sélectionnés
    remove_selected_followers: Supprimer les abonné·e·s sélectionné·e·s
    remove_selected_follows: Ne plus suivre les comptes sélectionnés
    status: État du compte
  remote_follow:
    missing_resource: L’URL de redirection requise pour votre compte n’a pas pu être trouvée
  reports:
    errors:
      invalid_rules: ne fait pas référence à des règles valides
  rss:
    content_warning: 'Avertissement de contenu :'
    descriptions:
      account: Messages publics de @%{acct}
      tag: 'Messages publics taggés #%{hashtag}'
  scheduled_statuses:
    over_daily_limit: Vous avez dépassé la limite de %{limit} messages planifiés par jour
    over_total_limit: Vous avez dépassé la limite de %{limit} messages planifiés
    too_soon: La date planifiée doit être dans le futur
  sessions:
    activity: Dernière activité
    browser: Navigateur
    browsers:
      alipay: Alipay
      blackberry: BlackBerry
      chrome: Chrome
      edge: Microsoft Edge
      electron: Electron
      firefox: Firefox
      generic: Navigateur inconnu
      huawei_browser: Navigateur Huawei
      ie: Internet Explorer
      micro_messenger: MicroMessenger
      nokia: Nokia S40 Ovi Browser
      opera: Opera
      otter: Otter
      phantom_js: PhantomJS
      qq: QQ Browser
      safari: Safari
      uc_browser: UC Browser
      unknown_browser: Navigateur inconnu
      weibo: Weibo
    current_session: Session courante
    description: "%{browser} sur %{platform}"
    explanation: Ceci est la liste des navigateurs actuellement connectés à votre compte Mastodon.
    ip: Adresse IP
    platforms:
      adobe_air: Adobe Air
      android: Android
      blackberry: BlackBerry
      chrome_os: ChromeOS
      firefox_os: Firefox OS
      ios: iOS
      kai_os: KaiOS
      linux: Linux
      mac: Mac
      unknown_platform: Plateforme inconnue
      windows: Windows
      windows_mobile: Windows Mobile
      windows_phone: Windows Phone
    revoke: Révoquer
    revoke_success: Session révoquée avec succès
    title: Sessions
    view_authentication_history: Voir l'historique d'authentification de votre compte
  settings:
    account: Compte
    account_settings: Paramètres du compte
    aliases: Alias du compte
    appearance: Apparence
    authorized_apps: Applications autorisées
    back: Retour vers Mastodon
    delete: Suppression du compte
    development: Développement
    edit_profile: Modifier le profil
    export: Export de données
    featured_tags: Hashtags mis en avant
    import: Import de données
    import_and_export: Import et export
    migrate: Migration de compte
    notifications: Notifications
    preferences: Préférences
    profile: Profil
    relationships: Abonnements et abonné·e·s
    statuses_cleanup: Suppression automatique de messages
    strikes: Sanctions de modération
    two_factor_authentication: Authentification à deux facteurs
    webauthn_authentication: Clés de sécurité
  statuses:
    attached:
      audio:
        one: "%{count} audio"
        other: "%{count} audio"
      description: 'Attaché : %{attached}'
      image:
        one: "%{count} image"
        other: "%{count} images"
      video:
        one: "%{count} vidéo"
        other: "%{count} vidéos"
    boosted_from_html: Partagé depuis %{acct_link}
    content_warning: 'Avertissement sur le contenu : %{warning}'
    default_language: Même langue que celle de l’interface
    disallowed_hashtags:
      one: 'contient un hashtag désactivé : %{tags}'
      other: 'contient les hashtags désactivés : %{tags}'
    edited_at_html: Modifié le %{date}
    errors:
      in_reply_not_found: Le message auquel vous essayez de répondre ne semble pas exister.
    open_in_web: Ouvrir sur le web
    over_character_limit: limite de %{max} caractères dépassée
    pin_errors:
      direct: Les messages qui ne sont visibles que pour les utilisateur·rice·s mentionné·e·s ne peuvent pas être épinglés
      limit: Vous avez déjà épinglé le nombre maximum de messages
      ownership: Vous ne pouvez pas épingler un message ne vous appartenant pas
      reblog: Un partage ne peut pas être épinglé
    poll:
      total_people:
        one: "%{count} personne"
        other: "%{count} personnes"
      total_votes:
        one: "%{count} vote"
        other: "%{count} votes"
      vote: Voter
    show_more: Déplier
    show_newer: Plus récents
    show_older: Plus anciens
    show_thread: Afficher le fil de discussion
    title: "%{name} : « %{quote} »"
    visibilities:
      direct: Direct
      private: Abonné⋅e⋅s uniquement
      private_long: Afficher seulement à vos vos abonné·e·s
      public: Publique
      public_long: Tout le monde peut voir vos messages
      unlisted: Public sans être affiché sur le fil public
      unlisted_long: Tout le monde peut voir vos messages mais ils ne seront pas listés sur les fils publics
  statuses_cleanup:
    enabled: Supprimer automatiquement vos anciens messages
    enabled_hint: Supprime automatiquement vos messages une fois qu'ils ont atteint un seuil d'ancienneté défini, à moins qu'ils ne correspondent à l'une des exceptions ci-dessous
    exceptions: Exceptions
    explanation: Parce que la suppression de messages est une opération lourde, cela se fait lentement au fil du temps lorsque le serveur n'est pas autrement occupé. Pour cette raison, vos messages peuvent être supprimés un peu plus tard que le seuil d'ancienneté défini.
    ignore_favs: Ignorer les favoris
    ignore_reblogs: Ignorer les partages
    interaction_exceptions: Exceptions basées sur les interactions
    interaction_exceptions_explanation: Notez qu'il n'est pas garanti que les messages soient supprimés s'ils passent sous le seuil des favoris ou des partages une fois qu'ils les ont dépassés.
    keep_direct: Conserver les messages directs
    keep_direct_hint: Ne supprime aucun de vos messages directs
    keep_media: Conserver les messages avec des fichiers médias joints
    keep_media_hint: Ne supprime pas les messages contenant des fichiers médias joints
    keep_pinned: Conserver les messages épinglés
    keep_pinned_hint: Ne supprime aucun de vos messages épinglés
    keep_polls: Conserver les sondages
    keep_polls_hint: Ne supprime aucun de vos sondages
    keep_self_bookmark: Conserver les messages que vous avez mis en marque-page
    keep_self_bookmark_hint: Ne supprime pas vos propres messages si vous les avez ajoutés aux marque-pages
    keep_self_fav: Conserver les messages que vous avez mis dans vos favoris
    keep_self_fav_hint: Ne supprime pas vos propres messages si vous les avez ajoutés à vos favoris
    min_age:
      '1209600': 2 semaines
      '15778476': 6 mois
      '2629746': 1 mois
      '31556952': 1 an
      '5259492': 2 mois
      '604800': 1 semaine
      '63113904': 2 ans
      '7889238': 3 mois
    min_age_label: Seuil d'ancienneté
    min_favs: Conserver les messages mis en favoris au moins
    min_favs_hint: Ne supprime aucun de vos messages qui ont reçu au moins ce nombre de favoris. Laisser vide pour supprimer les messages quel que soit leur nombre de favoris
    min_reblogs: Conserver les messages partagés au moins
    min_reblogs_hint: Ne supprime aucun de vos messages qui ont été partagés au moins ce nombre de fois. Laisser vide pour supprimer les messages indépendamment de leur nombre de partages
  stream_entries:
    sensitive_content: Contenu sensible
  strikes:
    errors:
      too_late: Il est trop tard pour faire appel à cette sanction
  tags:
    does_not_match_previous_name: ne correspond pas au nom précédent
  themes:
    contrast: Mastodon (Contraste élevé)
    default: Mastodon (Sombre)
    mastodon-light: Mastodon (Clair)
  time:
    formats:
      default: "%d %b %Y, %H:%M"
      month: "%b %Y"
      time: "%H:%M"
      with_time_zone: "%d %b %Y, %H:%M %Z"
  translation:
    errors:
      quota_exceeded: Le quota d’utilisation du service de traduction à l’échelle du serveur a été dépassé.
      too_many_requests: Il y a eu trop de requêtes au service de traduction récemment.
  two_factor_authentication:
    add: Ajouter
    disable: Désactiver l’A2F
    disabled_success: L'authentification à deux facteurs a été désactivée avec succès
    edit: Modifier
    enabled: L’authentification à deux facteurs est activée
    enabled_success: Identification à deux facteurs activée avec succès
    generate_recovery_codes: Générer les codes de récupération
    lost_recovery_codes: Les codes de récupération vous permettent de retrouver les accès à votre compte si vous perdez votre téléphone. Si vous perdez vos codes de récupération, vous pouvez les générer à nouveau ici. Vos anciens codes de récupération seront invalidés.
    methods: Méthodes à deux facteurs
    otp: Application d'authentification
    recovery_codes: Codes de récupération
    recovery_codes_regenerated: Codes de récupération régénérés avec succès
    recovery_instructions_html: Si vous perdez l’accès à votre téléphone, vous pouvez utiliser un des codes de récupération ci-dessous pour retrouver l’accès à votre compte. <strong>Conservez les codes de récupération en sécurité</strong>. Par exemple, en les imprimant et en les stockant avec vos autres documents importants.
    webauthn: Clés de sécurité
  user_mailer:
    appeal_approved:
      action: Aller à votre compte
      explanation: L'appel de la sanction contre votre compte mise en place le %{strike_date} que vous avez soumis le %{appeal_date} a été approuvé. Votre compte est de nouveau en règle.
      subject: Votre appel du %{date} a été approuvé
      title: Appel approuvé
    appeal_rejected:
      explanation: L'appel de la sanction contre votre compte mise en place le %{strike_date} que vous avez soumis le %{appeal_date} a été rejeté.
      subject: Votre appel du %{date} a été rejeté
      title: Appel rejeté
    backup_ready:
      explanation: Vous avez demandé une sauvegarde complète de votre compte Mastodon. Elle est maintenant prête à être téléchargée !
      subject: Votre archive est prête à être téléchargée
      title: Récupération de l’archive
    suspicious_sign_in:
      change_password: changer votre mot de passe
      details: 'Voici les détails de la connexion :'
      explanation: Nous avons détecté une connexion à votre compte à partir d’une nouvelle adresse IP.
      further_actions_html: Si ce n’était pas vous, nous vous recommandons de %{action} immédiatement et d’activer l’authentification à deux facteurs afin de garder votre compte sécurisé.
      subject: Une nouvelle adresse IP a accédé à votre compte
      title: Une nouvelle connexion
    warning:
      appeal: Faire appel
      appeal_description: Si vous pensez qu'il s'agit d'une erreur, vous pouvez faire appel auprès de l'équipe de %{instance}.
      categories:
        spam: Indésirable
        violation: Le contenu enfreint les directives de la communauté suivantes
      explanation:
        delete_statuses: Il a été constaté que certains de vos messages enfreignent une ou plusieurs directives de la communauté. Par conséquent, ils ont été supprimés par l'équipe de modération de %{instance}.
        disable: Vous ne pouvez plus utiliser votre compte, mais votre profil et d'autres données restent intacts. Vous pouvez demander une sauvegarde de vos données, modifier les paramètres de votre compte ou supprimer votre compte.
        mark_statuses_as_sensitive: Certains de vos messages ont été marqués comme sensibles par l'équipe de modération de %{instance}. Cela signifie qu'il faudra cliquer sur le média pour pouvoir en afficher un aperçu. Vous pouvez marquer les médias comme sensibles vous-même lorsque vous posterez à l'avenir.
        sensitive: Désormais, tous vos fichiers multimédias téléchargés seront marqués comme sensibles et cachés derrière un avertissement à cliquer.
        silence: Vous pouvez toujours utiliser votre compte, mais seules les personnes qui vous suivent déjà verront vos messages sur ce serveur, et vous pourriez être exclu de diverses fonctions de découverte. Cependant, d'autres personnes peuvent toujours vous suivre manuellement.
        suspend: Vous ne pouvez plus utiliser votre compte, votre profil et vos autres données ne sont plus accessibles. Vous pouvez toujours vous connecter pour demander une sauvegarde de vos données jusqu'à leur suppression complète dans environ 30 jours, mais nous conserverons certaines données de base pour vous empêcher d'échapper à la suspension.
      reason: 'Motif :'
      statuses: 'Messages cités :'
      subject:
        delete_statuses: Vos messages sur %{acct} ont été supprimés
        disable: Votre compte %{acct} a été gelé
        mark_statuses_as_sensitive: Vos messages sur %{acct} ont été marqués comme sensibles
        none: Avertissement pour %{acct}
        sensitive: Vos messages sur %{acct} seront désormais marqués comme sensibles
        silence: Votre compte %{acct} a été limité
        suspend: Votre compte %{acct} a été suspendu
      title:
        delete_statuses: Messages supprimés
        disable: Compte gelé
        mark_statuses_as_sensitive: Messages marqués comme sensibles
        none: Avertissement
        sensitive: Compte marqué comme sensible
        silence: Compte limité
        suspend: Compte suspendu
    welcome:
      edit_profile_action: Configuration du profil
      edit_profile_step: Vous pouvez personnaliser votre profil en téléchargeant une photo de profil, en changant votre nom d'utilisateur, etc. Vous pouvez opter pour le passage en revue de chaque nouvelle demande d'abonnement à chaque fois qu'un utilisateur essaie de s'abonner à votre compte.
      explanation: Voici quelques conseils pour vous aider à démarrer
      final_action: Commencez à publier
      final_step: 'Commencez à publier ! Même si vous n''avez pas encore d''abonnés, vos publications sont publiques et sont accessibles par les autres, par exemple grâce à la zone horaire locale ou par les hashtags. Vous pouvez vous présenter sur le hashtag #introductions.'
      full_handle: Votre identifiant complet
      full_handle_hint: C’est ce que vous diriez à vos ami·e·s pour leur permettre de vous envoyer un message ou vous suivre à partir d’un autre serveur.
      subject: Bienvenue sur Mastodon
      title: Bienvenue à bord, %{name} !
  users:
    follow_limit_reached: Vous ne pouvez pas suivre plus de %{limit} personnes
    go_to_sso_account_settings: Accédez aux paramètres du compte de votre fournisseur d'identité
    invalid_otp_token: Le code d’authentification à deux facteurs est invalide
    otp_lost_help_html: Si vous perdez accès aux deux, vous pouvez contacter %{email}
    seamless_external_login: Vous êtes connecté via un service externe, donc les paramètres concernant le mot de passe et le courriel ne sont pas disponibles.
    signed_in_as: 'Connecté·e en tant que :'
  verification:
    extra_instructions_html: <strong>Astuce :</strong> Le lien sur votre site Web peut être invisible. La partie importante est <code>rel="me"</code> qui évite que soient pris en compte d’autres liens provenant de contenu générés par des utilisateurs tiers. Vous pouvez même utiliser une balise <code>link</code> dans l’en-tête de la page au lieu de <code>a</code>, mais le HTML doit être accessible sans avoir besoin d’exécuter du JavaScript.
    here_is_how: Voici comment
    hint_html: "<strong>La vérification de son profil sur Mastodon est accessible à tous.</strong> Elle s’appuie sur des standards ouverts du web, gratuits aujourd’hui et pour toujours. Tout ce dont vous avez besoin, c’est d’un site web personnel qui vous est associé dans l’esprit des gens. Lorsque vous ajoutez un lien depuis votre profil, nous vérifierons que le site web renvoie à son tour à votre profil Mastodon et montrerons un indicateur visuel à côté du lien si c’est le cas."
    instructions_html: Copiez et collez le code ci-dessous dans le code HTML de votre site web. Ajoutez ensuite l’adresse de votre site dans l’un des champs supplémentaires de votre profil à partir de l‘onglet « Modifier le profil » et enregistrez les modifications.
    verification: Vérification
    verified_links: Vos liens vérifiés
  webauthn_credentials:
    add: Ajouter une nouvelle clé de sécurité
    create:
      error: Il y a eu un problème en ajoutant votre clé de sécurité. Veuillez réessayer.
      success: Votre clé de sécurité a été ajoutée avec succès.
    delete: Supprimer
    delete_confirmation: Êtes-vous sûr de vouloir supprimer cette clé de sécurité ?
    description_html: Si vous activez l' <strong>authentification de la clé de sécurité</strong>, la connexion vous demandera d'utiliser l'une de vos clés de sécurité.
    destroy:
      error: Il y a eu un problème en supprimant votre clé de sécurité. Veuillez réessayer.
      success: Votre clé de sécurité a été supprimée avec succès.
    invalid_credential: Clé de sécurité invalide
    nickname_hint: Entrez le surnom de votre nouvelle clé de sécurité
    not_enabled: Vous n'avez pas encore activé WebAuthn
    not_supported: Ce navigateur ne prend pas en charge les clés de sécurité
    otp_required: Pour utiliser les clés de sécurité, veuillez d'abord activer l'authentification à deux facteurs.
    registered_on: Inscrit le %{date}<|MERGE_RESOLUTION|>--- conflicted
+++ resolved
@@ -983,14 +983,10 @@
     new_report:
       body: "%{reporter} a signalé %{target}"
       body_remote: Quelqu’un de %{domain} a signalé %{target}
-<<<<<<< HEAD
-      subject: 'Nouveau signalement sur %{instance} (#%{id})'
-=======
       subject: Nouveau signalement sur %{instance} (#%{id})
     new_software_updates:
       body: De nouvelles mises à jour de Mastodon ont été publiées, vous avez sans doute envie de les appliquer !
       subject: Nouvelles mises à jour disponibles pour %{instance} !
->>>>>>> ef8ca2fd
     new_trends:
       body: 'Les éléments suivants doivent être approuvés avant de pouvoir être affichés publiquement :'
       new_trending_links:
