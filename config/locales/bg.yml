bg:
  about:
    about_mastodon_html: 'Социалната мрежа на бъдещето: Без реклами, без корпоративно наблюдение, с нравствено оформление и децентрализиране! Притежавайте данните си с Mastodon!'
    contact_missing: Не е зададено
    contact_unavailable: Не е приложимо
    hosted_on: Mastodon е разположен на хост %{domain}
    title: Относно
  accounts:
    follow: Последвай
    followers:
      one: Последовател
      other: Последователи
    following: Следва
    instance_actor_flash: Акаунтът е виртуално действащо лице, представляващо сървъра, а не отделен потребител. Използва се за федерацията и не бива да се спира.
    last_active: последна дейност
    link_verified_on: Собствеността върху тази връзка е проверена на %{date}
    nothing_here: Тук няма нищо!
    pin_errors:
      following: Трябва вече да следвате човека, когото искате да подкрепите
    posts:
      one: Публикация
      other: Публикации
    posts_tab_heading: Публикации
  admin:
    account_actions:
      action: Изпълняване на действие
      title: Извършване на модериращо действие за %{acct}
    account_moderation_notes:
      create: Оставяне на бележка
      created_msg: Бележката за модерация е създадена успешно!
      destroyed_msg: Успешно унищожена бележка за модериране!
    accounts:
      add_email_domain_block: Блокиране на домейн на имейл
      approve: Одобряване
      approved_msg: Успешно одобрена заявка за регистриране на %{username}
      are_you_sure: Сигурни ли сте?
      avatar: Аватар
      by_domain: Домейн
      change_email:
        changed_msg: Успешно променен имейл!
        current_email: Текущ имейл
        label: Промяна на имейл
        new_email: Нов имейл
        submit: Промяна на имейл
        title: Промяна на имейл за %{username}
      change_role:
        changed_msg: Успешно променена роля!
        label: Промяна на ролята
        no_role: Без роля
        title: Промяна на ролята за %{username}
      confirm: Потвърждаване
      confirmed: Потвърдено
      confirming: Потвърждаване
      custom: Потребителско
      delete: Изтриване на данни
      deleted: Изтрито
      demote: Понижаване
      destroyed_msg: "Данните на %{username} вече са на опашка за незабавно изтриване"
      disable: Замразяване
      disable_sign_in_token_auth: Изключване на удостоверяването с маркер по имейл
      disable_two_factor_authentication: Изключване на 2факт. удостов.
      disabled: Замразено
      display_name: Име на показ
      domain: Домейн
      edit: Редактиране
      email: Имейл
      email_status: Състояние на имейл
      enable: Размразяване
      enable_sign_in_token_auth: Включване на удостоверяването с маркер по имейл
      enabled: Включено
      enabled_msg: Успешно размразяване на акаунта на %{username}
      followers: Последователи
      follows: Последвания
      header: Заглавка
      inbox_url: Входящ URL
      invite_request_text: Причини за присъединяване
      invited_by: Покана от
      ip: IP адрес
      joined: Присъединено
      location:
        all: Всичко
        local: Локално
        remote: Отдалечено
        title: Местоположение
      login_status: Състояние на вход
      media_attachments: Прикачена мултимедия
      memorialize: Възпоминание
      memorialized: Възпоминато
      memorialized_msg: Успещно превръщане на %{username} във възпоминателен профил
      moderation:
        active: Дейно
        all: Всичко
        disabled: Изключено
        pending: Чака
        silenced: Ограничено
        suspended: Спряно
        title: Модериране
      moderation_notes: Бележки за модериране
      most_recent_activity: Последна дейност
      most_recent_ip: Последен IP
      no_account_selected: Нито променени акаунти, тъй като нито един не е бил избран
      no_limits_imposed: Няма наложени ограничения
      no_role_assigned: Няма поставена роля
      not_subscribed: Без абонамент
      pending: Чака се преглед
      perform_full_suspension: Спиране
      previous_strikes: Предишни предупреждения
      previous_strikes_description_html:
        one: Този акаунт има <strong>едно</strong> нарушение.
        other: Този акунт има <strong>%{count}</strong> нарушения.
      promote: Повишаване
      protocol: Протокол
      public: Публично
      push_subscription_expires: PuSH абонаментът изтича
      redownload: Опресняване на профил
      redownloaded_msg: Успешно опреснен профил на %{username} от източника
      reject: Отхвърляне
      rejected_msg: Успешно отхвърлена заявка за регистрация на приложението на %{username}
      remote_suspension_irreversible: Данните на този акаунт са необратимо изтрити.
      remote_suspension_reversible_hint_html: Акаунтът е бил преустановен на своя сървър и данните ще бъдат напълно премахнати на %{date}. Дотогава отдалеченият сървър може да възстанови този акаунт без щети. Ако желаете да премахнете всички данни за акаунта незабавно, можете да го сторите по-долу.
      remove_avatar: Премахване на аватар
      remove_header: Премахване на заглавката
      removed_avatar_msg: Успешно премахнат образ на аватара на %{username}
      removed_header_msg: Успешно премахнат образ на заглавката на %{username}
      resend_confirmation:
        already_confirmed: Потребителят вече е потвърден
        send: Изпращане пак на връзка за потвърждение
        success: Успешно изпратена връзка за потвърждение!
      reset: Нулиране
      reset_password: Нулиране на паролата
      resubscribe: Абониране пак
      role: Роля
      search: Търсене
      search_same_email_domain: Други потребители със същия домейн за имейл
      search_same_ip: Други потребители със същия IP
      security: Сигурност
      security_measures:
        only_password: Само парола
        password_and_2fa: Парола и двуфакторно удостоверяване
      sensitive: Деликатен
      sensitized: Отбелязано като деликатно
      shared_inbox_url: URL адрес на споделена входяща кутия
      show:
        created_reports: Докладвания
        targeted_reports: Докладвано от други
      silence: Ограничение
      silenced: Ограничено
      statuses: Публикации
      strikes: Предишни провинения
      subscribe: Абониране
      suspend: Спиране
      suspended: Спряно
      suspension_irreversible: Данните на този акаунт са безвъзвратно изтрити. Може да възстановите достъпа до акаунта, за да може да се използва пак, но предишните данни няма да се възстановят.
      suspension_reversible_hint_html: Акаунтът е спрян и данните от него ще бъдат напълно премахнати на %{date}. До тогава акаунтът може да се възстанови без лоши ефекти. Ако желаете, по-долу може да премахнете всички данни от акаунта незабавно.
      title: Акаунти
      unblock_email: Отблокиране на адреса на имейла
      unblocked_email_msg: Успешно отблокиран адрес на имейла на %{username}
      unconfirmed_email: Непотвърден имейл
      undo_sensitized: Нeчувствителен
      undo_silenced: Отмяна на ограничението
      undo_suspension: Отмяна на спирането
      unsilenced_msg: Успешна отмяна на ограниченията върху акаунта на %{username}
      unsubscribe: Без абонамент
      unsuspended_msg: Успешно връщане на достъпа до акаунта на %{username}
      username: Потребителско име
      view_domain: Преглед на обобщение за домейна
      warn: Предупреждение
      web: Уеб
      whitelisted: Позволено за федерацията
    action_logs:
      action_types:
        approve_appeal: Одобряване на обжалването
        approve_user: Одобряване на потребител
        assigned_to_self_report: Назначете доклад
        change_email_user: Промяна на имейл за потребител
        change_role_user: Промяна на роля за потребител
        confirm_user: Потвърждаване на потребител
        create_account_warning: Създаване на предупреждение
        create_announcement: Създаване на оповестяване
        create_canonical_email_block: Създаване на блокировка на имейл
        create_custom_emoji: Създаване на персонализирано емоджи
        create_domain_allow: Създаване на позволение за домейна
        create_domain_block: Създаване на блокиране за домейна
        create_email_domain_block: Създаване за блокиране на имейл домейна
        create_ip_block: Създаване на правило за IP
        create_unavailable_domain: Създаване на недостъпен домейн
        create_user_role: Създаване на роля
        demote_user: Понижаване на потребител
        destroy_announcement: Изтриване на оповестяване
        destroy_canonical_email_block: Изтриване на блокировка за имейл
        destroy_custom_emoji: Изтриване на персонализирано емоджи
        destroy_domain_allow: Изтриване на позволението за домейн
        destroy_domain_block: Изтриване на блокирането за домейна
        destroy_email_domain_block: Изтриване на блокирането за домейн на имейла
        destroy_instance: Чистка на домейна
        destroy_ip_block: Изтриване на правило за IP
        destroy_status: Изтриване на публикация
        destroy_unavailable_domain: Изтриване на недостъпен домейн
        destroy_user_role: Унищожаване на роля
        disable_2fa_user: Изкл. на 2факт.удостов.
        disable_custom_emoji: Деактивиране на персонализирано емоджи
        disable_sign_in_token_auth_user: Изключване на удостоверяването с код по имейл за потребителя
        disable_user: Изключване на потребител
        enable_custom_emoji: Включване на персонализирано емоджи
        enable_sign_in_token_auth_user: Включване на удостоверяването с код по имейл за потребителя
        enable_user: Активиране на потребител
        memorialize_account: Възпоменаване на акаунта
        promote_user: Повишаване на потребител
        reject_appeal: Отхвърляне на обжалването
        reject_user: Отхвърляне на потребителя
        remove_avatar_user: Премахване на аватара
        reopen_report: Отваряне пак на доклад
        resend_user: Изпращане пак на е-писмо за потвърждение
        reset_password_user: Задаване на нова парола
        resolve_report: Отстраняване на доклада
        sensitive_account: Деликатен акаунт
        silence_account: Ограничаване на акаунта
        suspend_account: Преустановяване на акаунта
        unassigned_report: Оттегляне на доклада
        unblock_email_account: Отблокиране на адреса на имейла
        unsensitive_account: Отмяна на акаунта като деликатен
        unsilence_account: Отмяна на ограничението за акаунта
        unsuspend_account: Връщане на акаунта
        update_announcement: Обновяване на оповестяването
        update_custom_emoji: Обновяване на персонализираното емоджи
        update_domain_block: Обновяване на блокирането за домейна
        update_ip_block: Обновяване на правило за IP
        update_status: Обновяване на публикация
        update_user_role: Обновяване на ролята
      actions:
        approve_appeal_html: "%{name} одобри обжалването на решение за модериране от %{target}"
        approve_user_html: "%{name} одобри регистрирането от %{target}"
        assigned_to_self_report_html: "%{name} възложи на себе си доклад %{target}"
        change_email_user_html: "%{name} промени адреса на имейла на потребителя %{target}"
        change_role_user_html: "%{name} промени ролята на %{target}"
        confirm_user_html: "%{name} потвърди адреса на имейла на потребителя %{target}"
        create_account_warning_html: "%{name} изпрати предупреждение до %{target}"
        create_announcement_html: "%{name} създаде ново оповестяване %{target}"
        create_canonical_email_block_html: "%{name} блокира имейл с хеш %{target}"
        create_custom_emoji_html: "%{name} качи ново емоджи %{target}"
        create_domain_allow_html: "%{name} позволи федерирането с домейн %{target}"
        create_domain_block_html: "%{name} блокира домейн %{target}"
        create_email_domain_block_html: "%{name} блокира домейн на имейл %{target}"
        create_ip_block_html: "%{name} създаде правило за IP %{target}"
        create_unavailable_domain_html: "%{name} спря доставянето до домейн %{target}"
        create_user_role_html: "%{name} създаде роля %{target}"
        demote_user_html: "%{name} понижи потребителя %{target}"
        destroy_announcement_html: "%{name} изтри оповестяване %{target}"
        destroy_canonical_email_block_html: "%{name} отблокира имейла с хеш %{target}"
        destroy_custom_emoji_html: "%{name} изтри емоджито %{target}"
        destroy_domain_allow_html: "%{name} забрани федерирация с домейн %{target}"
        destroy_domain_block_html: "%{name} отблокира домейн %{target}"
        destroy_email_domain_block_html: "%{name} отблокира домейн на имейл %{target}"
        destroy_instance_html: "%{name} прочисти домейн %{target}"
        destroy_ip_block_html: "%{name} изтри правило за IP %{target}"
        destroy_status_html: "%{name} премахна публикация от %{target}"
        destroy_unavailable_domain_html: "%{name} възобнови доставката до домейн %{target}"
        destroy_user_role_html: "%{name} изтри роля %{target}"
        disable_2fa_user_html: "%{name} изключи двуфакторното изискване за потребител %{target}"
        disable_custom_emoji_html: "%{name} изключи емоджито %{target}"
        disable_sign_in_token_auth_user_html: "%{name} деактивира удостоверението с код по имейл за %{target}"
        disable_user_html: "%{name} изключи влизането за потребител %{target}"
        enable_custom_emoji_html: "%{name} включи емоджито %{target}"
        enable_sign_in_token_auth_user_html: "%{name} активира удостоверението с код по имейл за %{target}"
        enable_user_html: "%{name} включи влизането за потребител %{target}"
        memorialize_account_html: "%{name} превърна акаунта на %{target} във възпоменателна страница"
        promote_user_html: "%{name} повиши потребителя %{target}"
        reject_appeal_html: "%{name} отхвърли обжалването на решение за модериране от %{target}"
        reject_user_html: "%{name} отхвърли регистрирането от %{target}"
        remove_avatar_user_html: "%{name} премахна аватара на %{target}"
        reopen_report_html: "%{name} отвори пак доклада на %{target}"
        resend_user_html: "%{name} изпрати пак е-писмо за потвърждение за %{target}"
        reset_password_user_html: "%{name} нулира паролата на потребител %{target}"
        resolve_report_html: "%{name} разреши случая с доклада от %{target}"
        sensitive_account_html: "%{name} означи мултимедия на %{target} като деликатна"
        silence_account_html: "%{name} сложи ограничения на акаунта на %{target}"
        suspend_account_html: "%{name} преустанови акаунта на %{target}"
        unassigned_report_html: "%{name} оттегли доклада на %{target}"
        unblock_email_account_html: "%{name} разблокира адреса на имейла на %{target}"
        unsensitive_account_html: "%{name} размаркира мултимедия на %{target} като деликатна"
        unsilence_account_html: "%{name} отмени ограниченията на акаунта на %{target}"
        unsuspend_account_html: "%{name} върна обратно акаунта на %{target}"
        update_announcement_html: "%{name} обнови оповестяването на %{target}"
        update_custom_emoji_html: "%{name} обнови емоджито %{target}"
        update_domain_block_html: "%{name} обнови блокирането на домейна за %{target}"
        update_ip_block_html: "%{name} промени правило за IP на %{target}"
        update_status_html: "%{name} обнови публикация от %{target}"
        update_user_role_html: "%{name} промени ролята %{target}"
      deleted_account: изтрит акаунт
      empty: Няма намерени дневници.
      filter_by_action: Филтриране по действие
      filter_by_user: Филтриране по потребител
      title: Одитен дневник
    announcements:
      destroyed_msg: Успешно изтрито оповестяване!
      edit:
        title: Редактиране на оповестянето
      empty: Няма намерени оповестявания.
      live: На живо
      new:
        create: Създаване на оповестяване
        title: Ново оповестяване
      publish: Публикуване
      published_msg: Успешно публикувано оповестяване!
      scheduled_for: Насрочено за %{time}
      scheduled_msg: Насрочено оповестяване за публикуване!
      title: Оповестявания
      unpublish: Без публикуване
      unpublished_msg: Успешно скрито оповестяване!
      updated_msg: Успешно осъвременено оповестяване!
    critical_update_pending: Чака се критично обновяване
    custom_emojis:
      assign_category: Категоризиране
      by_domain: Домейн
      copied_msg: Успешно създадено локално копие на емоджито
      copy: Копиране
      copy_failed_msg: Не можа да се направи локално копие на това емоджи
      create_new_category: Създаване на нова категория
      created_msg: Успешно сътворено емоджи!
      delete: Изтриване
      destroyed_msg: Успешно унищожено емоджи!
      disable: Изключване
      disabled: Изключено
      disabled_msg: Успешно изключване на това емоджи
      emoji: Емоджи
      enable: Включване
      enabled: Включено
      enabled_msg: Успешно включване на това емоджи
      image_hint: PNG или GIF до %{size}
      list: Списък
      listed: В списъка
      new:
        title: Добавяне на ново потребителско емоджи
      no_emoji_selected: Нито едно емоджи не е променено, тъй като нито едно не е избрано
      not_permitted: Нямате право да извършвате действието
      overwrite: Презаписване
      shortcode: Кратък код
      shortcode_hint: Поне 2 символа, само азбучно-цифрови символи и долни черти
      title: Потребителски емоджита
      uncategorized: Некатегоризирано
      unlist: Премахване от списъка
      unlisted: Извънсписъчно
      update_failed_msg: Не може да се обнови това емоджи
      updated_msg: Успешно осъвременено емоджи!
      upload: Качване
    dashboard:
      active_users: дейни потребители
      interactions: взаимодействия
      media_storage: Мултимедийно хранилище
      new_users: нови потребители
      opened_reports: отворени доклади
      pending_appeals_html:
        one: "<strong>%{count}</strong> чакащо обжалване"
        other: "<strong>%{count}</strong> чакащи обжалвания"
      pending_reports_html:
        one: "<strong>%{count}</strong> чакащ доклад"
        other: "<strong>%{count}</strong> чакащи доклади"
      pending_tags_html:
        one: "<strong>%{count}</strong> чакащ хаштаг"
        other: "<strong>%{count}</strong> чакащи хаштагове"
      pending_users_html:
        one: "<strong>%{count}</strong> чакащ потребител"
        other: "<strong>%{count}</strong> чакащи потребители"
      resolved_reports: разрешени доклади
      software: Софтуер
      sources: Източници на регистрации
      space: Използвано място
      title: Табло за управление
      top_languages: Водещи дейни езици
      top_servers: Водещи дейни сървъри
      website: Уебсайт
    disputes:
      appeals:
        empty: Няма намерени обжалвания.
        title: Жалби
    domain_allows:
      add_new: Позволявам федериране с домейна
      created_msg: Успешно позволен домейн за федерацията
      destroyed_msg: Домейнът е забранен от федерацията
      export: Износ
      import: Внос
      undo: Забрана на федерацията с домейна
    domain_blocks:
      add_new: Добавяне на ново блокиране за домейна
      confirm_suspension:
        cancel: Отказ
        confirm: Спиране
        permanent_action: Отменянето на спирането няма да възстанови никакви данни или отношения.
        preamble_html: На път сте да спрете <strong>%{domain}</strong> и поддомейните му.
        remove_all_data: Това ще премахне всичкото съдържание, мултимедия, и данни на профила за акаунтите на този домейн от сървъра ви.
        stop_communication: Вашият сървър ще спре да общува с тези сървъри.
        title: Потвърждаване на блокирането на домейна за %{domain}
        undo_relationships: Това ще отмени всякакви отношения за последване между акаунтите на тези сървъри и вашия.
      created_msg: Блокирането на домейна се обработва
      destroyed_msg: Блокирането на домейна е отменено
      domain: Домейн
      edit: Редактиране на блокирането на домейна
      existing_domain_block: Вече сте наложили строги ограничения на %{name}.
      existing_domain_block_html: Вече сте наложили строги ограничения за %{name} и трябва първо да <a href="%{unblock_url}">премахнете блокирането</a>.
      export: Износ
      import: Внос
      new:
        create: Създаване на блокада
        hint: Блокирането на домейн няма да предотврати създаването на записи на акаунти в базата от данни, но със задна дата и автоматично ще се приложат определени методи за модериране на тези акаунти.
        severity:
          desc_html: "<strong>Ограничаване</strong> ще скрие публикациите от акаунти в този домейн за всеки, който не ги следва. <strong>Преустановяване</strong> ще премахне всякакво съдържание, мултимедия и профилни данни за акаунтите в този домейн от вашия сървър. Използвайте <strong>Без</strong>, ако искате просто да забраните мултимедийни файлове."
          noop: Без
          silence: Ограничаване
          suspend: Преустановяване
        title: Ново блокиране на домейн
      no_domain_block_selected: Нищо не е променяно, защото няма избрани блокирания на домейн
      not_permitted: Нямате право да извършвате действието
      obfuscate: Замъгляване на името на домейна
      obfuscate_hint: Частично замъгляване на името на домейна в списъка, ако е включено рекламирането на списъка с ограничения на домейни
      private_comment: Личен коментар
      private_comment_hint: Коментирането за това ограничение на домейна е за вътрешна употреба от модераторите.
      public_comment: Публичен коментар
      public_comment_hint: Оставяне на коментар за ограничението на домейна за широката публика, ако рекламирането на списъка с ограниченията на домейни е включено.
      reject_media: Отхвърляне на мултимедийните файлове
      reject_media_hint: Премахва локално запазени мултимедийни файлове и отказва да сваля такива в бъдеще. Неподходящо в случай на преустановяване
      reject_reports: Отхвърляне на докладите
      reject_reports_hint: Пренебрегване на всички доклади, идващи от този домейн. Неподходящо в случай на преустановяване
      undo: Отмяна на блокиране на домейн
      view: Преглед на блокиране на домейн
    email_domain_blocks:
      add_new: Добавяне на ново
      attempts_over_week:
        one: "%{count} опит за изминалата седмица"
        other: "%{count} опита за регистрация през изминалата седмица"
      created_msg: Успешно блокиран домейн на е-поща
      delete: Изтриване
      dns:
        types:
          mx: Запис MX
      domain: Домейн
      new:
        create: Добавяне на домейн
        resolve: Преобразуване на домейна
        title: Блокиране на нов домейн на имейл
      no_email_domain_block_selected: Няма промяна, тъй като няма избрани блокирания на имейл домейн
      not_permitted: Няма позволение
      resolved_dns_records_hint_html: Името на домейна се преобразува към следните MX домейни, които са основно отговорни за получаване на имейл. Блокирането на MX домейн блокира записването от всеки имейл, използващ същия MX домейн, дори видимото име на домейна да е различно. <strong>Бъдете внимателни и не блокирайте често-срещани доставчици на имейл</strong>
      resolved_through_html: Преобразувано чрез %{domain}
      title: Блокирани домейни на имейл
    export_domain_allows:
      new:
        title: Внасяне на позволенията на домейни
      no_file: Няма избран файл
    export_domain_blocks:
      import:
        description_html: На път сте да внесете списък с блокирания на домейни. Прегледайте списъка много внимателно, особено ако самите вие не сте автор на този списък.
        existing_relationships_warning: Съществуващи отношения във вид на следване
        private_comment_description_html: 'За по-лесно проследяване откъде идват внесените блокирания, те ще се създадат със следния личен коментар: <q>%{comment}</q>'
        private_comment_template: Внесено от %{source} на %{date}
        title: Внос на блокирания на домейни
      invalid_domain_block: 'Едно или повече блокирания на домейн са прескочени поради следнате грешки: %{error}'
      new:
        title: Внос на блокирания на домейни
      no_file: Няма избран файл
    follow_recommendations:
      description_html: "<strong>Препоръките за следване помагат на новите потребители бързо да намерят ново съдържание</strong>. Когато един потребител не е създавал достатъчно връзки, за да формира свои собствени препоръки за следване, тези акаунти ще бъдат препоръчани. Акаунтите ще бъдат генерирани всеки ден на базата на най-голяма скорошна ангажираност и най-голям брой местни последователи за даден език."
      language: За език
      status: Състояние
      suppress: Забрана на препоръките за следване
      suppressed: Забранени
      title: Препоръки за следване
      unsuppress: Възстановяване на препоръките за следване
    instances:
      availability:
        description_html:
          one: Ако доставянето до домейна не е успешно за <strong>%{count} ден</strong>, няма да има последващи опити, докато не се получи доставка <em>от</em> домейна.
          other: Ако доставянето до домейна не е успешно за <strong>%{count} дни</strong>, няма да има последващи опити, докато не се получи доставка <em>от</em> домейна.
        failure_threshold_reached: Прагът за броя грешки е достигнат на %{date}.
        failures_recorded:
          one: Неуспешен опит в %{count} ден.
          other: Неуспешни опити в %{count} различни дни.
        no_failures_recorded: Няма записани неуспешни опити.
        title: Наличност
        warning: Последният опит за свързване с този сървър беше неуспешен
      back_to_all: Всичко
      back_to_limited: Ограничено
      back_to_warning: Предупреждение
      by_domain: Домейн
      confirm_purge: Наистина ли искате завинаги да изтриете данните от този домейн?
      content_policies:
        comment: Вътрешна бележка
        description_html: Може да определите политиките за съдържание, които ще се приложат към всички акаунти от този домейн и всеки от поддомейните му.
        limited_federation_mode_description_html: Може да избирате дали да позволите федарацията с този домейн.
        policies:
          reject_media: Отхвърляне на мултимедия
          reject_reports: Отхвърляне на докладите
          silence: Ограничение
          suspend: Преустановяване
        policy: Политика
        reason: Обществена причина
        title: Политика на съдържанието
      dashboard:
        instance_accounts_dimension: Най-следвани акаунти
        instance_accounts_measure: запазени акаунти
        instance_followers_measure: наши последователи там
        instance_follows_measure: техни последователи тук
        instance_languages_dimension: Водещи езици
        instance_media_attachments_measure: запазена прикачена мултимедия
        instance_reports_measure: доклади за тях
        instance_statuses_measure: съхранени публикации
      delivery:
        all: Всичко
        clear: Изчистване на грешките за доставка
        failing: Неуспех
        restart: Рестартиране на доставката
        stop: Спиране на доставката
        unavailable: Неналично
      delivery_available: Доставката е налична
      delivery_error_days: Грешни дни на доставяне
      delivery_error_hint: Ако доставката не е възможна за %{count} дни, автоматично ще бъде маркирана като невъзможно за доставка.
      destroyed_msg: Данните от %{domain} са добавени към опашката за незабавно изтриване.
      empty: Няма намерени домейни.
      known_accounts:
        one: "%{count} известен акаунт"
        other: "%{count} известни акаунти"
      moderation:
        all: Всичко
        limited: Ограничено
        title: Mодериране
      private_comment: Личен коментар
      public_comment: Публичен коментар
      purge: Чистка
      purge_description_html: Ако считате, че този домейн е офлайн завинаги, можете да изтриете всички записи за акаунти и прилежащи данни за този домейн от вашата памет. Това може да отнеме известно време.
      title: Федерация
      total_blocked_by_us: Блокирано от нас
      total_followed_by_them: Последвани от тях
      total_followed_by_us: Последвано от нас
      total_reported: Доклади за тях
      total_storage: Прикачена мултимедия
      totals_time_period_hint_html: Общите стойности, показани по-долу, включват данни за всички времена.
    invites:
      deactivate_all: Деактивиране на всички
      filter:
        all: Всичко
        available: Налично
        expired: Изтекло
        title: Филтър
      title: Покани
    ip_blocks:
      add_new: Създаване на правило
      created_msg: Успешно добавено ново правило за IP
      delete: Изтриване
      expires_in:
        '1209600': 2 седмици
        '15778476': 6 месеца
        '2629746': 1 месец
        '31556952': 1 година
        '86400': 1 ден
        '94670856': 3 години
      new:
        title: Създаване на ново правило за IP
      no_ip_block_selected: Няма променени правила за IP, тъй като нито едно не бе избрано
      title: Правила за IP
    relationships:
      title: "Отношения на %{acct}"
    relays:
      add_new: Добавяне на нов предаващ сървър
      delete: Изтриване
      description_html: <strong>Федериращ предаващ сървър</strong> е междинен сървър, който обменя огромни количества публични публикации между сървъри, които са записани и публикуват на него. <strong>Може да помогне на малки и средно-големи сървъри да открият съдържание от федивселената</strong>, който процес иначе би изискал от локалните потребители да следват хора от отдалечени сървъри.
      disable: Изключване
      disabled: Изключено
      enable: Включване
      enable_hint: Щом бъде включена настройката, вашият сървър ще се запише за всички публични публикации от този предаващ сървър и ще започне да изпраща към него публичните публикации от вашия сървър.
      enabled: Включено
      inbox_url: URL на предаващия сървър
      pending: Изчакване на одобрение от предаващия сървър
      save_and_enable: Запазване и включване
      setup: Настройка на връзка с предаващия сървър
      signatures_not_enabled: Предаващите сървъри може да не работят коректно, докато са включени режима за сигурност или режима за ограничено федериране
      status: Състояние
      title: Препредаватели
    report_notes:
      created_msg: Успешно създадена бележка за доклад!
      destroyed_msg: Успешно изтрита бележка за доклад!
    reports:
      account:
        notes:
          one: "%{count} бележка"
          other: "%{count} бележки"
      action_log: Одитен дневник
      action_taken_by: Действие, предприето от
      actions:
        delete_description_html: Докладваните публикации ще се изтрият и ще бъде записано нарушение, за да ви помогне при изострянето на бъдещи нарушения от същия акаунт.
        mark_as_sensitive_description_html: Мултимедията в докладваните публикации ще се означи като деликатна, за да ви помогне при изострянето на бъдещи нарушения от същия акаунт.
        other_description_html: Показване на повече възможности за управляване на поведението на акаунта и за персонализиране на комуникацията с доклвадвания акаунт.
        resolve_description_html: Няма да се предприеме действие срещу докладвания акаунт, няма да се записва нарушение и докладът ще се затвори.
        silence_description_html: Профилът ще е видим само за последователите му или търсещите го ръчно, което драстично ограничава обсега му. Настройката може да бъде отменена по всяко време. Затваря всички доклади срещу акаунта.
        suspend_description_html: Акаунтът и неговото съдържание ще бъдат недостъпни и евентуално изтрити и взаимодействието с него ще е невъзможно. Обрамотимо до 30 дни. Затваря всички доклади срещу този акаунт.
      actions_description_html: Решете какво действие може да се предприеме, за да бъде отхвърлен докладът. Ако предприемете наказателно действие срещу докладвания акаунт, към него ще бъде изпратено известие по имейл, освен ако <strong>Спам</strong> категорията не е била избрана.
      actions_description_remote_html: Преценете с какво действие да решите този доклад. Това ще има ефекет върху това как <strong>вашият</strong> сървър комуникира с този отдалечен акаунт и се справя с неговото съдържание.
      add_to_report: Добавяне на още към доклада
      are_you_sure: Сигурни ли сте?
      assign_to_self: Назначаване на мен
      assigned: Назначен модератор
      by_target_domain: Домейн на докладвания акаунт
      cancel: Отказ
      category: Категория
      category_description_html: Причината, поради която акаунтът и/или съдържанието е докладвано ще се цитира в комуникацията с докладвания акаунт
      comment:
        none: Нищо
      comment_description_html: 'За да предостави повече информация, %{name} написа:'
      confirm: Потвърждаване
      confirm_action: Потвърждаване на модераторско действие срещу @%{acct}
      created_at: Докладвано
      delete_and_resolve: Изтриване на публикациите
      forwarded: Препратено
      forwarded_to: Препратено до %{domain}
      mark_as_resolved: Маркиране като решено
      mark_as_sensitive: Означаване като деликатно
      mark_as_unresolved: Отбелязване като нерешено
      no_one_assigned: Никого
      notes:
        create: Добавяне на бележка
        create_and_resolve: Разрешаване с бележка
        create_and_unresolve: Отваряне пак с бележка
        delete: Изтриване
        placeholder: Опишете какви действия са били предприети или всякакви други свързани нови неща...
        title: Бележки
      notes_description_html: Прегледайте и оставете бележки за други модератори и за вас самите след време
      processed_msg: 'Доклад №%{id} успешно обработен'
      quick_actions_description_html: 'Предприемете бързо действие или превъртете надолу, за да видите докладваното съдържание:'
      remote_user_placeholder: отдалеченият потребител от %{instance}
      reopen: Отваряне пак на доклад
      report: 'Докладване на #%{id}'
      reported_account: Докладван акаунт
      reported_by: Докладвано от
      resolved: Разрешено
      resolved_msg: Успешно разрешен доклад!
      skip_to_actions: Прескок към действия
      status: Състояние
      statuses: Докладвано съдържание
      statuses_description_html: Обидно съдържание ще се цитира в общуването с докладвания акаунт
      summary:
        action_preambles:
          delete_html: 'На път сте да <strong>премахнете</strong> някои от публикациите на <strong>@%{acct}</strong>. Това ще:'
          mark_as_sensitive_html: 'На път сте да <strong>означите</strong> някои от публикациите на <strong>@%{acct}</strong> като <strong>деликатни</strong>. Това ще:'
          silence_html: 'На път сте да <strong>ограничите</strong> акаунта на <strong>@%{acct}</strong>. Това ще:'
          suspend_html: 'На път сте да <strong>спрете</strong> акаунта на <strong>@%{acct}</strong>. Това ще:'
        actions:
          delete_html: Премахване на обидните публикации
          mark_as_sensitive_html: Означаване на мултимедийните обидни публикации като деликатни
          silence_html: Силно ограничаване достигането на <strong>@%{acct}</strong>, което прави профилът и съдържанието на това лице видимо само до хората, които са го последвали или ръчно търсещите профила
          suspend_html: Спирането на <strong>@%{acct}</strong> ще направи профилът и съдържанието недостъпни и невъзможни за взаимодействие
        close_report: 'Отбелязване на доклад №%{id} като решен'
        close_reports_html: Означаване на <strong>всички</strong> доклади срещу <strong>@%{acct}</strong> като решени
        delete_data_html: Изтриване на профила и съдържанието на <strong>@%{acct}</strong> за 30 дни от сега, освен ако междувременно не получи спиране
        preview_preamble_html: "<strong>@%{acct}</strong> ще получи предупреждение със следното съдържание:"
        record_strike_html: Запис на предупреждение против <strong>@%{acct}</strong>, за да ви помогне при изострянето на бъдещи нарушения от този акаунт
        send_email_html: Изпращане на предупредително е-писмо на <strong>@%{acct}</strong>
        warning_placeholder: Незадължителни допълнителни причини за модераторско действие.
      target_origin: Произход на докладвания акаунт
      title: Доклади
      unassign: Освобождаване
      unknown_action_msg: 'Незнайно деяние: %{action}'
      unresolved: Неразрешено
      updated_at: Обновено
      view_profile: Преглед на профила
    roles:
      add_new: Добавяне на роля
      assigned_users:
        one: "%{count} потребител"
        other: "%{count} потребители"
      categories:
        administration: Администрация
        devops: Развитие и операции
        invites: Покани
        moderation: Mодериране
        special: Специални
      delete: Изтриване
      description_html: С <strong>потребителските роли</strong> може да персонализирате до кои функции и области на Mastodon имат достъп потребителите ви.
      edit: Промяна на ролята „%{name}“
      everyone: Разрешения по подразбиране
      everyone_full_description_html: Това е <strong>основната роля</strong>, засягаща <strong>всички потребители</strong>, дори тези без назначена роля. Всички други роли наследяват разрешения за достъп от нея.
      permissions_count:
        one: "%{count} разрешение"
        other: "%{count} разрешения"
      privileges:
        administrator: Администратор
        administrator_description: Потребители с това разрешение ще заобиколят всички разрешения
        delete_user_data: Изтриване на потребителските данни
        delete_user_data_description: Позволяване на потребителите да трият данни на други потребители без отлагане
        invite_users: Поканване на потребители
        invite_users_description: Позволява на потребителите да канят нови хора в сървъра
        manage_announcements: Управляване на оповестяванията
        manage_announcements_description: Позволява на потребителите да управляват оповестяванията в сървъра
        manage_appeals: Управление на жалбите
        manage_appeals_description: Позволява на потребителите да разглеждат обжалвания срещу модераторски действия
        manage_blocks: Управляване на блокиранията
        manage_blocks_description: Позволява на потребителите да блокират доставчици на е-поща и IP адреси
        manage_custom_emojis: Управляване на персонализирани емоджита
        manage_custom_emojis_description: Позволява на потребителите да управляват персонализирани емоджита в сървъра
        manage_federation: Управление на Федерацията
        manage_federation_description: Позволява на потребители да блокират или позволяват федерация с други домейни, а и управление на доставаемостта
        manage_invites: Управление на поканите
        manage_invites_description: Позволява на потребители да разглеждат и деактивират връзки за покана
        manage_reports: Управление на докладите
        manage_reports_description: Позволява на потребители да преглеждат доклади и да извършват модериращи действия срещу тях
        manage_roles: Управление на ролите
        manage_roles_description: Позволява на потребителите да управляват и назначават роли под техните
        manage_rules: Управление на правилата
        manage_rules_description: Позволява на потребителите да променят правилата на сървъра
        manage_settings: Управление на настройките
        manage_settings_description: Позволява на потребителите да променят настройки на сайта
        manage_taxonomies: Управление на класификации
        manage_taxonomies_description: Позволяване на потребителите да преглеждат нашумяло съдържание и да обновяват настройките за хаштагове
        manage_user_access: Управление на потребителския достъп
        manage_user_access_description: Позволяване на потребителите да изключват двуфакторното удостоверяване, да променят имейл адресите и да подновяват паролите на други потребители
        manage_users: Управление на потребителите
        manage_users_description: Позволяване на потребителите да виждат подробностите за други потребители и да извършват модераторски действия срещу тях
        manage_webhooks: Управление на уебкуките
        manage_webhooks_description: Позволява на потребителите да настройват уебкуки за административни събития
        view_audit_log: Преглед на одитния дневник
        view_audit_log_description: Позволява на потребителите да виждат историята на административни действия в сървъра
        view_dashboard: Преглед на таблото
        view_dashboard_description: Даване на потребителите достъп до таблото и различни метрики
        view_devops: Развитие и операции
        view_devops_description: Позволява на потребителите да имат достъп до таблото за управл. на Sidekiq и pgHero
      title: Роли
    rules:
      add_new: Добавяне на правило
      delete: Изтриване
      description_html: Дори повечето хора да отбелязват, че са прочели и са съгласни с условията на услугата, обикновено хората не ги четат, докато не се сблъскат с проблем. <strong>Улеснете четенето на правилата за сървъра си, представяйки ги като списък с точки.</strong> Опитайте да се придържате към кратки и прости правила, но не ги разпилявайте в премного точки.
      edit: Промяна на правило
      empty: Още няма определени правила на сървъра.
      title: Сървърни правила
    settings:
      about:
        manage_rules: Управление на правилата на сървъра
        preamble: Предложете задълбочена информация за това как вашият сървър се управлява, модерира и финансира.
        rules_hint: Съществува специална част за правилата, които се очаква вашите потребители да спазват.
        title: Относно
      appearance:
        preamble: Настройване на мрежовия интерфейс на Mastodon.
        title: Външен вид
      branding:
        preamble: Брандирането на вашия сървър го различава от другите сървъри в мрежата. Тази информация може да се види на различни места, като уеб интерфейса на Mastodon, собствени приложения, в прегледите на линкове от други сайтове и в приложения за съобщения, и т.н. По тази причина е добре тази информация да е кратка и ясна.
        title: Брандиране
      captcha_enabled:
        desc_html: Това разчита на външни скриптове от hCaptcha, което може да е проблем за сигурността и поверителността. В допълнение <strong>това може да направи процеса на регистриране значимо по-малко достъпно за някои хора (особено с увреждания).</strong>. Заради тези причини, то обмислете алтернативни мерки такива като регистрация на базата на одобрение или на покана.
        title: Изисква се новите потребители да разгадават капчата, за да потвърдят акаунтите си
      content_retention:
        preamble: Управление на това как съдържание, породено от потребители, се съхранява в Mastodon.
        title: Задържане на съдържание
      default_noindex:
        desc_html: Влияе на всички потребители, които не са променили тази настройка за себе си
        title: По подразбиране изключете индексирането от търсачки за вашите потребители
      discovery:
        follow_recommendations: Препоръки за следване
        preamble: За потребители, които са нови и не познават никого в Mastodon, показването на интересно съдържание е ключово. Настройте начина, по който различни функции по откриване на съдържание работят на вашия сървър.
        profile_directory: Указател на профила
        public_timelines: Публични часови оси
        publish_discovered_servers: Публикуване на откритите сървъри
        publish_statistics: Публикуване на статистиката
        title: Откриване
        trends: Изгряващи
      domain_blocks:
        all: До всеки
        disabled: До никого
        users: До влезнали локални потребители
      registrations:
        preamble: Управлява кой може да създава акаунт на сървъра ви.
        title: Регистрации
      registrations_mode:
        modes:
          approved: Изисква се одобрение за регистриране
          none: Никой не може да се регистрира
          open: Всеки може да се регистрира
      security:
        authorized_fetch: Изисква се удостоверяване от федеративни сървъри
        authorized_fetch_hint: Изискването удостоверяване от феративните сървъри позволява по-строго прилагане на блокирания както на ниво потребител, така и на ниво сървър. Това обаче снижава производителността, намалява обхвата на вашите отговори и може да възникнат проблеми със съвместимостта с някои федеративни услуги. Освен това, то не пречи на посветени участници да извличат вашите обществени публикации и акаунти.
        authorized_fetch_overridden_hint: В момента сте неспособни да променяте тази настройка, защото тя се замества от променлива на средата.
        federation_authentication: Налагане на удостоверяване на обединени сървъри
      title: Настройки на сървъра
    site_uploads:
      delete: Изтриване на качения файл
      destroyed_msg: Успешно изтриване на качването на сайта!
    software_updates:
      critical_update: Критично важно - обновете бързо
      description: Препоръчва се да държите осъвременена своята инсталация на Mastodon, за да се възползвате от най-новите поправки и функции. Освен това, понякога е много важно да се осъвременява навреме Mastodon, за да се избегне проблем с безопасността. Заради тези причини Mastodon проверява за обновление на всеки 30 минути и ви известява за това в съответствие с предпочитанията ви за известяване по имейла.
      documentation_link: Научете повече
      release_notes: Бележки към изданието
      title: Налични обновявания
      type: Вид
      types:
        major: Главна версия
        minor: Второстепенна версия
        patch: Издание на кръпката - оправени бъгове и лесни за прилагане промени
      version: Версия
    statuses:
      account: Автор
      application: Приложение
      back_to_account: Назад към страницата на акаунта
      back_to_report: Назад към страницата на доклада
      batch:
        remove_from_report: Премахване от доклада
        report: Докладване
      deleted: Изтрито
      favourites: Любими
      history: История на версиите
      in_reply_to: Отговор до
      language: Език
      media:
        title: Мултимедия
      metadata: Метаданни
      no_status_selected: Няма промяна, тъй като няма избрани публикации
      open: Отваряне на публикация
      original_status: Първообразна публикация
      reblogs: Блогване пак
      status_changed: Публикацията променена
      title: Публикации на акаунта
      trending: Изгряващи
      visibility: Видимост
      with_media: С мултимедия
    strikes:
      actions:
        delete_statuses: "%{name} изтри публикации на %{target}"
        disable: "%{name} замрази акаунта на %{target}"
        mark_statuses_as_sensitive: "%{name} означи публикациите на %{target} като деликатни"
        none: "%{name} изпрати предупреждение до %{target}"
        sensitive: "%{name} означи акаунта на %{target} като деликатен"
        silence: "%{name} сложи ограничения на акаунта на %{target}"
        suspend: "%{name} преустанови акаунта на %{target}"
      appeal_approved: Обжалвано
      appeal_pending: Чака се обжалването
      appeal_rejected: Отхвърлено обжалване
    system_checks:
      database_schema_check:
        message_html: Има миграции на базата данни, които чакат да бъдат изпълнени. Моля, изпълнете ги, за да осигурите изправността на приложението
      elasticsearch_health_red:
        message_html: Клъстерът Elasticsearch е нездрав (червено състояние), функциите за търсене не са налични
      elasticsearch_health_yellow:
        message_html: Клъстерът Elasticsearch е нездрав (жълто състояние), може да искате да разследвате причината
      elasticsearch_index_mismatch:
        message_html: Картографиранията на показатели в Elasticsearch са остарели. Пуснете <code>tootctl search deploy --only=%{value}</code>
      elasticsearch_preset:
        action: Преглед на документацията
        message_html: Вашият клъстер в Elasticsearch има повече от един възел, но Mastodon не е настроен да ги употребява.
      elasticsearch_preset_single_node:
        action: Преглед на документацията
        message_html: Вашият клъстер в Elasticsearch има само един възел, то <code>ES_PRESET</code> би трябвало да се зададе да е <code>single_node_cluster</code>.
      elasticsearch_reset_chewy:
        message_html: Вашият системен показател в Elasticsearch е остарял поради промяна на настройката. Пуснете <code>tootctl search deploy --reset-chewy</code>, за да го осъвремените.
      elasticsearch_running_check:
        message_html: Не можа да се свърже с Elasticsearch. Проверете дали работи или изключете пълнотекстовото търсене
      elasticsearch_version_check:
        message_html: 'Несъвместима версия на Elasticsearch: %{value}'
        version_comparison: Работи Elasticsearch на %{running_version}, докато се изисква %{required_version}
      rules_check:
        action: Управление на правилата на сървъра
        message_html: Не сте определили никакви правила на сървъра.
      sidekiq_process_check:
        message_html: Не работи процес Sidekiq за %{value} опашка/и. Прегледайте настройките си за Sidekiq
      software_version_critical_check:
        action: Преглед на наличните обновявания
        message_html: Налично e критично обновяване на Mastodon. Обновете възможно най-бързо.
      software_version_patch_check:
        action: Преглед на наличните обновявания
        message_html: Налично е обновяване на Mastodon за оправяне на бъговете.
      upload_check_privacy_error:
        action: Щракнете тук за повече информация
        message_html: "<strong>Вашият уеб сървър е погрешно конфигуриран. Поверителността на потребителите ви е изложена на риск.</strong>"
      upload_check_privacy_error_object_storage:
        action: Щракнете тук за повече информация
        message_html: "<strong>Вашето съхранение на предмети е погрешно конфигурирано. Поверителността на потребителите ви е изложена на риск.</strong>"
    tags:
      review: Преглед на състояние
      updated_msg: Успешно осъвременени настройки на хаштага
    title: Администрация
    trends:
      allow: Позволяване
      approved: Одобрено
      disallow: Забранявам
      links:
        allow: Позволяване на връзка
        allow_provider: Позволяване на публикуващия
        description_html: Това са връзки, които в момента са много пъти споделяни от акаунти, чиито публикации сървърът ви вижда. Може да помогне на потребителите ви да разберат какво се случва по света. Никоя връзка няма да се показва публично, докато не одобрите публикуващия. Може още и да одобрявате или отхвърляте отделни връзки.
        disallow: Забранявам връзката
        disallow_provider: Забраняване на публикуващия
        no_link_selected: Няма променени връзки, тъй като нито една не е била избрана
        publishers:
          no_publisher_selected: Няма промяна, тъй като няма избрани публикуващи
        shared_by_over_week:
          one: Споделено от един човек през последната седмица
          other: Споделено от %{count} души през последната седмица
        title: Изгряващи линкове
        usage_comparison: Споделено %{today} пъти днес, в сравнение с %{yesterday} пъти вчера
      not_allowed_to_trend: Не е позволено да са изгряващи
      only_allowed: Само позволените
      pending_review: Чака се преглед
      preview_card_providers:
        allowed: Линкове от този публикуващ може да са изгряващи
        description_html: Това са домейни, линковете от които са често споделяни на вашия сървър. Линковете няма да се показват в нашумели, докато домейнът на линка не бъде одобрен. Вашите одобрения (забрани) влияят и на поддомейни.
        rejected: Връзки от този публикуващ няма да са изгряващи
        title: Публикуващи
      rejected: Отхвърлено
      statuses:
        allow: Позволяване на публикацията
        allow_account: Позволяване на автора
        description_html: Има публикации, за които сървърът ви знае, че в момента са често споделяни или означавани като любими. Биха помогнали на вашите нови и завръщащи се потребители да открият повече хора за последване. Никоя от публикациите няма да бъде показана публично, докато не одобрите автора и докато авторът не позволи акаунтът му да бъде предлган на другите. Може още да позволявате или отхвърляте отделни публикации.
        disallow: Забраняване на публикацията
        disallow_account: Забрана на автора
        no_status_selected: Няма промяна, тъй като няма избрана нашумяла публикация
        not_discoverable: Авторът не е избрал да е откриваем
        shared_by:
          one: Споделено или сложено веднъж в любими
          other: Споделено или сложено в любими %{friendly_count} пъти
        title: Налагащи се публикации
      tags:
        current_score: Текущ резултат %{score}
        dashboard:
          tag_accounts_measure: неповторими употреби
          tag_languages_dimension: Водещи езици
          tag_servers_dimension: Водещи сървъри
          tag_servers_measure: различни сървъри
          tag_uses_measure: обща употреба
        description_html: Има хаштагове, появяващи се в момента в много публикации, които сървърът ви вижда. Помага на вашите потребители да виждат за какво говорят другите в момента. Хаштаговете не се показват публично, докато не ги одобрите.
        listable: Може да бъде предложено
        no_tag_selected: Няма промяна, тъй като няма избран таг
        not_listable: Няма да бъде препоръчан
        not_trendable: Няма да се появи под налагащи се
        not_usable: Не може да се употребява
        peaked_on_and_decaying: Връх на актуалността на %{date}, сега е в спад
        title: Изгряващи хаштагове
        trendable: Може да се появи под налагащи се
        trending_rank: 'Налагащи се #%{rank}'
        usable: Може да се употребява
        usage_comparison: Използвано %{today} пъти днес, в сравнение с %{yesterday} пъти вчера
        used_by_over_week:
          one: Употребено от един човек през последната седмица
          other: Използвано от %{count} души през последната седмица
      title: Изгряващи
      trending: Изгряващи
    warning_presets:
      add_new: Добавяне на ново
      delete: Изтриване
      edit_preset: Редакция на предварителните настройки
      empty: Все още няма предварителни настройки за предупрежденията.
      title: Управление на предварителните настройки
    webhooks:
      add_new: Добавяне на крайна точка
      delete: Изтриване
      description_html: <strong>Уеб обратно повикване</strong> позволява на Mastodon да насочи <strong>известия в реално време</strong> за избрани събития към вашето приложение, така че то да може да <strong>активира реакции автоматично</strong>.
      disable: Деактивиране
      disabled: Деактивирано
      edit: Редактиране на крайната точка
      empty: Все още нямате настроени крайни точки за уеб обратни повиквания.
      enable: Включване
      enabled: Активно
      enabled_events:
        one: Едно активирано събитие
        other: "%{count} активирани събития"
      events: Събития
      new: Ново уеб обратно повикване
      rotate_secret: Смяна на тайната
      secret: Записване на тайната
      status: Състояние
      title: Уебкуки
      webhook: Уебкука
  admin_mailer:
    new_appeal:
      actions:
        delete_statuses: за изтриване на публикациите им
        disable: за замразяване на акаунтите им
        mark_statuses_as_sensitive: за означаване на публикациите им като деликатни
        none: предупреждение
        sensitive: за означаване на акаунтите като деликатни
        silence: за слагане на органичение на акаунтите им
        suspend: за спиране на акаунтите им
      body: "%{target} обжалва модераторското решение от %{action_taken_by} на %{date}, което е било %{type}. Жалбата гласи:"
      next_steps: Можете да одобрите жалбата и да отмените модераторското решение или да я игнорирате.
      subject: "%{username} обжалва модераторското решение в %{instance}"
    new_critical_software_updates:
      body: Нови критични версии на Mastodon са издадени и може да искате да обновите възможно най-скоро!
      subject: Критични обновявания на Mastodon са налични за %{instance}!
    new_pending_account:
      body: Подробностите за новия акаунт са по-долу. Може да одобрите или отхвърлите заявлението.
      subject: Нов акаунт за преглед на %{instance} (%{username})
    new_report:
      body: "%{reporter} докладва %{target}"
      body_remote: Някого от %{domain} докладва %{target}
<<<<<<< HEAD
      subject: 'Нов доклад за %{instance} (#%{id})'
=======
      subject: Нов доклад за %{instance} (#%{id})
    new_software_updates:
      body: Нови версии на Mastodon са издадени и може да искате да осъвремените!
      subject: Нови версии на Mastodon са налични за %{instance}!
>>>>>>> ef8ca2fd
    new_trends:
      body: 'Следните елементи се нуждаят от преглед преди да могат да бъдат показани публично:'
      new_trending_links:
        title: Налагащи се връзки
      new_trending_statuses:
        title: Налагащи се публикации
      new_trending_tags:
        no_approved_tags: Сега няма одобрени налагащи се хаштагове.
        requirements: 'Всеки от тези кандидати може да надмине #%{rank} одобрен актуален хаштаг, който в момента е #%{lowest_tag_name} с резултат %{lowest_tag_score}.'
        title: Налагащи се хаштагове
      subject: Нови нашумели, готови за преглед в %{instance}
  aliases:
    add_new: Създаване на псевдоним
    created_msg: Успешно създадохте нов псевдоним. Сега вече може да започнете преместването от стария акаунт.
    deleted_msg: Успешно премахнахте псевдонима. Преместването от онзи акаунт към този вече не е възможно.
    empty: Нямате псевдоними.
    hint_html: Ако желаете да се преместите от друг акаунт към този, тук можете да създадете псевдоним, което се изисква преди да можете да пристъпите към преместване на последователите си от стария акаунт към този. Това действие е <strong>безопасно и възстановимо</strong>. <strong>Миграцията към новия акаунт се инициира от стария акаунт</strong>.
    remove: Разкачвне на псевдонима
  appearance:
    advanced_web_interface: Разширен уеб интерфейс
    advanced_web_interface_hint: 'Ако желаете да се възползвате от пълната ширина на своя екран, разширеният уеб интерфейс ще ви позволи да настроите най-различни колони, за да виждате едновременно множество информация: Начало, известия, федериран инфопоток, множество списъци и хаштагове.'
    animations_and_accessibility: Анимация и достъпност
    confirmation_dialogs: Диалогов прозорец за потвърждение
    discovery: Откриване
    localization:
      body: Mastodon е преведено от доброволци.
      guide_link: https://ru.crowdin.com/project/mastodon
      guide_link_text: Всеки може да участва.
    sensitive_content: Деликатно съдържание
  application_mailer:
    notification_preferences: Промяна на предпочитанията за имейл
    salutation: "%{name},"
    settings: 'Промяна на предпочитанията за имейл: %{link}'
    unsubscribe: Стоп на абонамента
    view: 'Преглед:'
    view_profile: Преглед на профила
    view_status: Преглед на публикацията
  applications:
    created: Успешно създадено приложение
    destroyed: Успешно изтрито приложение
    logout: Излизане
    regenerate_token: Регенериране на кода за достъп
    token_regenerated: Успешно генериране на код за достъп
    warning: Бъдете внимателни с тези данни. Никога не ги споделяйте с никого!
    your_token: Вашият код за достъп
  auth:
    apply_for_account: Заявка за акаунт
    captcha_confirmation:
      help_html: Ако имате проблем с разгадаването на капчата, то може да се свържете с нас през %{email} и можем да ви помогнем.
      hint_html: Просто още едно нещо! Трябва да потвърдим, че сте човек (това е с цел предпазване на нежелани съобщения!). Разгадайте капчата долу и щракнете на "Продължаване".
      title: Проверка за сигурност
    confirmations:
      wrong_email_hint: Ако този адрес на е-поща не е правилен, то може да го промените в настройки на акаунта.
    delete_account: Изтриване на акаунта
    delete_account_html: Ако желаете да изтриете акаунта си, може <a href="%{path}">да сторите това тук</a>. Ще ви се поиска потвърждение.
    description:
      prefix_invited_by_user: "@%{name} ви покани да се присъедините към този сървър на Mastodon!"
      prefix_sign_up: Регистрирайте се днес в Mastodon!
      suffix: Със свой акаунт ще можете да следвате хора, да публикувате актуализации, да обменяте съобщения с потребители от всеки сървър на Mastodon и много повече!
    didnt_get_confirmation: Не сте ли получили връзка за потвърждение?
    dont_have_your_security_key: Нямате ли си ключ за сигурност?
    forgot_password: Забравена парола
    invalid_reset_password_token: Кодът за възстановяване на паролата е невалиден или с изтекъл срок. Моля, поръчайте нов.
    link_to_otp: Въведете двуфакторния код от телефона си или кода за възстановяване
    link_to_webauth: Използвайте ключа си за сигурност на устройството
    log_in_with: Влизане с
    login: Влизане
    logout: Излизане
    migrate_account: Преместване в различен акаунт
    migrate_account_html: Ако желаете да пренасочите този акаунт към друг, можете да <a href="%{path}">настроите това тук</a>.
    or_log_in_with: Или влизане с помощта на
    privacy_policy_agreement_html: Прочетох и има съгласието ми за <a href="%{privacy_policy_path}" target="_blank">политиката за поверителност</a>
    progress:
      confirm: Потвърждаване на имейл
      details: Вашите подробности
      review: Нашият преглед
      rules: Приемане на правилата
    providers:
      cas: CAS
      saml: SAML
    register: Регистрация
    registration_closed: "%{instance} не приема нови членуващи"
    resend_confirmation: Изпращане пак на връзка за потвърждение
    reset_password: Нулиране на паролата
    rules:
      accept: Приемам
      back: Назад
      invited_by: 'Може да се присъедините към %{domain} благодарение на поканата, която получихте от:'
      preamble: Тези са зададени и наложени от модераторите на %{domain}.
      preamble_invited: Преди да продължите вземете под внимание основните правила зададени от модераторите на %{domain}.
      title: Някои основни правила.
      title_invited: Поканени сте.
    security: Сигурност
    set_new_password: Задаване на нова парола
    setup:
      email_below_hint_html: Проверете папката си за спам или поискайте друго. Може да поправите адреса на имейла си, ако е грешен.
      email_settings_hint_html: Щракнете на връзката за потвърждаване, която ви изпратихме до %{email}. Ще ви почакаме тук.
      link_not_received: Не получихте ли връзка?
      new_confirmation_instructions_sent: За няколко минути ще получите ново е-писмо с връзка за потвърждение!
      title: Проверете входящата си поща
    sign_in:
      preamble_html: Влезте с идентификационните данни за <strong>%{domain}</strong>. Ако вашият акаунт е хостван на различен сървър, няма да можете да влезете в този.
      title: Влизане в %{domain}
    sign_up:
      manual_review: Регистрирането в %{domain} преминава през ръчен преглед от модераторите ни. Напишете малко за себе си и защо искате акаунт в %{domain}, за да ни помогнете в процеса на регистрацията си.
      preamble: С акаунт на този съвър в Mastodon ще може да последвате всекиго в мрежата, независимо къде се намира акаунтът му.
      title: Първоначални настройки за %{domain}.
    status:
      account_status: Състояние на акаунта
      confirming: Чакане завършването на потвърждение на имейла.
      functional: Вашият акаунт е в изправност.
      pending: Вашето приложение чака преглед от нашия екип. Това може да отнеме време. Ще получите имейл, ако приложението е одобрено.
      redirecting_to: Вашият акаунт е бездеен, защото сега се пренасочва към %{acct}.
      view_strikes: Преглед на предишните предупреждения против акаунта ви
    too_fast: Образецът подаден пребързо, опитайте пак.
    use_security_key: Употреба на ключ за сигурност
  challenge:
    confirm: Продължаване
    hint_html: "<strong>Съвет</strong>: няма да ви питаме пак за паролата през следващия час."
    invalid_password: Невалидна парола
    prompt: Потвърдете паролата, за да продължите
  crypto:
    errors:
      invalid_key: не е валиден ключ Ed25519 или Curve25519
      invalid_signature: не е валиден подпис Ed25519
  date:
    formats:
      default: "%b %d, %Y"
      with_month_name: "%B %d, %Y"
  datetime:
    distance_in_words:
      about_x_hours: "%{count} ч."
      about_x_months: "%{count} м."
      about_x_years: "%{count} г."
      almost_x_years: "%{count} г."
      half_a_minute: Току-що
      less_than_x_minutes: "%{count} мин."
      less_than_x_seconds: Току-що
      over_x_years: "%{count} г"
      x_days: "%{count} дни"
      x_minutes: "%{count} мин"
      x_months: "%{count} м"
      x_seconds: "%{count} сек"
  deletes:
    challenge_not_passed: Въвели сте неправилна информация
    confirm_password: Въведете текущата си парола, за да потвърдите самоличността си
    confirm_username: Въведете потребителското си име, за да потвърдите процедурата
    proceed: Изтриване на акаунта
    success_msg: Вашият акаунт е успешно изтрит
    warning:
      before: 'Прочетете внимателно тези бележки преди да продължите:'
      caches: Съдържание, което може да е кеширано от други сървъри, може да се задържи
      data_removal: Ваши публикации и други данни ще бъдат завинаги премахнати
      email_change_html: Може да <a href="%{path}">промените адреса на имейла си</a>, без да изтривате акаунта си
      email_contact_html: Ако все още не сте го получили, обърнете се за помощ към <a href="mailto:%{email}">%{email}</a>
      email_reconfirmation_html: Ако не сте получили имейл за потвърждение, можете да го <a href="%{path}">заявите отново</a>
      irreversible: Няма да може да възстановите или да задействате пак акаунта си
      more_details_html: За повече детайли прегледайте <a href="%{terms_path}">декларацията за поверителност</a>.
      username_available: Вашето потребителско име ще стане налично отново
      username_unavailable: Вашето потребителско име ще остане неналично
  disputes:
    strikes:
      action_taken: Предприето действие
      appeal: Обжалване
      appeal_approved: Това предупреждение беше успешно обжалвано и е вече невалидно
      appeal_rejected: Обжалването е отхвърлено
      appeal_submitted_at: Подадено обжалване
      appealed_msg: Вашето обжалване е отхвърлено. Ако е одобрено, то ще бъдете известени.
      appeals:
        submit: Изпращане на жалбата
      approve_appeal: Одобряване на обжалването
      associated_report: Свързан доклад
      created_at: Остаряло
      description_html: Това са действията, предприети срещу вашия акаунт и предупрежденията, които са били изпратени до вас от екипа на %{instance}.
      recipient: Адресирано до
      reject_appeal: Отхвърляне на обжалването
      status: 'Публикация #%{id}'
      status_removed: Публикацията вече е премахната от системата
      title: "%{action} от %{date}"
      title_actions:
        delete_statuses: Премахване на публикацията
        disable: Замразяване на акаунта
        mark_statuses_as_sensitive: Означаване на публикациите като деликатни
        none: Предупреждение
        sensitive: Означаване на акаунта като деликатен
        silence: Ограничаване на акаунта
        suspend: Преустановяване на акаунта
      your_appeal_approved: Вашето обжалване е одобрено
      your_appeal_pending: Подадохте обжалване
      your_appeal_rejected: Вашето обжалване е отхвърлено
  domain_validator:
    invalid_domain: не е валидно име на домейн
  edit_profile:
    basic_information: Основна информация
    hint_html: "<strong>Персонализирайте какво хората виждат в обществения ви профил и до публикациите ви.</strong> Другите хора са по-склонни да ви последват и да взаимодействат с вас, когато имате попълнен профил и снимка на профила."
    other: Друго
  errors:
    '400': Подадохте невалидна или деформирана заявка.
    '403': Нямате позволение да разгледате тази страница.
    '404': Търсената от вас страница не е тук.
    '406': Страницата не е налична в искания формат.
    '410': Страницата, която търсехте, вече не съществува тук.
    '422':
      content: Провали се проверката за сигурността. Блокирате ли бисквитките?
      title: Неуспешна проверка за сигурност
    '429': Премного заявки
    '500':
      content: Съжаляваме, но нещо се обърка в нашия край.
      title: Страницата не е правилна
    '503': Страницата не може да се обслужва заради временен провал на сървъра.
    noscript_html: Включете JavaScript, за да използвате уеб приложението Mastodon. Като алтернатива опитайте някое от <a href="%{apps_path}">естествените приложения</a> за Mastodon за платформата ви.
  existing_username_validator:
    not_found: не можа да се намери местен потребител с това потребителско име
    not_found_multiple: не можа да намери %{usernames}
  exports:
    archive_takeout:
      date: Дата
      download: Изтегляне на архива ви
      hint_html: Можете да поръчате архив с вашите <strong>публикации и качена мултимедия</strong>. Експортираните данни ще бъдат във формат ActivityPub, който е четим от всеки съвместим софтуер. Можете да поръчате такъв архив на всеки 7 дни.
      in_progress: Съставяне на архива ви...
      request: Искане на архива ви
      size: Размер
    blocks: Вашите блокирания
    bookmarks: Отметки
    csv: CSV
    domain_blocks: Блокирания на домейна
    lists: Списъци
    mutes: Заглушавания
    storage: Съхранение на мултимедия
  featured_tags:
    add_new: Добавяне на нов
    errors:
      limit: Вече достигнахте максималния брой хаштагове
    hint_html: "<strong>Какво представляват актуалните хаштагове?</strong> Те се показват ясно на вашия публичен профил и позволяват на хората да преглеждат публичните ви публикации с тези хаштагове. Те са чудесен инструмент, с който може да се следи творческа работа или дългосрочни проекти."
  filters:
    contexts:
      account: Профили
      home: Начало и списъци
      notifications: Известия
      public: Публични инфопотоци
      thread: Разговори
    edit:
      add_keyword: Добавяне на ключова дума
      keywords: Ключови думи
      statuses: Отделни публикации
      statuses_hint_html: Филтърът се прилага за избрани отделни публикации независимо дали съвпада с ключовите думи по-долу. <a href="%{path}">Прегледайте или премахнете публикации от филтъра</a>.
      title: Редактиране на филтър
    errors:
      deprecated_api_multiple_keywords: Тези параметри не може да се променят от това приложение, защото се прилагат към повече от една ключова дума за филтър. Употребяйвате по-нови версии на приложението или уебинтерфейса.
      invalid_context: Липсващ или неправилно снабден контекст
    index:
      contexts: Филтри в %{contexts}
      delete: Изтриване
      empty: Нямате филтри.
      expires_in: Изтича след %{distance}
      expires_on: Изтича на %{date}
      keywords:
        one: "%{count} ключова дума"
        other: "%{count} ключови думи"
      statuses:
        one: "%{count} публикация"
        other: "%{count} публикации"
      statuses_long:
        one: "%{count} скрита отделна публикация"
        other: "%{count} скрити отделни публикации"
      title: Филтри
    new:
      save: Запазване на нов филтър
      title: Добавяне на нов филтър
    statuses:
      back_to_filter: Обратно към филтъра
      batch:
        remove: Премахване от филтъра
      index:
        hint: Този филтър се прилага за избор на отделни публикации, независимо от други критерии. Може да добавите още публикации в този филтър от уебинтерфейса.
        title: Филтрирани публикации
  generic:
    all: Всичко
    all_items_on_page_selected_html:
      one: "<strong>%{count}</strong> елемент от тази страница е избран."
      other: Всички <strong>%{count}</strong> елементи от тази страница са избрани.
    all_matching_items_selected_html:
      one: "<strong>%{count}</strong> елементи, съвпадащи с вашето търсене, са избрани."
      other: Всички <strong>%{count}</strong> елементи, съвпадащи с вашето търсене, са избрани.
    cancel: Отказ
    changes_saved_msg: Успешно запазване на промените!
    confirm: Потвърждаване
    copy: Копиране
    delete: Изтриване
    deselect: Размаркиране на всичко
    none: Нищо
    order_by: Подреждане по
    save_changes: Запази промените
    select_all_matching_items:
      one: Избор на %{count} елемент, съвпадащ с вашето търсене.
      other: Избор на %{count} елементи, съвпадащи с вашето търсене.
    today: днес
    validation_errors:
      one: Нещо още не е напълно наред! Прегледайте грешката долу
      other: Нещо още не е напълно наред! Прегледайте %{count} грешки долу
  imports:
    errors:
      empty: Празен файл CSV
      incompatible_type: Несъвместимо с избрания вид на внасяне
      invalid_csv_file: 'Невалиден файл CSV. Грешка: %{error}'
      over_rows_processing_limit: съдържа повече от %{count} реда
      too_large: Преголям файл
    failures: Неуспехи
    imported: Внесено
    mismatched_types_warning: Изглежда сте избрали грешния вид за това внасяне, така че проверете пак.
    modes:
      merge: Сливане
      merge_long: Пази текущите записи и добавя нови
      overwrite: Презаписване
      overwrite_long: Заменя текущите записи с новите
    overwrite_preambles:
      blocking_html: На път сте да <strong>замените списъка си с блокирани</strong> с до <strong>%{total_items} акаунта</strong> от <strong>%{filename}</strong>.
      bookmarks_html: На път сте да <strong>замените списъка си с отметки</strong> с до <strong>%{total_items} публикации</strong> от <strong>%{filename}</strong>.
      domain_blocking_html: На път сте да <strong>замените списъка си с блокирани домейни</strong> с до <strong>%{total_items} домейна</strong> от <strong>%{filename}</strong>.
      following_html: На път сте да <strong>последвате</strong> до <strong>%{total_items} акаунта</strong> от <strong>%{filename}</strong> и <strong>да спрете да следвате някой друг</strong>.
      lists_html: На път сте да <strong>замените списъците си</strong> със съдържание от <strong>%{filename}</strong>. До <strong>%{total_items} акаунта</strong> ще се добавят към новите списъци.
      muting_html: На път сте да <strong>замените списъка си със заглушени акаунти</strong> с до <strong>%{total_items} акаунта</strong> от <strong>%{filename}</strong>.
    preambles:
      blocking_html: На път сте да <strong>блокирате</strong> до <strong>%{total_items} акаунта</strong> от <strong>%{filename}</strong>.
      bookmarks_html: На път сте да добавите до <strong>%{total_items} публикации</strong> от <strong>%{filename}</strong> в <strong>отметките</strong> си.
      domain_blocking_html: На път сте да <strong>блокирате</strong> до <strong>%{total_items} домейна</strong> от <strong>%{filename}</strong>.
      following_html: На път сте да <strong>последвате</strong> до <strong>%{total_items} акаунта</strong> от <strong>%{filename}</strong>.
      lists_html: На път сте да добавите до <strong>%{total_items} акаунта</strong> от <strong>%{filename}</strong> към вашите <strong>списъци</strong>. Нови списъци ще се сътворят, ако няма списъци за добавяне.
      muting_html: На път сте да <strong>заглушите</strong> до <strong>%{total_items} акаунта</strong> от <strong>%{filename}</strong>.
    preface: Можеш да импортираш някои данни, като например всички хора, които следваш или блокираш в акаунта си на тази инстанция, от файлове, създадени чрез експорт в друга инстанция.
    recent_imports: Скорошни внасяния
    states:
      finished: Завършено
      in_progress: В ход
      scheduled: Планирано
      unconfirmed: Непотвърдено
    status: Състояние
    success: Твоите данни бяха успешно качени и ще бъдат обработени впоследствие
    time_started: Започна в
    titles:
      blocking: Внасяне на блокираните акаунти
      bookmarks: Внасяне на отметките
      domain_blocking: Внасяне на блокираните домейни
      following: Внасяне на последваните акаунти
      lists: Внасяне на списъци
      muting: Внасяне на заглушените акаунти
    type: Тип на внасяне
    type_groups:
      constructive: Последвания и отметки
      destructive: Блокирания и заглушавания
    types:
      blocking: Списък на блокираните
      bookmarks: Отметки
      domain_blocking: Списък с блокирания на домейни
      following: Списък на последователите
      lists: Списъци
      muting: Списък заглушавания
    upload: Качване
  invites:
    delete: Деактивиране
    expired: Изтекло
    expires_in:
      '1800': 30 минути
      '21600': 6 часа
      '3600': 1 час
      '43200': 12 часа
      '604800': 1 седмица
      '86400': 1 ден
    expires_in_prompt: Никога
    generate: Генериране на линк за покана
    invited_by: 'Бяхте поканени от:'
    max_uses:
      one: 1 използване
      other: "%{count} използвания"
    max_uses_prompt: Без ограничение
    prompt: Генериране на линкове, които можете да споделите, за да предоставите достъп до този сървър
    table:
      expires_at: Изтича на
      uses: Използвания
    title: Поканете хора
  lists:
    errors:
      limit: Достигнахте максималния брой списъци
  login_activities:
    authentication_methods:
      otp: приложение за двуфакторно удостоверяване
      password: парола
      sign_in_token: код за сигурност на имейла
      webauthn: ключове за сигурност
    description_html: Ако забележите неузнаваема дейност, то обмислете смяна на паролата си и включване на двуфакторното удостоверяване.
    empty: Няма налична история на удостоверяване
    failed_sign_in_html: Неуспешен опит за влизане с %{method} от %{ip} (%{browser})
    successful_sign_in_html: Успешно влизане с %{method} от %{ip} (%{browser})
    title: Историята на удостоверяване
  mail_subscriptions:
    unsubscribe:
      action: Да, да се спре абонамента
      complete: Спрян абонамент
      confirmation_html: Наистина ли искате да спрете абонамента от получаването на %{type} за Mastodon в %{domain} към имейла си при %{email}? Може винаги пак да се абонирате от своите <a href="%{settings_path}">настройки за известяване по е-поща</a>.
      emails:
        notification_emails:
          favourite: е-писма с любими известия
          follow: е-писма с известия за последване
          follow_request: е-писма със заявки за следване
          mention: е-писма с известия за споменаване
          reblog: е-писма с известия за подсилване
      resubscribe_html: Ако погрешка сте спрели абонамента, то може пак да се абонирате от своите <a href="%{settings_path}">настройки за известия по е-поща</a>.
      success_html: Повече няма да получавате %{type} за Mastodon в %{domain} към имейла си при %{email}.
      title: Спиране на абонамента
  media_attachments:
    validations:
      images_and_video: Не мога да прикача видеоклип към публикация, която вече съдържа изображения
      not_ready: Не е възможно закачането на файлове, който все още се обработват. Опитайте отново след малко!
      too_many: Не мога да прикача повече от 4 файла
  migrations:
    acct: Преместено в
    cancel: Отмяна на пренасочването
    cancel_explanation: Отмяната на преместването ще активира наново текущия ви акаунт, но няма да върне последователите, преместени от него.
    cancelled_msg: Успешно отменено пренасочване.
    errors:
      already_moved: е същият акаунт, към който вече сте се преместили
      missing_also_known_as: не е псевдоним на този акаунт
      move_to_self: не може да е текущия акаунт
      not_found: не може да се намери
      on_cooldown: В процес на охлаждане
    followers_count: Последователи по време на преместването
    incoming_migrations: Преместване от различен акаунт
    incoming_migrations_html: За да се преместите от друг акаунт към този, първо трябва да<a href="%{path}">създадете псевдоним за акаунта</a>.
    moved_msg: Вашият акаунт се пренасочва и последователите ви биват преместени към %{acct}.
    not_redirecting: В момента вашият акаунт не се пренасочва към друг.
    on_cooldown: Пренасочили сте акаунта си наскоро. Това действие ще бъде отново достъпно след %{count} дни.
    past_migrations: Минали миграции
    proceed_with_move: Още последователи
    redirected_msg: Вашият акаунт сега се пренасочва към %{acct}.
    redirecting_to: Вашият акаунт е пренасочен към %{acct}.
    set_redirect: Задаване на пренасочване
    warning:
      backreference_required: Новият акаунт трябва да бъде настроен така че да препраща обратно към този
      before: 'Прочетете внимателно тези бележки преди да продължите:'
      cooldown: След едно преместване има период на изчакване, по време на който няма да можете да се преместите отново
      disabled_account: След това, текущият ви акаунт няма да бъде напълно използваем. Но ще имате достъп до експортиране на данни от него и до повторното му активиране.
      followers: Това действие ще премести всички последователи от текущия към новия акаунт
      only_redirect_html: Иначе, можете да <a href="%{path}">просто да оставите пренасочване в своя профил</a>.
      other_data: Други данни няма да бъдат автоматично пренасочени
      redirect: Текущият профил на вашия акаунт ще бъде обновен с бележка за пренасочване и няма да се появява при търсене
  moderation:
    title: Mодериране
  move_handler:
    carry_blocks_over_text: Този потребител се премести от %{acct}, който сте блокирали.
    carry_mutes_over_text: Този потребител се премести от %{acct}, който сте заглушили.
    copy_account_note_text: 'Този потребител се премести от %{acct}; това са вашите бележки относно потребителя:'
  navigation:
    toggle_menu: Превключване на менюто
  notification_mailer:
    admin:
      report:
        subject: "%{name} подаде доклад"
      sign_up:
        subject: "%{name} се регистрира"
    favourite:
      body: 'Вашата публикация беше добавена в любими от %{name}:'
      subject: "%{name} хареса вашата публикация"
      title: Нова любима публикация
    follow:
      body: "%{name} те последва!"
      subject: "%{name} те последва"
      title: Нов последовател
    follow_request:
      action: Управляване на следните заявки
      body: "%{name} помоли за разрешение да те последва"
      subject: 'Чакащ последовател: %{name}'
      title: Нови заявки за последване
    mention:
      action: Отговор
      body: '%{name} те спомена в:'
      subject: '%{name} те спомена'
      title: Ново споменаване
    poll:
      subject: Анкетата от %{name} приключи
    reblog:
      body: 'Ваша публикация беше подсилена от %{name}:'
      subject: "%{name} подсили ваша публикация"
      title: Ново подсилване
    status:
      subject: "%{name} току-що публикува"
    update:
      subject: "%{name} промени публикация"
  notifications:
    administration_emails: Администраторски известия по имейла
    email_events: Събития за известия по имейл
    email_events_hint: 'Изберете събития, за които искате да получавате известия:'
    other_settings: Настройки за други известия
  number:
    human:
      decimal_units:
        format: "%n %u"
        units:
          billion: млрд
          million: млн
          quadrillion: квдрлн
          thousand: хил
          trillion: трлн
  otp_authentication:
    code_hint: Въведете кода, генериран от вашето приложение за удостоверяване, за да потвърдите
    description_html: Ако включите <strong>двустепенното удостоверяване</strong> с помощта на приложение за удостоверяване, всеки път, когато влизате, ще трябва да разполагате с телефона си, който ще генерира код за влизане.
    enable: Включване
    instructions_html: "<strong>Сканирайте този QR код с Google Authenticator или подобно приложение от своя телефон</strong>. Oтсега нататък, това приложение ще генерира код, който ще трябва да въвеждате при всяко влизане."
    manual_instructions: 'Ако не може да сканирате QR-кода и трябва да го въведете ръчно, то ето го:'
    setup: Настройване
    wrong_code: Въведеният код е невалиден! Времето на сървъра и времето на устройството правилни ли са?
  pagination:
    newer: По-ново
    next: Напред
    older: По-старо
    prev: Назад
    truncate: "&hellip;"
  polls:
    errors:
      already_voted: Вече сте гласували в тази анкета
      duplicate_options: съдържа повтарящи се елементи
      duration_too_long: е твърде далеч в бъдещето
      duration_too_short: е твърде скоро
      expired: Анкетата вече е приключила
      invalid_choice: Избраната възможност за гласуване не съществува
      over_character_limit: не може по-дълго от %{max} символа всяко
      self_vote: Не може да гласувате в свои анкети
      too_few_options: трябва да има повече от един елемент
      too_many_options: не може да съдържа повече от %{max} елемента
  preferences:
    other: Друго
    posting_defaults: По подразбиране за публикации
    public_timelines: Публични инфопотоци
  privacy:
    hint_html: "<strong>Персонализирайте как искате профилът ви и публикациите ви да се намират.</strong> Разнообразие от функции в Mastodon може да ви помогнат да достигнете по-широка публика, когато е включено. Отделете малко време, за да прегледате тези настройки, за да се уверите, че отговарят на вашия случай на употреба."
    privacy: Поверителност
    privacy_hint_html: Управлявате колко искате да разкриете в полза на другите. Хората разкриват интересни профили и отлични приложения, разглеждайки последванията на другите и виждайки от кои приложения публикуват, но може да предпочитате да ги държите скрити.
    reach: Обхват
    reach_hint_html: Управлявайте дали искате да бъдете открити и последвани от нови хора. Искате ли публикациите ви да се появяват в главния екран? Искате ли другите да ви виждат в препоръките им за последване? Желаете ли да приемате автоматично всички нови последователи или да имате подробен контрол върху всеки един?
    search: Търсене
    search_hint_html: Управлявайте как искате да бъдете открити. Желаете ли хората да ви открият по това, за което сте публикували публично? Искате ли хората извън Mastodon да намират профила ви, търсейки из мрежата? Обърнете внимание, че общото изключване от всички търсачки не може да гарантира за публичната информация.
    title: Поверителност и обхват
  privacy_policy:
    title: Политика за поверителност
  reactions:
    errors:
      limit_reached: Ограничението на различни реакции е достигнат
      unrecognized_emoji: не е разпознато емоджи
  relationships:
    activity: Дейност на акаунта
    confirm_follow_selected_followers: Наистина ли искате да последвате избраните последователи?
    confirm_remove_selected_followers: Наистина ли искате да премахнете избраните последователи?
    confirm_remove_selected_follows: Наистина ли искате да премахнете избраните последвания?
    dormant: Неактивен
    follow_failure: Не може да се последват някои от избраните акаунти.
    follow_selected_followers: Последване на избраните последователи
    followers: Последователи
    following: Последвани
    invited: С покана
    last_active: Последна дейност
    most_recent: Най-наскоро
    moved: Преместен
    mutual: Взаимни
    primary: Основен
    relationship: Отношение
    remove_selected_domains: Премахване на всички последователи от избраните домейни
    remove_selected_followers: Премахване на избраните последователи
    remove_selected_follows: Стоп на следването на избраните потребители
    status: Състояние на акаунта
  remote_follow:
    missing_resource: Не можа да се намери искания URL за пренасочване за акаунта ви
  reports:
    errors:
      invalid_rules: не се отнася до валидни правила
  rss:
    content_warning: 'Предупреждение за съдържанието:'
    descriptions:
      account: Публични публикации от @%{acct}
      tag: 'Публични публикации с таг #%{hashtag}'
  scheduled_statuses:
    over_daily_limit: Завишили сте ограничението от %{limit} планирани публикации за днес
    over_total_limit: Завишили сте ограничението от %{limit} планирани публикации
    too_soon: Заплануваната дата трябва да е в бъдеще
  sessions:
    activity: Последна активност
    browser: Браузър
    browsers:
      alipay: Alipay
      blackberry: BlackBerry
      chrome: Chrome
      edge: Edge на Майкрософт
      electron: Electron
      firefox: Firefox
      generic: Неизвестен браузър
      huawei_browser: Браузър Хуауей
      ie: Internet Explorer
      micro_messenger: MicroMessenger
      nokia: Браузър Nokia S40 Ovi
      opera: Опера
      otter: Otter
      phantom_js: PhantomJS
      qq: Браузър QQ
      safari: Safari
      uc_browser: Браузър UC
      unknown_browser: Неизвестен браузър
      weibo: Weibo
    current_session: Текуща сесия
    description: "%{browser} на %{platform}"
    explanation: Това са уеб браузърите, от които в момента сте влезли с вашия Mastodon акаунт.
    ip: IP адрес
    platforms:
      adobe_air: Adobe Air
      android: Android
      blackberry: BlackBerry
      chrome_os: ChromeOS
      firefox_os: Оп. сист. Firefox
      ios: iOS
      kai_os: KaiOS
      linux: Линукс
      mac: macOS
      unknown_platform: Неизвестна платформа
      windows: Windows
      windows_mobile: Windows Mobile
      windows_phone: Windows Phone
    revoke: Анулирaне
    revoke_success: Успешно анулирана сесия
    title: Сесии
    view_authentication_history: Преглед на историята на удостоверяване на акаунта ви
  settings:
    account: Акаунт
    account_settings: Настройки на акаунта
    aliases: Псевдоними за акаунта
    appearance: Външен вид
    authorized_apps: Упълномощени приложения
    back: Обратно към Mastodon
    delete: Изтриване на акаунта
    development: Разработка
    edit_profile: Редактирай профила си
    export: Експортиране на данни
    featured_tags: Актуални хаштагове
    import: Импортиране
    import_and_export: Импортиране и експортиране
    migrate: Миграция на акаунта
    notifications: Известия
    preferences: Предпочитания
    profile: Профил
    relationships: Последвания и последователи
    statuses_cleanup: Автоматично изтриване на публикации
    strikes: Модериране на предупреждения
    two_factor_authentication: Двустепенно удостоверяване
    webauthn_authentication: Ключове за сигурност
  statuses:
    attached:
      audio:
        one: "%{count} звукозапис"
        other: "%{count} звукозаписа"
      description: 'Прикачено: %{attached}'
      image:
        one: "%{count} образ"
        other: "%{count} образа"
      video:
        one: "%{count} видео"
        other: "%{count} видеозаписа"
    boosted_from_html: Подсилено от %{acct_link}
    content_warning: 'Предупреждение за съдържание: %{warning}'
    default_language: Същият като езика на интерфейса
    disallowed_hashtags:
      one: 'съдържа непозволен хаштаг: %{tags}'
      other: 'съдържа непозволени хаштагове: %{tags}'
    edited_at_html: Редактирано на %{date}
    errors:
      in_reply_not_found: Изглежда, че публикацията, на която се опитвате да отговорите, не съществува.
    open_in_web: Отвори в уеб
    over_character_limit: прехвърлен лимит от %{max} символа
    pin_errors:
      direct: Публикациите, които са видими само за споменати потребители не може да се закачат
      limit: Вече сте закачили максималния брой публикации
      ownership: Публикация на някого другиго не може да се закачи
      reblog: Подсилване не може да се закача
    poll:
      total_people:
        one: "%{count} човек"
        other: "%{count} души"
      total_votes:
        one: "%{count} глас"
        other: "%{count} гласа"
      vote: Гласуване
    show_more: Покажи повече
    show_newer: Показване на по-нови
    show_older: Показване на по-стари
    show_thread: Показване на нишката
    title: "%{name}: „%{quote}“"
    visibilities:
      direct: Директно
      private: Покажи само на последователите си
      private_long: Видими само за последователи
      public: Публично
      public_long: Всеки ги вижда
      unlisted: Публично, но не показвай в публичния канал
      unlisted_long: Всеки ги вижда, но са скрити от публичните инфопотоци
  statuses_cleanup:
    enabled: Автоматично изтриване на стари публикации
    enabled_hint: От само себе си трие публикациите ви, щом достигнат указания възрастов праг, освен ако не съвпаднат с някое от изключенията долу
    exceptions: Изключения
    explanation: Тъй като изтриването на публикации е скъпа операция, това се прави бавно във времето, когато сървърът иначе не е зает. Поради тази причина публикациите ви може да се изтрият известно време след като достигнат възрастовия праг.
    ignore_favs: Игнориране на харесвания
    ignore_reblogs: Игнориране на подсилвания
    interaction_exceptions: Изключения въз основа на взаимодействия
    interaction_exceptions_explanation: Забележете, че няма гаранция, че публикацията ще се изтрият, ако паднат под прага на брой маркирания като любими/подсилвания, след като са го надвишили.
    keep_direct: Запазване на директните съобщения
    keep_direct_hint: Директните ви съобщения не се изтриват
    keep_media: Задържане на публикации с прикачена мултимедия
    keep_media_hint: Не изтрива публикации, които съдържат мултимедийни прикачвания
    keep_pinned: Запазване на закачените публикации
    keep_pinned_hint: Не изтрива закачени публикации
    keep_polls: Запазване на запитванията
    keep_polls_hint: Не изтрива запитвания
    keep_self_bookmark: Запазване на публикации, добавени в отметки
    keep_self_bookmark_hint: Не се изтриват ваши публикации, ако сте ги добавили към отметки
    keep_self_fav: Запазване на публикации, които сте маркирали като любими
    keep_self_fav_hint: Не се изтриват публикации, които сте харесали
    min_age:
      '1209600': 2 седмици
      '15778476': 6 месеца
      '2629746': 1 месец
      '31556952': 1 година
      '5259492': 2 месеца
      '604800': 1 седмица
      '63113904': 2 години
      '7889238': 3 месеца
    min_age_label: Възрастов праг
    min_favs: Запазване на публикации, маркирани като любими поне
    min_favs_hint: Не се изтриват никоя от публикациите ви, маркирани като любими поне толкова пъти. Оставете празно, за да изтриете публикациите независимо от броя маркирания като любими
    min_reblogs: Запазване на публикации с поне толкова споделяния
    min_reblogs_hint: Не се изтриват ваши публикации, споделени поне толкова пъти. Оставете празно, за да изтриете публикациите независимо от техния брой споделяния
  stream_entries:
    sensitive_content: Деликатно съдържание
  strikes:
    errors:
      too_late: Твърде късно е за обжалване на това предупреждение
  tags:
    does_not_match_previous_name: не съвпада с предишното име
  themes:
    contrast: Mastodon (висок контраст)
    default: Mastodon (тъмно)
    mastodon-light: Mastodon (светло)
  time:
    formats:
      default: "%d %b, %Y, %H:%M"
      month: "%b %Y"
      time: "%H:%M"
      with_time_zone: "%b %d, %Y, %H:%M %Z"
  translation:
    errors:
      quota_exceeded: Сървърът-широка употреба на квота за услугата за превод е била надвишена.
      too_many_requests: Наскоро имаше премного заявки към услугата за превод.
  two_factor_authentication:
    add: Добавяне
    disable: Деактивирай
    disabled_success: Двуфакторното удостоверяване е успешно изключено
    edit: Редактиране
    enabled: Двуфакторното удостоверяване е включено
    enabled_success: Двуфакторното удостоверяване е успешно включено
    generate_recovery_codes: Генериране на кодове за възстановяване
    lost_recovery_codes: Кодовете за възстановяване ви позволяват да възвърнете достъпа до акаунта си, ако загубите телефона си. Ако загубите кодовете си за възстановяване, то може да ги породите тук. Старите ви кодове за възстановяване ще станат невалидни.
    methods: Двуфакторни начини
    otp: Приложение за удостоверяване
    recovery_codes: Резервни кодове за възстановяване
    recovery_codes_regenerated: Успешно генериране на кодовете за възстановяване
    recovery_instructions_html: Ако изгубите достъп до телефона си, може да използвате долните кодовете за възстановяване, за да достъп до акаунта си. <strong>Запазете тези кодове на сигурно място</strong>. Например, можете да ги отпечатате и да ги складирате заедно с други важни документи.
    webauthn: Ключове за сигурност
  user_mailer:
    appeal_approved:
      action: Към акаунта ви
      explanation: Жалбата, която изпратихте на %{appeal_date}, срещу нарушението за вашия акаунт, направено на %{strike_date}, е приета. Вашият акаунт е отново с добра репутация.
      subject: Вашето обжалване от %{date} е било одобрено
      title: Одобрено обжалване
    appeal_rejected:
      explanation: Жалбата, която изпратихте на %{appeal_date}, срещу нарушението за вашия акаунт, направено на %{strike_date}, е отхвърлена.
      subject: Вашето обжалване от %{date} е било отхвърлено
      title: Отхвърлено обжалване
    backup_ready:
      explanation: Изискахте пълно резервно копиране на акаунта си в Mastodon. Вече е готово за изтегляне!
      subject: Вашият архив е готов за изтегляне
      title: Сваляне на архива
    suspicious_sign_in:
      change_password: промяна на паролата ви
      details: 'Ето подробности при вход:'
      explanation: Засякохме влизане в акаунта ви от нов IP адрес.
      further_actions_html: Ако това не сте били вие, препоръчваме да извършите действие %{action} незабавно и да включите двуфакторното удостоверяване, за да запазите сигурността на своя акаунт.
      subject: Вашият акаунт е използвал достъп от нов IP адрес
      title: Нов вход
    warning:
      appeal: Подаване на обжалване
      appeal_description: Ако вярвате, че това е грешка, то може да подадете обжалване до щаба на %{instance}.
      categories:
        spam: Спам
        violation: Съдържанието нарушава следните ръководни линии
      explanation:
        delete_statuses: Някои от публикациите ви са нарушили една или повече от ръководните линии на общността и впоследствие бяха премахнати от модераторите на %{instance}.
        disable: Не можете повече да използвате своя акаунт. Но профилът и другите ваши данни са непокътнати. Можете да подадете молба за архивиране на вашите данни, да промените настройките по акаунта или да го изтриете.
        mark_statuses_as_sensitive: Някои от публикациите ви са отбелязани като деликатни от модераторите на %{instance}. Това означава, че хората трябва да почукнат на мултимедията в публикацията преди да се показва нагледно. Може сами да отбелязвате мултимедия като деликатна, публикувайки в бъдеще.
        sensitive: От сега нататък, всички качени мултимедийни файлове ще се означават като деликатни и скрити зад предупреждение за щракване.
        silence: Още може да употребявате акаунта си, но само хора, които вече са ви последвали ще виждат публикациите ви на този сървър, а и може да бъдете изключени от различни функции за откриване. Въпреки това, други все още могат да ви последват ръчно.
        suspend: Не можете повече да използвате своя акаунт. Профилът и другите ви данни също са вече недостъпни. Все още можете да влезете и да подадете молба за архивиране на вашите данни, преди те да бъдат изтрити след около 30 дни. Част от основните ви данни ще бъдат запазени, за да не ви бъде позволено да избегнете преустановяването.
      reason: 'Причина:'
      statuses: 'Цитирани публ.:'
      subject:
        delete_statuses: Ваши публикации в %{acct} са били премахнати
        disable: Вашият акаунт %{acct} е бил замразен
        mark_statuses_as_sensitive: Вашите публикации в %{acct} са означени като деликатни
        none: Предупреждение за %{acct}
        sensitive: Вашите публикации в %{acct} ще се означават като деликатни от сега нататък
        silence: Вашият акаунт %{acct} е бил ограничен
        suspend: Вашият акаунт %{acct} е бил преустановен
      title:
        delete_statuses: Публикацията е премахната
        disable: Акаунтът е замразен
        mark_statuses_as_sensitive: Публикацията отбелязана като деликатна
        none: Предупреждение
        sensitive: Акаунтът е означен като деликатен
        silence: Акаунтът има ограничение
        suspend: Акаунтът е спрян
    welcome:
      edit_profile_action: Настройване на профила
      edit_profile_step: Може да настроите профила си, качвайки снимката на профила, променяйки показваното си име и други неща. Може да се включите за преглед на нови последователи преди да бъдат позволени да ви последват.
      explanation: Ето няколко стъпки за начало
      final_action: Начало на публикуване
      final_step: 'Публикувайте! Дори без последователи, вашите публични публикации ще бъдат видени от други, например в местния инфопоток или под хаштагове. Не забравяйте да се представите с хаштаг #introductions.'
      full_handle: Пълното ви име
      full_handle_hint: Ето какво бихте казали на приятелите си, за да могат да ви изпращат съобщения или да ви последват от друг сървър.
      subject: Добре дошли в Mastodon
      title: Добре дошли на борда, %{name}!
  users:
    follow_limit_reached: Не може да последвате повече от %{limit} души
    go_to_sso_account_settings: Отидете при настройките на акаунта на своя доставчик на идентичност
    invalid_otp_token: Невалиден код
    otp_lost_help_html: Ако загубите достъп до двете, то може да се свържете с %{email}
    seamless_external_login: Влезли сте чрез външна услуга, така че настройките за парола и имейл не са налични.
    signed_in_as: 'Влезли като:'
  verification:
    extra_instructions_html: <strong>Съвет:</strong>Връзката в уебсайта ви може да е невидима. Важна част е <code>rel="me"</code>, която предотврятява имитирането на уебсайтове с породено от потребителите съдържание. Може дори да употребите етикет за <code>връзката</code> в заглавката на странице вместо <code>а</code>, но HTML трябва да достъпен без изпълнение на JavaScript.
    here_is_how: Ето как
    hint_html: "<strong>Потвърждаването на самоличността ви в Mastodon е за всеки.</strong> Въз основа на отворени уеб стандарти, сега и завинаги безплатно. Всичко което ви трябва е личен уебсайт, по който хората да ви разпознават. Свързвайки се с този уебсайт от профила си, то ще проверим дали уебсайтът води обратно към профила ви и ще покажем визуален показател в него."
    instructions_html: Копипейстнете кода долу в HTML на уебсайта си. Тогава добавете адреса на уебсайта си в едно от допълнителните полета на профила ви от раздела "Редактиране на профила" и запазане на промените.
    verification: Проверка
    verified_links: Вашите потвърдени връзки
  webauthn_credentials:
    add: Добавяне на нов ключ за сигурност
    create:
      error: Възникна проблем, добавяйки ключ за сигурност. Опитайте пак.
      success: Вашият ключ за сигурност беше добавен успешно.
    delete: Изтриване
    delete_confirmation: Наистина ли искате да изтриете този ключ за сигурност?
    description_html: Ако включите <strong>ключ за сигурност при удостоверяване</strong>, то влизането ще изисква да употребите един от ключовете ви за сигурност.
    destroy:
      error: Възникна проблем, изтривайки ключа си за сигурност. Опитайте пак.
      success: Вашият ключ за сигурност беше изтрит успешно.
    invalid_credential: Невалиден ключ за сигурност
    nickname_hint: Въведете прякор на новия си ключ за сигурност
    not_enabled: Още не сте включили WebAuthn
    not_supported: Този браузър не поддържа ключове за сигурност
    otp_required: Първо включете двуфакторното удостоверяване, за да използвате ключовете за сигурност.
    registered_on: Регистрирано на %{date}<|MERGE_RESOLUTION|>--- conflicted
+++ resolved
@@ -983,14 +983,10 @@
     new_report:
       body: "%{reporter} докладва %{target}"
       body_remote: Някого от %{domain} докладва %{target}
-<<<<<<< HEAD
-      subject: 'Нов доклад за %{instance} (#%{id})'
-=======
       subject: Нов доклад за %{instance} (#%{id})
     new_software_updates:
       body: Нови версии на Mastodon са издадени и може да искате да осъвремените!
       subject: Нови версии на Mastodon са налични за %{instance}!
->>>>>>> ef8ca2fd
     new_trends:
       body: 'Следните елементи се нуждаят от преглед преди да могат да бъдат показани публично:'
       new_trending_links:
