--- conflicted
+++ resolved
@@ -1236,11 +1236,7 @@
       other: <strong>%{count}</strong> eroj ĉe ĉi tiu paĝo elektitas.
     all_matching_items_selected_html:
       one: "<strong>%{count}</strong> ero kiu kongruas vian serĉon elektitas."
-<<<<<<< HEAD
-      other: <strong>%{count}</strong> eroj kiuj kongruas vian serĉon elektitas.
-=======
       other: "<strong>%{count}</strong> eroj kiuj kongruas vian serĉon elektitas."
->>>>>>> 42698b4c
     cancel: Nuligi
     changes_saved_msg: Ŝanĝoj sukcese konservitaj!
     confirm: Konfirmi
@@ -1261,11 +1257,7 @@
     errors:
       empty: Malpena CSV-dosiero
       incompatible_type: Nekongrua kun la elektita importotipo
-<<<<<<< HEAD
-      invalid_csv_file: 'Nevalida CSV-dosiero. %{error}'
-=======
       invalid_csv_file: Nevalida CSV-dosiero. %{error}
->>>>>>> 42698b4c
       over_rows_processing_limit: enhavas pli ol %{count} vicoj
       too_large: La dosiero estas tro larĝa
     failures: Malsukcesoj
@@ -1594,12 +1586,7 @@
     show_newer: Montri pli novajn
     show_older: Montri pli malnovajn
     show_thread: Montri la mesaĝaron
-<<<<<<< HEAD
-    sign_in_to_participate: Ensalutu por partopreni la konversacion
-    title: '%{name}: “%{quote}”'
-=======
     title: "%{name}: “%{quote}”"
->>>>>>> 42698b4c
     visibilities:
       direct: Rekta
       private: Montri nur al sekvantoj
