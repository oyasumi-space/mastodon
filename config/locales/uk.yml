--- conflicted
+++ resolved
@@ -1019,14 +1019,10 @@
     new_report:
       body: "%{reporter} поскаржився на %{target}"
       body_remote: Хтось з домену %{domain} поскаржився на %{target}
-<<<<<<< HEAD
-      subject: 'Нова скарга до %{instance} (#%{id})'
-=======
       subject: Нова скарга до %{instance} (#%{id})
     new_software_updates:
       body: Випущено нові версії Mastodon, можливо, ви захочете оновитися!
       subject: Нові версії Mastodon доступні для %{instance}!
->>>>>>> ef8ca2fd
     new_trends:
       body: 'Ці елементи потребують розгляду перед оприлюдненням:'
       new_trending_links:
