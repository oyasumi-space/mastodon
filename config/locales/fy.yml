--- conflicted
+++ resolved
@@ -991,13 +991,10 @@
     your_token: Jo tagongskoade
   auth:
     apply_for_account: Account oanfreegje
-<<<<<<< HEAD
-=======
     captcha_confirmation:
       help_html: As jo problemen tsjinkomme by it oplossen fan de CAPTCHA, kinne jo kontakt mei ús opnimme fia %{email}, sadat wy jo helpe kinne.
       hint_html: Noch ien ding! Jo moatte befêstigje dat jo in minske binne (dit is om de spam bûten de doar te hâlden!). Los de ûndersteande CAPTCHA op en klik op ‘Trochgean’.
       title: Befeiligingskontrôle
->>>>>>> 2f049281
     confirmations:
       wrong_email_hint: As it e-mailadres net korrekt is, kinne jo dat wizigje yn de accountynstellingen.
     delete_account: Account fuortsmite
@@ -1784,13 +1781,10 @@
     seamless_external_login: Jo binne oanmeld fia in eksterne tsjinst, dêrom binne wachtwurden en e-mailynstellingen net beskikber.
     signed_in_as: 'Oanmeld as:'
   verification:
-<<<<<<< HEAD
-=======
     extra_instructions_html: <strong>Tip:</strong> De keppeling op jo website kin ûnsichtber wêze. It wichtige part is <code>rel="me"</code> dat ympersonaasje op websites mei user-generated ynhâld foarkomt. Jo kinne sels in <code>link</code>-label brûke yn de header fan de side yn stee fan <code>a</code>, mar de HTML moat ek sûnder JavaScript tagonklik wêze.
     here_is_how: Sa wurket it
     hint_html: "<strong>Ferifikaasje fan jo identiteit op Mastodon is foar elkenien.</strong> It is basearre op iepen webstanderts, en is en bliuwt altyd fergees. Alles wat nedich is, is in persoanlike website dêr’t minsken jo oan werkenne kinne. Wannear’t jo fan jo profyl út nei dizze website keppelje, sille wy kontrolearje oft de website nei jo profyl weromkeppelt en dêr in fisuele yndikator fan toane."
     instructions_html: Kopiearje en plak de ûndersteande koade yn de HTML fan jo website. Foegje dernei it adres fan jo website ta oan ien fan de ekstra fjilden op jo profyl op it ljepblêd ‘Profyl bewurkje’ en bewarje de wizigingen.
->>>>>>> 2f049281
     verification: Ferifikaasje
     verified_links: Jo ferifiearre keppelingen
   webauthn_credentials:
