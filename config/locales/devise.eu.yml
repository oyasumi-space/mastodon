eu:
  devise:
    confirmations:
      confirmed: Zure eposta helbidea ongi baieztatu da.
      send_instructions: Eposta mezu bat jasoko duzu minutu gutxi barru zure eposta helbidea berresteko argibideekin. Begiratu zure spam karpetan ez baduzu mezua jaso.
      send_paranoid_instructions: Zure eposta helbidea aurretik gure datu-basean bazegoen, eposta mezu bat jasoko duzu minutu batzuk barru zure eposta helbidea berresteko argibideekin. Begiratu zure spam karpetan ez baduzu mezua jaso.
    failure:
      already_authenticated: Saioa hasi duzu jada.
      inactive: Zure kontua ez dago oraindik aktibo.
      invalid: Baliogabeko %{authentication_keys} edo pasahitza.
      last_attempt: Saiakera bat geratzen zaizu zure kontua giltzapetu aurretik.
      locked: Zure kontua giltzapetuta dago.
      not_found_in_database: Baliogabeko %{authentication_keys} edo pasahitza.
      pending: Zure kontua oraindik berrikusteke dago.
      timeout: Zure saioa iraungitu da. Hasi saioa berriro jarraitzeko.
      unauthenticated: Saioa hasi edo izena eman behar duzu jarraitu aurretik.
      unconfirmed: Zure eposta helbidea berretsi behar duzu jarraitu aurretik.
    mailer:
      confirmation_instructions:
        action: Egiaztatu eposta helbidea
        action_with_app: Berretsi eta itzuli %{app} aplikaziora
<<<<<<< HEAD
        explanation: Kontu bat sortu duzu %{host} ostalarian e-mail helbide honekin. Aktibatzeko klik bat falta zaizu. Ez baduzu zuk sortu, ez egin ezer e-mail honekin.
        explanation_when_pending: '%{host} instantziara gonbidatua izatea eskatu duzu e-mail helbide honekin. Behin zure e-mail helbidea berresten duzula, zure eskaera berrikusiko da. Ezin duzu aurretik saioa hasi. Zure eskaera ukatuko balitz, zure datuak ezabatuko lirateke, eta ez zenuke beste ezer egiteko beharrik. Hau ez bazara zu izan, ezikusi e-mail hau.'
=======
        explanation: Kontu bat sortu duzu %{host} ostalarian eposta helbide honekin. Klik bat baino ez zaizu falta kontua aktibatzeko. Ez baduzu zuk sortu, ez egin ezer mezu honekin.
        explanation_when_pending: "%{host} instantziara gonbidatzeko eskatu duzu eposta helbide honekin. Behin zure eposta helbidea berresten duzula, zure eskaera berrikusiko da. Ezin duzu aurretik saioa hasi. Zure eskaera ukatuko balitz, zure datuak ezabatuko lirateke, eta ez zenuke beste ezer egiteko beharrik. Ez baduzu zuk eskatu gonbidapena, ez egin ezer mezu honekin."
>>>>>>> ef8ca2fd
        extra_html: Egiaztatu <a href="%{terms_path}">zerbitzariaren arauak</a> eta <a href="%{policy_path}">zerbitzuaren erabilera baldintzak</a>.
        subject: 'Mastodon: %{instance} instantziaren argibideak baieztapenerako'
        title: Egiaztatu eposta helbidea
      email_changed:
        explanation: 'Zure kontuaren eposta helbidea hau izango da aurrerantzean:'
        extra: Ez baduzu eposta helbidea aldatu, agian baten bat zure kontuan sartu da. Aldatu zure pasahitza berehala edo jarri zerbitzariko administratzailearekin harremanetan zure kontura sartzerik ez baduzu.
        subject: 'Mastodon: Aldatu da eposta helbidea'
        title: Eposta helbide berria
      password_change:
        explanation: Zure kontuaren pasahitza aldatu da.
        extra: Ez baduzu pasahitza aldatu, agian baten bat zure kontura sartzea lortu du. Aldatu zure pasahitza berehala edo jarri zerbitzariko administratzailearekin kontaktuan zure kontura sartzerik ez baduzu.
        subject: 'Mastodon: Pasahitza aldatuta'
        title: Pasahitza aldatuta
      reconfirmation_instructions:
        explanation: Berretsi helbide berria zure eposta aldatzeko.
        extra: Aldaketa hau ez baduzu zuk eskatu, ez egin ezer mezu honekin. Mastodon kontuaren eposta helbidea ez da aldatuko goiko estekan sartzen ez bazara.
        subject: 'Mastodon: Berretsi %{instance} instantziarako eposta helbidea'
        title: Egiaztatu eposta helbidea
      reset_password_instructions:
        action: Aldatu pasahitza
        explanation: Pasahitza berria eskatu duzu zure konturako.
        extra: Hori ez baduzu zuk eskatu, ez egin ezer mezu honekin. Zure pasahitza ez da aldatuko goiko estekara sartu eta berri bat sortzen ez baduzu.
        subject: 'Mastodon: Pasahitza berrezartzeko argibideak'
        title: Pasahitza berrezartzea
      two_factor_disabled:
        explanation: Bi faktoreetako autentifikazioa desgaitu da zure kontuan. Orain saioa hasi daiteke e-mail helbidea eta pasahitza bakarrik erabilita.
        subject: 'Mastodon: Bi faktoreetako autentifikazioa desgaituta'
        title: 2FA desgaituta
      two_factor_enabled:
        explanation: Bi faktoreetako autentifikazioa gaitu da zure kontuan. Token bat sortu du lotutako TOTP aplikazioak eta saioa hasteko eskatuko da.
        subject: 'Mastodon: Bi faktoreetako autentifikazioa gaituta'
        title: 2FA gaituta
      two_factor_recovery_codes_changed:
        explanation: Aurreko kodeak baliogabetu dira eta berriak sortu dira.
        subject: 'Mastodon: Bi faktoreetako berreskuratze kodeak birsortuta'
        title: 2FA berreskuratze kodeak aldatuta
      unlock_instructions:
        subject: 'Mastodon: Desblokeatzeko argibideak'
      webauthn_credential:
        added:
          explanation: Segurtasun gako hau zure kontuan gehitu da
          subject: 'Mastodon: Segurtasun gako berria'
          title: Segurtasun gako berri bat gehitu da
        deleted:
          explanation: Segurtasun gako hau zure kontutik ezabatu da
          subject: 'Mastodon: Segurtasun gakoa ezabatu da'
          title: Zure segurtasun gakoetako bat ezabatu da
      webauthn_disabled:
        explanation: Segurtasun gako bidezko autentifikazioa desgaitu da zure kontuan. Saioa hasteko modu bakarra parekatutako TOTP aplikazioak sortutako tokena erabiltzea da orain.
        subject: 'Mastodon: Segurtasun gakoekin autentifikatzea desgaituta'
        title: Segurtasun gakoak desgaituta
      webauthn_enabled:
        explanation: Segurtasun gako bidezko autentifikazioa gaitu da zure kontuan. Orain zure segurtasun gakoa erabil dezakezu saioa hasteko.
        subject: 'Mastodon: Segurtasun gako bidezko autentifikazioa gaituta'
        title: Segurtasun gakoak gaituta
    omniauth_callbacks:
      failure: Ezin izan zaizu %{kind} motatik autentifikatu arrazoia "%{reason}" dela.
      success: Ongi egin da autentifikazioa %{kind}  kontuarekin.
    passwords:
      no_token: Ezin zara orri honetara sartu ez bazatoz pasahitza aldatzeko eposta mezu batetik. Pasahitza aldatzeko mezu batetik bazatoz, egiaztatu emandako URL osoa erabiltzen duzula.
      send_instructions: Zure eposta helbidea gure datu-basean badago, pasahitza berreskuratzeko esteka bat duen eposta bat jasoko duzu minutu gutxi barru. Begiratu zure spam karpetan ez baduzu mezua jaso.
      send_paranoid_instructions: Zure eposta helbidea gure datu-basean badago, pasahitza berreskuratzeko esteka bat duen mezu bat jasoko duzu minutu gutxi barru. Begiratu zure spam karpetan ez baduzu mezua jaso.
      updated: Zure pasahitza ongi aldatu da. Saioa hasi duzu.
      updated_not_active: Zure pasahitza ongi aldatu da.
    registrations:
      destroyed: Agur! Zure kontua ongi ezeztatu da. Ea laster berriro ikusten garen.
      signed_up: Ongi etorri! Ongi hasi duzu saioa.
      signed_up_but_inactive: Ongi eman duzu izena. Hala ere, ezin duzu saioa hasi zure kontua oraindik ez dagoelako aktibatuta.
      signed_up_but_locked: Ongi eman duzu izena. Hala ere, ezin duzu saioa hasi zure kontua giltzapetuta dagoelako.
      signed_up_but_pending: Berrespen esteka bat duen mezu bat bidali dizugu zure eposta helbidera. Behin esteka sakatzen duzula, zure eskaera berrikusiko da. Onartzen bada, jakinarazpena jasoko duzu.
      signed_up_but_unconfirmed: Baieztapen esteka bat duen eposta bat bidali dizugu. Jarraitu esteka zure kontua aktibatzeko. Begiratu zure spam karpetan ez baduzu mezua jaso.
      update_needs_confirmation: Zure kontua ongi eguneratu duzu, baina zure eposta helbide berria egiaztatu behar dugu. Berrespen esteka bat duen mezua bidali dizugu, sartu estekan zure eposta helbide berria berresteko. Begiratu zure spam karpetan ez baduzu mezua jaso.
      updated: Zure kontua ongi eguneratu da.
    sessions:
      already_signed_out: Ongi amaitu duzu saioa.
      signed_in: Ongi hasi duzu saioa.
      signed_out: Ongi amaitu duzu saioa.
    unlocks:
      send_instructions: Kontua desblokeatzeko argibideak dituen eposta jasoko duzu minutu gutxi barru. Begiratu zure spam karpetan ez baduzu mezua jaso.
      send_paranoid_instructions: Zure kontua existitzen bada, hau desblokeatzeko argibideak dituen eposta bat jasoko duzu minutu gutxi barru. Begiratu zure spam karpetan ez baduzu mezua jaso.
      unlocked: Zure kontua ongi desblokeatu da. Hasi saioa jarraitzeko.
  errors:
    messages:
      already_confirmed: ba<zegoen baieztatuta, saiatu saioa hasten
      confirmation_period_expired: baieztapena %{period} barruan egin behar zen, eskatu berri bat mesedez
      expired: iraungitua, eskatu beste bat
      not_found: ez da aurkitu
      not_locked: ez zegoen giltzapetuta
      not_saved:
        one: 'Errore batek %{resource} hau gordetzea eragotzi du:'
        other: "%{count} errorek %{resource} hau gordetzea eragotzi dute:"<|MERGE_RESOLUTION|>--- conflicted
+++ resolved
@@ -19,13 +19,8 @@
       confirmation_instructions:
         action: Egiaztatu eposta helbidea
         action_with_app: Berretsi eta itzuli %{app} aplikaziora
-<<<<<<< HEAD
-        explanation: Kontu bat sortu duzu %{host} ostalarian e-mail helbide honekin. Aktibatzeko klik bat falta zaizu. Ez baduzu zuk sortu, ez egin ezer e-mail honekin.
-        explanation_when_pending: '%{host} instantziara gonbidatua izatea eskatu duzu e-mail helbide honekin. Behin zure e-mail helbidea berresten duzula, zure eskaera berrikusiko da. Ezin duzu aurretik saioa hasi. Zure eskaera ukatuko balitz, zure datuak ezabatuko lirateke, eta ez zenuke beste ezer egiteko beharrik. Hau ez bazara zu izan, ezikusi e-mail hau.'
-=======
         explanation: Kontu bat sortu duzu %{host} ostalarian eposta helbide honekin. Klik bat baino ez zaizu falta kontua aktibatzeko. Ez baduzu zuk sortu, ez egin ezer mezu honekin.
         explanation_when_pending: "%{host} instantziara gonbidatzeko eskatu duzu eposta helbide honekin. Behin zure eposta helbidea berresten duzula, zure eskaera berrikusiko da. Ezin duzu aurretik saioa hasi. Zure eskaera ukatuko balitz, zure datuak ezabatuko lirateke, eta ez zenuke beste ezer egiteko beharrik. Ez baduzu zuk eskatu gonbidapena, ez egin ezer mezu honekin."
->>>>>>> ef8ca2fd
         extra_html: Egiaztatu <a href="%{terms_path}">zerbitzariaren arauak</a> eta <a href="%{policy_path}">zerbitzuaren erabilera baldintzak</a>.
         subject: 'Mastodon: %{instance} instantziaren argibideak baieztapenerako'
         title: Egiaztatu eposta helbidea
