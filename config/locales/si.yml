--- conflicted
+++ resolved
@@ -21,23 +21,13 @@
     posts_tab_heading: ලිපි
   admin:
     account_actions:
-<<<<<<< HEAD
-      action: ක්‍රියාව සිදු කරන්න
-      title: '%{acct}මත මධ්‍යස්ථ ක්‍රියාව සිදු කරන්න'
-=======
       action: ක්‍රියාමාර්ගයක් ගන්න
->>>>>>> 2e33520c
     account_moderation_notes:
       create: සටහනක් තබන්න
     accounts:
       add_email_domain_block: වි-තැපැල් වසම අවහිර කරන්න
-<<<<<<< HEAD
-      approve: අනුමත කරන්න
-      approved_msg: '%{username}හි ලියාපදිංචි වීමේ යෙදුම සාර්ථකව අනුමත කරන ලදී'
-=======
       approve: අනුමැතිය
       approved_msg: "%{username}හි ලියාපදිංචි වීමේ යෙදුම සාර්ථකව අනුමත කරන ලදී"
->>>>>>> 2e33520c
       are_you_sure: ඔබට විශ්වාසද?
       avatar: ප්‍රතිරූපය
       by_domain: වසම
@@ -47,16 +37,12 @@
         label: වි-තැපෑල වෙනස් කරන්න
         new_email: නව විද්‍යුත් තැපෑල
         submit: වි-තැපෑල වෙනස් කරන්න
-<<<<<<< HEAD
-        title: '%{username} සඳහා වි-තැපෑල වෙනස් කරන්න'
-=======
         title: "%{username} සඳහා වි-තැපෑල වෙනස් කරන්න"
       change_role:
         changed_msg: භූමිකාව සාර්ථකව වෙනස් විය!
         label: භූමිකාව වෙනස් කරන්න
         no_role: නව භූමිකාව
         title: "%{username} සඳහා භූමිකාව වෙනස් කරන්න"
->>>>>>> 2e33520c
       confirm: සනාථ කරන්න
       confirmed: සනාථ කර ඇත
       confirming: සනාථ කරමින්
@@ -116,13 +102,8 @@
       redownload: පැතිකඩ නැවුම් කරන්න
       redownloaded_msg: මූලාරම්භයේ සිට %{username}හි පැතිකඩ සාර්ථකව නැවුම් කරන ලදී
       reject: ප්‍රතික්ෂේප
-<<<<<<< HEAD
-      rejected_msg: '%{username}හි ලියාපදිංචි වීමේ අයදුම්පත සාර්ථකව ප්‍රතික්ෂේප විය'
-      remove_avatar: අවතාරය ඉවත් කරන්න
-=======
       rejected_msg: "%{username}හි ලියාපදිංචි වීමේ අයදුම්පත සාර්ථකව ප්‍රතික්ෂේප විය"
       remove_avatar: ප්‍රතිරූපය ඉවත් කරන්න
->>>>>>> 2e33520c
       remove_header: ශීර්ෂය ඉවත්කරන්න
       removed_avatar_msg: '%{username}ගේ අවතාර රූපය සාර්ථකව ඉවත් කරන ලදී'
       removed_header_msg: '%{username}හි ශීර්ෂ රූපය සාර්ථකව ඉවත් කරන ලදී'
@@ -161,13 +142,8 @@
       undo_suspension: අත්හිටුවීම අහෝසි කරන්න
       unsilenced_msg: '%{username}ගිණුමේ සීමාව සාර්ථකව ඉවත් කරන ලදී'
       unsubscribe: දායක නොවන්න
-<<<<<<< HEAD
-      unsuspended_msg: '%{username}ගිණුම සාර්ථකව අත්හිටුවන ලදී'
-      username: පරිශීලක නාමය
-=======
       unsuspended_msg: "%{username}ගිණුම සාර්ථකව අත්හිටුවන ලදී"
       username: පරිශ්‍රීලක නාමය
->>>>>>> 2e33520c
       view_domain: වසම සඳහා සාරාංශය බලන්න
       warn: අවවාද
       web: වියමන
@@ -240,12 +216,7 @@
         destroy_domain_block_html: "%{name} අවහිර නොකළ වසම %{target}"
         destroy_email_domain_block_html: "%{name} අවහිර නොකළ විද්‍යුත් තැපැල් වසම %{target}"
         destroy_instance_html: "%{name} පිරිසිදු කරන ලද වසම %{target}"
-<<<<<<< HEAD
-        destroy_ip_block_html: "IP %{target}සඳහා %{name} මකා දැමූ රීතිය"
-        destroy_status_html: "%{name} පෝස්ට් %{target}විසින් ඉවත් කරන ලදී"
-=======
         destroy_ip_block_html: IP %{target}සඳහා %{name} මකා දැමූ රීතිය
->>>>>>> 2e33520c
         destroy_unavailable_domain_html: "%{name} වසම %{target}වෙත බෙදා හැරීම නැවත ආරම්භ විය"
         disable_2fa_user_html: "%{name} පරිශීලක %{target}සඳහා සාධක දෙකක අවශ්‍යතාවය අක්‍රීය කර ඇත"
         disable_custom_emoji_html: "%{name} ආබාධිත ඉමොජි %{target}"
@@ -459,13 +430,8 @@
         unavailable: ලබා ගත නොහැක
       delivery_available: බෙදා හැරීම ලබා ගත හැකිය
       delivery_error_days: බෙදා හැරීමේ දෝෂ සහිත දින
-<<<<<<< HEAD
-      delivery_error_hint: දින %{count} ක් සඳහා බෙදා හැරීම කළ නොහැකි නම්, එය ස්වයංක්‍රීයව බෙදා හැරිය නොහැකි ලෙස ලකුණු කරනු ලැබේ.
-      destroyed_msg: '%{domain} සිට දත්ත දැන් ආසන්න මකාදැමීම සඳහා පෝලිම් කර ඇත.'
-=======
       delivery_error_hint: දවස් %{count} කින් බාරදීමට නොහැකි වුවහොත්, බාරදීමට නොහැකි බව ස්වයංක්‍රීයව සලකුණු වේ.
       destroyed_msg: "%{domain} සිට දත්ත දැන් ආසන්න මකාදැමීම සඳහා පෝලිම් කර ඇත."
->>>>>>> 2e33520c
       empty: වසම් කිසිවක් හමු නොවීය.
       known_accounts:
         one: "%{count} දන්නා ගිණුම්"
@@ -512,10 +478,6 @@
     relays:
       add_new: නව රිලේ එක් කරන්න
       delete: මකන්න
-<<<<<<< HEAD
-      description_html: <strong>ෆෙඩරේෂන් රිලේ</strong> යනු එයට දායක වී ප්‍රකාශයට පත් කරන සේවාදායකයන් අතර විශාල ප්‍රසිද්ධ පළ කිරීම් හුවමාරු කරන අතරමැදි සේවාදායකයකි. <strong>එය කුඩා සහ මධ්‍යම සේවාදායකයන්ට fediverse</strong>වෙතින් අන්තර්ගතය සොයා ගැනීමට උදවු කළ හැකි අතර, එසේ නොමැති නම් දේශීය පරිශීලකයින්ට දුරස්ථ සේවාදායකයන් මත වෙනත් පුද්ගලයින් හස්තීයව අනුගමනය කිරීම අවශ්‍ය වේ.
-=======
->>>>>>> 2e33520c
       disable: අබල කරන්න
       disabled: අබලයි
       enable: සබල කරන්න
@@ -552,15 +514,6 @@
         none: කිසිවක් නැත
       comment_description_html: 'වැඩි විස්තර සැපයීම සඳහා, %{name} ලිවීය:'
       created_at: වාර්තා කර ඇත
-<<<<<<< HEAD
-      delete_and_resolve: පළ කිරීම් මකන්න
-      forwarded: යොමු කළා
-      forwarded_to: '%{domain}වෙත යොමු කරන ලදී'
-      mark_as_resolved: විසඳා ඇති ලෙස ලකුණු කරන්න
-      mark_as_sensitive: සංවේදී ලෙස ලකුණු කරන්න
-      mark_as_unresolved: නොවිසඳුනු ලෙස ලකුණු කරන්න
-      no_one_assigned: කිසි කෙනෙක නැහැ
-=======
       delete_and_resolve: ලිපි මකන්න
       forwarded: හරවා යවා ඇත
       forwarded_to: "%{domain} වෙත හරවා යැවිණි"
@@ -568,7 +521,6 @@
       mark_as_sensitive: සංවේදී බව යොදන්න
       mark_as_unresolved: නොවිසඳූ බව යොදන්න
       no_one_assigned: කිසිවෙක් නැත
->>>>>>> 2e33520c
       notes:
         create: සටහන එකතු කරන්න
         create_and_resolve: සටහනක් සමඟ විසඳන්න
@@ -577,15 +529,9 @@
         placeholder: ගෙන ඇති ක්‍රියාමාර්ග, හෝ වෙනත් අදාළ යාවත්කාලීන විස්තර කරන්න...
         title: සටහන්
       quick_actions_description_html: 'වාර්තා කළ අන්තර්ගතය බැලීමට ඉක්මන් ක්‍රියාමාර්ගයක් ගන්න හෝ පහළට අනුචලනය කරන්න:'
-<<<<<<< HEAD
-      remote_user_placeholder: '%{instance}සිට දුරස්ථ පරිශීලකයා'
-      reopen: වාර්තාව නැවත විවෘත කරන්න
-      report: '@%{id} වාර්තා කරන්න'
-=======
       remote_user_placeholder: "%{instance}සිට දුරස්ථ පරිශීලකයා"
       reopen: වාර්තාව නැවත අරින්න
       report: "@%{id} වාර්තා කරන්න"
->>>>>>> 2e33520c
       reported_account: වාර්තා කළ ගිණුම
       reported_by: විසින් වාර්තා
       resolved: විසඳා ඇත
@@ -711,15 +657,11 @@
         action: සේවාදායකයේ නීති කළමනාකරණය
         message_html: ඔබ සේවාදායක රීති කිසිවක් නිර්වචනය කර නැත.
       sidekiq_process_check:
-<<<<<<< HEAD
-        message_html: '%{value} පෝලිම්(ය) සඳහා Sidekiq ක්‍රියාවලියක් ක්‍රියාත්මක නොවේ. කරුණාකර ඔබේ Sidekiq වින්‍යාසය සමාලෝචනය කරන්න'
-=======
         message_html: "%{value} පෝලිම්(ය) සඳහා Sidekiq ක්‍රියාවලියක් ක්‍රියාත්මක නොවේ. කරුණාකර ඔබේ Sidekiq වින්‍යාසය සමාලෝචනය කරන්න"
       software_version_critical_check:
         action: තිබෙන යාවත්කාල බලන්න
       software_version_patch_check:
         action: තිබෙන යාවත්කාල බලන්න
->>>>>>> 2e33520c
     tags:
       review: තත්‍වය සමාලෝචනය
       updated_msg: Hashtag සැකසුම් සාර්ථකව යාවත්කාලීන කරන ලදී
@@ -753,13 +695,8 @@
         not_discoverable: කර්තෘ සොයා ගත හැකි බව තෝරාගෙන නැත
         shared_by:
           one: එක් වරක් බෙදාගත් හෝ ප්‍රිය කරන ලදී
-<<<<<<< HEAD
-          other: '%{friendly_count} වරක් බෙදාගෙන ප්‍රිය කරන ලදී'
-        title: ප්‍රවණතා පළ කිරීම්
-=======
           other: "%{friendly_count} වරක් බෙදාගෙන ප්‍රිය කරන ලදී"
         title: නැගී එන ලිපි
->>>>>>> 2e33520c
       tags:
         current_score: වත්මන් ලකුණු %{score}
         dashboard:
@@ -927,16 +864,6 @@
       with_month_name: "%Y %B %d"
   datetime:
     distance_in_words:
-<<<<<<< HEAD
-      about_x_hours: "පැය %{count}"
-      about_x_months: "මාස %{count}"
-      half_a_minute: මේ දැන්
-      less_than_x_minutes: "මීටර් %{count}"
-      less_than_x_seconds: මේ දැන්
-      x_minutes: "මීටර් %{count}"
-      x_months: "මාස %{count}"
-      x_seconds: "%{count}තත්"
-=======
       about_x_hours: පැය %{count}
       about_x_months: මාස %{count}
       about_x_years: ව.%{count}
@@ -949,7 +876,6 @@
       x_minutes: විනාඩි %{count}
       x_months: මාස %{count}
       x_seconds: තත්. %{count}
->>>>>>> 2e33520c
   deletes:
     challenge_not_passed: ඔබ ඇතුල් කරන ලද තොරතුරු වැරදියි
     confirm_password: ඔබගේ අනන්‍යතාවය තහවුරු කිරීමට ඔබගේ වත්මන් මුරපදය ඇතුලත් කරන්න
@@ -1054,15 +980,9 @@
     index:
       contexts: '%{contexts}හි පෙරහන්'
       delete: මකන්න
-<<<<<<< HEAD
-      empty: ඔබට පෙරහන් නොමැත.
-      expires_in: '%{distance}කින් කල් ඉකුත් වේ'
-      expires_on: '%{date}දින කල් ඉකුත් වේ'
-=======
       empty: ඔබ සතුව පෙරහන් නැත.
       expires_in: "%{distance} කින් ඉකුත් වේ"
       expires_on: "%{date} දී ඉකුත් වේ"
->>>>>>> 2e33520c
       keywords:
         one: මූල පද %{count}
         other: මූල පද %{count}
@@ -1218,15 +1138,6 @@
       body: "%{name} ඔබව මෙහි සඳහන් කර ඇත:"
       subject: "%{name} ඔබව සඳහන් කර ඇත"
       title: නව සඳැහුම
-<<<<<<< HEAD
-    poll:
-      subject: '%{name} න් මත විමසුමක් අවසන් විය'
-    reblog:
-      body: 'ඔබේ පළ කිරීම %{name}කින් වැඩි කරන ලදී:'
-      subject: "%{name} ඔබේ පළ කිරීම ඉහළ නැංවීය"
-      title: නව තල්ලුවක්
-=======
->>>>>>> 2e33520c
     status:
       subject: "%{name} දැන් පළ කළා"
     update:
@@ -1302,12 +1213,7 @@
   rss:
     content_warning: 'අන්තර්ගත අනතුරු ඇඟවීම:'
     descriptions:
-<<<<<<< HEAD
-      account: '@%{acct}සිට පොදු පළ කිරීම්'
-      tag: '#%{hashtag}ටැග් කර ඇති පොදු පළ කිරීම්'
-=======
       account: "@%{acct} වෙතින් ප්‍රසිද්ධ ලිපි"
->>>>>>> 2e33520c
   scheduled_statuses:
     too_soon: නියමිත දිනය අනාගතයේ විය යුතුය
   sessions:
@@ -1384,20 +1290,11 @@
         other: "%{count} ශ්රව්ය"
       description: 'අමුණා ඇත: %{attached}'
       image:
-<<<<<<< HEAD
-        one: "%{count} රූපය"
-        other: "පින්තූර %{count}"
-      video:
-        one: "%{count} වීඩියෝ"
-        other: "වීඩියෝ %{count}"
-    boosted_from_html: '%{acct_link}සිට වැඩි කරන ලදී'
-=======
         one: රූප %{count}
         other: රූප %{count}
       video:
         one: දෘශ්‍යක %{count}
         other: දෘශ්‍යක %{count}
->>>>>>> 2e33520c
     content_warning: 'අන්තර්ගත අනතුරු ඇඟවීම: %{warning}'
     default_language: අතුරු මුහුණතේ භාෂාවම
     disallowed_hashtags:
@@ -1414,21 +1311,12 @@
       ownership: වෙනත් අයගේ ලිපි ඇමිණීමට නොහැකිය
     poll:
       total_people:
-<<<<<<< HEAD
-        one: "%{count} පුද්ගලයෙක්"
-        other: "පුද්ගලයන් %{count}"
-      total_votes:
-        one: "%{count} ඡන්ද"
-        other: "ඡන්ද %{count} යි"
-      vote: ඡන්දය දෙන්න
-=======
         one: පුද්ගලයින් %{count}
         other: පුද්ගලයින් %{count}
       total_votes:
         one: ඡන්ද %{count} යි
         other: ඡන්ද %{count} යි
       vote: ඡන්දය
->>>>>>> 2e33520c
     show_more: තව පෙන්වන්න
     show_newer: අලුත්ම පෙන්වන්න
     show_older: පැරණි පෙන්වන්න
@@ -1532,19 +1420,11 @@
         suspend: ඔබට තවදුරටත් ඔබගේ ගිණුම භාවිතා කළ නොහැකි අතර, ඔබගේ පැතිකඩ සහ අනෙකුත් දත්ත තවදුරටත් ප්‍රවේශ විය නොහැක. දින 30කින් පමණ දත්ත සම්පූර්ණයෙන් ඉවත් කරන තෙක් ඔබට තවමත් ඔබේ දත්තවල උපස්ථයක් ඉල්ලා සිටීමට පුරනය විය හැක, නමුත් ඔබව අත්හිටුවීම මගහැර යාම වැළැක්වීමට අපි මූලික දත්ත කිහිපයක් රඳවා ගන්නෙමු.
       reason: 'හේතුව:'
       subject:
-<<<<<<< HEAD
-        delete_statuses: '%{acct} හි ඔබගේ පළ කිරීම් ඉවත් කර ඇත'
-        disable: ඔබගේ ගිණුම %{acct} කර ඇත
-        mark_statuses_as_sensitive: '%{acct} හි ඔබගේ පළ කිරීම් සංවේදී ලෙස සලකුණු කර ඇත'
-        none: '%{acct}සඳහා අනතුරු ඇඟවීම'
-        sensitive: '%{acct} හි ඔබගේ පළ කිරීම් මෙතැන් සිට සංවේදී ලෙස සලකුණු කෙරේ'
-=======
         delete_statuses: "%{acct} හි ඔබගේ ලිපිය ඉවත් කර ඇත"
         disable: ඔබගේ ගිණුම %{acct} කර ඇත
         mark_statuses_as_sensitive: ඔබගේ %{acct} ලිපි සංවේදී බව සලකුණු කර ඇත
         none: "%{acct} සඳහා අවවාදය"
         sensitive: ඔබගේ %{acct} ලිපිය මේ මොහොතේ සිට සංවේදී ලෙස සලකයි
->>>>>>> 2e33520c
         silence: ඔබගේ ගිණුම %{acct} සීමා කර ඇත
         suspend: ඔබගේ ගිණුම %{acct} අත්හිටුවා ඇත
       title:
@@ -1588,8 +1468,4 @@
     not_enabled: ඔබ තවමත් WebAuthn සබල කර නැත
     not_supported: මෙම බ්‍රවුසරය ආරක්ෂක යතුරු සඳහා සහය නොදක්වයි
     otp_required: ආරක්ෂක යතුරු භාවිතා කිරීමට කරුණාකර පළමුව ද්වි-සාධක සත්‍යාපනය සක්‍රීය කරන්න.
-<<<<<<< HEAD
-    registered_on: '%{date}හි ලියාපදිංචි වී ඇත'
-=======
-    registered_on: "%{date} දී ලියාපදිංචි වී ඇත"
->>>>>>> 2e33520c
+    registered_on: "%{date} දී ලියාපදිංචි වී ඇත"