hu:
  activerecord:
    attributes:
      doorkeeper/application:
        name: Alkalmazás neve
        redirect_uri: Átirányító URI
        scopes: Hatókör
        website: Az alkalmazás weboldala
    errors:
      models:
        doorkeeper/application:
          attributes:
            redirect_uri:
              fragment_present: nem tartalmazhat töredéket.
              invalid_uri: érvényes URI-nak kell lennie.
              relative_uri: abszolút URI-nak kell lennie.
              secured_uri: HTTPS/SSL URI-nak kell lennie.
  doorkeeper:
    applications:
      buttons:
        authorize: Hitelesítés
        cancel: Mégsem
        destroy: Törlés
        edit: Szerkesztés
        submit: Elküldés
      confirmations:
        destroy: Biztos vagy benne?
      edit:
        title: Alkalmazás szerkesztése
      form:
        error: Hoppá! Ellenőrizd az űrlapot az esetleges hibák miatt
      help:
        native_redirect_uri: '%{native_redirect_uri} használata a helyi tesztekhez'
        redirect_uri: Egy sor URI-nként
        scopes: A hatóköröket szóközzel válaszd el. Hagyd üresen az alapértelmezett hatókörök használatához.
      index:
        application: Alkalmazás
        callback_url: Visszahívási URL
        delete: Eltávolítás
        empty: Nincsenek saját alkalmazások.
        name: Név
        new: Új alkalmazás
        scopes: Hatókörök
        show: Megjelenítés
        title: Alkalmazásaid
      new:
        title: Új alkalmazás
      show:
        actions: Műveletek
        application_id: Ügyfélkulcs
        callback_urls: Visszahívási URL-ek
        scopes: Hatáskörök
        secret: Ügyfél titkos kulcs
        title: 'Alkalmazás: %{name}'
    authorizations:
      buttons:
        authorize: Hitelesítés
        deny: Tiltás
      error:
        title: Hiba történt
      new:
        prompt_html: "%{client_name} szeretné elérni a fiókodat. Ez egy harmadik féltől származó alkalmazás. <strong>Ha nem bízol meg benne, ne addj felhatalmazást neki.</strong>"
        review_permissions: Jogosultságok áttekintése
        title: Hitelesítés szükséges
      show:
        title: Másold le ezt az engedélyező kódot és írd be az alkalmazásba.
    authorized_applications:
      buttons:
        revoke: Visszavonás
      confirmations:
        revoke: Biztos vagy benne?
      index:
        authorized_at: 'Hitelesítés: %{date}'
        description_html: Ezek olyan alkalmazások, melyek API-n keresztül érhetik el a fiókodat. Ha vannak itt olyanok, melyeket nem ismersz fel, vagy valamelyik alkalmazás rosszul működik, visszavonhatod az engedélyét.
        last_used_at: 'Utolsó használat: %{date}'
        never_used: Soha sem volt használva
        scopes: Jogosultságok
        superapp: Belső
        title: Hitelesített alkalmazásaid
    errors:
      messages:
        access_denied: Az erőforrás tulajdonosa vagy az engedélyező kiszolgáló elutasította a kérést.
        credential_flow_not_configured: Az erőforrás tulajdonos jelszóadatainak átadása megszakadt, mert a Doorkeeper.configure.resource_owner_from_credentials beállítatlan.
        invalid_client: A kliens hitelesítése megszakadt, mert ismeretlen a kliens, a kliens nem küldött hitelesítést, vagy a hitelesítés módja nem támogatott.
        invalid_grant: A biztosított hitelesítés érvénytelen, lejárt, visszavont, vagy nem egyezik a hitelesítési kérésben használt URI-val, vagy más kliensnek címezték.
        invalid_redirect_uri: Az átirányító URI nem valós.
        invalid_request:
          missing_param: 'Szükséges paraméter hiányzik: %{value}.'
          request_not_authorized: A kérést jóvá kell hagyni. A jóváhagyási kérelemhez szükséges egyik paraméter hiányzik vagy hibás.
          unknown: A kérelemből hiányzik egy szükséges paraméter, nem támogatott paraméter-értéket tartalmaz, vagy máshogy sérült.
        invalid_resource_owner: A biztosított erőforrás tulajdonosának hitelesítő adatai nem valósak, vagy az erőforrás tulajdonosa nem található.
        invalid_scope: A kért nézet érvénytelen, ismeretlen, vagy hibás.
        invalid_token:
          expired: A hozzáférési kulcs lejárt
          revoked: A hozzáférési kulcsot visszavonták
          unknown: A hozzáférési kulcs érvénytelen
        resource_owner_authenticator_not_configured: Az erőforrás-tulajdonos keresése megszakadt, ugyanis a Doorkeeper.configure.resource_owner_authenticator nem lett beállítva.
        server_error: Az engedélyező kiszolgáló váratlan körülménybe ütközött, ami megakadályozta, hogy teljesítse a kérést.
        temporarily_unavailable: Az engedélyezési kiszolgáló jelenleg nem tudja kezelni a kérelmet a kiszolgáló ideiglenes túlterhelése vagy karbantartása miatt.
        unauthorized_client: A kliens nincs feljogosítva erre a kérésre.
        unsupported_grant_type: Az engedélyezés megadási típusát nem támogatja az engedélyezési kiszolgáló.
        unsupported_response_type: Az engedélyezési kiszolgáló nem támogatja ezt a választípust.
    flash:
      applications:
        create:
          notice: Az alkalmazás létrehozva.
        destroy:
          notice: Az alkalmazás törlésre került.
        update:
          notice: Alkalmazás frissítve.
      authorized_applications:
        destroy:
          notice: Az alkalmazás visszavonásra került.
    grouped_scopes:
      access:
        read: Csak olvasási elérés
        read/write: Olvasási és írási elérés
        write: Csak írási elérés
      title:
        accounts: Fiókok
        admin/accounts: Fiókok adminisztrációja
        admin/all: Minden adminisztratív funkció
        admin/reports: Bejelentések adminisztrációja
        all: Teljes hozzáférés a Mastodon fiókodhoz
        blocks: Letiltások
        bookmarks: Könyvjelzők
        conversations: Beszélgetések
        crypto: Végpontok közti titkosítás
        favourites: Kedvencek
        filters: Szűrők
        follow: Követések, Némítások és Letiltások
        follows: Követések
        lists: Listák
        media: Médiamellékletek
        mutes: Némítások
        notifications: Értesítések
        push: Push értesítések
        reports: Bejelentések
        search: Keresés
        statuses: Bejegyzések
    layouts:
      admin:
        nav:
          applications: Alkalmazások
          oauth2_provider: OAuth2 szolgáltató
      application:
        title: OAuth engedély szükséges
    scopes:
      "admin:read": a kiszolgáló összes adatának olvasása
      "admin:read:accounts": minden kényes fiókadat olvasása
      "admin:read:canonical_email_blocks": kanonikus emailblokkok érzékeny információinak olvasása
      "admin:read:domain_allows": minden domainengedély érzékeny információinak olvasása
      "admin:read:domain_blocks": minden domaintiltás érzékeny információinak olvasása
      "admin:read:email_domain_blocks": minden email-domainblokk érzékeny információinak olvasása
      "admin:read:ip_blocks": minden IP-blokk érzékeny információinak olvasása
      "admin:read:reports": minden bejelentés és bejelentett fiók kényes adatainak olvasása
      "admin:write": a kiszolgáló összes adatának módosítása
      "admin:write:accounts": moderációs műveletek végzése fiókokon
      "admin:write:canonical_email_blocks": moderáció végrehajtása kanonikus emailblokkokon
      "admin:write:domain_allows": moderáció végrehajtása domainengedélyeken
      "admin:write:domain_blocks": moderáció végrehajtása domaintiltásokon
      "admin:write:email_domain_blocks": moderáció végrehajtása email-domainblokkokon
      "admin:write:ip_blocks": moderáció végrehajtása IP-blokkokon
      "admin:write:reports": moderációs műveletek végzése bejelentéseken
      crypto: végpontok közti titkosítás használata
      follow: fiókkapcsolatok módosítása
      push: push értesítések fogadása
      read: saját fiók adatainak olvasása
<<<<<<< HEAD
      "read:accounts": fiók adatainak megtekintése
      "read:blocks": letiltások megtekintése
      "read:bookmarks": könyvjelzőik megtekintése
      "read:favourites": kedvencek megtekintése
      "read:filters": szűrök megtekintése
      "read:follows": követések megtekintése
      "read:lists": listák megtekintése
      "read:mutes": némítások megtekintése
      "read:notifications": értesítések megtekintése
      "read:reports": bejelentések megtekintése
      "read:search": keresés saját nevemben
      "read:statuses": bejegyzések megtekintése
      write: fiókod adatainak megváltoztatása
      "write:accounts": saját profil megváltoztatása
      "write:blocks": fiókok és domainek letiltása
      "write:bookmarks": bejegyzések könyvjelzőzése
      "write:conversations": beszélgetések némítása és törlése
      "write:favourites": bejegyzések kedvencnek jelölése
      "write:filters": szűrők létrehozása
      "write:follows": mások követése
      "write:lists": listák létrehozása
      "write:media": média feltöltése
      "write:mutes": emberek és beszélgetések némítása
      "write:notifications": értesítések törlése
      "write:reports": mások bejelentése
      "write:statuses": bejegyzések közzététele
=======
      read:accounts: fiók adatainak megtekintése
      read:blocks: letiltások megtekintése
      read:bookmarks: könyvjelzőid megtekintése
      read:favourites: kedvencek megtekintése
      read:filters: szűrök megtekintése
      read:follows: követések megtekintése
      read:lists: listák megtekintése
      read:mutes: némítások megtekintése
      read:notifications: értesítések megtekintése
      read:reports: bejelentések megtekintése
      read:search: keresés a saját nevedben
      read:statuses: bejegyzések megtekintése
      write: fiókod adatainak megváltoztatása
      write:accounts: saját profilod megváltoztatása
      write:blocks: fiókok és domainek letiltása
      write:bookmarks: bejegyzések könyvjelzőzése
      write:conversations: beszélgetések némítása és törlése
      write:favourites: bejegyzések kedvencnek jelölése
      write:filters: szűrők létrehozása
      write:follows: mások követése
      write:lists: listák létrehozása
      write:media: média feltöltése
      write:mutes: emberek és beszélgetések némítása
      write:notifications: értesítések törlése
      write:reports: mások bejelentése
      write:statuses: bejegyzések közzététele
>>>>>>> fd284311
<|MERGE_RESOLUTION|>--- conflicted
+++ resolved
@@ -166,34 +166,6 @@
       follow: fiókkapcsolatok módosítása
       push: push értesítések fogadása
       read: saját fiók adatainak olvasása
-<<<<<<< HEAD
-      "read:accounts": fiók adatainak megtekintése
-      "read:blocks": letiltások megtekintése
-      "read:bookmarks": könyvjelzőik megtekintése
-      "read:favourites": kedvencek megtekintése
-      "read:filters": szűrök megtekintése
-      "read:follows": követések megtekintése
-      "read:lists": listák megtekintése
-      "read:mutes": némítások megtekintése
-      "read:notifications": értesítések megtekintése
-      "read:reports": bejelentések megtekintése
-      "read:search": keresés saját nevemben
-      "read:statuses": bejegyzések megtekintése
-      write: fiókod adatainak megváltoztatása
-      "write:accounts": saját profil megváltoztatása
-      "write:blocks": fiókok és domainek letiltása
-      "write:bookmarks": bejegyzések könyvjelzőzése
-      "write:conversations": beszélgetések némítása és törlése
-      "write:favourites": bejegyzések kedvencnek jelölése
-      "write:filters": szűrők létrehozása
-      "write:follows": mások követése
-      "write:lists": listák létrehozása
-      "write:media": média feltöltése
-      "write:mutes": emberek és beszélgetések némítása
-      "write:notifications": értesítések törlése
-      "write:reports": mások bejelentése
-      "write:statuses": bejegyzések közzététele
-=======
       read:accounts: fiók adatainak megtekintése
       read:blocks: letiltások megtekintése
       read:bookmarks: könyvjelzőid megtekintése
@@ -219,5 +191,4 @@
       write:mutes: emberek és beszélgetések némítása
       write:notifications: értesítések törlése
       write:reports: mások bejelentése
-      write:statuses: bejegyzések közzététele
->>>>>>> fd284311
+      write:statuses: bejegyzések közzététele