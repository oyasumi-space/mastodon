--- conflicted
+++ resolved
@@ -1986,15 +1986,6 @@
     webauthn: セキュリティキー
   user_mailer:
     appeal_approved:
-<<<<<<< HEAD
-      action: アカウントへ
-      explanation: '%{strike_date}のストライクに対して、あなたが%{appeal_date}に行った申し立ては承認されました。アカウントは正常な状態に戻りました。'
-      subject: '%{date}の申し立てが承認されました'
-      title: 申し立てが承認されました。
-    appeal_rejected:
-      explanation: '%{strike_date}のストライクに対して、あなたが%{appeal_date}に行った申し立ては却下されました。'
-      subject: '%{date}の申し立てが拒否されました'
-=======
       action: アカウント設定
       explanation: "%{strike_date}のストライクに対して、あなたが%{appeal_date}に行った申し立ては承認されました。アカウントは正常な状態に戻りました。"
       subject: "%{date}の申し立てが承認されました"
@@ -2004,7 +1995,6 @@
       explanation: "%{strike_date}のストライクに対して、あなたが%{appeal_date}に行った申し立ては却下されました。"
       subject: "%{date}の申し立てが拒否されました"
       subtitle: 申し立ては拒否されました。
->>>>>>> 127503eb
       title: 却下された抗議
     backup_ready:
       explanation: Mastodonアカウントの完全バックアップをリクエストしました。
