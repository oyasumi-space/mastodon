---
ja:
  about:
    about_mastodon_html: Mastodonは、オープンなウェブプロトコルを採用した、自由でオープンソースなソーシャルネットワークです。電子メールのような分散型の仕組みを採っています。
    contact_missing: 未設定
    contact_unavailable: N/A
    hosted_on: Mastodon hosted on %{domain}
    title: このサーバーについて
  accounts:
    followers:
      other: フォロワー
    following: フォロー中
    instance_actor_flash: このアカウントは、個々のユーザーではなく、サーバー自体を表すために使用される仮想のユーザーです。 連合のために使用されるため、停止しないで下さい。
    last_active: 最後の活動
    link_verified_on: このリンクの所有権は%{date}に確認されました
    nothing_here: 何もありません！
    pin_errors:
      following: おすすめしたい人はあなたが既にフォローしている必要があります
    posts:
      other: 投稿
    posts_tab_heading: 投稿
  admin:
    account_actions:
      action: アクションを実行
      already_silenced: すでに制限されているアカウントです。
      already_suspended: すでに停止されているアカウントです。
      title: "%{acct}さんに対してアクションを実行"
    account_moderation_notes:
      create: 書き込む
      created_msg: モデレーションメモを書き込みました！
      destroyed_msg: モデレーションメモを削除しました！
    accounts:
      add_email_domain_block: メールのドメインをブロック
      approve: 承認
      approve_domain: ドメインを承認
      approve_remote: リモートアカウントを承認
      approved_msg: "%{username}さんの登録申請を承認しました"
      are_you_sure: 本当に実行しますか？
      avatar: アイコン
      by_domain: ドメイン
      change_email:
        changed_msg: メールアドレスを変更しました!
        current_email: 現在のメールアドレス
        label: メールアドレスを変更
        new_email: 新しいメールアドレス
        submit: メールアドレスの変更
        title: "%{username}さんのメールアドレスを変更"
      change_role:
        changed_msg: ロールを変更しました!
        label: ロールを変更
        no_role: ロールがありません
        title: "%{username}さんのロールを変更"
      confirm: 確認
      confirmed: 確認済み
      confirming: 確認中
      custom: カスタム
      delete: データを削除する
      deleted: 削除済み
      demote: 降格
      destroyed_msg: "%{username}さんのデータは完全に削除されるよう登録されました"
      disable: 無効化
      disable_sign_in_token_auth: メールトークン認証を無効化
      disable_two_factor_authentication: 二要素認証を無効にする
      disabled: 無効
      display_name: 表示名
      domain: ドメイン
      edit: 編集
      email: メールアドレス
      email_status: メールアドレスの状態
      enable: 有効化
      enable_sign_in_token_auth: メールトークン認証を有効化
      enabled: 有効
      enabled_msg: "%{username}の無効化を解除しました"
      followers: フォロワー数
      follows: フォロー数
      header: ヘッダー
      inbox_url: Inbox URL
      invite_request_text: 意気込み
      invited_by: 招待した人
      ip: IP
      joined: 登録日
      location:
        all: すべて
        local: ローカル
        remote: リモート
        title: ロケーション
      login_status: ログイン
      media_attachments: 添付されたメディア
      memorialize: 追悼アカウント化
      memorialized: 追悼化済み
      memorialized_msg: "%{username} を追悼アカウント化しました"
      moderation:
        active: アクティブ
        all: すべて
        disabled: 無効化済み
        pending: 承認待ち
        remote_pending: 承認待ち (リモート)
        silenced: 制限
        suspended: 停止済み
        title: モデレーション
      moderation_notes: モデレーションメモ
      most_recent_activity: 直近の活動
      most_recent_ip: 直近のIP
      no_account_selected: 何も選択されていないため、変更されていません
      no_limits_imposed: 制限なし
      no_role_assigned: ロールが割り当てられていません
      not_subscribed: 購読していない
      pending: 承認待ち
      perform_full_suspension: 活動を完全に停止させる
      previous_strikes: 以前のストライク
      previous_strikes_description_html:
        other: "<strong>%{count}</strong> ストライクがあります。"
      promote: 昇格
      protocol: プロトコル
      public: パブリック
      push_subscription_expires: PuSH購読期限
      redownload: プロフィールを更新
      redownloaded_msg: "%{username}のプロフィールを正常に更新しました"
      reject: 却下
      reject_remote: リモートアカウントを却下
      rejected_msg: "%{username}さんの登録申請を却下しました"
      remote_pending_hint_html: このアカウントは現在保留中で、一時的にサスペンド状態になっています。このサーバーで利用可能にするためには、アカウントを承認する必要があります。
      remote_suspension_irreversible: このアカウントのデータは不可逆的に削除されました。
      remote_suspension_reversible_hint_html: このアカウントは停止されており、データは%{date} 日で完全に削除されます。それまでは悪影響なしにアカウントを復旧させることができます。アカウントを即座に削除したい場合は、以下から行うことができます。
      remove_avatar: アイコンを削除
      remove_header: ヘッダーを削除
      removed_avatar_msg: "%{username}さんのアバター画像を削除しました"
      removed_header_msg: "%{username}さんのヘッダー画像を削除しました"
      resend_confirmation:
        already_confirmed: メールアドレスは確認済みです
        send: 確認メールを再送
        success: 確認メールを再送信しました
      reset: リセット
      reset_password: パスワード再設定
      resubscribe: 再講読
      role: ロール
      search: 検索
      search_same_email_domain: 同じメールドメインを持つ他のユーザ
      search_same_ip: 同じIPのユーザーを検索
      security: 認証方法
      security_measures:
        only_password: パスワードのみ
        password_and_2fa: パスワードと二要素認証
      sensitive: 閲覧注意
      sensitized: 閲覧注意としてマーク済み
      shared_inbox_url: Shared inbox URL
      show:
        created_reports: このアカウントからの通報
        targeted_reports: このアカウントについての通報
      silence: サイレンス
      silenced: サイレンス済み
      statuses: 投稿数
      strikes: 前回のストライク
      subscribe: 購読する
      suspend: サスペンド
      suspended: 停止済み
      suspension_irreversible: このアカウントのデータは削除され元に戻せなくなります。後日アカウントの凍結を解除することはできますがデータは元に戻せません。
      suspension_reversible_hint_html: アカウントは停止されており、データは%{date}に完全に削除されます。それまではアカウントを元に戻すことができます。今すぐ完全に削除したい場合は以下から行うことができます。
      title: アカウント
      unblock_email: メールアドレスのブロックを解除
      unblocked_email_msg: "%{username}さんのメールアドレスのブロックを解除しました"
      unconfirmed_email: 確認待ちのメールアドレス
      undo_sensitized: 閲覧注意から戻す
      undo_silenced: サイレンスから戻す
      undo_suspension: 停止から戻す
      unsilenced_msg: "%{username}さんのサイレンス解除に成功しました"
      unsubscribe: 購読の解除
      unsuspended_msg: "%{username}さんの無効化を解除しました"
      username: ユーザー名
      view_domain: ドメインの概要を表示
      warn: 警告
      web: Web
      whitelisted: 連合許可済み
    action_logs:
      action_types:
        approve_appeal: 抗議を承認
        approve_remote_account: リモートアカウントの承認
        approve_user: ユーザーの承認
        assigned_to_self_report: 通報の担当者に設定
        change_email_user: ユーザーのメールアドレスの変更
        change_role_user: ユーザーのロールを変更
        confirm_user: ユーザーの確認
        create_account_warning: 警告を作成
        create_announcement: お知らせを作成
        create_canonical_email_block: メールアドレスブロックの作成
        create_custom_emoji: カスタム絵文字を作成
        create_domain_allow: 連合を許可
        create_domain_block: ドメインブロックを作成
        create_email_domain_block: メールドメインブロックを作成
        create_ip_block: IPルールを作成
        create_unavailable_domain: 配送できないドメインを作成
        create_user_role: ロールを作成
        demote_user: ユーザーを降格
        destroy_announcement: お知らせを削除
        destroy_canonical_email_block: メールアドレスブロックの削除
        destroy_custom_emoji: カスタム絵文字を削除
        destroy_domain_allow: 連合許可を外す
        destroy_domain_block: ドメインブロックを削除
        destroy_email_domain_block: メールドメインブロックを削除
        destroy_instance: ドメインをブロックする
        destroy_ip_block: IPルールを削除
        destroy_status: 投稿を削除
        destroy_unavailable_domain: 配送できないドメインを削除
        destroy_user_role: ロールを削除
        disable_2fa_user: 二要素認証を無効化
        disable_custom_emoji: カスタム絵文字を無効化
        disable_sign_in_token_auth_user: ユーザのメールトークン認証を無効化
        disable_user: ユーザーを無効化
        enable_custom_emoji: カスタム絵文字を有効化
        enable_sign_in_token_auth_user: ユーザのメールトークン認証を有効化
        enable_user: ユーザーを有効化
        force_cw_status: 投稿に警告文を追加
        force_sensitive_status: 投稿を閲覧注意に変更
        memorialize_account: 追悼アカウント化
        promote_user: ユーザーを昇格
        reject_appeal: 抗議を却下
        reject_remote_account: リモートアカウントを拒否
        reject_user: ユーザーを拒否
        remove_avatar_user: アイコンを削除
        reopen_report: 未解決に戻す
        resend_user: 確認メールを再送信する
        reset_password_user: パスワードをリセット
        resolve_report: 通報を解決済みにする
        sensitive_account: アカウントのメディアを閲覧注意にマーク
        silence_account: アカウントをサイレンス
        suspend_account: アカウントを停止
        unassigned_report: 通報の担当を解除
        unblock_email_account: メールアドレスのブロックを解除
        unsensitive_account: アカウントのメディアの閲覧注意マークを解除
        unsilence_account: アカウントのサイレンスを解除
        unsuspend_account: アカウントの停止を解除
        update_announcement: お知らせを更新
        update_custom_emoji: カスタム絵文字を更新
        update_domain_block: ドメインブロックを更新
        update_ip_block: IPルールを更新
        update_report: 通報の更新
        update_status: 投稿を更新
        update_user_role: ロールを更新
      actions:
        approve_appeal_html: "%{name}さんが%{target}さんからの抗議を承認しました"
        approve_remote_account_html: "%{name}さんが%{target}さんの参加を承認しました"
        approve_user_html: "%{name}さんが%{target}さんからの登録を承認しました"
        assigned_to_self_report_html: "%{name}さんが通報 %{target}を自身の担当に割り当てました"
        change_email_user_html: "%{name}さんが%{target}さんのメールアドレスを変更しました"
        change_role_user_html: "%{name}さんが%{target}さんのロールを変更しました"
        confirm_user_html: "%{name}さんが%{target}さんのメールアドレスを確認済みにしました"
        create_account_warning_html: "%{name}さんが%{target}さんに警告メールを送信しました"
        create_announcement_html: "%{name}さんが新しいお知らせ %{target}を作成しました"
        create_canonical_email_block_html: "%{name}さんがメールアドレス (ハッシュ値: %{target}) をブロックしました"
        create_custom_emoji_html: "%{name}さんがカスタム絵文字 %{target}を追加しました"
        create_domain_allow_html: "%{name}さんが%{target}の連合を許可しました"
        create_domain_block_html: "%{name}さんがドメイン %{target}をブロックしました"
        create_email_domain_block_html: "%{name}さんがメールドメイン %{target} をブロックしました"
        create_ip_block_html: "%{name}さんがIP %{target}のルールを作成しました"
        create_unavailable_domain_html: "%{name}がドメイン %{target}への配送を停止しました"
        create_user_role_html: "%{name}さんがロール『%{target}』を作成しました"
        demote_user_html: "%{name}さんが%{target}さんを降格しました"
        destroy_announcement_html: "%{name}さんがお知らせ %{target}を削除しました"
        destroy_canonical_email_block_html: "%{name}さんがメールアドレス (ハッシュ値: %{target}) のブロックを外しました"
        destroy_custom_emoji_html: "%{name}さんがカスタム絵文字『%{target}』を削除しました"
        destroy_domain_allow_html: "%{name}さんが%{target}の連合許可を外しました"
        destroy_domain_block_html: "%{name}さんがドメイン %{target}のブロックを外しました"
        destroy_email_domain_block_html: "%{name} がメールドメイン %{target} のブロックを外しました"
        destroy_instance_html: "%{name}さんがドメイン %{target}をブロックしました"
        destroy_ip_block_html: "%{name}さんが IP %{target}のルールを削除しました"
        destroy_status_html: "%{name}さんが%{target}さんの投稿を削除しました"
        destroy_unavailable_domain_html: "%{name}がドメイン %{target}への配送を再開しました"
        destroy_user_role_html: "%{name}さんがロール『%{target}』を削除しました"
        disable_2fa_user_html: "%{name}さんが%{target}さんの二要素認証を無効化しました"
        disable_custom_emoji_html: "%{name}さんがカスタム絵文字 %{target}を無効化しました"
        disable_sign_in_token_auth_user_html: "%{name} が %{target} のメールトークン認証を無効化しました"
        disable_user_html: "%{name}さんが%{target}さんのログインを無効化しました"
        enable_custom_emoji_html: "%{name}さんがカスタム絵文字 %{target}を有効化しました"
        enable_sign_in_token_auth_user_html: "%{name} が %{target} のメールトークン認証を有効化しました"
        enable_user_html: "%{name}さんが%{target}さんのログインを有効化しました"
        force_cw_status_html: "%{name}さんが%{target}さんの投稿を強制的にCWにしました"
        force_sensitive_status_html: "%{name}さんが%{target}さんの投稿を強制的に閲覧注意にしました"
        memorialize_account_html: "%{name}さんが%{target}さんを追悼アカウントページに登録しました"
        promote_user_html: "%{name}さんが%{target}さんを昇格しました"
        reject_appeal_html: "%{name}さんが%{target}からの抗議を却下しました"
        reject_remote_account_html: "%{name}さんが%{target}さんの参加を却下しました"
        reject_user_html: "%{name}さんが%{target}さんからの登録を拒否しました"
        remove_avatar_user_html: "%{name}さんが%{target}さんのアイコンを削除しました"
        remove_history_status_html: "%{name}さんが%{target}さんの投稿の編集履歴を削除しました"
        remove_media_status_html: "%{name}さんが%{target}さんの投稿のメディアを削除しました"
        remove_status_status_html: "%{name}さんが%{target}さんの投稿を削除しました"
        reopen_report_html: "%{name}さんが通報 %{target}を未解決に戻しました"
        resend_user_html: "%{name}さんが %{target} の確認メールを再送信しました"
        reset_password_user_html: "%{name}さんが%{target}さんのパスワードをリセットしました"
        resolve_report_html: "%{name}さんが通報 %{target}を解決済みにしました"
        sensitive_account_html: "%{name}さんが%{target}さんのメディアを閲覧注意にマークしました"
        silence_account_html: "%{name}さんが%{target}さんをサイレンスにしました"
        suspend_account_html: "%{name}さんが%{target}さんを停止しました"
        unassigned_report_html: "%{name}さんが通報 %{target}の担当を外しました"
        unblock_email_account_html: "%{name}さんがドメイン %{target}のブロックを解除しました"
        unsensitive_account_html: "%{name}さんが%{target}さんのメディアの閲覧注意を解除しました"
        unsilence_account_html: "%{name}さんが%{target}さんのサイレンスを解除しました"
        unsuspend_account_html: "%{name}さんが%{target}さんの停止を解除しました"
        update_announcement_html: "%{name}さんがお知らせ %{target}を更新しました"
        update_custom_emoji_html: "%{name}さんがカスタム絵文字 %{target}を更新しました"
        update_domain_block_html: "%{name}さんが%{target}のドメインブロックを更新しました"
        update_ip_block_html: "%{name} さんがIP %{target} のルールを更新しました"
        update_report_html: "%{name}さんが通報 %{target} を更新しました"
        update_status_html: "%{name}さんが%{target}さんの投稿を更新しました"
        update_user_role_html: "%{name}さんがロール『%{target}』を変更しました"
      deleted_account: 削除されたアカウント
      empty: ログが見つかりませんでした
      filter_by_action: アクションでフィルター
      filter_by_user: ユーザーでフィルター
      title: 操作履歴
      unavailable_instance: "(ドメイン名が利用できません)"
    announcements:
      destroyed_msg: お知らせが削除されました
      edit:
        title: お知らせを編集
      empty: お知らせはありません
      live: 公開中
      new:
        create: お知らせを作成
        title: お知らせを追加
      publish: 公開する
      published_msg: お知らせを掲載しました
      scheduled_for: "%{time}に予約"
      scheduled_msg: お知らせの掲載を予約しました
      title: お知らせ
      unpublish: 非公開にする
      unpublished_msg: お知らせを非掲載にしました
      updated_msg: お知らせを更新しました
    critical_update_pending: 重要な更新が保留中です
    custom_emojis:
      aliases: エイリアス名
      aliases_hint: 絵文字ピッカー内で検索する際、ショートコードだけでなくエイリアス名でも検索できます。「,」（カンマ）で区切ることで、複数指定が可能です。
      assign_category: カテゴリーを割り当て
      by_domain: ドメイン
      copied_msg: 絵文字のコピーをローカルに作成しました
      copy: コピー
      copy_failed_msg: 絵文字のコピーをローカルに作成できませんでした
      create_new_category: カテゴリーを作成
      created_msg: 絵文字の追加に成功しました！
      delete: 削除
      destroyed_msg: 絵文字の削除に成功しました！
      disable: 無効化
      disabled: 無効
      disabled_msg: 絵文字を無効化しました
      domain: ドメイン
      edit:
        label: 編集
        title: カスタム絵文字の編集
      emoji: 絵文字
      enable: 有効化
      enabled: 有効
      enabled_msg: 絵文字を有効化しました
      image_hint: "%{size}までのPNGまたはGIF画像を利用できます"
      license: ライセンス
      license_hint: カスタム絵文字のライセンス情報を設定します。ただしライセンス情報の連合に対応していないサーバーも多く、Misskeyもローカル絵文字のライセンス情報には対応しますが他のサーバーのライセンス情報は参照しません。ライセンスは無視される場合があることを考慮してください。
      list: 表示
      listed: 表示
      new:
        title: 新規カスタム絵文字の追加
      no_emoji_selected: 何も選択されていないため、変更されていません
      not_permitted: この操作を実行する権限がありません。
      overwrite: 上書き
      shortcode: ショートコード
      shortcode_hint: 2文字以上の半角英数字とアンダーバーのみ利用できます
      title: カスタム絵文字
      uncategorized: 未分類
      unlist: 非表示
      unlisted: 非表示
      update_failed_msg: 絵文字を更新できませんでした
      updated_msg: 絵文字の更新に成功しました！
      upload: アップロード
      visible_in_picker: 絵文字ピッカーで表示
    dashboard:
      active_users: アクティブユーザー
      interactions: 交流
      media_storage: メディアストレージ
      new_users: 新規ユーザー
      opened_reports: 新規通報
      pending_appeals_html:
        other: 保留中の抗議 <strong>%{count}</strong>件
      pending_reports_html:
        other: 保留中の通報 <strong>%{count}</strong>件
      pending_tags_html:
        other: 保留中のハッシュタグ <strong>%{count}</strong>件
      pending_users_html:
        other: 保留中のユーザー <strong>%{count}</strong>件
      resolved_reports: 解決済みの通報
      software: ソフトウェア
      sources: サインアップソース
      space: ディスク使用量
      title: ダッシュボード
      top_languages: トップのアクティブ言語
      top_servers: トップアクティブサーバー
      website: ウェブサイト
    disputes:
      appeals:
        empty: 抗議はありません。
        title: 抗議
    domain_allows:
      add_new: 連合を許可
      created_msg: 連合を許可しました
      destroyed_msg: 連合許可を外しました
      export: エクスポート
      import: インポート
      undo: 連合許可を外す
    domain_blocks:
      add_new: ドメインブロックを追加
      block_trends: トレンド掲載を拒否
      block_trends_hint: 今後の投稿のトレンド掲載を拒否します。反映には時間がかかります。停止とは無関係です
      confirm_suspension:
        cancel: キャンセル
        confirm: 停止
        permanent_action: 失われたデータやフォロー関係は、停止を解除しても元に戻せません。
        preamble_html: "<strong>%{domain}</strong> と、そのサブドメインに「停止」の処置を行います。"
        remove_all_data: この操作により、対象のドメインにあるアカウントからのコンテンツやメディア、プロフィール情報はすべて削除されます。
        stop_communication: 対象のサーバーとは通信を行わなくなります。
        title: "「%{domain}」ドメインブロックの確認"
        undo_relationships: この操作により、このサーバーと対象サーバーのアカウント間のフォロー関係はすべて解除されます。
      created_msg: ドメインブロック処理を完了しました
      destroyed_msg: ドメインブロックを外しました
      detect_invalid_subscription: 不正な購読を行うサーバーとしてマークする
      detect_invalid_subscription_hint: 未フォローユーザーの未収載投稿が自由に購読・検索できるサーバーとしてマークします。Misskeyサーバーはこのチェックに関係なく、自動で制限が有効とみなされます。各ユーザーはそれぞれのプライバシー追加設定でMisskeyサーバーへの配送制限を有効にすることで、これらのサーバーへローカル公開・未収載投稿を鍵付きで配信できるようになります。停止とは無関係です
      domain: ドメイン
      edit: ドメインブロックを編集
      existing_domain_block: あなたは既に%{name}さんに厳しい制限を課しています。
      existing_domain_block_html: 既に%{name}に対して、より厳しい制限を課しています。先に<a href="%{unblock_url}">その制限を解除</a>する必要があります。
      export: エクスポート
      headers:
        disagreement: 意見の相違
        harassment: 嫌がらせまたはスパム
        invalid_privacy: プライバシーが守られていない
        mastodon_default: 本家Mastodonの設定項目
      hidden: 非公開にする
      hidden_hint: 公開することで当サーバーの安全が脅かされる場合、このドメインブロックを非公開にすることができます。
      import: インポート
      new:
        create: ブロックを作成
        hint: ドメインブロックはデータベース中のアカウント項目の作成を妨げませんが、遡って自動的に指定されたモデレーションをそれらのアカウントに適用します。
        severity:
          desc_html: "<strong>制限</strong>は、このドメイン上のアカウントからの投稿が、相手をフォローしている場合を除き非表示になります。<strong>停止</strong>は、このドメイン上のすべてのコンテンツ、メディア、およびプロフィールデータを受け付けなくなります。メディアファイルのみを拒否したい場合は<strong>なし</strong>を選択します。"
          noop: なし
          silence: 制限
          suspend: 停止
        title: 新規ドメインブロック
      no_domain_block_selected: 何も選択されていないためドメインブロックを変更しませんでした
      not_permitted: この操作を実行する権限がありません。
      obfuscate: ドメイン名を伏せ字にする
      obfuscate_hint: ドメインブロックのリストを公開している場合、ドメイン名の一部を伏せ字にします
      private_comment: コメント (非公開)
      private_comment_hint: このコメントは同じサーバーのモデレーターも閲覧できます。
      public_comment: コメント (公開)
      public_comment_hint: ドメインブロックの公開を有効にしている場合、このコメントも公開されます。
      reject_favourite: お気に入り、絵文字リアクションを拒否
      reject_favourite_hint: 今後のお気に入り、絵文字リアクションを拒否します。停止とは無関係です
      reject_friend: フレンドサーバー申請を拒否
      reject_friend_hint: 今後のフレンドサーバー申請を全て拒否します。停止とは無関係です
      reject_hashtag: ハッシュタグを拒否
      reject_hashtag_hint: ハッシュタグで検索できなくなり、トレンドにも影響しなくなります。停止とは無関係です
      reject_media: メディアファイルを拒否
      reject_media_hint: ローカルに保存されたメディアファイルを削除し、今後のダウンロードを拒否します。停止とは無関係です
      reject_new_follow: 新規フォローを拒否
      reject_new_follow_hint: 今後の新規フォローを拒否します。停止とは無関係です
      reject_reply_exclude_followers: フォロー相手以外からのメンションと引用を拒否
      reject_reply_exclude_followers_hint: 今後のリプライを拒否します。停止とは無関係です
      reject_reports: 通報を拒否
      reject_reports_hint: このドメインからの通報をすべて無視します。停止とは無関係です
      reject_send_sensitive: センシティブな投稿を配送しない
      reject_send_sensitive_hint: 相手サーバーからのフェッチは防げない可能性があります。停止とは無関係です
      reject_straight_follow: フォローを強制的に審査制にする
      reject_straight_follow_hint: 相手からのフォローは当サーバーのアカウントの承認が必須になります
      undo: ドメインブロックを戻す
      view: ドメインブロックを表示
    email_domain_blocks:
      add_new: 新規追加
      allow_registrations_with_approval: 承認制での新規登録を可能にする
      attempts_over_week:
        other: 先週は%{count}回サインアップが試みられました
      created_msg: メールドメインブロックを追加しました
      delete: 消去
      dns:
        types:
          mx: MXレコード
      domain: ドメイン
      new:
        create: ドメインを追加
        resolve: ドメイン解決
        title: 新規メールドメインブロック
      no_email_domain_block_selected: 変更対象のメールドメインブロックを選択してください
      not_permitted: 権限がありません
      resolved_dns_records_hint_html: 入力されたドメイン名のMXレコードから以下のドメインが解決されました。MXレコードが指すドメインはメールの送受信において重要な役割をもっています。MXレコードのドメインをブロックすると、見た目のドメインが異なるメールアドレスからの登録であっても、そのドメイン名から解決されるMXレコードのドメインが同じ場合はブロックの対象になります。<strong>大手のメールプロバイダをブロックしないように注意してください。</strong>
      resolved_through_html: "%{domain}を通して解決しました"
      title: メールドメインブロック
    export_domain_allows:
      new:
        title: ドメイン許可をインポート
      no_file: ファイルが選択されていません
    export_domain_blocks:
      import:
        description_html: ドメインブロックのリストをインポートしようとしています。このリストを自分で作成していない場合は、慎重に確認してください。
        existing_relationships_warning: 既存のフォロー関係
        private_comment_description_html: 'ブロックのインポート元を判別できるようにするため、ブロックは次のプライベートコメントを追加してインポートされます: <q>%{comment}</q>'
        private_comment_template: "%{source} から %{date} にインポートしました"
        title: ドメインブロックをインポート
      invalid_domain_block: 'エラーが発生したため、ブロックできなかったドメインがあります: %{error}'
      new:
        title: ドメインブロックをインポート
      no_file: ファイルが選択されていません
    follow_recommendations:
      description_html: "<strong>おすすめフォローは、新規ユーザーが興味のあるコンテンツをすばやく見つけるのに役立ちます。</strong>ユーザーが他のユーザーとの交流を十分にしていない場合、パーソナライズされたおすすめフォローを生成する代わりに、これらのアカウントが表示されます。最近のエンゲージメントが最も高いアカウントと、特定の言語のローカルフォロワー数が最も多いアカウントを組み合わせて､毎日再計算されます。"
      language: 言語
      status: ステータス
      suppress: おすすめフォローに表示しない
      suppressed: 非表示
      title: おすすめフォロー
      unsuppress: おすすめフォローを復元
    friend_servers:
      accept: 相手の申請を承認する
      add_new: フレンドサーバーを追加・申請
      delete: 削除
      description_html: "<strong>フレンドサーバー</strong>とは、お互いのローカル公開・ローカル検索許可の投稿をそのまま交換するシステムです。"
      disabled: 無効
      domain: ドメイン
      edit:
        allow_all_posts: このサーバーからの投稿を無条件で受け入れる
        allow_all_posts_hint: 通常は自分のサーバーの誰もフォローしていないアカウントの投稿は例外を除き受け入れがブロックされます。そのブロックを解除します。スパムが発生した場合など、いつでもブロックを再開できます。
        available: 有効にする
        delivery_local: ローカル公開の公開範囲・検索許可を持った投稿をそのまま相手と共有する
        delivery_local_hint: ローカル公開投稿は、通常は非収載に変換されて配送されます。その処理をせず、相手サーバーにもローカル公開と認識されるようにします。相手の連合タイムラインに掲載されます
        description: フレンドサーバーは、登録と同時に相手方のサーバーへ申請されます。
        domain: ドメイン
        inbox_url: フレンドサーバーの inbox URL
        inbox_url_hint: 空欄にした場合、自動で「https://ドメイン名/inbox」に設定されます。（例：https://example.com/inbox）相手のサーバーがinbox URLを特別に指定している場合、入力してください。
        pseudo_relay: 全ての公開・ローカル公開・非収載かつ検索可能な投稿を送信する
        pseudo_relay_hint: お互いに有効で、かつ相手側で「このサーバーからの投稿を無条件で受け入れる」が有効になっている必要があります
      edit_friend: 編集
      enabled: 有効
      follow: こちらから申請する
      pending: 承認待ち
      pending_you: あなたの承認が必要
      reject: 相手からの申請を却下する
      save_and_enable: 保存して有効にする
      setup: フレンドサーバーを追加・申請
      status: ステータス
      title: フレンドサーバー
    instances:
      audit_log:
        title: 最近の監査ログ
        view_all: 全ての監査ログを閲覧
      availability:
        description_html:
          other: ドメインへの配信が <strong>%{count}</strong> 日失敗した場合、そのドメイン<em>からの</em>配信を受信しない限り、それ以上の配信を行いません。
        failure_threshold_reached: "%{date}に失敗のしきい値に達しました。"
        failures_recorded:
          other: "%{count}日間試行に失敗しました。"
        no_failures_recorded: 失敗は記録されていません。
        title: 可用性
        warning: このサーバーへの最後の接続試行に失敗しました
      back_to_all: すべて
      back_to_limited: 制限あり
      back_to_warning: 警告あり
      by_domain: ドメイン
      confirm_purge: このドメインを完全にブロックしてもよろしいですか？
      content_policies:
        comment: 内部メモ
        description_html: このドメインとそのサブドメインのすべてのアカウントに適用されるコンテンツポリシーを定義できます。
        limited_federation_mode_description_html: このドメインとの連合を許可するかどうかを選択できます。
        policies:
          block_trends: トレンドへの掲載を拒否
          detect_invalid_subscription: 購読のプライバシーなし
          reject_favourite: お気に入りを拒否
          reject_friend: フレンドサーバー申請を拒否
          reject_hashtag: ハッシュタグを拒否
          reject_media: メディアを拒否する
          reject_new_follow: 新規フォローを拒否
          reject_reply_exclude_followers: フォロー相手以外からのメンション・引用を拒否
          reject_reports: 通報を拒否
          reject_send_sensitive: センシティブ投稿配送なし
          reject_straight_follow: フォローを制限
          silence: 制限
          suspend: サスペンド
        policy: ポリシー
        reason: 公開理由
        title: コンテンツ ポリシー
      dashboard:
        instance_accounts_dimension: 最もフォローされているアカウント
        instance_accounts_measure: 保存されたアカウント
        instance_followers_measure: そこでの我々のフォロワー
        instance_follows_measure: リモートフォローしているアカウント
        instance_languages_dimension: 人気の言語
        instance_media_attachments_measure: 保存されたメディア
        instance_reports_measure: 通報
        instance_statuses_measure: 保存された投稿
      delivery:
        all: すべて
        clear: 配送エラーをクリア
        failing: 配送失敗
        restart: 配送を再開
        stop: 配送を停止
        unavailable: 配送不可
      delivery_available: 配送可能
      delivery_error_days: 配送エラー発生日
      delivery_error_hint: "%{count}日間配送ができない場合は、自動的に配送不可としてマークされます。"
      destroyed_msg: "%{domain}からのデータは、すぐに削除されるように、キューに追加されました。"
      empty: ドメインが見つかりませんでした。
      known_accounts:
        other: 既知のアカウント数 %{count}
      moderation:
        all: すべて
        limited: 制限あり
        title: モデレーション
      private_comment: コメント (非公開)
      public_comment: コメント (公開)
      purge: パージ
      purge_description_html: このドメインがオフラインであると思われる場合は、このドメインのすべてのアカウント記録と関連するデータをストレージから削除できます。 これは時間がかかることがあります。
      title: 既知のサーバー
      total_blocked_by_us: ブロック合計
      total_followed_by_them: 被フォロー合計
      total_followed_by_us: フォロー合計
      total_reported: 通報合計
      total_storage: 添付されたメディア
      totals_time_period_hint_html: 以下に表示される合計には、すべての時間のデータが含まれています。
      unknown_instance: 今のところ、このドメインについては何も記録されていません。
    invites:
      deactivate_all: すべて無効化
      filter:
        all: すべて
        available: 使用可能
        expired: 期限切れ
        title: フィルター
      title: 招待
    ip_blocks:
      add_new: ルールを作成
      created_msg: IPルールを追加しました
      delete: 削除
      expires_in:
        '1209600': 2週間
        '15778476': 半年
        '2629746': 1ヶ月
        '31556952': 1年
        '86400': 1日
        '94670856': 3年
      new:
        title: 新規IPルール
      no_ip_block_selected: 何も選択されていないためIPルールを変更しませんでした
      title: IPルール
    ng_rule_histories:
      back_to_ng_rule: NGルール設定に戻る
      back_to_ng_rules: 一覧に戻る
      data:
        media_count: "%{count} のメディア"
        poll_count: 項目 %{count} の投票
      from_local_user: ローカルユーザー
      hidden: 非公開投稿
      moderate_account: アカウントをモデレートする
      reason_actions:
        reaction_emoji_reaction: 絵文字リアクション
        reaction_favourite: お気に入りに登録
        reaction_follow: フォローリクエスト
        reaction_reblog: ブースト
        reaction_vote: 投票
        status_create: 投稿
        status_edit: 投稿を編集
      title: NGルール「%{title}」の履歴
    ng_rules:
      account_allow_followed_by_local: ローカルユーザーからフォローされていないアカウントのみチェックする
      account_allow_followed_by_local_hint: 1以上のフォローを持つ全てのローカルユーザーが信頼できる場合にのみこのオプションを使用してください
      account_avatar_state: アイコンの有無
      account_display_name: 名前
      account_domain: ドメイン
      account_field_name: フィールド名
      account_field_value: フィールド値
      account_header_state: ヘッダーの有無
      account_include_local: ローカルユーザーを含む
      account_note: アカウントの説明文
      account_username: ID
      available: 有効にする
      copy: 複製
      copy_error: 複製に失敗しました。
      edit:
        headers:
          account: アカウント
          options: オプション
          reaction: リアクション
          status: 投稿
        helps:
          generic: 全ての項目が条件にマッチしている場合のみ、制限が有効になります。
          textarea_html: "<strong>複数行入力可能な箇所</strong>では、改行区切りで条件を入力します。複数行のうちどれか1つが含まれている場合、条件にマッチしたと判断されます。行頭を「?」で始めると正規表現を利用できます。"
          threshold_html: "<strong>上限の指定</strong>では、「-1」を指定すると上限チェックが無効になります。「0」を指定した場合、その対象が全く無い状態に限りチェックを通過します。例えばメディア数の上限「0」は、「メディア無し」と等価ではありません。"
        history: このルールが適用された履歴を確認する
        summary:
          account: アカウントの条件を設定します。ここでマッチしたアカウントが投稿・リアクションする場合に、このNGルールのチェックが行われます。アカウント作成時のチェックは行いません。初期状態では全てのアカウントが対象になります。
          reaction: リアクションの条件を設定します。アカウントの条件も同時に一致しなければいけません。初期状態では、「リアクションの種類」を設定しない限り全てのリアクションが該当しませんので、ご注意ください。
          status: 投稿の条件を設定します。アカウントの条件も同時に一致しなければいけません。初期状態では、「公開範囲」「検索許可」を設定しない限り全ての投稿が該当しませんので、ご注意ください。
        title: NGルールを編集
      emoji_reaction_name: 絵文字リアクションで使われる絵文字またはショートコード
      emoji_reaction_origin_domain: 絵文字リアクションで使われたカスタム絵文字のドメイン
      emoji_reaction_origin_domain_hint: 他のサーバーの絵文字に相乗りした場合、その絵文字がもともと登録されていたサーバーのドメインが使用されます
      index:
        delete: 削除
        disabled: 無効
        edit:
          title: 編集
        empty: NGルールが空です
        empty_title: 空のタイトル
        hit_count: ここ一週間で %{count} 件の検出
        preamble: "「NGワードとスパム」機能においてどうしても緩すぎる条件を指定しなければならず、他の正常な投稿が規制に巻き込まれやすくなる場合があります。NGルールではアカウントや投稿の特徴などを詳細に指定して、巻き込まれる投稿を少しでも減らすことができます。設定は慎重に検討し、正常な投稿の巻き込みが最小限になるよう定期的に履歴を確認してください。"
        title: NGルール
      new:
        save: 新規NGルールを保存
        title: 新規NGルールを追加
      reaction_allow_follower: フォロワー以外に対するリアクションのみチェックする
      reaction_allow_follower_hint: これを有効にすると、他のサーバー同士のリアクションは無条件で許可されます
      reaction_type: リアクションの種類
      reaction_types:
        emoji_reaction: 絵文字リアクション
        favourite: お気に入り
        follow: フォロー
        reblog: ブースト
        vote: 投票
      record_history_also_local: ローカルユーザーも履歴記録の対象とする
      rubular: 正規表現チェッカー
      states:
        needed: 有り
        no_needed: 無し
        optional: 不問
      status_allow_follower_mention: フォロワー以外へのメンション・引用を含む場合のみ投稿をチェックする
      status_allow_follower_mention_hint: これを有効にすると、他のサーバー同士のメンションは無条件で許可されます
      status_cw_state: 警告文の有無
      status_media_state: メディアの有無
      status_media_threshold: メディア数の上限
      status_mention_state: メンションの有無
      status_mention_threshold: メンション数の上限
      status_poll_state: 投票の有無
      status_poll_threshold: 投票項目数の上限
      status_quote_state: 引用の有無
      status_reference_state: ひかえめな引用の有無
      status_reference_threshold: ひかえめな引用数の上限
      status_reply_state: 返信の有無
      status_searchability: 検索許可
      status_sensitive_state: センシティブフラグの有無
      status_spoiler_text: 投稿警告文
      status_tag: タグ
      status_text: 投稿本文
      status_visibility: 公開範囲
      test_error: 正規表現の文法が誤っています
      title: NGルール
    ng_words:
      edit:
        add_domain: ドメインを追加
      hold_remote_new_accounts: リモートの新規アカウントを保留する
      keywords: 拒否するキーワード
      phrases:
        regexp_html: "<strong>正規</strong> 表現 にチェックの入っている項目は、正規表現を用いての比較となります。"
        regexp_short: 正規
        stranger_html: "<strong>無関</strong> 係のフォロワーからのメンション にチェックの入っている項目は、フォロー関係にないアカウントからのメンション、返信、引用などのみに適用されます。"
        stranger_short: 無関
      post_hash_tags_max: 投稿に設定可能なハッシュタグの最大数
      post_mentions_max: 投稿に設定可能なメンションの最大数
      post_stranger_mentions_max: 投稿に設定可能なメンションの最大数 (メンション先にフォロワー以外を1人でも含む場合)
      preamble: ドメインブロックでは対処の難しいスパムに関する問題の解決に、この設定が役に立ちます。特定キーワードが含まれているなどの条件を満たした投稿を拒否することができます。問題のない投稿が削除されないよう設定は慎重に検討し、定期的に履歴を確認してください。
      remote_approval_hint: 指定されていないドメインで新しく認識されたアカウントはサスペンド状態になります。その一覧を確認し、必要であれば承認を行うことができます。この設定が有効でない場合、全てのリモートアカウントが即座に承認されます。
      remote_approval_list: 承認待ちのリモートアカウント一覧
      settings: 詳細設定
      stranger_mention_from_local_ng: フォローしていないアカウントへのメンションのNGワードを、ローカルユーザーによる投稿にも適用する
      stranger_mention_from_local_ng_hint: 自分のサーバーにスパムアカウントが入り込んでいる可能性がある場合に利用します。
      test_error: NGワードのテストに失敗しました。正規表現のミスが含まれているかもしれません
      title: NGワードとスパム
      white_list: ホワイトリスト
      white_list_header: リモートアカウントを即座に承認するドメイン一覧
      white_list_hint: 激しい攻撃に晒された場合の最終手段として、ホワイトリストが利用できます。外部からの攻撃が即座に消えるわけではありませんが、モデレーションを進めることで徐々に確実に減らすことができます。また、定期的なリモートアカウント承認作業が求められます。
    ngword_histories:
      back_to_ng_words: NGワードとスパム
      target_types:
        account_name: アカウントの名前
        account_note: アカウントの説明文
        status: 投稿
      title: NGワード検出履歴
    relationships:
      title: "%{acct} さんのフォロー・フォロワー"
    relays:
      add_new: リレーを追加
      delete: 削除
      description_html: "<strong>連合リレー</strong>とは、登録しているサーバー間の公開投稿を仲介するサーバーです。<strong>中小規模のサーバーが連合のコンテンツを見つけるのを助けます。</strong>これを使用しない場合、ローカルユーザーがリモートユーザーを手動でフォローする必要があります。"
      disable: 無効化
      disabled: 無効
      enable: 有効化
      enable_hint: 有効にすると、リレーから全ての公開投稿を受信するようになり、またこのサーバーの全ての公開投稿をリレーに送信するようになります。
      enabled: 有効
      inbox_url: リレーURL
      pending: リレーサーバーの承認待ちです
      save_and_enable: 保存して有効にする
      setup: リレー接続を設定する
      signatures_not_enabled: セキュアモードまたは連合制限モードが有効の場合、リレーは正常に動作しません
      status: ステータス
      title: リレー
    report_notes:
      created_msg: 通報メモを書き込みました！
      destroyed_msg: 通報メモを削除しました！
    reports:
      account:
        notes:
          other: "%{count}件のメモ"
      action_log: 監査ログ
      action_taken_by: 通報処理者
      actions:
        delete_description_html: 報告された投稿は削除され、ストライクが記録されます。同じアカウントによる今後の違反行為のエスカレーションに役立てられます。
        force_cw_description_html: 報告された投稿には強制的に警告文が追加され、ストライクが記録され、同じアカウントによる今後の違反行為のエスカレーションに役立てられます。
        mark_as_sensitive_description_html: 報告された投稿のメディアは閲覧注意となり、ストライクが記録され、同じアカウントによる今後の違反行為のエスカレーションに役立てられます。
        other_description_html: アカウントの動作を制御するためのオプションや、報告されたアカウントへの通信をカスタマイズするためのオプションを確認してください。
        resolve_description_html: 報告されたアカウントに対していかなる措置も取られず、ストライクも記録されず、報告は終了します。
        silence_description_html: このアカウントは、すでにフォローしている人、または手動で検索した人にしか見えないため、リーチが極端に制限されます。いつでも元に戻すことができます。このアカウントに対するすべての通報をクローズします。
        suspend_description_html: アカウントとそのすべての内容にアクセスできなくなり、最終的に削除され、やり取りは不可能になります。 30日以内であれば元に戻すことができます。このアカウントに対するすべての通報をクローズします。
      actions_description_html: このレポートへのアクションを決定してください。アカウントへ懲罰的な措置を取った場合、<strong>Span</strong>カテゴリが選択されている場合を除き、メール通知が送信されます。
      actions_description_remote_html: この通報を解決するためのアクションを選択してください。これは<strong>あなたの</strong>サーバーがこのリモートアカウントと通信し、そのコンテンツを処理する時のみ影響します。
      actions_no_posts: 削除対象となる投稿がレポートに含まれていません
      add_to_report: 通報にさらに追加
      already_suspended_badges:
        local: このサーバーで停止済み
        remote: リモートのサーバーで停止済み
      are_you_sure: 本当に実行しますか？
      assign_to_self: 担当になる
      assigned: 担当者
      by_target_domain: ドメイン
      cancel: キャンセル
      category: カテゴリー
      category_description_html: 選択した理由は通報されたアカウントへの連絡時に引用されます
      comment:
        none: なし
      comment_description_html: "%{name}からの詳細情報:"
      confirm: 確認
      confirm_action: "@%{acct} さんに対するアクション"
      created_at: 通報日時
      delete_and_resolve: 投稿を削除
      force_cw: 強制的にCWにする
      forwarded: 転送済み
      forwarded_replies_explanation: これはリモートユーザーによる、リモートコンテンツについての報告です。問題のコンテンツはあなたのサーバー利用者への返信なので、こちらにも転送されて来ました。
      forwarded_to: "%{domain}に転送されました"
      mark_as_resolved: 解決済みとしてマーク
      mark_as_sensitive: 閲覧注意にする
      mark_as_unresolved: 未解決に戻す
      no_one_assigned: なし
      notes:
        create: 書き込む
        create_and_resolve: 書き込み、解決済みにする
        create_and_unresolve: 書き込み、未解決に戻す
        delete: 削除
        placeholder: どのような措置が取られたか、または関連する更新を記述してください…
        title: メモ
      notes_description_html: 他のモデレーターと将来の自分にメモを残してください
      processed_msg: '通報 #%{id} が正常に処理されました'
      quick_actions_description_html: 'クイックアクションを実行するかスクロールして報告された通報を確認してください:'
      remote_user_placeholder: "%{instance}からのリモートユーザー"
      reopen: 未解決に戻す
      report: '通報 #%{id}'
      reported_account: 報告対象アカウント
      reported_by: 報告者
      reported_with_application: 報告に使用されたアプリ
      resolved: 解決済み
      resolved_msg: 通報を解決済みにしました！
      skip_to_actions: アクションに移動
      status: ステータス
      statuses: 通報内容
      statuses_description_html: 問題の投稿は通報されたアカウントへの連絡時に引用されます
      summary:
        action_preambles:
          delete_html: "<strong>@%{acct}</strong>さんの投稿を<strong>削除</strong>します。この操作は:"
          force_cw_html: "<strong>@%{acct}</strong>さんの投稿に<strong>警告文</strong>を<strong>追加</strong>します。この操作は:"
          mark_as_sensitive_html: "<strong>@%{acct}</strong>さんの投稿を<strong>閲覧注意</strong>として<strong>マーク</strong>します。この操作は:"
          silence_html: "<strong>@%{acct}</strong>さんのアカウントを<strong>制限 (サイレンス) </strong>します。この操作は:"
          suspend_html: "<strong>@%{acct}</strong>さんのアカウントを<strong>停止 (サスペンド) </strong>します。この操作は:"
        actions:
          delete_html: 当該の投稿を削除します
          force_cw_html: 当該の投稿に警告文を強制的に追加します
          mark_as_sensitive_html: 当該の投稿に含まれるメディアを閲覧注意にします
          silence_html: "<strong>@%{acct}</strong>さんのプロフィールとコンテンツの表示範囲をフォロー中の人や意図的にプロフィールにアクセスした人のみに制限することで、アカウントを発見されにくくします"
          suspend_html: "<strong>@%{acct}</strong>さんのアカウントが凍結され、プロフィールとコンテンツへのアクセス、および投稿ができなくなります"
        close_report: '通報 #%{id} を解決済みにします'
        close_reports_html: "<strong>@%{acct}</strong>さんに対する<strong>すべての</strong>通報を解決済みにします"
        delete_data_html: 停止が解除されないまま30日経過すると、<strong>@%{acct}</strong>さんのプロフィールとコンテンツは削除されます
        preview_preamble_html: "<strong>@%{acct}</strong>さんに次の内容の警告を通知します:"
        record_strike_html: 今後、<strong>@%{acct}</strong>さんが違反行為をしたときにエスカレーションできるように、このアカウントに対するストライクを記録します
        send_email_html: "<strong>@%{acct}</strong>さんに警告メールを送信します"
        warning_placeholder: アクションを行使する追加の理由（オプション）
      target_origin: 報告されたアカウントの起源
      title: 通報
      unassign: 担当を外す
      unknown_action_msg: '不明なアクションです: %{action}'
      unresolved: 未解決
      updated_at: 更新日時
      view_profile: プロフィールを表示
    roles:
      add_new: ロールを追加
      assigned_users:
        other: "%{count}人"
      categories:
        administration: 管理
        devops: 開発者
        invites: 招待
        moderation: モデレーション
        special: スペシャル
      delete: 削除
      description_html: "<strong>ユーザー ロール</strong>を使用すると、ユーザーがアクセスできる Mastodon の機能や領域をカスタマイズできます。"
      edit: "『%{name}』のロールを編集"
      everyone: デフォルトの権限
      everyone_full_description_html: これは、割り当てられたロールを持っていないものであっても、 <strong>すべてのユーザー</strong> に影響を与える <strong>基本ロール</strong>です。 他のすべてのロールは、そこから権限を継承します。
      permissions_count:
        other: "%{count}件の権限"
      privileges:
        administrator: 管理者
        administrator_description: この権限を持つユーザーはすべての権限をバイパスします
        delete_user_data: ユーザーデータの削除
        delete_user_data_description: ユーザーは、遅滞なく他のユーザーのデータを削除することができます
        invite_users: ユーザーを招待
        invite_users_description: ユーザーが新しい人を招待できるようにします
        manage_announcements: お知らせの管理
        manage_announcements_description: ユーザーがアナウンスを管理できるようにします
        manage_appeals: 抗議の管理
        manage_appeals_description: ユーザーはモデレーションアクションに対する抗議を確認できます
        manage_blocks: ブロックの管理
        manage_blocks_description: メールプロバイダとIPアドレスのブロックを許可
        manage_custom_emojis: カスタム絵文字を管理
        manage_custom_emojis_description: ユーザーがサーバー上のカスタム絵文字を管理できるようにします
        manage_federation: 連合の管理
        manage_federation_description: ユーザーが他のドメインとの連合をブロックまたは許可したり、配信を制御したりできます。
        manage_invites: 招待を管理
        manage_invites_description: 招待リンクの閲覧・解除を可能にする。
        manage_ng_words: NGワードを管理
        manage_ng_words_description: NGワードの管理を可能にします。投稿の受け入れ可否に関わるデリゲートな部分のため、扱いは慎重にします
        manage_reports: レポートの管理
        manage_reports_description: ユーザーがレポートを確認したり、モデレーションアクションを実行したりできます。
        manage_roles: ロールの管理
        manage_roles_description: ユーザーが自分より下の役割を管理し、割り当てることができます。
        manage_rules: ルールの管理
        manage_rules_description: ユーザーがサーバールールを変更できるようにします
        manage_sensitive_words: センシティブワードを管理
        manage_sensitive_words_description: センシティブワードの管理を可能にします。正規表現の利用が可能であるため、注意が必要です
        manage_settings: 設定の管理
        manage_settings_description: ユーザーがサイト設定を変更できるようにします
        manage_taxonomies: 分類の管理
        manage_taxonomies_description: トレンドコンテンツの確認とハッシュタグの設定の更新
        manage_user_access: アクセス権を管理
        manage_user_access_description: 他のユーザの二段階認証の無効化、メールアドレスの変更、パスワードリセットを許可
        manage_users: ユーザーの管理
        manage_users_description: 他のユーザーの詳細情報を閲覧し、モデレーションを行うことができます。
        manage_webhooks: Webhookの管理
        manage_webhooks_description: 管理者イベントのWebhookを設定できます。
        view_audit_log: 監査ログの表示
        view_audit_log_description: ユーザーがサーバー上で管理アクションの履歴を表示できるようにします
        view_dashboard: ダッシュボードの表示
        view_dashboard_description: ユーザーがダッシュボードやさまざまなメトリクスにアクセスできるようにします
        view_devops: 開発者
        view_devops_description: Sidekiq と pgHero ダッシュボードにアクセスできるようにします
      title: ロール
    rules:
      add_new: ルールを追加
      delete: 削除
      description_html: たいていの人が利用規約を読んで同意したと言いますが、普通は問題が発生するまで読みません。<strong>箇条書きにして、サーバーのルールが一目で分かるようにしましょう</strong>。個々のルールは短くシンプルなものにし、多くの項目に分割しないようにしましょう。
      edit: ルールを編集
      empty: サーバーのルールが定義されていません。
      title: サーバーのルール
    sensitive_words:
      alert: この投稿にはセンシティブなキーワードが含まれるため、警告文が追加されました
      auto_warning_text: カスタム警告文
      auto_warning_text_hint: 指定しなかった場合は、各言語のデフォルト警告文が使用されます
      hint: センシティブなキーワードの設定は、当サーバーのローカルユーザーによる公開範囲「公開」「ローカル公開」「ログインユーザーのみ」に対して適用されます。
      phrases:
        regexp_html: "<strong>正規</strong> 表現 にチェックの入っている項目は、正規表現を用いての比較となります。"
        regexp_short: 正規
        remote_html: "<strong>リモ</strong> ート にチェックの入っている項目は、リモートからの投稿にも適用されます。"
        remote_short: リモ
        spoiler_html: "<strong>警告</strong> 文 にチェックの入っている項目は、コンテンツ警告文にも適用されます。"
        spoiler_short: 警告
      title: センシティブ単語と設定
    settings:
      about:
        manage_rules: サーバーのルールを管理
        preamble: サーバーの運営、管理、資金調達の方法について、詳細な情報を提供します。
        rules_hint: ユーザーが守るべきルールのための専用エリアがあります。
        title: このサーバーについて
      appearance:
        preamble: ウェブインターフェースをカスタマイズします。
        title: 外観
      branding:
        preamble: サーバーのブランディングは、ネットワーク上の他のサーバーと区別するためのものです。この情報は、Mastodon の Web インターフェース、ネイティブアプリケーション、他の Web サイトやメッセージングアプリのリンクプレビューなど、様々な所で表示される可能性があります。このため、明確で短く、簡潔に記載することをおすすめします。
        title: ブランディング
      captcha_enabled:
        desc_html: この機能は hCaptcha による外部スクリプトを使用しますが、hCaptcha にはセキュリティとプライバシーの懸念が考えられます。また、<strong>CAPTCHAにより新規登録のアクセシビリティが大幅に損なわれる可能性があり、身体および精神障害者においては特に顕著です。</strong>以上の理由から、承認制や招待制を基本とするなど、代わりの登録手順を提供することを検討してください。
        title: 新規ユーザーのアカウント確認にCHAPCHAを要求する
      content_retention:
        danger_zone: 危険な操作
        preamble: ユーザーが生成したコンテンツがどのように Mastodon に保存されるかを管理します。
        title: コンテンツの保持
      default_noindex:
        desc_html: この設定を自分で変更していない全ユーザーに影響します
        title: デフォルトで検索エンジンによるインデックスを拒否する
      discovery:
        emoji_reactions: 絵文字リアクション
        follow_recommendations: おすすめフォロー
        friend_servers: フレンドサーバー
        preamble: Mastodon を知らないユーザーを取り込むには、興味深いコンテンツを浮上させることが重要です。サーバー上で様々なディスカバリー機能がどのように機能するかを制御します。
        profile_directory: ディレクトリ
        public_timelines: 公開タイムライン
        publish_discovered_servers: 接続しているサーバーを公開する
        publish_statistics: 統計情報を公開する
        title: 見つける
        trends: トレンド
        visibilities: 公開範囲
      domain_blocks:
        all: 誰にでも許可
        disabled: 誰にも許可しない
        users: ログイン済みローカルユーザーのみ許可
      registrations:
        moderation_recommandation: 登録受付を開始する前に、迅速かつ適切にモデレーションを行うチームを編成しましょう！
        preamble: あなたのサーバー上でアカウントを作成できるユーザーを制御します。
        title: アカウント作成
      registrations_mode:
        modes:
          approved: 登録には承認が必要
          none: 誰にも許可しない
          open: 誰でも登録可
        warning_hint: モデレーションチームがスパムや悪意のある登録を迅速に処理できる自信がない限り、サインアップを承認制にすることをお勧めします。
      security:
        authorized_fetch: 連合サーバーによる署名なしでの情報取得を拒否する
        authorized_fetch_hint: ほかの連合サーバーから受け付けるリクエストに署名を必須にすることで、ユーザーによるブロックおよびドメインブロック両方の効果をより強力にします。ただし連合の処理コストが増えてパフォーマンス面で不利になるほか、このサーバーから送られた反応が届く範囲が狭まったり、連合における互換性の問題を招く可能性もあります。また、この機能は公開投稿やプロフィールへのアクセスをブロックした相手から完全に遮断できるものではありません。
        authorized_fetch_overridden_hint: この設定は環境変数で指定されているため、ここでは変更できません。
        federation_authentication: 連合に署名を必須にする
      title: サーバー設定
    site_uploads:
      delete: ファイルを削除
      destroyed_msg: ファイルを削除しました！
    software_updates:
      critical_update: "※緊急 (速やかに適用してください)"
      description: Mastodonサーバーはいつでも最新の状態を保ち、新しい機能や修正を利用できるようにしておくことをおすすめします。またセキュリティの問題が発生した場合は、速やかにMastodonをアップデートすることが大切です。Mastodonは30分おきにアップデートを確認し、通知設定に応じて新しいアップデートをメールで通知します。
      documentation_link: もっと見る
      release_notes: リリースノート
      title: 利用可能なアップデート
      type: アップデートの種別
      types:
        major: メジャーリリース
        minor: マイナーリリース
        patch: パッチ (バグ修正のみ)
      version: バージョン
    special_domains:
      stop_fetch_activity_domains:
        preamble: WebとActivityでドメインの異なるサーバーでは、WebにアクセスしてもActivityが取得できない場合があります。引用において、投稿本文内でそのようなURLが指定された場合のフェッチを抑止します。ドメインは改行区切りで複数指定できます。多くの場合、この設定を利用する機会はほとんどありません。
        title: 引用でフェッチを行わないドメイン
      stop_link_preview_domains:
        preamble: 多くのアクセスがあったIPアドレスからの接続を一時的に制限するサイトがある場合、自分のサーバーが不利に扱われる場合があります。そのようなサイトにアクセスしてリンクプレビューを生成する処理を抑制します。ドメインは改行区切りで複数指定できます。多くの場合、この設定を利用する機会はほとんどありません。
        title: リンクのプレビューを行わないドメイン
      title: 特殊なドメイン
    special_instances:
      emoji_reaction_disallow_domains: 自分のサーバーが絵文字リアクションをすることを許可しないドメイン
      emoji_reaction_disallow_domains_hint: 連合先に配慮する必要がある場合、ドメインを改行区切りで設定します。設定されたドメインの投稿に絵文字リアクションを付けることはできません。
      title: 特殊なサーバー
    statuses:
      account: 作成者
      application: アプリ
      are_you_sure: 本当に実行しますか？
      back_to_account: アカウントページに戻る
      back_to_report: 通報ページに戻る
      batch:
        remove_from_report: 通報から削除
        report: 通報
      deleted: 削除済み
      favourites: お気に入り
      force_cw: 強制CW
      force_nsfw: 強制NSFW
      history: 更新履歴
      in_reply_to: 返信先
      language: 言語
      media:
        title: メディア
      metadata: メタデータ
      no_status_selected: 何も選択されていないため、変更されていません
      open: 投稿を開く
      original_status: オリジナルの投稿
      reblogs: ブースト
      remove: 投稿を削除
      remove_history: 編集履歴を削除
      remove_media: メディアを削除
      status_changed: 投稿を変更しました
      title: 投稿一覧
      trending: トレンド
      visibility: 公開範囲
      with_media: メディアあり
    strikes:
      actions:
        delete_statuses: "%{name}さんが%{target}さんの投稿を削除しました"
        disable: "%{name}さんが%{target}さんを凍結しました"
        mark_statuses_as_sensitive: "%{name}さんが%{target}さんの投稿を閲覧注意としてマークしました"
        none: "%{name}さんが%{target}さんに警告を送信しました"
        sensitive: "%{name}さんが%{target}さんのアカウントを閲覧注意としてマークしました"
        silence: "%{name}さんが%{target}さんを制限しました"
        suspend: "%{name}さんが%{target}さんのアカウントを停止しました"
      appeal_approved: 抗議済み
      appeal_pending: 保留中の抗議
      appeal_rejected: 却下済みの抗議
    system_checks:
      database_schema_check:
        message_html: 未実行のデータベースマイグレーションがあります。実行して正常に動作するようにしてください。
      elasticsearch_health_red:
        message_html: 'Elasticsearchクラスターに異常があります(status: red)。検索機能が利用できなくなっています'
      elasticsearch_health_yellow:
        message_html: 'Elasticsearchクラスターに異常があります(status: yellow)。必要に応じて対策を実施してください'
      elasticsearch_index_mismatch:
        message_html: Elasticsearchのインデックスのマッピング定義が古くなっています。<code>tootctl search deploy --only=%{value}</code> を実行してインデックスを更新してください
      elasticsearch_preset:
        action: 詳細情報
        message_html: Elasticsearchクラスターはマルチノード構成になっていますが、Mastodonがマルチノード構成向けに設定されていません。
      elasticsearch_preset_single_node:
        action: 詳細情報
        message_html: Elasticsearchクラスターはシングルノード構成になっています。<code>ES_PRESET</code> を <code>single_node_cluster</code> に設定してください。
      elasticsearch_reset_chewy:
        message_html: 設定が変更されたため、Elasticsearchのシステムインデックスが古くなっています。<code>tootctl search deploy --reset-chewy</code> を実行してインデックスを更新してください
      elasticsearch_running_check:
        message_html: Elasticsearchに接続できませんでした。Elasticsearchが実行されていることを確認するか、全文検索を無効にしてください。
      elasticsearch_version_check:
        message_html: '互換性のない Elasticsearch バージョン: %{value}'
        version_comparison: Elasticsearch %{running_version}が実行されていますが、%{required_version}が必要です
      rules_check:
        action: サーバーのルールを管理
        message_html: サーバーのルールを定義していません。
      sidekiq_process_check:
        message_html: "%{value}キューに対応するSidekiqプロセスがありません。Sidekiqの設定を確認してください。"
      software_version_critical_check:
        action: 利用可能な更新を見る
        message_html: 緊急のMastodonアップデートがあります。速やかに適用してください。
      software_version_patch_check:
        action: 詳細
        message_html: Mastodonのバグ修正アップデートが利用可能です。
      upload_check_privacy_error:
        action: ここを開いて詳細を確認してください
        message_html: "<strong>Web サーバーが正しく設定されていません。ユーザーのプライバシーが危険な状態になっています。</strong>"
      upload_check_privacy_error_object_storage:
        action: ここを開いて詳細を確認してください
        message_html: "<strong>オブジェクトストレージが正しく設定されていません。ユーザーのプライバシーが危険な状態になっています。</strong>"
    tags:
      moderation:
        not_trendable: トレンド不許可
        not_usable: 使用不可
        pending_review: 審査を保留中
        review_requested: 審査待ち
        reviewed: 審査済
        title: ステータス
        trendable: トレンド許可済
        unreviewed: 未審査
        usable: 使用可能
      name: タグ名
      newest: 新しい順
      oldest: 古い順
      open: タグ検索を見る
      reset: リセット
      review: 審査状況
      search: 検索
      title: ハッシュタグ
      updated_msg: ハッシュタグ設定が更新されました
    title: 管理
    trends:
      allow: 許可
      approved: 承認
      confirm_allow: 本当に選択されたタグを許可しますか？
      confirm_disallow: 本当に選択されたタグを禁止しますか？
      disallow: 拒否
      links:
        allow: リンクの許可
        allow_provider: 発行者の承認
        confirm_allow: 本当に選択されたリンクを許可しますか？
        confirm_allow_provider: 本当に選択されたプロバイダを許可しますか？
        confirm_disallow: 本当に選択されたリンクを禁止しますか？
        confirm_disallow_provider: 本当に選択されたプロバイダを禁止しますか？
        description_html: これらは、多くのユーザーに共有されているリンクです。あなたのユーザーが世の中の動きを知るのに役立ちます。あなたが公開者を承認するまで、リンクは一般に表示されません。また、個別のリンクの許可・拒否も可能です。
        disallow: リンクの拒否
        disallow_provider: 発行者の拒否
        no_link_selected: 何も選択されていないため、変更されていません
        publishers:
          no_publisher_selected: 何も選択されていないため、変更されていません
        shared_by_over_week:
          other: 週間%{count}人に共有されました
        title: トレンドリンク
        usage_comparison: 今日は%{today}回、昨日は%{yesterday}回共有されました
      not_allowed_to_trend: 未許可のトレンド
      only_allowed: 許可済み
      pending_review: 保留中
      preview_card_providers:
        allowed: この発行者からのリンクを許可
        description_html: これらは、よく共有されるリンク元のドメインです。リンク先のドメインが承認されない限り、リンクは公開されません。承認（または拒否）はサブドメインにも及びます。
        rejected: この発行者からのリンクを拒否
        title: 発行者
      rejected: 拒否
      statuses:
        allow: 掲載を許可
        allow_account: 投稿者を許可
        confirm_allow: 本当に選択されたトゥートを許可しますか？
        confirm_allow_account: 本当に選択されたアカウントを許可しますか？
        confirm_disallow: 本当に選択されたトゥートを禁止しますか？
        confirm_disallow_account: 本当に選択されたアカウントを禁止しますか？
        description_html: これらは、このサーバーが知っている、たくさんシェアされ、お気に入り登録されている投稿です。新しいユーザーや久しぶりにアクセスするユーザーがフォローする人を探すのに役立ちます。あなたが投稿者を承認し、投稿者が許可するまで、表示されることはありません。また、個別の投稿を許可または拒否することもできます。
        disallow: 掲載を拒否
        disallow_account: 投稿者を拒否
        no_status_selected: 何も選択されていないため、変更されていません
        not_discoverable: 投稿者は発見可能であることに同意していません
        shared_by:
          other: "%{friendly_count}回の共有、お気に入り"
        title: トレンド投稿
      tags:
        current_score: 現在のスコア %{score}
        dashboard:
          tag_accounts_measure: 1回のみ使用
          tag_languages_dimension: 人気の言語
          tag_servers_dimension: 人気のサーバー
          tag_servers_measure: その他のサーバー
          tag_uses_measure: 合計利用数
        description_html: これらは、多くの投稿に使用されているハッシュタグです。あなたのユーザーが、人々が今一番話題にしていることを知るのに役立ちます。あなたが承認するまで、ハッシュタグは一般に表示されません。
        listable: おすすめに表示する
        no_tag_selected: 何も選択されていないため、変更されていません
        not_listable: おすすめに表示しない
        not_trendable: トレンドに表示しない
        not_usable: 使用を禁止
        peaked_on_and_decaying: "%{date}以降、しばらく使われていません"
        title: トレンドタグ
        trendable: トレンドに表示する
        trending_rank: '人気: %{rank}位'
        usable: 使用を許可
        usage_comparison: 今日は%{today}回、昨日は%{yesterday}回使用されました。
        used_by_over_week:
          other: 週間%{count}人に使用されました
      title: おすすめとトレンド
      trending: トレンド
    update_pendings:
      major: メジャーアップデートあり
      patch: パッチアップデートあり
    warning_presets:
      add_new: 追加
      delete: 削除
      edit_preset: プリセット警告文を編集
      empty: まだプリセット警告文が作成されていません。
      title: プリセット警告文
    webhooks:
      add_new: エンドポイントを追加
      delete: 削除
      description_html: "<strong>Webhook</strong> により、Mastodon は選択されたイベントの<strong>リアルタイム通知</strong>をアプリケーションにプッシュします。これにより、アプリケーションは<strong>自動的に処理を行うことができます</strong>。"
      disable: 無効化
      disabled: 無効
      edit: エンドポイントを編集
      empty: まだWebhookエンドポイントが設定されていません。
      enable: 有効化
      enabled: アクティブ
      enabled_events:
        other: "%{count}件の有効なイベント"
      events: イベント
      new: 新しいwebhook
      rotate_secret: シークレットをローテートする
      secret: シークレットに署名
      status: 投稿
      title: Webhooks
      webhook: Webhook
  admin_mailer:
    auto_close_registrations:
      body: "%{instance} のモデレーターによる活動がしばらくなかったため、%{instance} のアカウント作成は手動での承認を必要とするように自動的に変更されました。これには %{instance} が悪意ある者の踏み台として使われることを防ぐ役割があります。アカウント作成は必要に応じていつでも再び開放できます。"
      subject: "%{instance} のアカウント作成は自動的に承認制に変更されました"
    new_appeal:
      actions:
        delete_statuses: 投稿を削除する
        disable: アカウントを無効にする
        mark_statuses_as_sensitive: 閲覧注意としてマーク
        none: 警告
        sensitive: アカウントを閲覧注意にする
        silence: アカウントを制限する
        suspend: アカウントを停止する
      body: "%{target} は %{date} に行われた %{action_taken_by} による %{type} のモデレーション判定に不服を申し立てています。内容は次の通りです:"
      next_steps: モデレーションの決定を取り消すために申し立てを承認するか、無視することができます。
      subject: "%{instance}で%{username}さんからモデレーションへの申し立てが届きました。"
    new_critical_software_updates:
      body: 重要な修正を含むMastodonのアップデートがリリースされています。早急にアップデートを行ってください。
      subject: 緊急のMastodonアップデートがあります［%{instance}］
    new_pending_account:
      body: 新しいアカウントの詳細は以下の通りです。この申請を承認または却下することができます。
      subject: "%{instance}で新しいアカウント (%{username}) が承認待ちです"
    new_pending_friend_server:
      body: 新しいフレンドサーバー %{domain} の申請が届いています。この申請を承認または却下することができます。
      subject: "%{instance}で新しいフレンドサーバー (%{domain}) が承認待ちです"
    new_report:
      body: "%{reporter}さんが%{target}さんを通報しました"
      body_remote: "%{domain}の誰かが%{target}さんを通報しました"
      subject: "%{instance}の新しい通報 (#%{id})"
    new_software_updates:
      body: Mastodonの新しいアップデートがリリースされました。
      subject: Mastodonのアップデートがあります［%{instance}］
    new_trends:
      body: 以下の項目は、公開する前に審査が必要です。
      new_trending_links:
        title: トレンドリンク
      new_trending_statuses:
        title: トレンド投稿
      new_trending_tags:
        title: トレンドハッシュタグ
      subject: "%{instance}で新しいトレンドが審査待ちです"
  aliases:
    add_new: エイリアスを作成
    created_msg: エイリアスを作成しました。これで以前のアカウントから引っ越しを開始できます。
    deleted_msg: エイリアスを削除しました。指定されていたアカウントからは引っ越しできなくなります。
    empty: エイリアスがありません。
    hint_html: 他のアカウントからこのアカウントにフォロワーを引き継いで引っ越したい場合、ここでエイリアスを作成しておく必要があります。エイリアス自体は<strong>無害で、取り消す</strong>ことができます。<strong>引っ越しは以前のアカウント側から開始する必要があります</strong>。
    remove: エイリアスを削除
  antennas:
    contexts:
      account: アカウント
      domain: ドメイン
      keyword: キーワード
      tag: ハッシュタグ
    edit:
      available: 有効
      description: アンテナは、サーバーが認識した全ての公開・ローカル公開投稿のうち、購読を拒否していないすべてのアカウントからの投稿が対象です。検出された投稿は、指定したリストに追加されます。
      title: アンテナを編集
    errors:
      empty_contexts: 絞り込み条件が1つも指定されていないため無効です（除外条件はカウントされません）
      invalid_list_owner: これはあなたのリストではありません
      limit:
        accounts: 登録できるアカウント数の上限に達しています
        domains: 登録できるドメイン数の上限に達しています
        keywords: 登録できるキーワード数の上限に達しています
        tags: 登録できるタグ数の上限に達しています
      over_limit: 所持できるアンテナ数 %{limit}を超えています
      over_ltl_limit: 所持できるLTLモード付きアンテナ数 (ホーム/リストそれぞれにつき%{limit}) を超えています
      over_stl_limit: 所持できるSTLモード付きアンテナ数 (ホーム/リストそれぞれにつき%{limit}) を超えています
      too_short_keyword: キーワードが短すぎます
    index:
      accounts:
        other: "%{count}件のアカウント"
      contexts: "%{contexts}のアンテナ"
      delete: 削除
      disabled: 無効
      domains:
        other: "%{count}件のドメイン"
      empty: アンテナはありません。
      expires_in: "%{distance}で期限切れ"
      expires_on: 有効期限 %{date}
      keywords:
        other: "%{count}件のキーワード"
      stl: STLモードが適用されます。購読拒否設定は無視されます。
      tags:
        other: "%{count}件のタグ"
      title: アンテナ
  appearance:
    advanced_web_interface: 上級者向けUI
    advanced_web_interface_hint: ディスプレイを幅いっぱいまで活用したい場合、上級者向け UI をおすすめします。ホーム、通知、連合タイムライン、更にはリストやハッシュタグなど、様々な異なるカラムから望む限りの情報を一度に受け取れるような設定が可能になります。
    animations_and_accessibility: アニメーションとアクセシビリティー
    confirmation_dialogs: 確認ダイアログ
    custom_emoji_and_emoji_reactions: カスタム絵文字と絵文字リアクション
    discovery: 見つける
    localization:
      body: Mastodonは有志によって翻訳されています。
      guide_link: https://ja.crowdin.com/project/mastodon
      guide_link_text: 誰でも参加することができます。
    quotes: 引用
    remote_server_features: 他のサーバーの機能
    saved_posts: 投稿の記録
    sensitive_content: 閲覧注意コンテンツ
    status_action_bar: 投稿のメニュー
  application_mailer:
    notification_preferences: メール設定の変更
    salutation: "%{name}さん"
    settings: 'メール設定の変更: %{link}'
    unsubscribe: 購読解除
    view: 'リンク:'
    view_profile: プロフィールを表示
    view_status: 投稿を表示
  applications:
    created: アプリが作成されました
    destroyed: アプリが削除されました
    logout: ログアウト
    regenerate_token: アクセストークンの再生成
    token_regenerated: アクセストークンが再生成されました
    warning: このデータは気をつけて取り扱ってください。他の人と共有しないでください！
    your_token: アクセストークン
  auth:
    apply_for_account: アカウントのリクエスト
    captcha_confirmation:
      help_html: CAPTCHAの解決に問題がある場合は、 %{email} までお問い合わせください。お手伝いいたします。
      hint_html: もう一つだけ！あなたが人間であることを確認する必要があります(スパムを防ぐためです！)。 以下のCAPTCHAを解き、「続ける」をクリックします。
      title: セキュリティチェック
    confirmations:
      awaiting_review: メールアドレスが確認できました。%{domain} のスタッフからの審査をお待ちください。承認された場合、メールにより連絡します。
      awaiting_review_title: 登録の審査待ちです
      clicking_this_link: このリンクを押す
      login_link: ログイン
      proceed_to_login_html: それでは%{login_link}しましょう。
      redirect_to_app_html: 自動的に<strong>%{app_name}</strong>に戻らなかった場合、%{clicking_this_link}か、手動でアプリを切り替えてください。
      registration_complete: "%{domain} へのアカウント登録が完了しました。"
      welcome_title: ようこそ、%{name}さん！
      wrong_email_hint: メールアドレスが正しくない場合は、アカウント設定画面で変更できます。
    delete_account: アカウントの削除
    delete_account_html: アカウントを削除したい場合、<a href="%{path}">こちら</a>から手続きが行えます。削除する前に、確認画面があります。
    description:
      prefix_invited_by_user: "@%{name}さんがあなたをこのMastodonサーバーに招待しました"
      prefix_sign_up: 今すぐMastodonを始めよう！
      suffix: アカウントがあれば、どんなMastodon互換サーバーのユーザーでもフォローしたりメッセージをやり取りできるようになります！
    didnt_get_confirmation: 確認メールを受信できない場合は
    disable_custom_css: カスタムCSSを無効化する
    dont_have_your_security_key: セキュリティキーを持っていませんか？
    forgot_password: パスワードをお忘れですか？
    invalid_reset_password_token: パスワードリセットトークンが正しくないか期限切れです。もう一度リクエストしてください。
    link_to_otp: 携帯電話から二要素認証コードを入力するか、リカバリーコードを入力してください
    link_to_webauth: セキュリティキーを使用する
    log_in_with: 次の方法でログイン
    login: ログイン
    logout: ログアウト
    migrate_account: 別のアカウントに引っ越す
    migrate_account_html: 引っ越し先を明記したい場合は<a href="%{path}">こちら</a>で設定できます。
    or_log_in_with: または次のサービスでログイン
    privacy_policy_agreement_html: <a href="%{privacy_policy_path}" target="_blank">プライバシーポリシー</a>を読み、同意します
    progress:
      confirm: メールアドレスの確認
      details: ユーザー情報
      review: 承認
      rules: ルール
    providers:
      cas: CAS
      saml: SAML
    register: 登録する
    registration_closed: "%{instance}は現在、新規登録停止中です"
    registration_limit:
      hint_html: 新規登録可能な上限人数、もしくは時間帯は、管理者によって制限されています。制限中は認証を完了することができません。管理者に問い合わせるか、制限が解除されるまでお待ちください。なお認証期限に達した場合は、再度新規登録を行う必要があります。
      title: 新規登録は現在制限中です
    resend_confirmation: 確認メールを再送
    reset_password: パスワードを再発行
    rules:
      accept: 同意する
      back: 戻る
      invited_by: '以下のユーザーから %{domain} への招待を受けました:'
      preamble: これらは %{domain} モデレータによって設定され、実施されます。
      preamble_invited: 次に進む前に、 %{domain} のモデレーターが定めたルールを確認してください。
      title: いくつかのルールがあります。
      title_invited: このサーバーに招待されています。
    security: セキュリティ
    set_new_password: 新しいパスワード
    setup:
      email_below_hint_html: 確認メールが迷惑メールフォルダに振り分けられていないか確認してください。メールアドレスを間違えた場合は、ここでメールアドレスの変更と確認メールの再送ができます。
      email_settings_hint_html: メールに記載のリンクを開いて %{email} を確認してください。
      link_not_received: 確認メールを受信できない場合は
      new_confirmation_instructions_sent: 確認用のリンクを記載した新しいメールを送信しました
      title: 確認メールを送信しました
    sign_in:
      preamble_html: "<strong>%{domain}</strong> の資格情報でサインインします。 あなたのアカウントが別のサーバーでホストされている場合は、ここでログインすることはできません。"
      title: "%{domain}にログイン"
    sign_up:
      manual_review: "%{domain} への登録にはモデレーターによる承認が必要です。審査の参考になるように、簡単な自己紹介や %{domain} に登録したい理由などを記入してください。"
      preamble: この Mastodon サーバーのアカウントがあれば、ネットワーク上の他の人のアカウントがどこでホストされているかに関係なく、その人をフォローすることができます。
      title: さあ %{domain} でセットアップしましょう.
    status:
      account_status: アカウントの状態
      confirming: メールアドレスの確認が完了するのを待っています。
      functional: アカウントは完全に機能しています。
      pending: あなたの申請は現在サーバー管理者による審査待ちです。これにはしばらくかかります。申請が承認されるとメールが届きます。
      redirecting_to: アカウントは%{acct}に引っ越し設定されているため非アクティブになっています。
      self_destruct: "%{domain} は閉鎖されるため、今後このアカウントでは限られた操作しかできません。"
      view_strikes: 過去のストライクを表示
    too_fast: フォームの送信が速すぎます。もう一度やり直してください。
    use_security_key: セキュリティキーを使用
    with_login_options: カスタムCSSを無効化しますか？
  author_attribution:
    example_title: サンプルテキスト
    s_blog: "%{name} のブログ"
  challenge:
    confirm: 続ける
    hint_html: 以後1時間はパスワードの再入力を求めません
    invalid_password: パスワードが間違っています
    prompt: 続行するにはパスワードを入力してください
  crypto:
    errors:
      invalid_key: 有効なEd25519またはCurve25519キーではありません
  date:
    formats:
      default: "%Y年%m月%d日"
      with_month_name: "%Y年%m月%d日"
  datetime:
    distance_in_words:
      about_x_hours: "%{count}時間"
      about_x_months: "%{count}月"
      about_x_years: "%{count}年"
      almost_x_years: "%{count}年"
      half_a_minute: 今
      less_than_x_minutes: "%{count}分"
      less_than_x_seconds: 今
      over_x_years: "%{count}年"
      x_days: "%{count}日"
      x_minutes: "%{count}分"
      x_months: "%{count}月"
      x_seconds: "%{count}秒"
  deletes:
    challenge_not_passed: 入力された情報は正しくありません
    confirm_password: 本人確認のため、現在のパスワードを入力してください
    confirm_username: 確認のためユーザー名を入力してください
    proceed: アカウントを削除する
    success_msg: アカウントは正常に削除されました
    warning:
      before: '続行する前に、次の点を再度確認してください:'
      caches: 他のサーバーにコンテンツのキャッシュがずっと残る場合があります
      data_removal: あなたの投稿やその他のデータはこのサーバーから完全に削除されます
      email_change_html: アカウントを削除しなくても<a href="%{path}">メールアドレスを変更</a>できます
      email_contact_html: それでも届かない場合、<a href="mailto:%{email}">%{email}</a>までメールで問い合わせてください
      email_reconfirmation_html: 確認メールが届かない場合は<a href="%{path}">こちらから確認メールを再送</a>してみてください
      irreversible: 削除操作の撤回やアカウントの復活はできません
      more_details_html: 詳しくは<a href="%{terms_path}">プライバシーポリシー</a>をご覧ください。
      username_available: あなたのユーザー名は再利用できるようになります
      username_unavailable: あなたのユーザー名は引き続き利用できません
  disputes:
    strikes:
      action_taken: 取られた措置
      appeal: 抗議
      appeal_approved: このストライクは申し立てが承認され、有効ではありません。
      appeal_rejected: 申し立ては拒否されました
      appeal_submitted_at: 抗議が送信されました
      appealed_msg: 申し立てが送信されました。承認されると通知されます。
      appeals:
        submit: 抗議を送信
      approve_appeal: 抗議を承認
      associated_report: 関連する通報
      created_at: 日時
      description_html: これらは、%{instance}のスタッフがあなたのアカウントに対して行った措置や、あなたに送られた警告です。
      recipient: 送信元
      reject_appeal: 抗議を却下
      status: '投稿 #%{id}'
      status_removed: 既に削除されています
      title: "%{date}に%{action}"
      title_actions:
        delete_statuses: 投稿の削除
        disable: アカウント凍結
        force_cw: 投稿に警告文を追加
        mark_statuses_as_sensitive: 投稿を閲覧注意としてマーク
        none: 警告
        sensitive: アカウントを閲覧注意としてマーク
        silence: アカウントの制限
        suspend: アカウントの一時停止
      your_appeal_approved: 申し立てが承認されました
      your_appeal_pending: 申し立てを送信しました
      your_appeal_rejected: 申し立ては拒否されました
  edit_profile:
    basic_information: 基本情報
    hint_html: "<strong>アカウントのトップページや投稿の隣に表示される公開情報です。</strong>プロフィールとアイコンを設定することで、ほかのユーザーは親しみやすく、またフォローしやすくなります。"
    other: その他
  errors:
    '400': 送信されたリクエストは無効であるか、または不正なフォーマットです。
    '403': このページを表示する権限がありません。
    '404': お探しのページは見つかりませんでした。
    '406': このページは要求された形式では利用できません。
    '410': お探しのページはもう存在しません。
    '422':
      content: セキュリティ認証に失敗しました。Cookieをブロックしていませんか？
      title: セキュリティ認証に失敗
    '429': リクエストの制限に達しました
    '500':
      content: もうしわけありませんが、なにかが間違っています。
      title: このページは正しくありません
    '503': 一時的なサーバー障害のため利用することができません。
    noscript_html: Mastodonのウェブアプリケーションを利用する場合はJavaScriptを有効にしてください。またはあなたのプラットフォーム向けの<a href="%{apps_path}">Mastodonネイティブアプリ</a>を探すことができます。
  existing_username_validator:
    not_found: そのようなユーザー名はローカルに見つかりませんでした
    not_found_multiple: "%{usernames}さんは見つかりませんでした"
  exports:
    archive_takeout:
      date: 日時
      download: ダウンロード
      hint_html: "<strong>投稿本文とメディア</strong>のアーカイブをリクエストできます。 データはActivityPub形式で、対応しているソフトウェアで読み込むことができます。7日毎にアーカイブをリクエストできます。"
      in_progress: 準備中...
      request: アーカイブをリクエスト
      size: 容量
    blocks: ブロック
    bookmarks: ブックマーク
    csv: CSV
    domain_blocks: 非表示にしたドメイン
    lists: リスト
    mutes: ミュート
    storage: メディア
  featured_tags:
    add_new: 追加
    errors:
      limit: すでに注目のハッシュタグの上限数に達しています
    hint_html: "<strong>注目のハッシュタグとは？</strong>　プロフィールページに目立つ形で表示され、そのハッシュタグのついたあなたの公開投稿だけを抽出して閲覧できるようにします。クリエイティブな仕事や長期的なプロジェクトを追うのに優れた機能です。"
  filters:
    contexts:
      account: プロフィール
      explore: トレンド・検索
      home: ホームおよびリスト
      notifications: 通知
      public: 公開タイムライン
      thread: 会話
    edit:
      add_keyword: キーワードを追加
      keywords: キーワード
      statuses: 個別の投稿
      statuses_hint_html: このフィルタは、以下のキーワードにマッチするかどうかに関わらず、個々の投稿を選択して適用されます。 <a href="%{path}">フィルターを確認または投稿を削除</a>。
      title: フィルターを編集
    errors:
      deprecated_api_multiple_keywords: これらのパラメータは複数のフィルタキーワードに適用されるため、このアプリケーションから変更できません。 最新のアプリケーションまたはWebインターフェースを使用してください。
      invalid_context: 対象がないか無効です
    index:
      contexts: "%{contexts}のフィルター"
      delete: 削除
      empty: フィルターはありません。
      expires_in: "%{distance}で期限切れ"
      expires_on: 有効期限 %{date}
      keywords:
        other: "%{count}件のキーワード"
      statuses:
        other: "%{count}件の投稿"
      statuses_long:
        other: "%{count}件の投稿を非表示にしました"
      title: フィルター
    new:
      save: 新規フィルターを保存
      title: 新規フィルターを追加
    statuses:
      back_to_filter: フィルタに戻る
      batch:
        remove: フィルターから削除する
      index:
        hint: このフィルターは、他の条件に関係なく個々の投稿を選択する場合に適用されます。Webインターフェースからこのフィルターにさらに投稿を追加できます。
        title: フィルターされた投稿
  generic:
    all: すべて
    all_items_on_page_selected_html:
      other: このページの <strong>%{count}</strong> 件すべてが選択されています。
    all_matching_items_selected_html:
      other: 検索条件に一致する <strong>%{count}</strong> 件すべてが選択されています。
    cancel: キャンセル
    changes_saved_msg: 正常に変更されました！
    confirm: 続ける
    copy: コピー
    delete: 削除
    deselect: 選択解除
    none: なし
    order_by: 並び順
    save_changes: 変更を保存
    select_all_matching_items:
      other: 検索条件に一致する %{count} 件をすべて選択
    today: 今日
    validation_errors:
      other: エラーが発生しました！ 以下の%{count}件のエラーを確認してください
  imports:
    errors:
      empty: CSVファイルの内容がありません
      incompatible_type: 選択したインポート項目とファイルの内容が異なります
      invalid_csv_file: '無効なCSVファイルです。エラー: %{error}'
      over_rows_processing_limit: "%{count}行以上"
      too_large: ファイルが大きすぎます
    failures: 失敗
    imported: インポート済み
    mismatched_types_warning: インポート項目と異なるファイルを選択している可能性があります。続ける前にファイルの内容をもう一度確認してください。
    modes:
      merge: 統合
      merge_long: 現在のレコードを保持したまま新しいものを追加します
      overwrite: 上書き
      overwrite_long: 現在のレコードを新しいもので置き換えます
    overwrite_preambles:
      blocking_html: "<strong>%{filename}</strong>の<strong>%{total_items}個のアカウント</strong>で<strong>ブロックしたアカウントリストを置き換えます</strong>。"
      bookmarks_html: "<strong>%{filename}</strong>の<strong>%{total_items}件の投稿</strong>で<strong>ブックマークの一覧を置き換えます</strong>。"
      domain_blocking_html: "<strong>%{filename}</strong>の<strong>%{total_items}個のドメイン</strong>で<strong>非表示にしたドメインリストを置き換えます</strong>。"
      following_html: "<strong>%{filename}</strong>の<strong>%{total_items}個のアカウント</strong>を<strong>フォローします</strong>。また、<strong>この中に含まれていないアカウントのフォローを解除します</strong>。"
      lists_html: "<strong>作成済みのリスト</strong>を<strong>%{filename}の内容で置き換えます</strong>。<strong>%{total_items}個のアカウント</strong>が新しいリストに追加されます。"
      muting_html: "<strong>%{filename}</strong>の<strong>%{total_items}個のアカウント</strong>で<strong>ミュートしたアカウントリストを置き換えます</strong>。"
    preambles:
      blocking_html: "<strong>%{filename}</strong>の<strong>%{total_items}個のアカウント</strong>を<strong>ブロックします</strong>。"
      bookmarks_html: "<strong>%{filename}</strong>の<strong>%{total_items}件の投稿</strong>を<strong>ブックマークに追加します</strong>。"
      domain_blocking_html: "<strong>%{filename}</strong>の<strong>%{total_items}個のドメイン</strong>を<strong>非表示にします</strong>。"
      following_html: "<strong>%{filename}</strong>の<strong>%{total_items}個のアカウント</strong>を<strong>フォローします</strong>。"
      lists_html: "<strong>%{filename}</strong>の<strong>%{total_items}個のアカウント</strong>を<strong>リストに追加します</strong>。追加先のリストがない場合は新しく作成されます。"
      muting_html: "<strong>%{filename}</strong>の<strong>%{total_items}個のアカウント</strong>を<strong>ミュートします</strong>。"
    preface: 他のサーバーでエクスポートされたファイルから、フォロー/ブロックした情報をこのサーバー上のアカウントにインポートできます。
    recent_imports: 最近のインポート
    states:
      finished: 完了
      in_progress: 処理中
      scheduled: スケジュール済み
      unconfirmed: 確認が必要です
    status: 状態
    success: ファイルは正常にアップロードされ、現在処理中です。しばらくしてから確認してください
    time_started: 開始日時
    titles:
      blocking: ブロックのインポート
      bookmarks: ブックマークのインポート
      domain_blocking: ドメイン非表示のインポート
      following: フォローのインポート
      lists: リストのインポート
      muting: ミュートのインポート
    type: インポートする項目
    type_groups:
      constructive: フォロー・ブックマーク
      destructive: ブロック・ミュート
    types:
      blocking: ブロックしたアカウントリスト
      bookmarks: ブックマーク
      domain_blocking: 非表示にしたドメインリスト
      following: フォロー中のアカウントリスト
      lists: リスト
      muting: ミュートしたアカウントリスト
    upload: アップロード
  invites:
    delete: 無効化
    expired: 期限切れ
    expires_in:
      '1209600': 2週間
      '1800': 30分
      '21600': 6時間
      '2629746': 1ヶ月
      '3600': 1時間
      '43200': 12時間
      '604800': 1週間
      '7889238': 3ヶ月
      '86400': 1日
    expires_in_prompt: 無期限
    generate: 招待リンクを作成
    invalid: この招待は無効です
    invited_by: '次の人に招待されました:'
    max_uses:
      other: "%{count}"
    max_uses_prompt: 無制限
    prompt: リンクを生成・共有してこのサーバーへの新規登録を受け付けることができます
    table:
      expires_at: 有効期限
      uses: 使用
    title: 新規ユーザーの招待
  lists:
    errors:
      limit: リストの上限数に達しています
  login_activities:
    authentication_methods:
      otp: 二要素認証アプリ
      password: パスワード
      sign_in_token: メール認証
      webauthn: セキュリティキー
    description_html: 認識できないアクティビティが表示された場合は、パスワードの変更と二要素認証の有効化を検討してください。
    empty: 利用可能な認証履歴がありません
    failed_sign_in_html: "%{ip} (%{browser}) から%{method}を利用したサインインに失敗しました。"
    successful_sign_in_html: "%{ip} (%{browser}) から%{method}を利用したサインインに成功しました"
    title: 認証履歴
  mail_subscriptions:
    unsubscribe:
      action: 購読を解除する
      complete: 購読を解除しました
      confirmation_html: Mastodon (%{domain}) による %{email} 宛の「%{type}」の配信を停止します。再度必要になった場合は<a href="%{settings_path}">メール通知の設定</a>からいつでも再開できます。
      emails:
        notification_emails:
          favourite: お気に入りの通知メール
          follow: フォローの通知メール
          follow_request: フォローリクエストの通知メール
          mention: 返信の通知メール
          reblog: ブーストの通知メール
      resubscribe_html: 誤って解除した場合は<a href="%{settings_path}">メール通知の設定</a>から再購読できます。
      success_html: Mastodon (%{domain}) から %{email} への「%{type}」の配信が停止されました。
      title: 購読の解除
  media_attachments:
    validations:
      images_and_video: 既に画像が追加されているため、動画を追加することはできません
      not_found: メディア (%{ids}) が存在しないか、すでに添付して投稿されています
      not_ready: ファイルのアップロードに失敗しました。しばらくしてからもう一度お試しください！
      too_many: 追加できるファイルは4つまでです
  migrations:
    acct: 引っ越し先の ユーザー名@ドメイン
    cancel: 引っ越しを取り消す
    cancel_explanation: 引っ越しを取り消すと現在のアカウントが再度有効化されますが、引き継がれたフォロワーは戻されません。
    cancelled_msg: 引っ越し設定を取り消しました。
    errors:
      already_moved: は既に引っ越したアカウントと同じです
      missing_also_known_as: はこのアカウントとエイリアスの設定がされていません
      move_to_self: 同じアカウントに引っ越すことはできません
      not_found: 見つかりませんでした
      on_cooldown: クールダウン期間中です
    followers_count: 引き継がれるフォロワー
    incoming_migrations: 別のアカウントから引っ越す
    incoming_migrations_html: 別のアカウントからこのアカウントに引っ越すには、まず<a href="%{path}">アカウントエイリアスを作成</a>する必要があります。
    moved_msg: アカウントは%{acct}に引っ越し設定されており、フォロワーは引っ越し先に引き継がれています。
    not_redirecting: アカウントは現在引っ越し設定されていません。
    on_cooldown: あなたは最近アカウントを引っ越しました。この機能は%{count}日後に再度利用できるようになります。
    past_migrations: 過去の引っ越し
    proceed_with_move: フォロワーを引き継ぐ
    redirected_msg: あなたのアカウントは現在%{acct}にリダイレクトされています。
    redirecting_to: アカウントは%{acct}に引っ越し設定されています。
    set_redirect: 引っ越しを設定
    warning:
      backreference_required: まずは引っ越し先のアカウントでこのアカウントに対しエイリアスを作成する必要があります
      before: '続行する前に、次の点を再度確認してください:'
      cooldown: 引っ越し後はクールダウン期間があります。その間再度引っ越すことはできません
      disabled_account: 引っ越した後はデータのエクスポートと再有効化を除きほとんどの機能が利用できなくなります
      followers: すべてのフォロワーを現在のアカウントから新しいアカウントに引き継ぎます
      only_redirect_html: または、<a href="%{path}">フォロワーを残したまま引っ越す</a>こともできます。
      other_data: その他のデータは自動的に引き継がれません
      redirect: プロフィールに引っ越し済みの通知が表示され、検索結果から除外されます
  moderation:
    title: モデレーション
  move_handler:
    carry_blocks_over_text: このユーザーは、あなたがブロックしていた%{acct}から引っ越しました。
    carry_mutes_over_text: このユーザーは、あなたがミュートしていた%{acct}から引っ越しました。
    copy_account_note_text: このユーザーは%{acct}から引っ越しました。これは以前のメモです。
  navigation:
    toggle_menu: メニューを表示 / 非表示
  notification_mailer:
    admin:
      report:
        subject: "%{name}さんがレポートを送信しました"
      sign_up:
        subject: "%{name}さんがサインアップしました"
    emoji_reaction:
      body: "%{name}さんに絵文字をつけられた、あなたの投稿があります:"
      subject: "%{name}さんに絵文字をつけられました"
      title: 新たな絵文字リアクション
    favourite:
      body: "%{name}さんにお気に入り登録された、あなたの投稿があります:"
      subject: "%{name}さんにお気に入りに登録されました"
      title: 新たなお気に入り登録
    follow:
      body: "%{name}さんにフォローされています！"
      subject: "%{name}さんにフォローされています"
      title: 新たなフォロワー
    follow_request:
      action: フォローリクエストの管理
      body: "%{name}さんがあなたにフォローをリクエストしました"
      subject: "%{name}さんからのフォローリクエスト"
      title: 新たなフォローリクエスト
    mention:
      action: 返信
      body: "%{name}さんから返信がありました:"
      subject: "%{name}さんに返信されました"
      title: 新たな返信
    poll:
      subject: "%{name} さんの投票が終了しました"
    reblog:
      body: "%{name}さんにブーストされた、あなたの投稿があります:"
      subject: "%{name}さんにブーストされました"
      title: 新たなブースト
    status:
      subject: "%{name}さんが投稿しました"
    update:
      subject: "%{name}さんが投稿を更新しました"
  notifications:
    administration_emails: 管理にかかわるメール通知
    email_events: メールによる通知
    email_events_hint: '受信する通知を選択:'
  number:
    human:
      decimal_units:
        format: "%n%u"
        units:
          billion: B
          million: M
          quadrillion: Q
          thousand: K
          trillion: T
  otp_authentication:
    code_hint: 続行するには認証アプリで表示されたコードを入力してください
    description_html: "<strong>二要素認証</strong>を有効にすると、ログイン時に認証アプリからコードを入力する必要があります。"
    enable: 有効化
    instructions_html: "<strong>Google Authenticatorか、もしくはほかのTOTPアプリでこのQRコードをスキャンしてください。</strong>これ以降、ログインするときはそのアプリで生成されるコードが必要になります。"
    manual_instructions: 'QRコードがスキャンできず、手動での登録を希望の場合はこのシークレットコードを利用してください。:'
    setup: セットアップ
    wrong_code: コードが間違っています。サーバーとデバイスの時計にずれがあるかもしれません。
  pagination:
    newer: 新しい投稿
    next: 次
    older: 以前の投稿
    prev: 前
    truncate: "&hellip;"
  polls:
    errors:
      already_voted: このアンケートには投票済みです
      duplicate_options: に同じものがあります
      duration_too_long: が長過ぎます
      duration_too_short: が短過ぎます
      expired: アンケートは既に終了しました
      invalid_choice: 選択された項目は存在しません
      over_character_limit: は%{max}文字より長くすることはできません
      self_vote: 自分のアンケートには解答できません
      too_few_options: は複数必要です
      too_many_options: は%{max}個までです
  preferences:
    custom_css: カスタムCSS
    does_not_search: このサーバーでは全文検索機能を利用できません。代わりに、他のkmyblueサーバーであなたの投稿がこの設定に従って検索されます。
    dtl: ディープタイムライン
    dtl_hint: "#%{tag} ハッシュタグに参加することで、ディープタイムラインに投稿できます。ここではディープタイムラインを利用しやすくするための設定ができます。"
    emoji_reaction_permitting: 絵文字リアクションの受け入れ
    other: その他
    posting_defaults: デフォルトの投稿設定
    public_timelines: 公開タイムライン
    reaching: 公開範囲と検索
    search: 検索
    searchability: あなたの投稿の検索許可
    visibility: 公開範囲
  privacy:
    hint_html: "<strong>プロフィールの見えかたや、ほかのユーザーからの見つかりやすさを設定します。</strong>Mastodonには自分のアカウントのことをより多くの人に知ってもらうためのさまざまな機能があり、有効・無効をそれぞれ切り換えられます。使いかたや好みに合わせて調節しましょう。"
    privacy: プライバシー
    privacy_hint_html: 自分に関する情報をどの程度開示するかについての設定項目です。ユーザーはほかのアカウントのフォロー一覧を見て興味のあるアカウントを探したり、投稿元のアプリ名を見て自分が使いたいアプリの参考にすることがあります。希望に応じて、これらを見られないようにできます。
    reach: つながりやすさ
    reach_hint_html: ほかのユーザーからの見つかりやすさと、フォローされる方法についての設定項目です。「エクスプローラー」やおすすめのユーザーに掲載するか、また新しいフォロワーをどのように受け入れるかをここで変更できます。
    search: 被検索性
    search_hint_html: 検索での見つかりやすさに関する設定項目です。公開投稿を検索できるようにするかや、Mastodonの外からweb検索でたどり着けるようにするかをここで変更できます。ただし検索エンジンのなかには、この設定に従わずに公開されている情報を利用するものがあるかもしれません。
    search_kmyblue_hint_html: kmyblueの投稿検索設定には「Indexable」と「検索許可」の2種類があります。Indexableはアカウントのすべての公開投稿を他の標準のMastodonで検索できるようにするもので、設定変更は過去投稿に遡及します。検索許可は投稿ごとに指定可能なもので、kmyblue・Fedibirdではこの設定がIndexableより優先されます。過去の投稿を変更することはできません。
    title: プライバシーとつながりやすさ
  privacy_extra:
    hint_html: これらはkmyblue独自のプライバシー設定項目です。この機能を利用することで、あなたは追加の恩恵を受けることができます。なおこれらの設定の一部は他のサーバーにも送信されますが、kmyblue以外で対応するソフトウェアは現在確認できていません。他のサーバーではこれらの設定は無視されること、ご了承ください。
    post_processing: 投稿の処理
    post_processing_hint_html: 投稿された情報に対して、システムが追加で行うことができる操作を制御します。これらには、第三者のサイトへあなたの投稿に関する情報の送信を伴う設定も含まれます。
    stop_deliver: 配送制限
    stop_deliver_hint_html: Mastodonの投稿を、他のソフトウェアでは自由に検索することができます。Mastodon内で行ったプライバシーの設定は無視され、あなたの投稿が意図しない人に見つかるおそれがあります。ここでは、他のサーバーやソフトウェアであなたの投稿が見つからないようにする設定が可能です。ただしリスクは伴います。
    title: プライバシー追加設定
  privacy_policy:
    title: プライバシーポリシー
  reactions:
    errors:
      banned: 指定ユーザーからのリアクションは禁止されています
      disabled: このサーバーでは絵文字リアクション機能は無効になっています
      duplication: 同じリアクションを複数行おうとしました
      limit_reached: リアクションの種類が上限に達しました
      unrecognized_emoji: は絵文字として認識されていません
  redirects:
    prompt: リンク先を確かめ、信用できる場合のみリンクをクリックしてください。
    title: "%{instance} から別のサーバーに移動します。"
  relationships:
    activity: 活動
    confirm_follow_selected_followers: 選択したフォロワーをフォローしてもよろしいですか？
    confirm_remove_selected_followers: 選択したフォロワーを削除してもよろしいですか？
    confirm_remove_selected_follows: 選択したフォローを削除してもよろしいですか？
    dormant: 非アクティブ
    follow_failure: 選択したアカウントの一部をフォローできませんでした。
    follow_selected_followers: 選択したフォロワーをフォロー
    followers: フォロワー
    following: フォロー中
    invited: 招待済み
    last_active: 最後の活動
    most_recent: 新着
    moved: 引っ越し済み
    mutual: 相互
    primary: 標準
    relationship: 関係性
    remove_selected_domains: 選択したドメインのフォロワーを全て解除
    remove_selected_followers: 選択したフォロワーを解除
    remove_selected_follows: 選択したユーザーをフォロー解除
    status: 状態
  remote_follow:
    missing_resource: リダイレクト先が見つかりませんでした
  reports:
    errors:
      invalid_rules: 有効なルールを参照していません
  rss:
    content_warning: '閲覧注意:'
    descriptions:
      account: "@%{acct}からの公開投稿"
      tag: "#%{hashtag}が付けられた公開投稿"
  scheduled_statuses:
    over_daily_limit: その日予約できる投稿数 %{limit}を超えています
    over_total_limit: 予約できる投稿数 %{limit}を超えています
    too_soon: より先の時間を指定してください
  self_destruct:
    lead_html: 残念ながら、<strong>%{domain}</strong> は恒久的に閉鎖されます。ここにお持ちだったアカウントを今後使うことはできませんが、これまでのデータのバックアップを要求することはまだ可能です。
    title: このサーバーは閉鎖されます
  sessions:
    activity: 最後のアクティビティ
    browser: ブラウザ
    browsers:
      alipay: Alipay
      blackberry: BlackBerry
      chrome: Chrome
      edge: Microsoft Edge
      electron: Electron
      firefox: Firefox
      generic: 不明なブラウザ
      huawei_browser: Huaweiブラウザ
      ie: Internet Explorer
      micro_messenger: MicroMessenger
      nokia: Nokia S40 Ovi Browser
      opera: Opera
      otter: Otter
      phantom_js: PhantomJS
      qq: QQ Browser
      safari: Safari
      uc_browser: UC Browser
      unknown_browser: 不明なブラウザ
      weibo: Weibo
    current_session: 現在のセッション
    date: 日時
    description: "%{platform}上の%{browser}"
    explanation: あなたのMastodonアカウントに現在ログインしているウェブブラウザの一覧です。
    ip: IP
    platforms:
      adobe_air: Adobe Air
      android: Android
      blackberry: BlackBerry
      chrome_os: ChromeOS
      firefox_os: Firefox OS
      ios: iOS
      kai_os: KaiOS
      linux: Linux
      mac: macOS
      unknown_platform: 不明なプラットフォーム
      windows: Windows
      windows_mobile: Windows Mobile
      windows_phone: Windows Phone
    revoke: 削除
    revoke_success: セッションを削除しました
    title: セッション
    view_authentication_history: アカウントの認証履歴を表示
  settings:
    account: アカウント
    account_settings: アカウント設定
    aliases: アカウントエイリアス
    appearance: 外観
    authorized_apps: 認証済みアプリ
    back: Mastodonに戻る
    delete: アカウントの削除
    development: 開発
    edit_profile: プロフィールを編集
    export: エクスポート
    featured_tags: 注目のハッシュタグ
    import: データのインポート
    import_and_export: インポート・エクスポート
    migrate: アカウントの引っ越し
    notifications: メール通知
    preferences: ユーザー設定
    profile: プロフィール
    relationships: フォロー・フォロワー
    severed_relationships: 途切れたフォロー関係
    statuses_cleanup: 投稿の自動削除
    strikes: モデレーションストライク
    two_factor_authentication: 二要素認証
    webauthn_authentication: セキュリティキー
  severed_relationships:
    download: 取り出す (%{count}件)
    event_type:
      account_suspension: アカウントの停止 (%{target_name})
      domain_block: 管理者によるサーバーの停止 (%{target_name})
      user_domain_block: ユーザーによるドメインブロック (%{target_name})
    lost_followers: 解除されたフォロワー
    lost_follows: 解除されたフォロー
    preamble: ドメインをブロックしたりモデレーターによってリモートのサーバーが停止された場合、巻き込みでフォロー・フォロワー関係が失われることがあります。このようにして解除されたフォロー・フォロワーはリスト形式で取り出して内容を確認したり、対応している場合は他のサーバーでインポートできます。
    purged: 管理者がサーバーの情報を削除したため表示できません。
    type: 理由
  statuses:
    attached:
      audio:
        other: "%{count}本のオーディオ"
      description: '添付: %{attached}'
      image:
        other: "%{count}枚の画像"
      video:
        other: "%{count}本の動画"
    boosted_from_html: "%{acct_link}からブースト"
    contains_ng_words: 投稿できない単語が含まれています
    content_warning: '閲覧注意: %{warning}'
    default_language: UIの表示言語
    disallowed_hashtags:
      other: '許可されていないハッシュタグが含まれています: %{tags}'
    edited_at_html: "%{date} 編集済み"
    errors:
      in_reply_not_found: あなたが返信しようとしている投稿は存在しないようです。
    over_character_limit: 上限は%{max}文字です
    pin_errors:
      direct: 返信したユーザーのみに表示される投稿はピン留めできません
      limit: 固定できる投稿数の上限に達しました
      ownership: 他人の投稿を固定することはできません
      reblog: ブーストを固定することはできません
    searchabilities:
      direct: 反応者
      direct_long: この投稿に反応した人しか検索できません
      direct_search_long: あなたが反応した投稿のみが検索されます
      limited: 自分のみ
      limited_long: この投稿はあなたしか検索できません
      limited_search_long: あなたの投稿のみが検索されます
      private: フォロワーと反応者
      private_long: この投稿はフォロワーと反応者のみが検索できます
      private_search_long: あなたのフォロー相手またはあなたが反応した投稿のみが検索されます
      public: 誰でも
      public_long: この投稿は誰でも検索できます
      public_search_long: 検索が許可された全ての投稿が検索できます
      public_unlisted: ローカルとフォロワー
      public_unlisted_long: ローカル・フォロワー・反応者のみが検索できます
      unset: "(未対応サーバー)"
    title: '%{name}: "%{quote}"'
    too_many_hashtags: ハッシュタグが多すぎます
    too_many_mentions: メンションが多すぎます
    violate_rules: サーバールールに違反するため投稿できません
    visibilities:
      circle: サークル限定
      direct: ダイレクト
<<<<<<< HEAD
      login: ログインユーザー限定
      login_long: ログインしたユーザーのみ表示されます
=======
      limited: 限定投稿
      login: ログインユーザーのみ
      login_long: ログインしたユーザーのみが見ることができます
      mutual: 相互限定
>>>>>>> 428abf33
      private: フォロワー限定
      private_long: フォロワーにのみ表示されます
      public: 公開
      public_long: 誰でも見ることができ、かつ公開タイムラインに表示されます
      public_unlisted: ローカル公開
      public_unlisted_long: 誰でも見ることができますが、他のサーバーの連合タイムラインには表示されません
      reply: 返信
      unlisted: ひかえめな公開 (非収載)
      unlisted_long: 誰でも見ることができますが、公開タイムラインには表示されません
      unset: 設定なし
      unset_long: デフォルトの挙動に従います
  statuses_cleanup:
    enabled: 古い投稿を自動的に削除する
    enabled_hint: 設定した期間を過ぎた投稿は、以下の例外に該当しない限り、自動的に削除されます
    exceptions: 例外
    explanation: 投稿の削除はサーバーに負荷がかかるため、サーバーが混み合っていないときに時間をかけて行われます。
    ignore_emojis: 設定しない
    ignore_favs: 設定しない
    ignore_reblogs: 設定しない
    interaction_exceptions: インタラクションに基づく例外
    interaction_exceptions_explanation: お気に入りやブーストの基準値を一度超えてしまった投稿は、基準値を下回った後であっても、削除される保証はありません。
    keep_direct: ダイレクトメッセージを保持
    keep_direct_hint: ダイレクトメッセージを削除せずに残します
    keep_media: メディア付きの投稿を保持
    keep_media_hint: メディア付きの投稿を削除せずに残します
    keep_pinned: ピン留めされた投稿を保持
    keep_pinned_hint: ピン留めされた投稿を削除せずに残します
    keep_polls: アンケート付きの投稿を保持
    keep_polls_hint: アンケート付きの投稿を削除せずに残します
    keep_self_bookmark: ブックマークした投稿を保持
    keep_self_bookmark_hint: 自分自身でブックマークした投稿を削除せずに残します
    keep_self_emoji: 絵文字をつけた投稿を保持
    keep_self_emoji_hint: 自分自身で絵文字をつけた投稿を削除せずに残します
    keep_self_fav: お気に入りに登録した投稿を保持
    keep_self_fav_hint: 自分自身でお気に入りに登録した投稿を削除せずに残します
    min_age:
      '1209600': 2週間
      '15778476': 半年
      '2629746': 1ヶ月
      '31556952': 1年
      '5259492': 2ヶ月
      '604800': 1週間
      '63113904': 2年
      '7889238': 3ヶ月
    min_age_label: 投稿を保持する期間
    min_emojis: 絵文字リアクションの基準値
    min_emojis_hint: この数以上、絵文字をつけられた投稿を削除せずに残します。空白にしておくと、数に関わらず投稿を削除します。
    min_favs: お気に入りの基準値
    min_favs_hint: この数以上、お気に入り登録された投稿を削除せずに残します。空白にしておくと、お気に入りの数に関わらず投稿を削除します。
    min_reblogs: ブーストの基準値
    min_reblogs_hint: この数以上、ブーストされた投稿を削除せずに残します。空白にしておくと、ブーストされた数に関わらず投稿を削除します。
  stream_entries:
    sensitive_content: 閲覧注意
  strikes:
    errors:
      too_late: このストライクに抗議するには遅すぎます
  tags:
    does_not_match_previous_name: 以前の名前と一致しません
  themes:
    contrast: Mastodon (ハイコントラスト)
    default: Mastodon (ダーク)
    full-dark: フルダーク
    mastodon-light: Mastodon (ライト)
    system: 自動 (システムのテーマを使用)
  time:
    formats:
      default: "%Y年%m月%d日 %H:%M"
      month: "%Y年 %b"
      time: "%H:%M"
      with_time_zone: "%Y年%m月%d日 %H:%M %Z"
  translation:
    errors:
      quota_exceeded: このサーバーは翻訳サービスの利用制限に達しました。
      too_many_requests: 大量のリクエストのため、翻訳サービスの利用が一時的に制限されています。
  two_factor_authentication:
    add: 追加
    disable: 無効化
    disabled_success: 二要素認証が無効になりました
    edit: 編集
    enabled: 二要素認証は有効になっています
    enabled_success: 二要素認証が有効になりました
    generate_recovery_codes: リカバリーコードを生成
    lost_recovery_codes: リカバリーコードを使用すると携帯電話を紛失した場合でもアカウントにアクセスできるようになります。 リカバリーコードを紛失した場合もここで再生成することができますが、古いリカバリーコードは無効になります。
    methods: 方式
    otp: 認証アプリ
    recovery_codes: リカバリーコード
    recovery_codes_regenerated: リカバリーコードが再生成されました
    recovery_instructions_html: 携帯電話を紛失した場合、以下の内どれかのリカバリーコードを使用してアカウントへアクセスすることができます。<strong>リカバリーコードは大切に保全してください。</strong>たとえば印刷してほかの重要な書類と一緒に保管することができます。
    webauthn: セキュリティキー
  user_mailer:
    appeal_approved:
      action: アカウント設定
      explanation: "%{strike_date}のストライクに対して、あなたが%{appeal_date}に行った申し立ては承認されました。アカウントは正常な状態に戻りました。"
      subject: "%{date}の申し立てが承認されました"
      subtitle: あなたのアカウントは正常な状態に戻りました。
      title: 申し立てが承認されました。
    appeal_rejected:
      explanation: "%{strike_date}のストライクに対して、あなたが%{appeal_date}に行った申し立ては却下されました。"
      subject: "%{date}の申し立てが拒否されました"
      subtitle: 申し立ては拒否されました。
      title: 却下された抗議
    backup_ready:
      explanation: Mastodonアカウントの完全バックアップをリクエストしました。
      extra: ダウンロードの準備ができました！
      subject: アーカイブの準備ができました
      title: アーカイブの取り出し
    failed_2fa:
      details: '試行されたログインの詳細は以下のとおりです:'
      explanation: アカウントへのログインが試行されましたが、二要素認証で不正な回答が送信されました。
      further_actions_html: このログインに心当たりがない場合は、ただちに%{action}してください。
      subject: 二要素認証に失敗しました
      title: 二要素認証に失敗した記録があります
    suspicious_sign_in:
      change_password: パスワードを変更
      details: 'ログインの詳細は以下のとおりです:'
      explanation: 新しいIPアドレスからあなたのアカウントへのサインインが検出されました。
      further_actions_html: あなたがログインしていない場合は、すぐに%{action}し、アカウントを安全に保つために二要素認証を有効にすることをお勧めします。
      subject: 新しいIPアドレスからのアクセスがありました
      title: 新しいサインイン
    warning:
      appeal: 抗議を送信
      appeal_description: これが間違いだと思われる場合は、%{instance}のスタッフに申し立てすることができます。
      categories:
        spam: スパム
        violation: コンテンツは以下のコミュニティガイドラインに違反しています
      explanation:
        delete_statuses: あなたの投稿のいくつかは、1つ以上のコミュニティガイドラインに違反していることが判明し、%{instance}のモデレータによって削除されました。
        disable: アカウントは使用できませんが、プロフィールやその他のデータはそのまま残ります。 データのバックアップをリクエストしたり、アカウント設定を変更したり、アカウントを削除したりできます。
        force_cw: あなたのいくつかの投稿は、%{instance}のモデレータによって閲覧注意としてマークされています。これは、投稿本文が表示される前にユーザが投稿内のボタンをタップする必要があることを意味します。あなたはこの投稿を削除する必要はありませんが、将来同様の投稿をする際に自分自身で文章に警告を追加してください。
        mark_statuses_as_sensitive: あなたのいくつかの投稿は、%{instance}のモデレータによって閲覧注意としてマークされています。これは、プレビューが表示される前にユーザが投稿内のメディアをタップする必要があることを意味します。あなたはこの投稿を削除する必要はありませんが、将来同様の投稿をする際に自分自身でメディアを閲覧注意としてマークしてください。
        sensitive: 今後、アップロードされたすべてのメディアファイルは閲覧注意としてマークされ、クリック解除式の警告で覆われるようになります。
        silence: アカウントが制限されています。このサーバーでは既にフォローしている人だけがあなたの投稿を見ることができます。 様々な発見機能から除外されるかもしれません。他の人があなたを手動でフォローすることは可能です。
        suspend: アカウントは使用できなくなり、プロフィールなどのデータにもアクセスできなくなります。約30日後にデータが完全に削除されるまでは、ログインしてデータのバックアップを要求することができますが、アカウントの停止回避を防ぐために一部の基本データを保持します。
      reason: '理由:'
      statuses: '投稿:'
      subject:
        delete_statuses: "%{acct}さんの投稿が削除されました"
        disable: あなたのアカウント %{acct}は凍結されました
        force_cw: あなたの%{acct}の投稿はCWとして警告文が追加されました
        mark_statuses_as_sensitive: あなたの%{acct}の投稿は閲覧注意としてマークされました
        none: "%{acct}に対する警告"
        sensitive: あなたの%{acct}の投稿はこれから閲覧注意としてマークされます
        silence: あなたのアカウント %{acct}はサイレンスにされました
        suspend: あなたのアカウント %{acct}は停止されました
      title:
        delete_statuses: 投稿が削除されました
        disable: アカウントが凍結されました
        force_cw: 閲覧注意として警告が追加された投稿
        mark_statuses_as_sensitive: 閲覧注意としてマークされた投稿
        none: 警告
        sensitive: 閲覧注意としてマークされたアカウント
        silence: アカウントがサイレンスにされました
        suspend: アカウントが停止されました
    welcome:
      apps_android_action: Google Play で手に入れよう
      apps_ios_action: App Store からダウンロード
      apps_step: 公式アプリのダウンロード
      apps_title: Mastodon アプリ
      checklist_subtitle: 新世代のSNSが始まります
      checklist_title: 最初のステップはここから
      edit_profile_action: プロフィール設定
      edit_profile_step: ほかのユーザーが親しみやすいように、プロフィールを整えましょう。
      edit_profile_title: プロフィールを設定しましょう
      explanation: 始めるにあたってのアドバイスです
      feature_action: もっと詳しく
      feature_audience: Mastodonでは、誰の仲介もなく、あなた自身でオーディエンスの管理を行うことができます。あなたのインフラストラクチャー上にデプロイされたMastodon上でも、ほかのどんなMastodonサーバーのアカウントをフォローすることも、フォローされることもでき、それらはもちろんあなた自身で制御できます。
      feature_audience_title: 自信を持ってオーディエンスを構築
      feature_control: ホームフィードで見たいものは、あなたが一番よく知っています。時間を無駄にするアルゴリズムや広告はありません。ひとつのアカウントからすべてのMastodonサーバーの投稿を時系列で受け取り、インターネットの隅っこをもう少しあなたらしくしましょう。
      feature_control_title: 自分のタイムラインを管理
      feature_creativity: Mastodonでは、自己表現を多様にするため、音声・動画・画像の投稿や、アクセシビリティ用説明、投票・コンテンツ警告・動くアバター・カスタム絵文字・サムネイル切り抜き設定などをサポートしています。アートや音楽、ポッドキャストを投稿したいあなたにもMastodonはピッタリです。
      feature_creativity_title: 比類なきクリエイティビティ
      feature_moderation: Mastodonでは意思決定はあなたの手にあります。それぞれのサーバーで適用されるルールや規則を策定できます。これらは、企業運営のソーシャルメディアとは違いサーバー単位でローカルに適用されるため、さまざまなグループのニーズに最も柔軟に対応することができるのです。
      feature_moderation_title: サーバー運営をあるべき姿で
      follow_action: フォロー
      follow_step: ユーザーをフォローしてみましょう。これがMastodonを楽しむ基本です。
      follow_title: 自分のホームタイムラインを作る
      follows_subtitle: 人気アカウントをフォロー
      follows_title: フォローを増やしてみませんか？
      follows_view_more: フォローするユーザーを探す
      hashtags_recent_count:
        other: 過去 2 日間で %{people} 人が共有
      hashtags_subtitle: 過去2日間のトレンドを見る
      hashtags_title: トレンドのハッシュタグ
      hashtags_view_more: トレンドのハッシュタグをもっと見る
      post_action: 作成
      post_step: 試しになにか書いてみましょう。写真、ビデオ、アンケートなど、なんでも大丈夫です.
      post_title: はじめての投稿
      share_action: 共有
      share_step: Mastodon アカウントをほかの人に紹介しましょう。
      share_title: プロフィールをシェアする
      sign_in_action: ログイン
      subject: Mastodonへようこそ
      title: ようこそ、%{name}さん！
  users:
    follow_limit_reached: あなたは現在 %{limit}人以上フォローできません
    go_to_sso_account_settings: 外部サービスアカウントの設定はこちらで行ってください
    invalid_otp_token: 二要素認証コードが間違っています
    otp_lost_help_html: どちらも使用できない場合、%{email}に連絡を取ると解決できるかもしれません
    rate_limited: 認証に失敗した回数が多すぎます。時間をおいてからログインしてください。
    seamless_external_login: あなたは外部サービスを介してログインしているため、パスワードとメールアドレスの設定は利用できません。
    signed_in_as: '下記でログイン中:'
  verification:
    extra_instructions_html: <strong>ワンポイント:</strong> webサイト上のプロフィールへのリンクは表示上見えなくてもかまいません。重要な部分は <code>rel="me"</code> で、これはユーザーが自由にリンクを作成可能なサイトを悪用してなりすまされるのを防ぐための情報です。<code>a</code> タグを配置する代わりに <code>link</code> タグをHTMLヘッダーに挿入することでも認証が可能です。ただし、HTMLにはJavaScriptを使わなくてもアクセスできるようにしてください。
    here_is_how: 認証方法
    hint_html: "<strong>Mastodonの本人認証はすべてのユーザーが自由に利用できます。</strong>この機能はweb標準に基づいており、将来にわたり無料です。必要なものは自分のものと認知されている個人サイトだけです。プロフィールからwebサイトにリンクし、webサイトからもプロフィールへ相互にリンクすると、Mastodonがそれを検証し、認証済みであることを表示します。"
    instructions_html: 以下のコードをコピーしてwebサイトのHTMLに貼り付けます。次に「プロフィールを編集」タブから、「プロフィール補足情報」のいずれかの欄にwebサイトのURLを記入し、「変更を保存」をクリックしてください。
    verification: 認証
    verified_links: 確認済みリンク
    website_verification: ウェブサイトの認証
  webauthn_credentials:
    add: セキュリティキーを追加
    create:
      error: セキュリティキーの追加中に問題が発生しました。もう一度お試しください。
      success: セキュリティキーを追加しました。
    delete: 削除
    delete_confirmation: 本当にこのセキュリティキーを削除しますか？
    description_html: "<strong>セキュリティキーによる認証</strong>を有効にすると、ログイン時にセキュリティキーを要求するようにできます。"
    destroy:
      error: セキュリティキーの削除中に問題が発生しました。もう一度お試しください。
      success: セキュリティキーを削除しました。
    invalid_credential: セキュリティキーが間違っています
    nickname_hint: セキュリティキーの名前を入力してください
    not_enabled: まだセキュリティキーを有効にしていません
    not_supported: このブラウザはセキュリティキーに対応していないようです
    otp_required: セキュリティキーを使用するには、まず二要素認証を有効にしてください。
    registered_on: "%{date}に登録"<|MERGE_RESOLUTION|>--- conflicted
+++ resolved
@@ -2080,15 +2080,10 @@
     visibilities:
       circle: サークル限定
       direct: ダイレクト
-<<<<<<< HEAD
-      login: ログインユーザー限定
-      login_long: ログインしたユーザーのみ表示されます
-=======
       limited: 限定投稿
       login: ログインユーザーのみ
       login_long: ログインしたユーザーのみが見ることができます
       mutual: 相互限定
->>>>>>> 428abf33
       private: フォロワー限定
       private_long: フォロワーにのみ表示されます
       public: 公開
