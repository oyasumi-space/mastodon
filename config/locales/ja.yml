ja:
  about:
    about_mastodon_html: 'Mastodonは、オープンなウェブプロトコルを採用した、自由でオープンソースなソーシャルネットワークです。電子メールのような分散型の仕組みを採っています。'
    contact_missing: 未設定
    contact_unavailable: N/A
    hosted_on: Mastodon hosted on %{domain}
    title: このサーバーについて
  accounts:
    follow: フォロー
    followers:
      other: フォロワー
    following: フォロー中
    instance_actor_flash: このアカウントは、個々のユーザーではなく、サーバー自体を表すために使用される仮想のユーザーです。 連合のために使用されるため、停止しないで下さい。
    last_active: 最後の活動
    link_verified_on: このリンクの所有権は%{date}に確認されました
    nothing_here: 何もありません！
    pin_errors:
      following: おすすめしたい人はあなたが既にフォローしている必要があります
    posts:
      other: 投稿
    posts_tab_heading: 投稿
  admin:
    account_actions:
      action: アクションを実行
      title: '%{acct}さんに対してアクションを実行'
    account_moderation_notes:
      create: 書き込む
      created_msg: モデレーションメモを書き込みました！
      destroyed_msg: モデレーションメモを削除しました！
    accounts:
      add_email_domain_block: メールドメインブロックに追加
      approve: 承認
      approved_msg: '%{username}さんの登録申請を承認しました'
      are_you_sure: 本当に実行しますか？
      avatar: アイコン
      by_domain: ドメイン
      change_email:
        changed_msg: メールアドレスを変更しました!
        current_email: 現在のメールアドレス
        label: メールアドレスを変更
        new_email: 新しいメールアドレス
        submit: メールアドレスの変更
        title: '%{username}さんのメールアドレスを変更'
      change_role:
        changed_msg: ロールを変更しました!
        label: ロールを変更
        no_role: ロールがありません
        title: '%{username}さんのロールを変更'
      confirm: 確認
      confirmed: 確認済み
      confirming: 確認中
      custom: カスタム
      delete: データを削除する
      deleted: 削除済み
      demote: 降格
      destroyed_msg: "%{username}さんのデータは完全に削除されるよう登録されました"
      disable: 無効化
      disable_sign_in_token_auth: メールトークン認証を無効にする
      disable_two_factor_authentication: 二要素認証を無効にする
      disabled: 無効
      display_name: 表示名
      domain: ドメイン
      edit: 編集
      email: メールアドレス
      email_status: メールアドレスの状態
      enable: 有効化
      enable_sign_in_token_auth: メールトークン認証を有効にする
      enabled: 有効
      enabled_msg: '%{username}の無効化を解除しました'
      followers: フォロワー数
      follows: フォロー数
      header: ヘッダー
      inbox_url: Inbox URL
      invite_request_text: 意気込み
      invited_by: 招待した人
      ip: IP
      joined: 登録日
      location:
        all: すべて
        local: ローカル
        remote: リモート
        title: ロケーション
      login_status: ログイン
      media_attachments: 添付されたメディア
      memorialize: 追悼アカウント化
      memorialized: 追悼化済み
      memorialized_msg: '%{username} を追悼アカウント化しました'
      moderation:
        active: アクティブ
        all: すべて
        disabled: 無効
        pending: 承認待ち
        silenced: 制限
        suspended: 停止済み
        title: モデレーション
      moderation_notes: モデレーションメモ
      most_recent_activity: 直近の活動
      most_recent_ip: 直近のIP
      no_account_selected: 何も選択されていないため、変更されていません
      no_limits_imposed: 制限なし
      no_role_assigned: ロールが割り当てられていません
      not_subscribed: 購読していない
      pending: 承認待ち
      perform_full_suspension: 活動を完全に停止させる
      previous_strikes: 以前のストライク
      previous_strikes_description_html:
        other: <strong>%{count}</strong> ストライクがあります。
      promote: 昇格
      protocol: プロトコル
      public: パブリック
      push_subscription_expires: PuSH購読期限
      redownload: プロフィールを更新
      redownloaded_msg: '%{username}のプロフィールを正常に更新しました'
      reject: 却下
      rejected_msg: '%{username}さんの登録申請を却下しました'
      remote_suspension_irreversible: このアカウントのデータは不可逆的に削除されました。
      remote_suspension_reversible_hint_html: このアカウントは停止されており、データは%{date} 日で完全に削除されます。それまでは悪影響なしにアカウントを復旧させることができます。アカウントを即座に削除したい場合は、以下から行うことができます。
      remove_avatar: アイコンを削除
      remove_header: ヘッダーを削除
      removed_avatar_msg: '%{username}さんのアバター画像を削除しました'
      removed_header_msg: '%{username}さんのヘッダー画像を削除しました'
      resend_confirmation:
        already_confirmed: メールアドレスは確認済みです
        send: 確認メールを再送
        success: 確認メールを再送信しました
      reset: リセット
      reset_password: パスワード再設定
      resubscribe: 再講読
      role: ロール
      search: 検索
      search_same_email_domain: 同じドメインのメールアドレスを使用しているユーザー
      search_same_ip: 同じIPのユーザーを検索
      security: 認証方法
      security_measures:
        only_password: パスワードのみ
        password_and_2fa: パスワードと二要素認証
      sensitive: 閲覧注意
      sensitized: 閲覧注意としてマーク済み
      shared_inbox_url: Shared inbox URL
      show:
        created_reports: このアカウントからの通報
        targeted_reports: このアカウントについての通報
      silence: サイレンス
      silenced: サイレンス済み
      statuses: 投稿数
      strikes: 前回のストライク
      subscribe: 購読する
      suspend: サスペンド
      suspended: 停止済み
      suspension_irreversible: このアカウントのデータは削除され元に戻せなくなります。後日アカウントの凍結を解除することはできますがデータは元に戻せません。
      suspension_reversible_hint_html: アカウントは停止されており、データは%{date}に完全に削除されます。それまではアカウントを元に戻すことができます。今すぐ完全に削除したい場合は以下から行うことができます。
      title: アカウント
      unblock_email: メールアドレスのブロックを解除
      unblocked_email_msg: '%{username}さんのメールアドレスのブロックを解除しました'
      unconfirmed_email: 確認待ちのメールアドレス
      undo_sensitized: 閲覧注意から戻す
      undo_silenced: サイレンスから戻す
      undo_suspension: 停止から戻す
      unsilenced_msg: '%{username}さんのサイレンス解除に成功しました'
      unsubscribe: 購読の解除
      unsuspended_msg: '%{username}さんの無効化を解除しました'
      username: ユーザー名
      view_domain: ドメインの概要を表示
      warn: 警告
      web: Web
      whitelisted: 連合許可済み
    action_logs:
      action_types:
        approve_appeal: 抗議を承認
        approve_user: ユーザーの承認
        assigned_to_self_report: 通報の担当者に設定
        change_email_user: ユーザーのメールアドレスを変更
        change_role_user: ユーザーのロールを変更
        confirm_user: ユーザーの確認
        create_account_warning: 警告を作成
        create_announcement: お知らせを作成
        create_canonical_email_block: メールブロックを作成
        create_custom_emoji: カスタム絵文字を作成
        create_domain_allow: 連合を許可
        create_domain_block: ドメインブロックを作成
        create_email_domain_block: メールドメインブロックを作成
        create_ip_block: IPルールを作成
        create_unavailable_domain: 配送できないドメインを作成
        create_user_role: ロールを作成
        demote_user: ユーザーを降格
        destroy_announcement: お知らせを削除
        destroy_canonical_email_block: メールブロックを削除
        destroy_custom_emoji: カスタム絵文字を削除
        destroy_domain_allow: 連合許可を外す
        destroy_domain_block: ドメインブロックを削除
        destroy_email_domain_block: メールドメインブロックを削除
        destroy_instance: ドメインをブロックする
        destroy_ip_block: IPルールを削除
        destroy_status: 投稿を削除
        destroy_unavailable_domain: 配送できないドメインを削除
        destroy_user_role: ロールを削除
        disable_2fa_user: 二要素認証を無効化
        disable_custom_emoji: カスタム絵文字を無効化
        disable_sign_in_token_auth_user: ユーザーのメールトークン認証を無効にする
        disable_user: ユーザーを無効化
        enable_custom_emoji: カスタム絵文字を有効化
        enable_sign_in_token_auth_user: メールトークンのユーザー認証を有効にする
        enable_user: ユーザーを有効化
        memorialize_account: 追悼アカウント化
        promote_user: ユーザーを昇格
        reject_appeal: 抗議を却下
        reject_user: ユーザーを拒否
        remove_avatar_user: アイコンを削除
        reopen_report: 未解決に戻す
        resend_user: 確認メールを再送信する
        reset_password_user: パスワードをリセット
        resolve_report: 通報を解決済みにする
        sensitive_account: アカウントのメディアを閲覧注意にマーク
        silence_account: アカウントをサイレンス
        suspend_account: アカウントを停止
        unassigned_report: 通報の担当を解除
        unblock_email_account: メールアドレスのブロックを解除
        unsensitive_account: アカウントのメディアの閲覧注意マークを解除
        unsilence_account: アカウントのサイレンスを解除
        unsuspend_account: アカウントの停止を解除
        update_announcement: お知らせを更新
        update_custom_emoji: カスタム絵文字を更新
        update_domain_block: ドメインブロックを更新
        update_ip_block: IPルールを更新
        update_status: 投稿を更新
        update_user_role: ロールを更新
      actions:
        approve_appeal_html: "%{name}さんが%{target}さんからの抗議を承認しました"
        approve_user_html: "%{name}さんが%{target}さんからの登録を承認しました"
        assigned_to_self_report_html: "%{name}さんが通報 %{target}を自身の担当に割り当てました"
        change_email_user_html: "%{name}さんが%{target}さんのメールアドレスを変更しました"
        change_role_user_html: "%{name}さんが%{target}さんのロールを変更しました"
        confirm_user_html: "%{name}さんが%{target}さんのメールアドレスを確認済みにしました"
        create_account_warning_html: "%{name}さんが%{target}さんに警告メールを送信しました"
        create_announcement_html: "%{name}さんが新しいお知らせ %{target}を作成しました"
        create_canonical_email_block_html: "%{name} さんがハッシュ %{target} を持つメールをブロックしました。"
        create_custom_emoji_html: "%{name}さんがカスタム絵文字 %{target}を追加しました"
        create_domain_allow_html: "%{name}さんが%{target}の連合を許可しました"
        create_domain_block_html: "%{name}さんがドメイン %{target}をブロックしました"
        create_email_domain_block_html: "%{name}さんが%{target}をメールドメインブロックに追加しました"
        create_ip_block_html: "%{name}さんがIP %{target}のルールを作成しました"
        create_unavailable_domain_html: "%{name}がドメイン %{target}への配送を停止しました"
        create_user_role_html: "%{name}さんがロール『%{target}』を作成しました"
        demote_user_html: "%{name}さんが%{target}さんを降格しました"
        destroy_announcement_html: "%{name}さんがお知らせ %{target}を削除しました"
        destroy_canonical_email_block_html: "%{name} さんがハッシュ %{target} を持つメールのブロックを解除しました。"
        destroy_custom_emoji_html: "%{name}さんがカスタム絵文字『%{target}』を削除しました"
        destroy_domain_allow_html: "%{name}さんが%{target}の連合許可を外しました"
        destroy_domain_block_html: "%{name}さんがドメイン %{target}のブロックを外しました"
        destroy_email_domain_block_html: "%{name}さんが%{target}をメールドメインブロックから外しました"
        destroy_instance_html: "%{name}さんがドメイン %{target}をブロックしました"
        destroy_ip_block_html: "%{name}さんが IP %{target}のルールを削除しました"
        destroy_status_html: "%{name}さんが%{target}さんの投稿を削除しました"
        destroy_unavailable_domain_html: "%{name}がドメイン %{target}への配送を再開しました"
        destroy_user_role_html: "%{name}さんがロール『%{target}』を削除しました"
        disable_2fa_user_html: "%{name}さんが%{target}さんの二要素認証を無効化しました"
        disable_custom_emoji_html: "%{name}さんがカスタム絵文字 %{target}を無効化しました"
        disable_sign_in_token_auth_user_html: "%{name}さんが%{target}さんのメールトークン認証を無効にしました"
        disable_user_html: "%{name}さんが%{target}さんのログインを無効化しました"
        enable_custom_emoji_html: "%{name}さんがカスタム絵文字 %{target}を有効化しました"
        enable_sign_in_token_auth_user_html: "%{name}さんが%{target}さんのメールトークン認証を有効にしました"
        enable_user_html: "%{name}さんが%{target}さんのログインを有効化しました"
        force_cw_status_html: "%{name}さんが%{target}さんの投稿を強制的にCWにしました"
        force_sensitive_status_html: "%{name}さんが%{target}さんの投稿を強制的に閲覧注意にしました"
        memorialize_account_html: "%{name}さんが%{target}さんを追悼アカウントページに登録しました"
        promote_user_html: "%{name}さんが%{target}さんを昇格しました"
        reject_appeal_html: "%{name}さんが%{target}からの抗議を却下しました"
        reject_user_html: "%{name}さんが%{target}さんからの登録を拒否しました"
        remove_avatar_user_html: "%{name}さんが%{target}さんのアイコンを削除しました"
        remove_history_status_html: "%{name}さんが%{target}さんの投稿の編集履歴を削除しました"
        remove_media_status_html: "%{name}さんが%{target}さんの投稿のメディアを削除しました"
        remove_status_status_html: "%{name}さんが%{target}さんの投稿を削除しました"
        reopen_report_html: "%{name}さんが通報 %{target}を未解決に戻しました"
        resend_user_html: "%{name}さんが%{target}の確認メールを再送信しました"
        reset_password_user_html: "%{name}さんが%{target}さんのパスワードをリセットしました"
        resolve_report_html: "%{name}さんが通報 %{target}を解決済みにしました"
        sensitive_account_html: "%{name}さんが%{target}さんのメディアを閲覧注意にマークしました"
        silence_account_html: "%{name}さんが%{target}さんをサイレンスにしました"
        suspend_account_html: "%{name}さんが%{target}さんを停止しました"
        unassigned_report_html: "%{name}さんが通報 %{target}の担当を外しました"
        unblock_email_account_html: "%{name}さんがドメイン %{target}のブロックを解除しました"
        unsensitive_account_html: "%{name}さんが%{target}さんのメディアの閲覧注意を解除しました"
        unsilence_account_html: "%{name}さんが%{target}さんのサイレンスを解除しました"
        unsuspend_account_html: "%{name}さんが%{target}さんの停止を解除しました"
        update_announcement_html: "%{name}さんがお知らせ %{target}を更新しました"
        update_custom_emoji_html: "%{name}さんがカスタム絵文字 %{target}を更新しました"
        update_domain_block_html: "%{name}さんが%{target}のドメインブロックを更新しました"
        update_ip_block_html: "%{name} さんがIP %{target} のルールを更新しました"
        update_status_html: "%{name}さんが%{target}さんの投稿を更新しました"
        update_user_role_html: "%{name}さんがロール『%{target}』を変更しました"
      deleted_account: 削除されたアカウント
      empty: ログが見つかりませんでした
      filter_by_action: アクションでフィルター
      filter_by_user: ユーザーでフィルター
      title: 操作履歴
    announcements:
      destroyed_msg: お知らせが削除されました
      edit:
        title: お知らせを編集
      empty: お知らせはありません
      live: 公開中
      new:
        create: お知らせを作成
        title: お知らせを追加
      publish: 公開する
      published_msg: お知らせを掲載しました
      scheduled_for: '%{time}に予約'
      scheduled_msg: お知らせの掲載を予約しました
      title: お知らせ
      unpublish: 非公開にする
      unpublished_msg: お知らせを非掲載にしました
      updated_msg: お知らせを更新しました
    custom_emojis:
      assign_category: カテゴリーを割り当て
      by_domain: ドメイン
      copied_msg: 絵文字のコピーをローカルに作成しました
      copy: コピー
      copy_failed_msg: 絵文字のコピーをローカルに作成できませんでした
      create_new_category: カテゴリーを作成
      created_msg: 絵文字の追加に成功しました！
      delete: 削除
      destroyed_msg: 絵文字の削除に成功しました！
      disable: 無効化
      disabled: 無効
      disabled_msg: 絵文字を無効化しました
      emoji: 絵文字
      enable: 有効化
      enabled: 有効
      enabled_msg: 絵文字を有効化しました
      image_hint: '%{size}までのPNGまたはGIF画像を利用できます'
      list: 表示
      listed: 表示
      new:
        title: 新規カスタム絵文字の追加
      no_emoji_selected: 何も選択されていないため、変更されていません
      not_permitted: この操作を実行する権限がありません。
      overwrite: 上書き
      shortcode: ショートコード
      shortcode_hint: 2文字以上の半角英数字とアンダーバーのみ利用できます
      title: カスタム絵文字
      uncategorized: 未分類
      unlist: 非表示
      unlisted: 非表示
      update_failed_msg: 絵文字を更新できませんでした
      updated_msg: 絵文字の更新に成功しました！
      upload: アップロード
    dashboard:
      active_users: アクティブユーザー
      interactions: 交流
      media_storage: メディアストレージ
      new_users: 新規ユーザー
      opened_reports: 新規通報
      pending_appeals_html:
        other: "保留中の抗議 <strong>%{count}</strong>件"
      pending_reports_html:
        other: "保留中の通報 <strong>%{count}</strong>件"
      pending_tags_html:
        other: "保留中のハッシュタグ <strong>%{count}</strong>件"
      pending_users_html:
        other: "保留中のユーザー <strong>%{count}</strong>件"
      resolved_reports: 解決済みの通報
      software: ソフトウェア
      sources: サインアップソース
      space: ディスク使用量
      title: ダッシュボード
      top_languages: トップのアクティブ言語
      top_servers: トップアクティブサーバー
      website: ウェブサイト
    disputes:
      appeals:
        empty: 抗議はありません。
        title: 抗議
    domain_allows:
      add_new: 連合を許可
      created_msg: 連合を許可しました
      destroyed_msg: 連合許可を外しました
      export: エクスポート
      import: インポート
      undo: 連合許可を外す
    domain_blocks:
      add_new: ドメインブロックを追加
      confirm_suspension:
        cancel: キャンセル
        confirm: ブロック
        permanent_action: 失われたデータやフォロー関係は、ブロックを解除しても元に戻せません。
        preamble_html: <strong>%{domain}</strong> と、そのサブドメインをブロックします。
        remove_all_data: この操作により、対象のドメインにあるアカウントからのコンテンツやメディア、プロフィール情報はすべて削除されます。
        stop_communication: ブロックしたサーバーとは通信を行わなくなります。
        title: '%{domain} をブロック'
        undo_relationships: この操作により、このサーバーと対象サーバーのアカウント間のフォロー関係はすべて解除されます。
      created_msg: ドメインブロック処理を完了しました
      destroyed_msg: ドメインブロックを外しました
      detect_invalid_subscription: 不正な購読を行うサーバーとしてマークする
      detect_invalid_subscription_hint: Misskey、Calckeyなどは購読機能で未フォローユーザーの未収載投稿を拾います。これをマークしたサーバーは、ユーザーが任意で配送を拒否できます。停止とは無関係です
      domain: ドメイン
      edit: ドメインブロックを編集
      existing_domain_block: あなたは既に%{name}さんに厳しい制限を課しています。
      existing_domain_block_html: 既に%{name}に対して、より厳しい制限を課しています。先に<a href="%{unblock_url}">その制限を解除</a>する必要があります。
      export: エクスポート
      hidden: 非公開にする
      hidden_hint: 公開することで当サーバーの安全が脅かされる場合、このドメインブロックを非公開にすることができます。
      hidden_anonymous: 未ログインユーザーに非公開にする
      hidden_anonymous_hint: 公開することで当サーバーの安全が脅かされる場合、非ログインユーザーに限りこのドメインブロックを非公開にすることができます。
      import: インポート
      new:
        create: ブロックを作成
        hint: ドメインブロックはデータベース中のアカウント項目の作成を妨げませんが、遡って自動的に指定されたモデレーションをそれらのアカウントに適用します。
        severity:
          desc_html: "<strong>制限</strong>は、このドメイン上のアカウントからの投稿が、相手をフォローしている場合を除き非表示になります。<strong>停止</strong>は、このドメイン上のすべてのコンテンツ、メディア、およびプロフィールデータを受け付けなくなります。メディアファイルのみを拒否したい場合は<strong>なし</strong>を選択します。"
          noop: なし
          silence: 制限
          suspend: 停止
        title: 新規ドメインブロック
      no_domain_block_selected: 何も選択されていないためドメインブロックを変更しませんでした
      not_permitted: この操作を実行する権限がありません。
      obfuscate: ドメイン名を伏せ字にする
      obfuscate_hint: ドメインブロックのリストを公開している場合、ドメイン名の一部を伏せ字にします
      private_comment: コメント (非公開)
      private_comment_hint: このコメントは同じサーバーのモデレーターも閲覧できます。
      public_comment: コメント (公開)
      public_comment_hint: ドメインブロックの公開を有効にしている場合、このコメントも公開されます。
      reject_favourite: お気に入り、スタンプを拒否
      reject_favourite_hint: 今後のお気に入り、スタンプを拒否します。停止とは無関係です
      reject_hashtag: ハッシュタグを拒否
      reject_hashtag_hint: ハッシュタグで検索できなくなり、トレンドにも影響しなくなります。停止とは無関係です
      reject_media: メディアファイルを拒否
      reject_media_hint: ローカルに保存されたメディアファイルを削除し、今後のダウンロードを拒否します。停止とは無関係です
      reject_new_follow: 新規フォローを拒否
      reject_new_follow_hint: 今後の新規フォローを拒否します。停止とは無関係です
      reject_reply: リプライを拒否
      reject_reply_exclude_followers: フォロー相手以外からのリプライを拒否
      reject_reply_hint: 今後のリプライを拒否します。停止とは無関係です
      reject_reply_exclude_followers_hint: 今後のリプライを拒否します。停止とは無関係です
      reject_reports: 通報を拒否
      reject_reports_hint: このドメインからの通報をすべて無視します。停止とは無関係です
      reject_send_dissubscribable: 購読拒否アカウントの投稿を配送しない
      reject_send_dissubscribable_hint: 相手サーバーからのフェッチは防げません。停止とは無関係です
      reject_send_media: 画像付き投稿を配送しない
      reject_send_media_hint: 相手サーバーからのフェッチは防げません。停止とは無関係です
      reject_send_not_public_searchability: 検索許可が「公開」でない投稿を配送しない
      reject_send_not_public_searchability_hint: 相手サーバーからのフェッチは防げません。停止とは無関係です
      reject_send_public_unlisted: ローカル公開投稿を配送しない
      reject_send_public_unlisted_hint: 相手サーバーからのフェッチは防げません。停止とは無関係です
      reject_send_sensitive: センシティブな投稿を配送しない
      reject_send_sensitive_hint: 相手サーバーからのフェッチは防げません。停止とは無関係です
      reject_send_unlisted_dissubscribable: 購読拒否アカウントの未収載投稿を配送しない
      reject_send_unlisted_dissubscribable_hint: 相手サーバーからのフェッチは防げません。停止とは無関係です
      reject_straight_follow: フォローを強制的に審査制にする
      reject_straight_follow_hint: 相手からのフォローは当サーバーのアカウントの承認が必須になります
      undo: ドメインブロックを戻す
      view: ドメインブロックを表示
    email_domain_blocks:
      add_new: 新規追加
      attempts_over_week:
        other: "先週は%{count}回サインアップが試みられました"
      created_msg: メールドメインブロックに追加しました
      delete: 消去
      dns:
        types:
          mx: MXレコード
      domain: ドメイン
      new:
        create: ドメインを追加
        resolve: ドメイン解決
        title: 新規メールドメインブロック
      no_email_domain_block_selected: 何も選択されていないためメールドメインブロックを変更しませんでした
      not_permitted: 権限がありません
      resolved_dns_records_hint_html: ドメイン名はDNSでMXドメインに名前解決され、最終的にメールを受け付ける役割を担います。目に見えるドメイン名が異なっていても、同じMXドメインを使用するメールアドレスからのアカウント登録がブロックされます。<strong>主要なメールプロバイダーをブロックしないように注意して下さい。</strong>
      resolved_through_html: '%{domain}を通して解決しました'
      title: メールドメインブロック
    export_domain_allows:
      new:
        title: ドメイン許可をインポート
      no_file: ファイルが選択されていません
    export_domain_blocks:
      import:
        description_html: ドメインブロックのリストをインポートしようとしています。このリストを自分で作成していない場合は、慎重に確認してください。
        existing_relationships_warning: 既存のフォロー関係
        private_comment_description_html: 'ブロックのインポート元を判別できるようにするため、ブロックは次のプライベートコメントを追加してインポートされます: <q>%{comment}</q>'
        private_comment_template: '%{source} から %{date} にインポートしました'
        title: ドメインブロックをインポート
      invalid_domain_block: 'エラーが発生したため、ブロックできなかったドメインがあります: %{error}'
      new:
        title: ドメインブロックをインポート
      no_file: ファイルが選択されていません
    follow_recommendations:
      description_html: "<strong>おすすめフォローは、新規ユーザーが興味のあるコンテンツをすばやく見つけるのに役立ちます。</strong>ユーザーが他のユーザーとの交流を十分にしていない場合、パーソナライズされたおすすめフォローを生成する代わりに、これらのアカウントが表示されます。最近のエンゲージメントが最も高いアカウントと、特定の言語のローカルフォロワー数が最も多いアカウントを組み合わせて､毎日再計算されます。"
      language: 言語
      status: ステータス
      suppress: おすすめフォローに表示しない
      suppressed: 非表示
      title: おすすめフォロー
      unsuppress: おすすめフォローを復元
    instances:
      availability:
        description_html:
          other: ドメインへの配信が <strong>%{count}</strong> 日失敗した場合、そのドメイン<em>からの</em>配信を受信しない限り、それ以上の配信を行いません。
        failure_threshold_reached: '%{date}に失敗のしきい値に達しました。'
        failures_recorded:
          other: '%{count}日間試行に失敗しました。'
        no_failures_recorded: 失敗は記録されていません。
        title: 可用性
        warning: このサーバーへの最後の接続試行に失敗しました
      back_to_all: すべて
      back_to_limited: 制限あり
      back_to_warning: 警告あり
      by_domain: ドメイン
      confirm_purge: このドメインを完全にブロックしてもよろしいですか？
      content_policies:
        comment: 内部メモ
        description_html: このドメインとそのサブドメインのすべてのアカウントに適用されるコンテンツポリシーを定義できます。
        limited_federation_mode_description_html: このドメインとの連合を許可するかどうかを選択できます。
        policies:
          detect_invalid_subscription: 購読のプライバシーなし
          reject_favourite: お気に入りを拒否
          reject_hashtag: ハッシュタグを拒否
          reject_media: メディアを拒否する
          reject_new_follow: 新規フォローを拒否
          reject_reply: リプライを拒否
          reject_reply_exclude_followers: フォロー相手以外からのリプライを拒否
          reject_reports: 通報を拒否
          reject_send_dissubscribable: 購読拒否投稿配送なし
          reject_send_media: メディア付き投稿配送なし
          reject_send_not_public_searchability: 検索許可全て投稿配送なし
          reject_send_public_unlisted: ローカル公開投稿配送なし
          reject_send_sensitive: センシティブ投稿配送なし
          reject_send_unlisted_dissubscribable: 購読拒否未収載投稿配送なし
          reject_straight_follow: フォローを制限
          silence: 制限
          suspend: サスペンド
        policy: ポリシー
        reason: 公開理由
        title: コンテンツ ポリシー
      dashboard:
        instance_accounts_dimension: 最もフォローされているアカウント
        instance_accounts_measure: 保存されたアカウント
        instance_followers_measure: そこでの我々のフォロワー
        instance_follows_measure: リモートフォローしているアカウント
        instance_languages_dimension: 人気の言語
        instance_media_attachments_measure: 保存されたメディア
        instance_reports_measure: 通報
        instance_statuses_measure: 保存された投稿
      delivery:
        all: すべて
        clear: 配送エラーをクリア
        failing: 配送失敗
        restart: 配送を再開
        stop: 配送を停止
        unavailable: 配送不可
      delivery_available: 配送可能
      delivery_error_days: 配送エラー発生日
      delivery_error_hint: '%{count}日間配送ができない場合は、自動的に配送不可としてマークされます。'
      destroyed_msg: '%{domain}からのデータは、すぐに削除されるように、キューに追加されました。'
      empty: ドメインが見つかりませんでした。
      known_accounts:
        other: "既知のアカウント数 %{count}"
      moderation:
        all: すべて
        limited: 制限あり
        title: モデレーション
      private_comment: コメント (非公開)
      public_comment: コメント (公開)
      purge: パージ
      purge_description_html: このドメインがオフラインであると思われる場合は、このドメインのすべてのアカウント記録と関連するデータをストレージから削除できます。 これは時間がかかることがあります。
      title: 既知のサーバー
      total_blocked_by_us: ブロック合計
      total_followed_by_them: 被フォロー合計
      total_followed_by_us: フォロー合計
      total_reported: 通報合計
      total_storage: 添付されたメディア
      totals_time_period_hint_html: 以下に表示される合計には、すべての時間のデータが含まれています。
    invites:
      deactivate_all: すべて無効化
      filter:
        all: すべて
        available: 使用可能
        expired: 期限切れ
        title: フィルター
      title: 招待
    ip_blocks:
      add_new: ルールを作成
      created_msg: IPルールを追加しました
      delete: 削除
      expires_in:
        '1209600': 2週間
        '15778476': 半年
        '2629746': 1ヶ月
        '31556952': 1年
        '86400': 1日
        '94670856': 3年
      new:
        title: 新規IPルール
      no_ip_block_selected: 何も選択されていないためIPルールを変更しませんでした
      title: IPルール
    media_attachments:
      title: 投稿された画像
    relationships:
      title: "%{acct} さんのフォロー・フォロワー"
    relays:
      add_new: リレーを追加
      delete: 削除
      description_html: <strong>連合リレー</strong>とは、登録しているサーバー間の公開投稿を仲介するサーバーです。<strong>中小規模のサーバーが連合のコンテンツを見つけるのを助けます。</strong>これを使用しない場合、ローカルユーザーがリモートユーザーを手動でフォローする必要があります。
      disable: 無効化
      disabled: 無効
      enable: 有効化
      enable_hint: 有効にすると、リレーから全ての公開投稿を受信するようになり、またこのサーバーの全ての公開投稿をリレーに送信するようになります。
      enabled: 有効
      inbox_url: リレーURL
      pending: リレーサーバーの承認待ちです
      save_and_enable: 保存して有効にする
      setup: リレー接続を設定する
      signatures_not_enabled: セキュアモードまたは連合制限モードが有効の場合、リレーは正常に動作しません
      status: ステータス
      title: リレー
    report_notes:
      created_msg: 通報メモを書き込みました！
      destroyed_msg: 通報メモを削除しました！
    reports:
      account:
        notes:
          other: "%{count}件のメモ"
      action_log: 監査ログ
      action_taken_by: 通報処理者
      actions:
        delete_description_html: 報告された投稿は削除され、ストライクが記録されます。同じアカウントによる今後の違反行為のエスカレーションに役立てられます。
        mark_as_sensitive_description_html: 報告された投稿のメディアは閲覧注意となり、ストライクが記録され、同じアカウントによる今後の違反行為のエスカレーションに役立てられます。
        other_description_html: アカウントの動作を制御するためのオプションや、報告されたアカウントへの通信をカスタマイズするためのオプションを確認してください。
        resolve_description_html: 報告されたアカウントに対していかなる措置も取られず、ストライクも記録されず、報告は終了します。
        silence_description_html: このアカウントは、すでにフォローしている人、または手動で検索した人にしか見えないため、リーチが極端に制限されます。いつでも元に戻すことができます。このアカウントに対するすべての通報をクローズします。
        suspend_description_html: アカウントとそのすべての内容にアクセスできなくなり、最終的に削除され、やり取りは不可能になります。 30日以内であれば元に戻すことができます。このアカウントに対するすべての通報をクローズします。
      actions_description_html: このレポートを解決するために取るアクションを決定します。 報告されたアカウントに対して懲罰的な措置を取った場合、メール通知が送信されますが<strong>スパム</strong>カテゴリが選択されている場合を除きます。
      actions_description_remote_html: この通報を解決するためのアクションを選択してください。これは<strong>あなたの</strong>サーバーがこのリモートアカウントと通信し、そのコンテンツを処理する時のみ影響します。
      add_to_report: 通報にさらに追加
      are_you_sure: 本当に実行しますか？
      assign_to_self: 担当になる
      assigned: 担当者
      by_target_domain: ドメイン
      cancel: キャンセル
      category: カテゴリー
      category_description_html: 選択した理由は通報されたアカウントへの連絡時に引用されます
      comment:
        none: なし
      comment_description_html: '%{name}からの詳細情報:'
      confirm: 確認
      confirm_action: '@%{acct} さんに対するアクション'
      created_at: 通報日時
      delete_and_resolve: 投稿を削除
      forwarded: 転送済み
      forwarded_to: '%{domain}に転送されました'
      mark_as_resolved: 解決済みとしてマーク
      mark_as_sensitive: 閲覧注意にする
      mark_as_unresolved: 未解決に戻す
      no_one_assigned: なし
      notes:
        create: 書き込む
        create_and_resolve: 書き込み、解決済みにする
        create_and_unresolve: 書き込み、未解決に戻す
        delete: 削除
        placeholder: どのような措置が取られたか、または関連する更新を記述してください…
        title: メモ
      notes_description_html: 他のモデレーターと将来の自分にメモを残してください
      processed_msg: '通報 #%{id} が正常に処理されました'
      quick_actions_description_html: 'クイックアクションを実行するかスクロールして報告された通報を確認してください:'
      remote_user_placeholder: '%{instance}からのリモートユーザー'
      reopen: 未解決に戻す
      report: '通報 #%{id}'
      reported_account: 報告対象アカウント
      reported_by: 報告者
      resolved: 解決済み
      resolved_msg: 通報を解決済みにしました！
      skip_to_actions: アクションに移動
      status: ステータス
      statuses: 通報内容
      statuses_description_html: 問題の投稿は通報されたアカウントへの連絡時に引用されます
      summary:
        action_preambles:
          delete_html: '<strong>@%{acct}</strong>さんの投稿を<strong>削除</strong>します。この操作は:'
          mark_as_sensitive_html: '<strong>@%{acct}</strong>さんの投稿を<strong>閲覧注意</strong>として<strong>マーク</strong>します。この操作は:'
          silence_html: '<strong>@%{acct}</strong>さんのアカウントを<strong>制限</strong>します。この操作は:'
          suspend_html: '<strong>@%{acct}</strong>さんのアカウントを<strong>停止</strong>します。この操作は:'
        actions:
          delete_html: 当該の投稿を削除します
          mark_as_sensitive_html: 当該の投稿に含まれるメディアを閲覧注意にします
          silence_html: プロフィールとコンテンツを、すでにフォローしている人や、意図的にプロフィールにアクセスする人にのみ表示することで、<strong>@%{acct}</strong>さんのリーチを厳しく制限します
          suspend_html: <strong>@%{acct}</strong>さんのアカウントが凍結され、プロフィールとコンテンツへのアクセス、および投稿ができなくなります
        close_report: '通報 #%{id} を解決済みにします'
        close_reports_html: <strong>@%{acct}</strong>さんに対する<strong>すべての</strong>通報を解決済みにします
        delete_data_html: 停止が解除されないまま30日経過すると、<strong>@%{acct}</strong>さんのプロフィールとコンテンツは削除されます
        preview_preamble_html: "<strong>@%{acct}</strong>さんに次の内容の警告を通知します:"
        record_strike_html: 今後、<strong>@%{acct}</strong>さんが違反行為をしたときにエスカレーションできるように、このアカウントに対するストライクを記録します
        send_email_html: <strong>@%{acct}</strong>さんに警告メールを送信します
        warning_placeholder: アクションを行使する追加の理由（オプション）
      target_origin: 報告されたアカウントの起源
      title: 通報
      unassign: 担当を外す
      unknown_action_msg: '不明なアクションです: %{action}'
      unresolved: 未解決
      updated_at: 更新日時
      view_profile: プロフィールを表示
    roles:
      add_new: ロールを追加
      assigned_users:
        other: "%{count}人"
      categories:
        administration: 管理
        devops: 開発者
        invites: 招待
        moderation: モデレーション
        special: スペシャル
      delete: 削除
      description_html: <strong>ユーザー ロール</strong>を使用すると、ユーザーがアクセスできる Mastodon の機能や領域をカスタマイズできます。
      edit: '『%{name}』のロールを編集'
      everyone: デフォルトの権限
      everyone_full_description_html: これは、割り当てられたロールを持っていないものであっても、 <strong>すべてのユーザー</strong> に影響を与える <strong>基本ロール</strong>です。 他のすべてのロールは、そこから権限を継承します。
      permissions_count:
        other: "%{count}件の権限"
      privileges:
        administrator: 管理者
        administrator_description: この権限を持つユーザーはすべての権限をバイパスします
        delete_user_data: ユーザーデータの削除
        delete_user_data_description: ユーザーは、遅滞なく他のユーザーのデータを削除することができます
        invite_users: ユーザーを招待
        invite_users_description: ユーザーが新しい人を招待できるようにします
        manage_announcements: お知らせの管理
        manage_announcements_description: ユーザーがアナウンスを管理できるようにします
        manage_appeals: 抗議の管理
        manage_appeals_description: ユーザーはモデレーションアクションに対する抗議を確認できます
        manage_blocks: ブロックの管理
        manage_blocks_description: ユーザーがメールプロバイダとIPアドレスをブロックできるようにします
        manage_custom_emojis: カスタム絵文字を管理
        manage_custom_emojis_description: ユーザーがサーバー上のカスタム絵文字を管理できるようにします
        manage_federation: 連合の管理
        manage_federation_description: ユーザーが他のドメインとの連合をブロックまたは許可したり、配信を制御したりできます。
        manage_invites: 招待を管理
        manage_invites_description: 招待リンクの閲覧・解除を可能にする。
        manage_reports: レポートの管理
        manage_reports_description: ユーザーがレポートを確認したり、モデレーションアクションを実行したりできます。
        manage_roles: ロールの管理
        manage_roles_description: ユーザーが自分より下の役割を管理し、割り当てることができます。
        manage_rules: ルールの管理
        manage_rules_description: ユーザーがサーバールールを変更できるようにします
        manage_settings: 設定の管理
        manage_settings_description: ユーザーがサイト設定を変更できるようにします
        manage_taxonomies: 分類の管理
        manage_taxonomies_description: トレンドコンテンツの確認とハッシュタグの設定の更新
        manage_user_access: アクセス権を管理
        manage_user_access_description: 他のユーザーの2段階認証を無効にしたり、メールアドレスを変更したり、パスワードをリセットしたりすることができます。
        manage_users: ユーザーの管理
        manage_users_description: 他のユーザーの詳細情報を閲覧し、モデレーションを行うことができます。
        manage_webhooks: Webhookの管理
        manage_webhooks_description: 管理者イベントのWebhookを設定できます。
        view_audit_log: 監査ログの表示
        view_audit_log_description: ユーザーがサーバー上で管理アクションの履歴を表示できるようにします
        view_dashboard: ダッシュボードの表示
        view_dashboard_description: ユーザーがダッシュボードやさまざまなメトリクスにアクセスできるようにします
        view_devops: 開発者
        view_devops_description: Sidekiq と pgHero ダッシュボードにアクセスできるようにします
      title: ロール
    rules:
      add_new: ルールを追加
      delete: 削除
      description_html: たいていの人が利用規約を読んで同意したと言いますが、普通は問題が発生するまで読みません。<strong>箇条書きにして、サーバーのルールが一目で分かるようにしましょう</strong>。個々のルールは短くシンプルなものにし、多くの項目に分割しないようにしましょう。
      edit: ルールを編集
      empty: サーバーのルールが定義されていません。
      title: サーバーのルール
    settings:
      about:
        manage_rules: サーバーのルールを管理
        preamble: サーバーの運営、管理、資金調達の方法について、詳細な情報を提供します。
        rules_hint: ユーザーが守るべきルールのための専用エリアがあります。
        title: このサーバーについて
      appearance:
        preamble: ウェブインターフェースをカスタマイズします。
        title: 外観
      branding:
        preamble: サーバーのブランディングは、ネットワーク上の他のサーバーと区別するためのものです。この情報は、Mastodon の Web インターフェース、ネイティブアプリケーション、他の Web サイトやメッセージングアプリのリンクプレビューなど、様々な所で表示される可能性があります。このため、明確で短く、簡潔に記載することをおすすめします。
        title: ブランディング
      captcha_enabled:
        title: 新規ユーザーのアカウント確認にCHAPCHAを要求する
      content_retention:
        preamble: ユーザーが生成したコンテンツがどのように Mastodon に保存されるかを管理します。
        title: コンテンツの保持
      default_noindex:
        desc_html: この設定を自分で変更していない全ユーザーに影響します
        title: デフォルトで検索エンジンによるインデックスを拒否する
      discovery:
        follow_recommendations: おすすめフォロー
        preamble: Mastodon を知らないユーザーを取り込むには、興味深いコンテンツを浮上させることが重要です。サーバー上で様々なディスカバリー機能がどのように機能するかを制御します。
        profile_directory: ディレクトリ
        public_timelines: 公開タイムライン
        publish_discovered_servers: 接続しているサーバーを公開する
        publish_statistics: 統計情報を公開する
        title: 見つける
        trends: トレンド
      domain_blocks:
        all: 誰にでも許可
        disabled: 誰にも許可しない
        users: ログイン済みローカルユーザーのみ許可
      registrations:
        preamble: あなたのサーバー上でアカウントを作成できるユーザーを制御します。
        title: アカウント作成
      registrations_mode:
        modes:
          approved: 登録には承認が必要
          none: 誰にも許可しない
          open: 誰でも登録可
      title: サーバー設定
    site_uploads:
      delete: ファイルを削除
      destroyed_msg: ファイルを削除しました！
    statuses:
      account: 作成者
      application: アプリ
      are_you_sure: 本当に実行しますか？
      back_to_account: アカウントページに戻る
      back_to_report: 通報ページに戻る
      batch:
        remove_from_report: 通報から削除
        report: 通報
      deleted: 削除済み
      favourites: お気に入り
      force_cw: 強制CW
      force_nsfw: 強制NSFW
      history: 更新履歴
      in_reply_to: 返信先
      language: 言語
      media:
        title: メディア
      metadata: メタデータ
      no_status_selected: 何も選択されていないため、変更されていません
      open: 投稿を開く
      original_status: オリジナルの投稿
      reblogs: ブースト
      remove: 投稿を削除
      remove_media: メディアを削除
      remove_history: 編集履歴を削除
      searchability: 検索許可
      status_changed: 投稿を変更しました
      title: 投稿一覧
      trending: トレンド
      visibility: 公開範囲
      with_media: メディアあり
    strikes:
      actions:
        delete_statuses: "%{name}さんが%{target}さんの投稿を削除しました"
        disable: "%{name}さんが%{target}さんを凍結しました"
        mark_statuses_as_sensitive: "%{name}さんが%{target}さんの投稿を閲覧注意としてマークしました"
        none: "%{name}さんが%{target}さんに警告を送信しました"
        sensitive: "%{name}さんが%{target}さんのアカウントを閲覧注意としてマークしました"
        silence: "%{name}さんが%{target}さんを制限しました"
        suspend: "%{name}さんが%{target}さんのアカウントを停止しました"
      appeal_approved: 抗議済み
      appeal_pending: 保留中の抗議
      appeal_rejected: 却下済みの抗議
    system_checks:
      database_schema_check:
        message_html: 未実行のデータベースマイグレーションがあります。実行して正常に動作するようにしてください。
      elasticsearch_running_check:
        message_html: Elasticsearchに接続できませんでした。Elasticsearchが実行されていることを確認するか、全文検索を無効にしてください。
      elasticsearch_version_check:
        message_html: '互換性のない Elasticsearch バージョン: %{value}'
        version_comparison: Elasticsearch %{running_version}が実行されていますが、%{required_version}が必要です
      rules_check:
        action: サーバーのルールを管理
        message_html: サーバーのルールを定義していません。
      sidekiq_process_check:
        message_html: '%{value}キューに対応するSidekiqプロセスがありません。Sidekiqの設定を確認してください。'
      upload_check_privacy_error:
        action: ここを開いて詳細を確認してください
        message_html: "<strong>Web サーバーが正しく設定されていません。ユーザーのプライバシーが危険な状態になっています。</strong>"
      upload_check_privacy_error_object_storage:
        action: ここを開いて詳細を確認してください
        message_html: "<strong>オブジェクトストレージが正しく設定されていません。ユーザーのプライバシーが危険な状態になっています。</strong>"
    tags:
      review: 審査状況
      updated_msg: ハッシュタグ設定が更新されました
    title: 管理
    trends:
      allow: 許可
      approved: 承認
      disallow: 拒否
      links:
        allow: リンクの許可
        allow_provider: 発行者の承認
        description_html: これらは、多くのユーザーに共有されているリンクです。あなたのユーザーが世の中の動きを知るのに役立ちます。あなたが公開者を承認するまで、リンクは一般に表示されません。また、個別のリンクの許可・拒否も可能です。
        disallow: リンクの拒否
        disallow_provider: 発行者の拒否
        no_link_selected: 何も選択されていないため、変更されていません
        publishers:
          no_publisher_selected: 何も選択されていないため、変更されていません
        shared_by_over_week:
          other: 週間%{count}人に共有されました
        title: トレンドリンク
        usage_comparison: 今日は%{today}回、昨日は%{yesterday}回共有されました
      not_allowed_to_trend: 未許可のトレンド
      only_allowed: 許可済み
      pending_review: 保留中
      preview_card_providers:
        allowed: この発行者からのリンクを許可
        description_html: これらは、よく共有されるリンク元のドメインです。リンク先のドメインが承認されない限り、リンクは公開されません。承認（または拒否）はサブドメインにも及びます。
        rejected: この発行者からのリンクを拒否
        title: 発行者
      rejected: 拒否
      statuses:
        allow: 掲載を許可
        allow_account: 投稿者を許可
        description_html: これらは、このサーバーが知っている、たくさんシェアされ、お気に入り登録されている投稿です。新しいユーザーや久しぶりにアクセスするユーザーがフォローする人を探すのに役立ちます。あなたが投稿者を承認し、投稿者が許可するまで、表示されることはありません。また、個別の投稿を許可または拒否することもできます。
        disallow: 掲載を拒否
        disallow_account: 投稿者を拒否
        no_status_selected: 何も選択されていないため、変更されていません
        not_discoverable: 投稿者は発見可能であることに同意していません
        shared_by:
          other: '%{friendly_count}回の共有、お気に入り'
        title: トレンド投稿
      tags:
        current_score: 現在のスコア %{score}
        dashboard:
          tag_accounts_measure: 1回のみ使用
          tag_languages_dimension: 人気の言語
          tag_servers_dimension: 人気のサーバー
          tag_servers_measure: その他のサーバー
          tag_uses_measure: 合計利用数
        description_html: これらは、多くの投稿に使用されているハッシュタグです。あなたのユーザーが、人々が今一番話題にしていることを知るのに役立ちます。あなたが承認するまで、ハッシュタグは一般に表示されません。
        listable: おすすめに表示する
        no_tag_selected: 何も選択されていないため、変更されていません
        not_listable: おすすめに表示しない
        not_trendable: トレンドに表示しない
        not_usable: 使用を禁止
        peaked_on_and_decaying: '%{date}以降、しばらく使われていません'
        title: トレンドタグ
        trendable: トレンドに表示する
        trending_rank: '人気: %{rank}位'
        usable: 使用を許可
        usage_comparison: 今日は%{today}回、昨日は%{yesterday}回使用されました。
        used_by_over_week:
          other: 週間%{count}人に使用されました
      title: トレンド
      trending: トレンド
    warning_presets:
      add_new: 追加
      delete: 削除
      edit_preset: プリセット警告文を編集
      empty: まだプリセット警告文が作成されていません。
      title: プリセット警告文を管理
    webhooks:
      add_new: エンドポイントを追加
      delete: 削除
      description_html: <strong>Webhook</strong> により、Mastodon は選択されたイベントの<strong>リアルタイム通知</strong>をアプリケーションにプッシュします。これにより、アプリケーションは<strong>自動的に処理を行うことができます</strong>。
      disable: 無効化
      disabled: 無効
      edit: エンドポイントを編集
      empty: まだWebhookエンドポイントが設定されていません。
      enable: 有効化
      enabled: アクティブ
      enabled_events:
        other: "%{count}件の有効なイベント"
      events: イベント
      new: 新しいwebhook
      rotate_secret: シークレットをローテートする
      secret: シークレットに署名
      status: 投稿
      title: Webhooks
      webhook: Webhook
  admin_mailer:
    new_appeal:
      actions:
        delete_statuses: 投稿を削除する
        disable: アカウントを無効にする
        mark_statuses_as_sensitive: 閲覧注意としてマーク
        none: 警告
        sensitive: アカウントを閲覧注意にする
        silence: アカウントを制限する
        suspend: アカウントを停止する
      body: "%{target} は %{date} に行われた %{action_taken_by} による %{type} のモデレーション判定に不服を申し立てています。内容は次の通りです:"
      next_steps: モデレーションの決定を取り消すために申し立てを承認するか、無視することができます。
      subject: "%{instance}で%{username}さんからモデレーションへの申し立てが届きました。"
    new_pending_account:
      body: 新しいアカウントの詳細は以下の通りです。この申請を承認または却下することができます。
      subject: '%{instance}で新しいアカウント (%{username}) が承認待ちです'
    new_report:
      body: "%{reporter}さんが%{target}さんを通報しました"
      body_remote: '%{domain}の誰かが%{target}さんを通報しました'
      subject: '%{instance}の新しい通報 (#%{id})'
    new_trends:
      body: '以下の項目は、公開する前に審査が必要です。'
      new_trending_links:
        title: トレンドリンク
      new_trending_statuses:
        title: トレンド投稿
      new_trending_tags:
        no_approved_tags: 承認されたトレンドハッシュタグはありません。
        requirements: 'これらの候補はいずれも %{rank} 位の承認済みトレンドハッシュタグのスコアを上回ります。現在 #%{lowest_tag_name} のスコアは %{lowest_tag_score} です。'
        title: トレンドハッシュタグ
      subject: '%{instance}で新しいトレンドが審査待ちです'
  aliases:
    add_new: エイリアスを作成
    created_msg: エイリアスを作成しました。これで以前のアカウントから引っ越しを開始できます。
    deleted_msg: エイリアスを削除しました。指定されていたアカウントからは引っ越しできなくなります。
    empty: エイリアスがありません。
    hint_html: 他のアカウントからこのアカウントにフォロワーを引き継いで引っ越したい場合、ここでエイリアスを作成しておく必要があります。エイリアス自体は<strong>無害で、取り消す</strong>ことができます。<strong>引っ越しは以前のアカウント側から開始する必要があります</strong>。
    remove: エイリアスを削除
  antennas:
    beta: アンテナ機能はベータ版です。今後、予告なく全データリセット・機能削除を行う場合があります。
    contexts:
      account: アカウント
      domain: ドメイン
      keyword: キーワード
      tag: ハッシュタグ
    errors:
      empty_contexts: 絞り込み条件が1つも指定されていないため無効です（除外条件はカウントされません）
      invalid_list_owner: これはあなたのリストではありません
      over_limit: 所持できるアンテナ数 %{limit}を超えています
      over_stl_limit: 所持できるSTLモード付きアンテナ数 (ホーム/リストそれぞれにつき%{limit}) を超えています
      remove_list_with_antenna: アンテナが関連付けられているリストは削除できません
    edit:
      accounts_hint: ローカルアカウントの場合は「@info」、リモートアカウントの場合は「@info@example.com」の形式で指定します。サーバーが認識していないアカウントは保存時に自動的に削除されます。
      accounts_raw: 絞り込むアカウント
      available: 有効
      description: アンテナは、サーバーが認識した全ての公開・ローカル公開投稿のうち、購読を拒否していないすべてのアカウントからの投稿が対象です。検出された投稿は、指定したリストに追加されます。
      domains_hint: ドメインとは、アカウントIDやサイトのURLのうち「kmy.blue」「example.com」に該当する部分です
      domains_raw: 絞り込むドメイン
      exclude_accounts_raw: 除外するアカウント
      exclude_domains_raw: 除外するドメイン
      exclude_keywords_raw: 除外するキーワード
      exclude_tags_raw: 除外するハッシュタグ
      hint: 下のリストに、絞り込み条件・除外条件を入力します。条件は複数指定することができます。1行につき1つずつ入力してください。空行、コメント、重複を含めることはできません。絞り込み条件（除外条件ではない）は最低1つ設定しなければいけません。
      ignore_reblog: ブーストを含めない
      keywords_hint: キーワードは1つあたり最低2文字です。キーワードによる絞り込みを指定した場合、検索許可に対応しているサーバーからの投稿は、検索許可が「公開」以外のものは掲載されなくなります
      keywords_raw: 絞り込むキーワード
      list: 投稿配置先リスト
      stl: STL(ソーシャルタイムライン)モードを有効にする
      stl_hint: STLモードが有効になったアンテナは、全てのフォロワーとローカルタイムラインの発言を流します。STLが有効になっていると、これより下の設定が例外なく全て何もかも無視されます。その代わり購読拒否設定は無視されます。
      tags_raw: 絞り込むハッシュタグ
      title: アンテナを編集
      with_media_only: メディアのみ
    index:
      accounts:
        other: "%{count}件のアカウント"
      contexts: "%{contexts}のアンテナ"
      delete: 削除
      disabled: 無効
      domains:
        other: "%{count}件のドメイン"
      empty: アンテナはありません。
      expires_in: "%{distance}で期限切れ"
      expires_on: 有効期限 %{date}
      keywords:
        other: "%{count}件のキーワード"
      stl: STLモードが適用されます。購読拒否設定は無視されます。
      tags:
        other: "%{count}件のタグ"
      title: アンテナ
    new:
      save: 新規アンテナを保存
      title: 新規アンテナを追加
  appearance:
    advanced_web_interface: 上級者向けUI
    advanced_web_interface_hint: 'ディスプレイを幅いっぱいまで活用したい場合、上級者向け UI をおすすめします。ホーム、通知、連合タイムライン、更にはリストやハッシュタグなど、様々な異なるカラムから望む限りの情報を一度に受け取れるような設定が可能になります。'
    animations_and_accessibility: アニメーションとアクセシビリティー
    confirmation_dialogs: 確認ダイアログ
    discovery: 見つける
    localization:
      body: Mastodonは有志によって翻訳されています。
      guide_link: https://ja.crowdin.com/project/mastodon
      guide_link_text: 誰でも参加することができます。
    sensitive_content: 閲覧注意コンテンツ
    toot_layout: 投稿のレイアウト
  application_mailer:
    notification_preferences: メール設定の変更
    salutation: "%{name}さん"
    settings: 'メール設定の変更: %{link}'
    unsubscribe: 購読解除
    view: 'リンク:'
    view_profile: プロフィールを表示
    view_status: 投稿を表示
  applications:
    created: アプリが作成されました
    destroyed: アプリが削除されました
    logout: ログアウト
    regenerate_token: アクセストークンの再生成
    token_regenerated: アクセストークンが再生成されました
    warning: このデータは気をつけて取り扱ってください。他の人と共有しないでください！
    your_token: アクセストークン
  auth:
    apply_for_account: アカウントのリクエスト
<<<<<<< HEAD
    cloudflare_with_registering: 登録時にCloudflareの画面が表示されます。登録できないときは tt@kmycode.net までご連絡ください
=======
    captcha_confirmation:
      help_html: CAPTCHAの解決に問題がある場合は、 %{email} までお問い合わせください。お手伝いいたします。
      hint_html: もう一つだけ！あなたが人間であることを確認する必要があります(スパムを防ぐためです！)。 以下のCAPTCHAを解き、「続ける」をクリックします。
      title: セキュリティチェック
>>>>>>> 2f049281
    confirmations:
      wrong_email_hint: メールアドレスが正しくない場合は、アカウント設定で変更できます。
    delete_account: アカウントの削除
    delete_account_html: アカウントを削除したい場合、<a href="%{path}">こちら</a>から手続きが行えます。削除する前に、確認画面があります。
    description:
      prefix_invited_by_user: "@%{name}さんがあなたをこのMastodonサーバーに招待しました"
      prefix_sign_up: 今すぐMastodonを始めよう！
      suffix: アカウントがあれば、どんなMastodon互換サーバーのユーザーでもフォローしたりメッセージをやり取りできるようになります！
    didnt_get_confirmation: 確認メールを受信できない場合は
    dont_have_your_security_key: セキュリティキーを持っていませんか？
    forgot_password: パスワードをお忘れですか？
    invalid_reset_password_token: パスワードリセットトークンが正しくないか期限切れです。もう一度リクエストしてください。
    link_to_otp: 携帯電話から二要素認証コードを入力するか、リカバリーコードを入力してください
    link_to_webauth: セキュリティキーを使用する
    log_in_with: 次の方法でログイン
    login: ログイン
    logout: ログアウト
    migrate_account: 別のアカウントに引っ越す
    migrate_account_html: 引っ越し先を明記したい場合は<a href="%{path}">こちら</a>で設定できます。
    or_log_in_with: または次のサービスでログイン
    privacy_policy_agreement_html: <a href="%{privacy_policy_path}" target="_blank">プライバシーポリシー</a>を読み、同意します
    progress:
      confirm: メールアドレスの確認
      details: ユーザー情報
      review: 承認
      rules: ルール
    providers:
      cas: CAS
      saml: SAML
    register: 登録する
    registration_closed: "%{instance}は現在、新規登録停止中です"
    resend_confirmation: 確認メールを再送
    reset_password: パスワードを再発行
    rules:
      accept: 同意する
      back: 戻る
      invited_by: '以下のユーザーから %{domain} への招待を受けました:'
      preamble: これらは %{domain} モデレータによって設定され、実施されます。
      preamble_invited: 次に進む前に、 %{domain} のモデレーターが定めたルールを確認してください。
      title: いくつかのルールがあります。
      title_invited: このサーバーに招待されています。
    security: セキュリティ
    set_new_password: 新しいパスワード
    setup:
      email_below_hint_html: 確認メールが迷惑メールフォルダに振り分けられていないか確認してください。メールアドレスを間違えた場合は、ここでメールアドレスの変更と確認メールの再送ができます。
      email_settings_hint_html: メールに記載のリンクを開いて %{email} を確認してください。
      link_not_received: 確認メールを受信できない場合は
      new_confirmation_instructions_sent: 確認用のリンクを記載した新しいメールを送信しました
      title: 確認メールを送信しました
    sign_in:
      preamble_html: <strong>%{domain}</strong> の資格情報でサインインします。 あなたのアカウントが別のサーバーでホストされている場合は、ここでログインすることはできません。
      title: '%{domain}にログイン'
    sign_up:
      manual_review: '%{domain} への登録にはモデレーターによる承認が必要です。審査の参考になるように、簡単な自己紹介や %{domain} に登録したい理由などを記入してください。'
      preamble: この Mastodon サーバーのアカウントがあれば、ネットワーク上の他の人のアカウントがどこでホストされているかに関係なく、その人をフォローすることができます。
      title: さあ %{domain} でセットアップしましょう.
    status:
      account_status: アカウントの状態
      confirming: メールアドレスの確認が完了するのを待っています。
      functional: アカウントは完全に機能しています。
      pending: あなたの申請は現在サーバー管理者による審査待ちです。これにはしばらくかかります。申請が承認されるとメールが届きます。
      redirecting_to: アカウントは%{acct}に引っ越し設定されているため非アクティブになっています。
      view_strikes: 過去のストライクを表示
    too_fast: フォームの送信が速すぎます。もう一度やり直してください。
    use_security_key: セキュリティキーを使用
  authorize_follow:
    already_following: あなたは既にこのアカウントをフォローしています
    already_requested: 既にこのアカウントへフォローリクエストを送信しています
    error: 残念ながら、リモートアカウント情報の取得中にエラーが発生しました
    follow: フォロー
    follow_request: 'あなたは以下のアカウントにフォローリクエストを送信しました:'
    following: '成功！ あなたは現在以下のアカウントをフォローしています:'
    post_follow:
      close: またはこのウィンドウを閉じます。
      return: ユーザーのプロフィールを見る
      web: Webを開く
    title: '%{acct}さんをフォロー'
  challenge:
    confirm: 続ける
    hint_html: "以後1時間はパスワードの再入力を求めません"
    invalid_password: パスワードが間違っています
    prompt: 続行するにはパスワードを入力してください
  crypto:
    errors:
      invalid_key: 有効なEd25519またはCurve25519キーではありません
      invalid_signature: 有効なEd25519署名ではありません
  date:
    formats:
      default: "%Y年%m月%d日"
      with_month_name: "%Y年%m月%d日"
  datetime:
    distance_in_words:
      about_x_hours: "%{count}時間"
      about_x_months: "%{count}月"
      about_x_years: "%{count}年"
      almost_x_years: "%{count}年"
      half_a_minute: 今
      less_than_x_minutes: "%{count}分"
      less_than_x_seconds: 今
      over_x_years: "%{count}年"
      x_days: "%{count}日"
      x_minutes: "%{count}分"
      x_months: "%{count}月"
      x_seconds: "%{count}秒"
  deletes:
    challenge_not_passed: 入力された情報は正しくありません
    confirm_password: 本人確認のため、現在のパスワードを入力してください
    confirm_username: 確認のためユーザー名を入力してください
    proceed: アカウントを削除する
    success_msg: アカウントは正常に削除されました
    warning:
      before: '続行する前に、次の点を再度確認してください:'
      caches: 他のサーバーにコンテンツのキャッシュがずっと残る場合があります
      data_removal: あなたの投稿やその他のデータはこのサーバーから完全に削除されます
      email_change_html: アカウントを削除しなくても<a href="%{path}">メールアドレスを変更</a>できます
      email_contact_html: それでも届かない場合、<a href="mailto:%{email}">%{email}</a>までメールで問い合わせてください
      email_reconfirmation_html: 確認のメールが届かない場合、<a href="%{path}">もう一度申請</a>できます。
      irreversible: 削除操作の撤回やアカウントの復活はできません
      more_details_html: 詳しくは<a href="%{terms_path}">プライバシーポリシー</a>をご覧ください。
      username_available: あなたのユーザー名は再利用できるようになります
      username_unavailable: あなたのユーザー名は引き続き利用できません
  disputes:
    strikes:
      action_taken: 取られた措置
      appeal: 抗議
      appeal_approved: このストライクは申し立てが承認され、有効ではありません。
      appeal_rejected: 申し立ては拒否されました
      appeal_submitted_at: 抗議が送信されました
      appealed_msg: 申し立てが送信されました。承認されると通知されます。
      appeals:
        submit: 抗議を送信
      approve_appeal: 抗議を承認
      associated_report: 関連する通報
      created_at: 日時
      description_html: これらは、%{instance}のスタッフがあなたのアカウントに対して行った措置や、あなたに送られた警告です。
      recipient: 送信元
      reject_appeal: 抗議を却下
      status: '投稿 #%{id}'
      status_removed: 既に削除されています
      title: "%{date}に%{action}"
      title_actions:
        delete_statuses: 投稿の削除
        disable: アカウント凍結
        mark_statuses_as_sensitive: 投稿を閲覧注意としてマーク
        none: 警告
        sensitive: アカウントを閲覧注意としてマーク
        silence: アカウントの制限
        suspend: アカウントの一時停止
      your_appeal_approved: 申し立てが承認されました
      your_appeal_pending: 申し立てを送信しました
      your_appeal_rejected: 申し立ては拒否されました
  domain_validator:
    invalid_domain: は無効なドメイン名です
  edit_profile:
    basic_information: 基本情報
    hint_html: "<strong>アカウントのトップページや投稿の隣に表示される公開情報です。</strong>プロフィールとアイコンを設定することで、ほかのユーザーは親しみやすく、またフォローしやすくなります。"
    other: その他
    safety_and_privacy: 安全とプライバシー
  errors:
    '400': 送信されたリクエストは無効であるか、または不正なフォーマットです。
    '403': このページを表示する権限がありません。
    '404': お探しのページは見つかりませんでした。
    '406': このページは要求された形式では利用できません。
    '410': お探しのページはもう存在しません。
    '422':
      content: セキュリティ認証に失敗しました。Cookieをブロックしていませんか？
      title: セキュリティ認証に失敗
    '429': リクエストの制限に達しました
    '500':
      content: もうしわけありませんが、なにかが間違っています。
      title: このページは正しくありません
    '503': 一時的なサーバー障害のため利用することができません。
    noscript_html: Mastodonのウェブアプリケーションを利用する場合はJavaScriptを有効にしてください。またはあなたのプラットフォーム向けの<a href="%{apps_path}">Mastodonネイティブアプリ</a>を探すことができます。
  existing_username_validator:
    not_found: そのようなユーザー名はローカルに見つかりませんでした
    not_found_multiple: '%{usernames}さんは見つかりませんでした'
  exports:
    archive_takeout:
      date: 日時
      download: ダウンロード
      hint_html: <strong>投稿本文とメディア</strong>のアーカイブをリクエストできます。 データはActivityPub形式で、対応しているソフトウェアで読み込むことができます。7日毎にアーカイブをリクエストできます。
      in_progress: 準備中...
      request: アーカイブをリクエスト
      size: 容量
    blocks: ブロック
    bookmarks: ブックマーク
    csv: CSV
    domain_blocks: 非表示にしたドメイン
    lists: リスト
    mutes: ミュート
    storage: メディア
  featured_tags:
    add_new: 追加
    errors:
      limit: すでに注目のハッシュタグの上限数に達しています
    hint_html: "<strong>注目のハッシュタグとは？</strong>　プロフィールページに目立つ形で表示され、そのハッシュタグのついたあなたの公開投稿だけを抽出して閲覧できるようにします。クリエイティブな仕事や長期的なプロジェクトを追うのに優れた機能です。"
  filters:
    contexts:
      account: プロフィール
      home: ホームおよびリスト
      notifications: 通知
      public: 公開タイムライン
      thread: 会話
    edit:
      add_keyword: キーワードを追加
      keywords: キーワード
      statuses: 個別の投稿
      statuses_hint_html: このフィルタは、以下のキーワードにマッチするかどうかに関わらず、個々の投稿を選択して適用されます。 <a href="%{path}">フィルターを確認または投稿を削除</a>。
      title: フィルターを編集
    errors:
      deprecated_api_multiple_keywords: これらのパラメータは複数のフィルタキーワードに適用されるため、このアプリケーションから変更できません。 最新のアプリケーションまたはWebインターフェースを使用してください。
      invalid_context: 対象がないか無効です
    index:
      contexts: '%{contexts}のフィルター'
      delete: 削除
      empty: フィルターはありません。
      expires_in: '%{distance}で期限切れ'
      expires_on: 有効期限 %{date}
      keywords:
        other: "%{count}件のキーワード"
      statuses:
        other: "%{count}件の投稿"
      statuses_long:
        other: "%{count}件の投稿を非表示にしました"
      title: フィルター
    new:
      save: 新規フィルターを保存
      title: 新規フィルターを追加
    statuses:
      back_to_filter: フィルタに戻る
      batch:
        remove: フィルターから削除する
      index:
        hint: このフィルターは、他の条件に関係なく個々の投稿を選択する場合に適用されます。Webインターフェースからこのフィルターにさらに投稿を追加できます。
        title: フィルターされた投稿
  generic:
    all: すべて
    all_items_on_page_selected_html:
      other: このページの <strong>%{count}</strong> 件すべてが選択されています。
    all_matching_items_selected_html:
      other: 検索条件に一致する <strong>%{count}</strong> 件すべてが選択されています。
    cancel: キャンセル
    changes_saved_msg: 正常に変更されました！
    confirm: 続ける
    copy: コピー
    delete: 削除
    deselect: 選択解除
    none: なし
    order_by: 並び順
    save_changes: 変更を保存
    select_all_matching_items:
      other: 検索条件に一致する %{count} 件をすべて選択
    today: 今日
    validation_errors:
      other: エラーが発生しました！ 以下の%{count}件のエラーを確認してください
  imports:
    errors:
      empty: CSVファイルの内容がありません
      incompatible_type: 選択したインポート項目とファイルの内容が異なります
      invalid_csv_file: '無効なCSVファイルです。エラー: %{error}'
      over_rows_processing_limit: '%{count}行以上'
      too_large: ファイルが大きすぎます
    failures: 失敗
    imported: インポート済み
    mismatched_types_warning: インポート項目と異なるファイルを選択している可能性があります。続ける前にファイルの内容をもう一度確認してください。
    modes:
      merge: 統合
      merge_long: 現在のレコードを保持したまま新しいものを追加します
      overwrite: 上書き
      overwrite_long: 現在のレコードを新しいもので置き換えます
    overwrite_preambles:
      blocking_html: <strong>%{filename}</strong>の<strong>%{total_items}個のアカウント</strong>で<strong>ブロックしたアカウントリストを置き換えます</strong>。
      bookmarks_html: <strong>%{filename}</strong>の<strong>%{total_items}件の投稿</strong>で<strong>ブックマークの一覧を置き換えます</strong>。
      domain_blocking_html: <strong>%{filename}</strong>の<strong>%{total_items}個のドメイン</strong>で<strong>非表示にしたドメインリストを置き換えます</strong>。
      following_html: <strong>%{filename}</strong>の<strong>%{total_items}個のアカウント</strong>を<strong>フォローします</strong>。また、<strong>この中に含まれていないアカウントのフォローを解除します</strong>。
      muting_html: <strong>%{filename}</strong>の<strong>%{total_items}個のアカウント</strong>で<strong>ミュートしたアカウントリストを置き換えます</strong>。
    preambles:
      blocking_html: <strong>%{filename}</strong>の<strong>%{total_items}個のアカウント</strong>を<strong>ブロックします</strong>。
      bookmarks_html: <strong>%{filename}</strong>の<strong>%{total_items}件の投稿</strong>を<strong>ブックマークに追加します</strong>。
      domain_blocking_html: <strong>%{filename}</strong>の<strong>%{total_items}個のドメイン</strong>を<strong>非表示にします</strong>。
      following_html: <strong>%{filename}</strong>の<strong>%{total_items}個のアカウント</strong>を<strong>フォローします</strong>。
      muting_html: <strong>%{filename}</strong>の<strong>%{total_items}個のアカウント</strong>を<strong>ミュートします</strong>。
    preface: 他のサーバーでエクスポートされたファイルから、フォロー/ブロックした情報をこのサーバー上のアカウントにインポートできます。
    recent_imports: 最近のインポート
    states:
      finished: 完了
      in_progress: 処理中
      scheduled: スケジュール済み
      unconfirmed: 確認が必要です
    status: 状態
    success: ファイルは正常にアップロードされ、現在処理中です。しばらくしてから確認してください
    time_started: 開始日時
    titles:
      blocking: ブロックのインポート
      bookmarks: ブックマークのインポート
      domain_blocking: ドメイン非表示のインポート
      following: フォローのインポート
      muting: ミュートのインポート
    type: インポートする項目
    type_groups:
      constructive: フォロー・ブックマーク
      destructive: ブロック・ミュート
    types:
      blocking: ブロックしたアカウントリスト
      bookmarks: ブックマーク
      domain_blocking: 非表示にしたドメインリスト
      following: フォロー中のアカウントリスト
      muting: ミュートしたアカウントリスト
    upload: アップロード
  invites:
    delete: 無効化
    expired: 期限切れ
    expires_in:
      '1800': 30分
      '21600': 6時間
      '3600': 1時間
      '43200': 12時間
      '604800': 1週間
      '86400': 1日
    expires_in_prompt: 無期限
    generate: 招待リンクを作成
    invited_by: '次の人に招待されました:'
    max_uses:
      other: "%{count}"
    max_uses_prompt: 無制限
    prompt: リンクを生成・共有してこのサーバーへの新規登録を受け付けることができます
    table:
      expires_at: 有効期限
      uses: 使用
    title: 新規ユーザーの招待
  lists:
    errors:
      limit: リストの上限数に達しています
  login_activities:
    authentication_methods:
      otp: 二要素認証アプリ
      password: パスワード
      sign_in_token: メールセキュリティコード
      webauthn: セキュリティキー
    description_html: 認識できないアクティビティが表示された場合は、パスワードの変更と二要素認証の有効化を検討してください。
    empty: 利用可能な認証履歴がありません
    failed_sign_in_html: '%{ip} (%{browser}) から%{method}を利用したサインインに失敗しました。'
    successful_sign_in_html: '%{ip} (%{browser}) から%{method}を利用したサインインに成功しました'
    title: 認証履歴
  mail_subscriptions:
    unsubscribe:
      action: はい、購読解除します
      complete: 購読解除済み
      emails:
        notification_emails:
          favourite: お気に入りの通知メール
          follow: 通知メールをフォローする
          follow_request: フォローリクエストのメール送信
          mention: 返信通知のメール送信
          reblog: ブースト通知のメール送信
      resubscribe_html: 間違って配信を停止した場合は、 <a href="%{settings_path}">メール通知設定</a>から再登録できます。
      title: 購読の解除
  media_attachments:
    validations:
      images_and_video: 既に画像が追加されているため、動画を追加することはできません
      not_ready: ファイルのアップロードに失敗しました。しばらくしてからもう一度お試しください！
      too_many: 追加できるファイルは4つまでです
  migrations:
    acct: 引っ越し先の ユーザー名@ドメイン
    cancel: 引っ越しを取り消す
    cancel_explanation: 引っ越しを取り消すと現在のアカウントが再度有効化されますが、引き継がれたフォロワーは戻されません。
    cancelled_msg: 引っ越し設定を取り消しました。
    errors:
      already_moved: は既に引っ越したアカウントと同じです
      missing_also_known_as: はこのアカウントとエイリアスの設定がされていません
      move_to_self: 同じアカウントに引っ越すことはできません
      not_found: 見つかりませんでした
      on_cooldown: クールダウン期間中です
    followers_count: 引き継がれるフォロワー
    incoming_migrations: 別のアカウントから引っ越す
    incoming_migrations_html: 別のアカウントからこのアカウントに引っ越すには、まず<a href="%{path}">アカウントエイリアスを作成</a>する必要があります。
    moved_msg: アカウントは%{acct}に引っ越し設定されており、フォロワーは引っ越し先に引き継がれています。
    not_redirecting: アカウントは現在引っ越し設定されていません。
    on_cooldown: あなたは最近アカウントを引っ越しました。この機能は%{count}日後に再度利用できるようになります。
    past_migrations: 過去の引っ越し
    proceed_with_move: フォロワーを引き継ぐ
    redirected_msg: あなたのアカウントは現在%{acct}にリダイレクトされています。
    redirecting_to: アカウントは%{acct}に引っ越し設定されています。
    set_redirect: 引っ越しを設定
    warning:
      backreference_required: まずは引っ越し先のアカウントでこのアカウントに対しエイリアスを作成する必要があります
      before: '続行する前に、次の点を再度確認してください:'
      cooldown: 引っ越し後はクールダウン期間があります。その間再度引っ越すことはできません
      disabled_account: 引っ越した後はデータのエクスポートと再有効化を除きほとんどの機能が利用できなくなります
      followers: すべてのフォロワーを現在のアカウントから新しいアカウントに引き継ぎます
      only_redirect_html: または、<a href="%{path}">フォロワーを残したまま引っ越す</a>こともできます。
      other_data: その他のデータは自動的に引き継がれません
      redirect: プロフィールに引っ越し済みの通知が表示され、検索結果から除外されます
  moderation:
    title: モデレーション
  move_handler:
    carry_blocks_over_text: このユーザーは、あなたがブロックしていた%{acct}から引っ越しました。
    carry_mutes_over_text: このユーザーは、あなたがミュートしていた%{acct}から引っ越しました。
    copy_account_note_text: 'このユーザーは%{acct}から引っ越しました。これは以前のメモです。'
  navigation:
    toggle_menu: メニューを表示 / 非表示
  notification_mailer:
    admin:
      report:
        subject: "%{name}さんがレポートを送信しました"
      sign_up:
        subject: "%{name}さんがサインアップしました"
    favourite:
      body: '%{name}さんにお気に入り登録された、あなたの投稿があります:'
      subject: "%{name}さんにお気に入りに登録されました"
      title: 新たなお気に入り登録
    emoji_reaction:
      body: "%{name}さんにスタンプをつけられた、あなたの投稿があります:"
      subject: "%{name}さんにスタンプをつけられました"
      title: 新たなスタンプ
    follow:
      body: "%{name}さんにフォローされています！"
      subject: "%{name}さんにフォローされています"
      title: 新たなフォロワー
    follow_request:
      action: フォローリクエストの管理
      body: "%{name}さんがあなたにフォローをリクエストしました"
      subject: '%{name}さんからのフォローリクエスト'
      title: 新たなフォローリクエスト
    mention:
      action: 返信
      body: '%{name}さんから返信がありました:'
      subject: '%{name}さんに返信されました'
      title: 新たな返信
    poll:
      subject: '%{name} さんの投票が終了しました'
    reblog:
      body: '%{name}さんにブーストされた、あなたの投稿があります:'
      subject: "%{name}さんにブーストされました"
      title: 新たなブースト
    status:
      subject: "%{name}さんが投稿しました"
    update:
      subject: "%{name}さんが投稿を更新しました"
  notifications:
    email_events: メールによる通知
    email_events_hint: '受信する通知を選択:'
    other_settings: その他の通知設定
  number:
    human:
      decimal_units:
        format: "%n%u"
        units:
          billion: B
          million: M
          quadrillion: Q
          thousand: K
          trillion: T
  otp_authentication:
    code_hint: 続行するには認証アプリで表示されたコードを入力してください
    description_html: <strong>二要素認証</strong>を有効にすると、ログイン時に認証アプリからコードを入力する必要があります。
    enable: 有効化
    instructions_html: "<strong>Google Authenticatorか、もしくはほかのTOTPアプリでこのQRコードをスキャンしてください。</strong>これ以降、ログインするときはそのアプリで生成されるコードが必要になります。"
    manual_instructions: 'QRコードがスキャンできず、手動での登録を希望の場合はこのシークレットコードを利用してください。:'
    setup: セットアップ
    wrong_code: コードが間違っています。サーバーとデバイスの時計にずれがあるかもしれません。
  pagination:
    newer: 新しい投稿
    next: 次
    older: 以前の投稿
    prev: 前
    truncate: "&hellip;"
  polls:
    errors:
      already_voted: このアンケートには投票済みです
      duplicate_options: に同じものがあります
      duration_too_long: が長過ぎます
      duration_too_short: が短過ぎます
      expired: アンケートは既に終了しました
      invalid_choice: 選択された項目は存在しません
      over_character_limit: は%{max}文字より長くすることはできません
      self_vote: 自分のアンケートには解答できません
      too_few_options: は複数必要です
      too_many_options: は%{max}個までです
  preferences:
    hide: 隠蔽
    other: その他
    posting_defaults: デフォルトの投稿設定
    public_timelines: 公開タイムライン
    stop_deliver: 配送停止
  privacy_policy:
    title: プライバシーポリシー
  reactions:
    errors:
      duplication: 同じリアクションを複数行おうとしました
      limit_reached: リアクションの種類が上限に達しました
      unrecognized_emoji: は絵文字として認識されていません
  relationships:
    activity: 活動
    confirm_follow_selected_followers: 選択したフォロワーをフォローしてもよろしいですか？
    confirm_remove_selected_followers: 選択したフォロワーを削除してもよろしいですか？
    confirm_remove_selected_follows: 選択したフォローを削除してもよろしいですか？
    dormant: 非アクティブ
    follow_failure: 選択したアカウントの一部をフォローできませんでした。
    follow_selected_followers: 選択したフォロワーをフォロー
    followers: フォロワー
    following: フォロー中
    invited: 招待済み
    last_active: 最後の活動
    most_recent: 新着
    moved: 引っ越し済み
    mutual: 相互
    primary: 標準
    relationship: 関係性
    remove_selected_domains: 選択したドメインのフォロワーを全て解除
    remove_selected_followers: 選択したフォロワーを解除
    remove_selected_follows: 選択したユーザーをフォロー解除
    status: 状態
  remote_follow:
    missing_resource: リダイレクト先が見つかりませんでした
  reports:
    errors:
      invalid_rules: 有効なルールを参照していません
  rss:
    content_warning: '閲覧注意:'
    descriptions:
      account: '@%{acct}からの公開投稿'
      tag: '#%{hashtag}が付けられた公開投稿'
  scheduled_statuses:
    over_daily_limit: その日予約できる投稿数 %{limit}を超えています
    over_total_limit: 予約できる投稿数 %{limit}を超えています
    too_soon: より先の時間を指定してください
  sessions:
    activity: 最後のアクティビティ
    browser: ブラウザ
    browsers:
      alipay: Alipay
      blackberry: BlackBerry
      chrome: Chrome
      edge: Microsoft Edge
      electron: Electron
      firefox: Firefox
      generic: 不明なブラウザ
      huawei_browser: Huaweiブラウザ
      ie: Internet Explorer
      micro_messenger: MicroMessenger
      nokia: Nokia S40 Ovi Browser
      opera: Opera
      otter: Otter
      phantom_js: PhantomJS
      qq: QQ Browser
      safari: Safari
      uc_browser: UC Browser
      unknown_browser: 不明なブラウザ
      weibo: Weibo
    current_session: 現在のセッション
    description: "%{platform}上の%{browser}"
    explanation: あなたのMastodonアカウントに現在ログインしているウェブブラウザの一覧です。
    ip: IP
    platforms:
      adobe_air: Adobe Air
      android: Android
      blackberry: BlackBerry
      chrome_os: ChromeOS
      firefox_os: Firefox OS
      ios: iOS
      kai_os: KaiOS
      linux: Linux
      mac: macOS
      unknown_platform: 不明なプラットフォーム
      windows: Windows
      windows_mobile: Windows Mobile
      windows_phone: Windows Phone
    revoke: 削除
    revoke_success: セッションを削除しました
    title: セッション
    view_authentication_history: アカウントの認証履歴を表示
  settings:
    account: アカウント
    account_settings: アカウント設定
    aliases: アカウントエイリアス
    appearance: 外観
    authorized_apps: 認証済みアプリ
    back: Mastodonに戻る
    delete: アカウントの削除
    development: 開発
    edit_profile: プロフィールを編集
    export: データのエクスポート
    featured_tags: 注目のハッシュタグ
    import: データのインポート
    import_and_export: インポート・エクスポート
    migrate: アカウントの引っ越し
    notifications: 通知
    preferences: ユーザー設定
    profile: プロフィール
    relationships: フォロー・フォロワー
    statuses_cleanup: 投稿の自動削除
    strikes: モデレーションストライク
    two_factor_authentication: 二要素認証
    webauthn_authentication: セキュリティキー
  statuses:
    attached:
      audio:
        other: "%{count}本のオーディオ"
      description: '添付: %{attached}'
      image:
        other: "%{count}枚の画像"
      video:
        other: "%{count}本の動画"
    boosted_from_html: '%{acct_link}からブースト'
    content_warning: '閲覧注意: %{warning}'
    default_language: UIの表示言語
    disallowed_hashtags:
      other: '許可されていないハッシュタグが含まれています: %{tags}'
    edited_at_html: '%{date} 編集済み'
    errors:
      in_reply_not_found: あなたが返信しようとしている投稿は存在しないようです。
    open_in_web: Webで開く
    over_character_limit: 上限は%{max}文字です
    pin_errors:
      direct: 返信したユーザーのみに表示される投稿はピン留めできません
      limit: 固定できる投稿数の上限に達しました
      ownership: 他人の投稿を固定することはできません
      reblog: ブーストを固定することはできません
    poll:
      total_people:
        other: "%{count}人"
      total_votes:
        other: "%{count}票"
      vote: 投票
    searchabilities:
      direct: 反応者
      direct_long: この投稿に反応した人しか検索できません
      limited: 自分のみ
      limited_long: この投稿はあなたしか検索できません
      private: フォロワーと反応者
      private_long: この投稿はフォロワーと反応者のみが検索できます
      public: 全て
      public_long: この投稿は誰でも検索できます
    show_more: もっと見る
    show_newer: 新しいものを表示
    show_older: 古いものを表示
    show_thread: スレッドを表示
    sign_in_to_participate: ログインして会話に参加
    title: '%{name}: "%{quote}"'
    visibilities:
      direct: ダイレクト
      private: フォロワー限定
      private_long: フォロワーにのみ表示されます
      public: 公開
      public_long: 誰でも見ることができ、かつ連合・ローカルタイムラインに表示されます
      public_unlisted: ローカル公開
      public_unlisted_long: 誰でも見ることができますが、連合タイムラインには表示されません
      unlisted: 未収載
      unlisted_long: 誰でも見ることができますが、連合・ローカルタイムラインには表示されません
      unset: 設定なし
      unset_long: デフォルトの挙動に従います
  statuses_cleanup:
    enabled: 古い投稿を自動的に削除する
    enabled_hint: 設定した期間を過ぎた投稿は、以下の例外に該当しない限り、自動的に削除されます
    exceptions: 例外
    explanation: 投稿の削除はサーバーに負荷がかかるため、サーバーが混み合っていないときに時間をかけて行われます。
    ignore_emojis: 設定しない
    ignore_favs: 設定しない
    ignore_reblogs: 設定しない
    interaction_exceptions: インタラクションに基づく例外
    interaction_exceptions_explanation: お気に入りやブーストの基準値を一度超えてしまった投稿は、基準値を下回った後であっても、削除される保証はありません。
    keep_direct: ダイレクトメッセージを保持
    keep_direct_hint: ダイレクトメッセージを削除せずに残します
    keep_media: メディア付きの投稿を保持
    keep_media_hint: メディア付きの投稿を削除せずに残します
    keep_pinned: ピン留めされた投稿を保持
    keep_pinned_hint: ピン留めされた投稿を削除せずに残します
    keep_polls: アンケート付きの投稿を保持
    keep_polls_hint: アンケート付きの投稿を削除せずに残します
    keep_self_bookmark: ブックマークした投稿を保持
    keep_self_bookmark_hint: 自分自身でブックマークした投稿を削除せずに残します
    keep_self_emoji: スタンプをつけた投稿を保持
    keep_self_emoji_hint: 自分自身でスタンプをつけた投稿を削除せずに残します
    keep_self_fav: お気に入りに登録した投稿を保持
    keep_self_fav_hint: 自分自身でお気に入りに登録した投稿を削除せずに残します
    min_age:
      '1209600': 2週間
      '15778476': 半年
      '2629746': 1ヶ月
      '31556952': 1年
      '5259492': 2ヶ月
      '604800': 1週間
      '63113904': 2年
      '7889238': 3ヶ月
    min_age_label: 投稿を保持する期間
    min_emojis: スタンプの基準値
    min_emojis_hint: この数以上、スタンプをつけられた投稿を削除せずに残します。空白にしておくと、数に関わらず投稿を削除します。
    min_favs: お気に入りの基準値
    min_favs_hint: この数以上、お気に入り登録された投稿を削除せずに残します。空白にしておくと、お気に入りの数に関わらず投稿を削除します。
    min_reblogs: ブーストの基準値
    min_reblogs_hint: この数以上、ブーストされた投稿を削除せずに残します。空白にしておくと、ブーストされた数に関わらず投稿を削除します。
  stream_entries:
    pinned: 固定された投稿
    reblogged: さんがブースト
    sensitive_content: 閲覧注意
  strikes:
    errors:
      too_late: このストライクに抗議するには遅すぎます
  tags:
    does_not_match_previous_name: 以前の名前と一致しません
  themes:
    contrast: Mastodon (ハイコントラスト)
    default: Mastodon (ダーク)
    mastodon-light: Mastodon (ライト)
  time:
    formats:
      default: "%Y年%m月%d日 %H:%M"
      month: "%Y年 %b"
      time: "%H:%M"
  two_factor_authentication:
    add: 追加
    disable: 無効化
    disabled_success: 二要素認証が無効になりました
    edit: 編集
    enabled: 二要素認証は有効になっています
    enabled_success: 二要素認証が有効になりました
    generate_recovery_codes: リカバリーコードを生成
    lost_recovery_codes: リカバリーコードを使用すると携帯電話を紛失した場合でもアカウントにアクセスできるようになります。 リカバリーコードを紛失した場合もここで再生成することができますが、古いリカバリーコードは無効になります。
    methods: 方式
    otp: 認証アプリ
    recovery_codes: リカバリーコード
    recovery_codes_regenerated: リカバリーコードが再生成されました
    recovery_instructions_html: 携帯電話を紛失した場合、以下の内どれかのリカバリーコードを使用してアカウントへアクセスすることができます。<strong>リカバリーコードは大切に保全してください。</strong>たとえば印刷してほかの重要な書類と一緒に保管することができます。
    webauthn: セキュリティキー
  user_mailer:
    appeal_approved:
      action: アカウントへ
      explanation: '%{strike_date}のストライクに対して、あなたが%{appeal_date}に行った申し立ては承認されました。アカウントは正常な状態に戻りました。'
      subject: '%{date}の申し立てが承認されました'
      title: 申し立てが承認されました。
    appeal_rejected:
      explanation: '%{strike_date}のストライクに対して、あなたが%{appeal_date}に行った申し立ては却下されました。'
      subject: '%{date}の申し立てが拒否されました'
      title: 却下された抗議
    backup_ready:
      explanation: Mastodonアカウントのアーカイブを受け付けました。今すぐダウンロードできます！
      subject: アーカイブの準備ができました
      title: アーカイブの取り出し
    suspicious_sign_in:
      change_password: パスワードを変更
      details: 'ログインの詳細は以下のとおりです:'
      explanation: 新しいIPアドレスからあなたのアカウントへのサインインが検出されました。
      further_actions_html: あなたがログインしていない場合は、すぐに%{action}し、アカウントを安全に保つために二要素認証を有効にすることをお勧めします。
      subject: 新しいIPアドレスからのアクセスがありました
      title: 新しいサインイン
    warning:
      appeal: 抗議を送信
      appeal_description: これが間違いだと思われる場合は、%{instance}のスタッフに申し立てすることができます。
      categories:
        spam: スパム
        violation: コンテンツは以下のコミュニティガイドラインに違反しています
      explanation:
        delete_statuses: あなたの投稿のいくつかは、1つ以上のコミュニティガイドラインに違反していることが判明し、%{instance}のモデレータによって削除されました。
        disable: アカウントは使用できませんが、プロフィールやその他のデータはそのまま残ります。 データのバックアップをリクエストしたり、アカウント設定を変更したり、アカウントを削除したりできます。
        force_cw: あなたのいくつかの投稿は、%{instance}のモデレータによって閲覧注意としてマークされています。これは、投稿本文が表示される前にユーザが投稿内のボタンをタップする必要があることを意味します。あなたは将来投稿する際に自分自身で文章に警告を記述することができます。
        mark_statuses_as_sensitive: あなたのいくつかの投稿は、%{instance}のモデレータによって閲覧注意としてマークされています。これは、プレビューが表示される前にユーザが投稿内のメディアをタップする必要があることを意味します。あなたは将来投稿する際に自分自身でメディアを閲覧注意としてマークすることができます。
        sensitive: 今後、アップロードされたすべてのメディアファイルは閲覧注意としてマークされ、クリック解除式の警告で覆われるようになります。
        silence: アカウントが制限されています。このサーバーでは既にフォローしている人だけがあなたの投稿を見ることができます。 様々な発見機能から除外されるかもしれません。他の人があなたを手動でフォローすることは可能です。
        suspend: アカウントは使用できなくなり、プロフィールなどのデータにもアクセスできなくなります。約30日後にデータが完全に削除されるまでは、ログインしてデータのバックアップを要求することができますが、アカウントの停止回避を防ぐために一部の基本データを保持します。
      reason: '理由:'
      statuses: '投稿:'
      subject:
        delete_statuses: '%{acct}さんの投稿が削除されました'
        disable: あなたのアカウント %{acct}は凍結されました
        force_cw: あなたの%{acct}の投稿はCWとして警告文が追加されました
        mark_statuses_as_sensitive: あなたの%{acct}の投稿は閲覧注意としてマークされました
        none: '%{acct}に対する警告'
        sensitive: あなたの%{acct}の投稿はこれから閲覧注意としてマークされます
        silence: あなたのアカウント %{acct}はサイレンスにされました
        suspend: あなたのアカウント %{acct}は停止されました
      title:
        delete_statuses: 投稿が削除されました
        disable: アカウントが凍結されました
        force_cw: 閲覧注意として警告が追加された投稿
        mark_statuses_as_sensitive: 閲覧注意としてマークされた投稿
        none: 警告
        sensitive: 閲覧注意としてマークされたアカウント
        silence: アカウントがサイレンスにされました
        suspend: アカウントが停止されました
    welcome:
      edit_profile_action: プロフィールを設定
      edit_profile_step: "プロフィール画像をアップロードしたり、表示名を変更したりして、プロフィールをカスタマイズできます。\n新しいフォロワーからフォローリクエストを承認する前に、オプトインで確認できます。"
      explanation: 始めるにあたってのアドバイスです
      final_action: 始めましょう
      final_step: 'さあ、始めましょう！ たとえフォロワーがまだいなくても、あなたの公開した投稿はローカルタイムラインやハッシュタグなどを通じて誰かの目にとまるはずです。自己紹介をしたいときには #introductions ハッシュタグが便利かもしれません。'
      full_handle: あなたの正式なユーザーID
      full_handle_hint: 別のサーバーの友達とフォローやメッセージをやり取りする際には、これを伝えることになります。
      subject: Mastodonへようこそ
      title: ようこそ、%{name}さん！
  users:
    follow_limit_reached: あなたは現在 %{limit}人以上フォローできません
    go_to_sso_account_settings: 外部サービスアカウントの設定はこちらで行ってください
    invalid_otp_token: 二要素認証コードが間違っています
    otp_lost_help_html: どちらも使用できない場合、%{email}に連絡を取ると解決できるかもしれません
    seamless_external_login: あなたは外部サービスを介してログインしているため、パスワードとメールアドレスの設定は利用できません。
    signed_in_as: '下記でログイン中:'
  verification:
<<<<<<< HEAD
=======
    extra_instructions_html: <strong>ワンポイント:</strong> webサイト上のプロフィールへのリンクは表示上見えなくてもかまいません。重要な部分は <code>rel="me"</code> で、これはユーザーが自由にリンクを作成可能なサイトを悪用してなりすまされるのを防ぐための情報です。<code>a</code> タグを配置する代わりに <code>link</code> タグをHTMLヘッダーに挿入することでも認証が可能です。ただし、HTMLにはJavaScriptを使わなくてもアクセスできるようにしてください。
    here_is_how: 認証方法
    hint_html: "<strong>Mastodonの本人認証はすべてのユーザーが自由に利用できます。</strong>この機能はweb標準に基づいており、将来にわたり無料です。必要なものは自分のものと認知されている個人サイトだけです。プロフィールからwebサイトにリンクし、webサイトからもプロフィールへ相互にリンクすると、Mastodonがそれを検証し、認証済みであることを表示します。"
    instructions_html: 以下のコードをコピーしてwebサイトのHTMLに貼り付けます。次に「プロフィールを編集」タブから、「プロフィール補足情報」のいずれかの欄にwebサイトのURLを記入し、「変更を保存」をクリックしてください。
>>>>>>> 2f049281
    verification: 認証
    verified_links: 確認済みリンク
  webauthn_credentials:
    add: セキュリティキーを追加
    create:
      error: セキュリティキーの追加中に問題が発生しました。もう一度お試しください。
      success: セキュリティキーを追加しました。
    delete: 削除
    delete_confirmation: 本当にこのセキュリティキーを削除しますか？
    description_html: <strong>セキュリティキーによる認証</strong>を有効にすると、ログイン時にセキュリティキーを要求するようにできます。
    destroy:
      error: セキュリティキーの削除中に問題が発生しました。もう一度お試しください。
      success: セキュリティキーを削除しました。
    invalid_credential: セキュリティキーが間違っています
    nickname_hint: セキュリティキーの名前を入力してください
    not_enabled: まだセキュリティキーを有効にしていません
    not_supported: このブラウザはセキュリティキーに対応していないようです
    otp_required: セキュリティキーを使用するには、まず二要素認証を有効にしてください。
    registered_on: '%{date}に登録'<|MERGE_RESOLUTION|>--- conflicted
+++ resolved
@@ -1083,14 +1083,11 @@
     your_token: アクセストークン
   auth:
     apply_for_account: アカウントのリクエスト
-<<<<<<< HEAD
-    cloudflare_with_registering: 登録時にCloudflareの画面が表示されます。登録できないときは tt@kmycode.net までご連絡ください
-=======
     captcha_confirmation:
       help_html: CAPTCHAの解決に問題がある場合は、 %{email} までお問い合わせください。お手伝いいたします。
       hint_html: もう一つだけ！あなたが人間であることを確認する必要があります(スパムを防ぐためです！)。 以下のCAPTCHAを解き、「続ける」をクリックします。
       title: セキュリティチェック
->>>>>>> 2f049281
+    cloudflare_with_registering: 登録時にCloudflareの画面が表示されます。登録できないときは tt@kmycode.net までご連絡ください
     confirmations:
       wrong_email_hint: メールアドレスが正しくない場合は、アカウント設定で変更できます。
     delete_account: アカウントの削除
@@ -1889,13 +1886,10 @@
     seamless_external_login: あなたは外部サービスを介してログインしているため、パスワードとメールアドレスの設定は利用できません。
     signed_in_as: '下記でログイン中:'
   verification:
-<<<<<<< HEAD
-=======
     extra_instructions_html: <strong>ワンポイント:</strong> webサイト上のプロフィールへのリンクは表示上見えなくてもかまいません。重要な部分は <code>rel="me"</code> で、これはユーザーが自由にリンクを作成可能なサイトを悪用してなりすまされるのを防ぐための情報です。<code>a</code> タグを配置する代わりに <code>link</code> タグをHTMLヘッダーに挿入することでも認証が可能です。ただし、HTMLにはJavaScriptを使わなくてもアクセスできるようにしてください。
     here_is_how: 認証方法
     hint_html: "<strong>Mastodonの本人認証はすべてのユーザーが自由に利用できます。</strong>この機能はweb標準に基づいており、将来にわたり無料です。必要なものは自分のものと認知されている個人サイトだけです。プロフィールからwebサイトにリンクし、webサイトからもプロフィールへ相互にリンクすると、Mastodonがそれを検証し、認証済みであることを表示します。"
     instructions_html: 以下のコードをコピーしてwebサイトのHTMLに貼り付けます。次に「プロフィールを編集」タブから、「プロフィール補足情報」のいずれかの欄にwebサイトのURLを記入し、「変更を保存」をクリックしてください。
->>>>>>> 2f049281
     verification: 認証
     verified_links: 確認済みリンク
   webauthn_credentials:
