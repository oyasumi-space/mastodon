--- conflicted
+++ resolved
@@ -2052,13 +2052,6 @@
       limit: 固定できる投稿数の上限に達しました
       ownership: 他人の投稿を固定することはできません
       reblog: ブーストを固定することはできません
-<<<<<<< HEAD
-    poll:
-      total_people:
-        other: "%{count}人"
-      total_votes:
-        other: "%{count}票"
-      vote: 投票
     searchabilities:
       direct: 反応者
       direct_long: この投稿に反応した人しか検索できません
@@ -2075,10 +2068,6 @@
       public_unlisted: ローカルとフォロワー
       public_unlisted_long: ローカル・フォロワー・反応者のみが検索できます
       unset: "(未対応サーバー)"
-    show_more: もっと見る
-    show_thread: スレッドを表示
-=======
->>>>>>> 20207751
     title: '%{name}: "%{quote}"'
     too_many_hashtags: ハッシュタグが多すぎます
     too_many_mentions: メンションが多すぎます
