vi:
  activerecord:
    attributes:
      doorkeeper/application:
        name: Tên ứng dụng
        redirect_uri: URL chuyển hướng
        scopes: Quyền hạn
        website: Trang web ứng dụng
    errors:
      models:
        doorkeeper/application:
          attributes:
            redirect_uri:
              fragment_present: không thể chứa một mảnh.
              invalid_uri: phải là một URI hợp lệ.
              relative_uri: phải là một URI tuyệt đối.
              secured_uri: phải là giao thức HTTPS/SSL.
  doorkeeper:
    applications:
      buttons:
        authorize: Cho phép
        cancel: Hủy bỏ
        destroy: Xóa bỏ
        edit: Sửa
        submit: Gửi đi
      confirmations:
        destroy: Bạn có chắc không?
      edit:
        title: Chỉnh sửa ứng dụng
      form:
        error: Rất tiếc! Hãy kiểm tra thông tin của bạn bởi vì nó có lỗi
      help:
        native_redirect_uri: Dùng %{native_redirect_uri} khi kiểm tra nội bộ
        redirect_uri: Mỗi dòng chỉ một URL
        scopes: Tách phạm vi ra bằng dấu cách. Bỏ trống để dùng phạm vi mặc định.
      index:
        application: Ứng dụng
        callback_url: Gọi lại URL
        delete: Xóa bỏ
        empty: Bạn không có ứng dụng nào.
        name: Tên
        new: Ứng dụng mới
        scopes: Quyền hạn
        show: Xem
        title: Ứng dụng của bạn
      new:
        title: Ứng dụng mới
      show:
        actions: Hành động
        application_id: Mã Client
        callback_urls: Gọi lại URLs
        scopes: Quyền hạn
        secret: Bí ẩn của Client
        title: 'Ứng dụng: %{name}'
    authorizations:
      buttons:
        authorize: Cho phép
        deny: Từ chối
      error:
        title: Một lỗi đã xảy ra
      new:
        prompt_html: "%{client_name} yêu cầu truy cập tài khoản của bạn. Đây là ứng dụng của bên thứ ba. <strong>Nếu không tin tưởng, đừng cho phép nó.</strong>"
        review_permissions: Xem lại quyền cho phép
        title: Yêu cầu truy cập
      show:
        title: Sao chép mã này và dán nó vào ứng dụng.
    authorized_applications:
      buttons:
        revoke: Gỡ
      confirmations:
        revoke: Bạn có chắc không?
      index:
        authorized_at: Cho phép vào %{date}
        description_html: Đây là những ứng dụng có thể truy cập tài khoản của bạn bằng API. Nếu có ứng dụng bạn không nhận ra ở đây hoặc ứng dụng hoạt động sai, bạn có thể thu hồi quyền truy cập của ứng dụng đó.
        last_used_at: Dùng lần cuối %{date}
        never_used: Chưa dùng
        scopes: Quyền cho phép
        superapp: Đang dùng
        title: Các ứng dụng đã dùng
    errors:
      messages:
        access_denied: Chủ sở hữu tài nguyên hoặc máy chủ đã từ chối yêu cầu.
        credential_flow_not_configured: Resource Owner Password Credentials không thành công do Doorkeeper.configure.resource_owner_from_credentials không được định cấu hình.
        invalid_client: Xác minh ứng dụng khách không thành công do máy khách mơ hồ, không bao gồm xác thực ứng dụng khách hoặc phương thức xác thực không được hỗ trợ.
        invalid_grant: Yêu cầu không hợp lệ, hết hạn, bị gỡ hoặc không khớp với tài khoản đã cấp phép. Hoặc xung đột với ứng dụng khác.
        invalid_redirect_uri: URL chuyển hướng không hợp lệ.
        invalid_request:
          missing_param: 'Thiếu tham số bắt buộc: %{value}.'
          request_not_authorized: Yêu cầu cần được cho phép trước. Tham số bắt buộc bị thiếu hoặc vô giá trị.
          unknown: Thiếu tham số bắt buộc. Có thể giá trị tham số không được hỗ trợ, hoặc không đúng định dạng.
        invalid_resource_owner: Thông tin xác minh chủ sở hữu tài nguyên được cung cấp không hợp lệ hoặc không thể tìm thấy chủ sở hữu tài nguyên
        invalid_scope: Quyền yêu cầu không hợp lệ, không có thật hoặc sai định dạng.
        invalid_token:
          expired: Mã thông báo truy cập đã hết hạn
          revoked: Mã token đăng nhập đã bị hủy
          unknown: Mã thông báo truy cập không hợp lệ
        resource_owner_authenticator_not_configured: Chủ sở hữu tài nguyên tìm thấy thất bại do Doorkeeper.configure.resource_owner_authenticator không được định cấu hình.
        server_error: Có một điều kiện không thể chấp nhận khiến máy chủ không thực hiện yêu cầu.
        temporarily_unavailable: Máy chủ này hiện không thể xử lý yêu cầu do đang quá tải hoặc bảo trì.
        unauthorized_client: Khách hàng không được phép thực hiện yêu cầu này bằng phương pháp này.
        unsupported_grant_type: Máy chủ này không cho phép ứng dụng có quyền truy cập.
        unsupported_response_type: Máy chủ không hỗ trợ kiểu giao thức truyền thông này.
    flash:
      applications:
        create:
          notice: Ứng dụng được tạo.
        destroy:
          notice: Ứng dụng đã bị xóa.
        update:
          notice: Ứng dụng cập nhật.
      authorized_applications:
        destroy:
          notice: Đã gỡ bỏ ứng dụng.
    grouped_scopes:
      access:
        read: Chỉ đọc
        read/write: Đọc và ghi
        write: Chỉ ghi
      title:
        accounts: Tài khoản
        admin/accounts: Quản trị tài khoản
        admin/all: Mọi chức năng quản trị
        admin/reports: Quản trị báo cáo
        all: Toàn quyền truy cập vào tài khoản Mastodon của bạn
        blocks: Chặn
        bookmarks: Tút đã lưu
        conversations: Thảo luận
        crypto: Mã hóa đầu cuối
        favourites: Lượt thích
        filters: Bộ lọc
        follow: Theo dõi, Ẩn và Chặn
        follows: Đang theo dõi
        lists: Danh sách
        media: Tập tin đính kèm
        mutes: Đã ẩn
        notifications: Thông báo
        push: Thông báo đẩy
        reports: Báo cáo
        search: Tìm kiếm
        statuses: Tút
    layouts:
      admin:
        nav:
          applications: Các ứng dụng
          oauth2_provider: Nhà cung cấp OAuth2
      application:
        title: Đăng nhập bằng OAuth
    scopes:
      "admin:read": đọc tất cả dữ liệu trên máy chủ
      "admin:read:accounts": đọc thông tin nhạy cảm của tất cả các tài khoản
      "admin:read:canonical_email_blocks": đọc thông tin nhạy cảm của tất cả các khối email chuẩn
      "admin:read:domain_allows": đọc thông tin nhạy cảm của tất cả các tên miền cho phép
      "admin:read:domain_blocks": đọc thông tin nhạy cảm của tất cả các tên miền chặn
      "admin:read:email_domain_blocks": đọc thông tin nhạy cảm của tất cả các miền email chặn
      "admin:read:ip_blocks": đọc thông tin nhạy cảm của tất cả các IP chặn
      "admin:read:reports": đọc thông tin của các báo cáo và các tài khoản bị báo cáo
      "admin:write": sửa đổi tất cả dữ liệu trên máy chủ
      "admin:write:accounts": áp đặt hành động kiểm duyệt trên tài khoản
      "admin:write:canonical_email_blocks": thực hiện các hành động kiểm duyệt đối với chặn email
      "admin:write:domain_allows": thực hiện các hành động kiểm duyệt đối với các email cho phép
      "admin:write:domain_blocks": thực hiện các hành động kiểm duyệt đối với các tên miền chặn
      "admin:write:email_domain_blocks": thực hiện các hành động kiểm duyệt đối với các tên miền email chặn
      "admin:write:ip_blocks": áp đặt kiểm duyệt với các IP chặn
      "admin:write:reports": áp đặt kiểm duyệt với các báo cáo
      crypto: dùng mã hóa đầu cuối
      follow: sửa đổi các mối quan hệ tài khoản
      push: nhận thông báo đẩy của bạn
      read: đọc tất cả dữ liệu tài khoản của bạn
      "read:accounts": xem thông tin tài khoản
      "read:blocks": xem những người bạn chặn
      "read:bookmarks": xem những thứ bạn đã lưu
      "read:favourites": xem lượt thích
      "read:filters": xem bộ lọc của bạn
      "read:follows": xem lượt theo dõi của bạn
      "read:lists": xem danh sách của bạn
      "read:mutes": xem những người bạn đã ẩn
      "read:notifications": xem thông báo của bạn
      "read:reports": xem báo cáo của bạn
      "read:search": thay mặt bạn tìm kiếm
      "read:statuses": xem toàn bộ tút
      write: sửa đổi mọi dữ liệu tài khoản của bạn
<<<<<<< HEAD
      "write:accounts": sửa đổi trang hồ sơ của bạn
      "write:blocks": chặn người và máy chủ
      "write:bookmarks": sửa đổi những thứ bạn lưu
      "write:conversations": ẩn và xóa thảo luận
      "write:favourites": lượt thích
      "write:filters": tạo bộ lọc
      "write:follows": theo dõi ai đó
      "write:lists": tạo danh sách
      "write:media": tải lên tập tin
      "write:mutes": ẩn người và thảo luận
      "write:notifications": xóa thông báo của bạn
      "write:reports": báo cáo người khác
      "write:statuses": đăng tút
=======
      write:accounts: sửa đổi trang hồ sơ của bạn
      write:blocks: chặn người và máy chủ
      write:bookmarks: sửa đổi những thứ bạn lưu
      write:conversations: ẩn và xóa thảo luận
      write:favourites: thích tút
      write:filters: tạo bộ lọc
      write:follows: theo dõi ai đó
      write:lists: tạo danh sách
      write:media: tải lên tập tin
      write:mutes: ẩn người và thảo luận
      write:notifications: xóa thông báo của bạn
      write:reports: báo cáo người khác
      write:statuses: đăng tút
>>>>>>> fd284311
<|MERGE_RESOLUTION|>--- conflicted
+++ resolved
@@ -179,21 +179,6 @@
       "read:search": thay mặt bạn tìm kiếm
       "read:statuses": xem toàn bộ tút
       write: sửa đổi mọi dữ liệu tài khoản của bạn
-<<<<<<< HEAD
-      "write:accounts": sửa đổi trang hồ sơ của bạn
-      "write:blocks": chặn người và máy chủ
-      "write:bookmarks": sửa đổi những thứ bạn lưu
-      "write:conversations": ẩn và xóa thảo luận
-      "write:favourites": lượt thích
-      "write:filters": tạo bộ lọc
-      "write:follows": theo dõi ai đó
-      "write:lists": tạo danh sách
-      "write:media": tải lên tập tin
-      "write:mutes": ẩn người và thảo luận
-      "write:notifications": xóa thông báo của bạn
-      "write:reports": báo cáo người khác
-      "write:statuses": đăng tút
-=======
       write:accounts: sửa đổi trang hồ sơ của bạn
       write:blocks: chặn người và máy chủ
       write:bookmarks: sửa đổi những thứ bạn lưu
@@ -206,5 +191,4 @@
       write:mutes: ẩn người và thảo luận
       write:notifications: xóa thông báo của bạn
       write:reports: báo cáo người khác
-      write:statuses: đăng tút
->>>>>>> fd284311
+      write:statuses: đăng tút