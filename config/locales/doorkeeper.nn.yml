--- conflicted
+++ resolved
@@ -165,34 +165,6 @@
       follow: fylg, blokkér, avblokkér, avfylg brukarar
       push: motta pushvarsla dine
       read: lese alle dine kontodata
-<<<<<<< HEAD
-      "read:accounts": sjå informasjon om kontoar
-      "read:blocks": sjå dine blokkeringar
-      "read:bookmarks": sjå bokmerka dine
-      "read:favourites": sjå favorittane dine
-      "read:filters": sjå filtera dine
-      "read:follows": sjå fylgjarane dine
-      "read:lists": sjå listene dine
-      "read:mutes": sjå kven du har målbunde
-      "read:notifications": sjå varsla dine
-      "read:reports": sjå rapportane dine
-      "read:search": søke på dine vegner
-      "read:statuses": sjå alle innlegg
-      write: endre alle dine kontodata
-      "write:accounts": redigera profilen din
-      "write:blocks": blokker kontoar og domene
-      "write:bookmarks": bokmerk innlegg
-      "write:conversations": målbind og slett samtalar
-      "write:favourites": merk innlegg som favoritt
-      "write:filters": lag filter
-      "write:follows": fylg folk
-      "write:lists": lag lister
-      "write:media": last opp mediefiler
-      "write:mutes": målbind folk og samtalar
-      "write:notifications": tøm varsla dine
-      "write:reports": rapporter andre folk
-      "write:statuses": publiser innlegg
-=======
       read:accounts: sjå informasjon om kontoar
       read:blocks: sjå dine blokkeringar
       read:bookmarks: sjå bokmerka dine
@@ -216,5 +188,4 @@
       write:mutes: målbind folk og samtalar
       write:notifications: tøm varsla dine
       write:reports: rapporter andre folk
-      write:statuses: publiser innlegg
->>>>>>> fd284311
+      write:statuses: publiser innlegg