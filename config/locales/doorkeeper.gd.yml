--- conflicted
+++ resolved
@@ -165,34 +165,6 @@
       follow: dàimhean chunntasan atharrachadh
       push: na brathan putaidh agad fhaighinn
       read: dàta sam bith a’ cunntais agad a leughadh
-<<<<<<< HEAD
-      "read:accounts": fiosrachadh nan cunntasan fhaicinn
-      "read:blocks": na bacaidhean agad fhaicinn
-      "read:bookmarks": na comharran-lìn agad fhaicinn
-      "read:favourites": na h-annsachdan agad fhaicinn
-      "read:filters": na criathragan agad fhaicinn
-      "read:follows": faicinn cò a tha thu a’ leantainn
-      "read:lists": na liostaichean agad fhaicinn
-      "read:mutes": na mùchaidhean agad fhaicinn
-      "read:notifications": na brathan agad faicinn
-      "read:reports": na gearanan agad fhaicinn
-      "read:search": lorg a dhèanamh às do leth
-      "read:statuses": na postaichean uile fhaicinn
-      write: dàta sam bith a’ cunntais agad atharrachadh
-      "write:accounts": a’ phròifil agad atharrachadh
-      "write:blocks": cunntasan is àrainnean a bhacadh
-      "write:bookmarks": comharran-lìn a dhèanamh de phostaichean
-      "write:conversations": còmhraidhean a mhùchadh is a sguabadh às
-      "write:favourites": postaichean a chur ris na h-annsachdan
-      "write:filters": criathragan a chruthachadh
-      "write:follows": leantainn dhaoine
-      "write:lists": liostaichean a chruthachadh
-      "write:media": faidhlichean meadhain a luchdadh suas
-      "write:mutes": daoine is còmhraidhean a mhùchadh
-      "write:notifications": na brathan agad fhalamhachadh
-      "write:reports": gearan a dhèanamh mu chàch
-      "write:statuses": postaichean fhoillseachadh
-=======
       read:accounts: fiosrachadh nan cunntasan fhaicinn
       read:blocks: na bacaidhean agad fhaicinn
       read:bookmarks: na comharran-lìn agad fhaicinn
@@ -216,5 +188,4 @@
       write:mutes: daoine is còmhraidhean a mhùchadh
       write:notifications: na brathan agad fhalamhachadh
       write:reports: gearan a dhèanamh mu chàch
-      write:statuses: postaichean fhoillseachadh
->>>>>>> fd284311
+      write:statuses: postaichean fhoillseachadh