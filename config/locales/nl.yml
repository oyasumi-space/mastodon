--- conflicted
+++ resolved
@@ -991,13 +991,10 @@
     your_token: Jouw toegangscode
   auth:
     apply_for_account: Account aanvragen
-<<<<<<< HEAD
-=======
     captcha_confirmation:
       help_html: Als je problemen ondervindt bij het oplossen van de CAPTCHA, kun je contact met ons opnemen via %{email}, zodat we je kunnen assisteren.
       hint_html: Nog maar één ding! Je moet bevestigen dat je een mens bent (dit is om de spam buiten de deur te houden!). Los de onderstaande CAPTCHA op en klik op "Doorgaan".
       title: Veiligheidscontrole
->>>>>>> 2f049281
     confirmations:
       wrong_email_hint: Als dat e-mailadres niet correct is, kun je het wijzigen in je accountinstellingen.
     delete_account: Account verwijderen
@@ -1784,13 +1781,10 @@
     seamless_external_login: Je bent ingelogd via een externe dienst, daarom zijn wachtwoorden en e-mailinstellingen niet beschikbaar.
     signed_in_as: 'Ingelogd als:'
   verification:
-<<<<<<< HEAD
-=======
     extra_instructions_html: <strong>Tip:</strong> De link op je website kan onzichtbaar zijn. Het belangrijke onderdeel is <code>rel="me"</code> dat impersonatie op websites met user-generated content voorkomt. Je kunt zelfs een <code>link</code>-tag gebruiken in de header van de pagina in plaats van <code>a</code>, maar de HTML moet ook zonder JavaScript toegankelijk zijn.
     here_is_how: Zo werkt het
     hint_html: "<strong>Verificatie van je identiteit op Mastodon is voor iedereen.</strong> Het is gebaseerd op open webstandaarden, en is en blijft altijd gratis. Alles wat nodig is is een persoonlijke website waar mensen je aan kunnen herkennen. Wanneer je vanuit jouw profiel naar deze website linkt, zullen wij controleren of de website naar jouw profiel teruglinkt en daar een visuele indicator van tonen."
     instructions_html: Kopieer en plak de onderstaande code in de HTML van je website. Voeg vervolgens het adres van je website toe aan een van de extra velden op je profiel op het tabblad "Profiel bewerken" en sla de wijzigingen op.
->>>>>>> 2f049281
     verification: Verificatie
     verified_links: Jouw geverifieerde links
   webauthn_credentials:
