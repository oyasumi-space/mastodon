---
sv:
  about:
    about_mastodon_html: 'Framtidens sociala medium: Ingen reklam. Ingen övervakning. Etisk design och decentralisering! Äg din data med Mastodon!'
    contact_missing: Inte inställd
    contact_unavailable: Ej tillämplig
    hosted_on: Mastodon-värd på %{domain}
    title: Om
  accounts:
    follow: Följa
    followers:
      one: Följare
      other: Följare
    following: Följer
    instance_actor_flash: Detta konto är en virtuell aktör som används för att representera servern i sig och inte någon enskild användare. Den används för federeringsändamål och bör inte stängas av.
    last_active: senast aktiv
    link_verified_on: Ägarskap för denna länk kontrollerades den %{date}
    nothing_here: Det finns inget här!
    pin_errors:
      following: Du måste vara följare av den person du vill godkänna
    posts:
      one: Inlägg
      other: Inlägg
    posts_tab_heading: Inlägg
  admin:
    account_actions:
      action: Utför åtgärd
      title: Utför aktivitet för moderering på %{acct}
    account_moderation_notes:
      create: Lämna kommentar
      created_msg: Modereringsnotering skapad utan problem!
      destroyed_msg: Modereringsanteckning borttagen!
    accounts:
      add_email_domain_block: Blockera e-postdomän
      approve: Godkänn
      approved_msg: "%{username}s registreringsansökan godkändes"
      are_you_sure: Är du säker?
      avatar: Profilbild
      by_domain: Domän
      change_email:
        changed_msg: E-postadressen har ändrats!
        current_email: Nuvarande e-postadress
        label: Byt e-postadress
        new_email: Ny e-postadress
        submit: Byt e-postadress
        title: Byt e-postadress för %{username}
      change_role:
        changed_msg: Rollen har ändrats!
        label: Ändra roll
        no_role: Ingen roll
        title: Ändra roll för %{username}
      confirm: Bekräfta
      confirmed: Bekräftad
      confirming: Bekräftande
      custom: Anpassade
      delete: Radera data
      deleted: Raderad
      demote: Degradera
      destroyed_msg: "%{username}'s data har nu lagts till kön för att raderas omedelbart"
      disable: inaktivera
      disable_sign_in_token_auth: Inaktivera autentisering med e-post-token
      disable_two_factor_authentication: Inaktivera 2FA
      disabled: inaktiverad
      display_name: Visningsnamn
      domain: Domän
      edit: Redigera
      email: E-post
      email_status: E-poststatus
      enable: Aktivera
      enable_sign_in_token_auth: Aktivera autentisering med e-post-token
      enabled: Aktiverad
      enabled_msg: Uppfrysningen av %{username}'s konto lyckades
      followers: Följare
      follows: Följs
      header: Rubrik
      inbox_url: Inkorgs URL
      invite_request_text: Anledningar att gå med
      invited_by: Inbjuden av
      ip: IP-adress
      joined: Gick med
      location:
        all: Alla
        local: Lokal
        remote: Avlägsen
        title: Plats
      login_status: Inloggningsstatus
      media_attachments: Media bifogade filer
      memorialize: Förvandla till ett memoriam
      memorialized: Memorialiserad
      memorialized_msg: Omvandlingen av %{username} till ett minneskonto lyckades
      moderation:
        active: Aktiv
        all: Alla
        disabled: Inaktiverad
        pending: Väntande
        silenced: Begränsad
        suspended: Avstängda
        title: Moderering
      moderation_notes: Moderation anteckning
      most_recent_activity: Senaste aktivitet
      most_recent_ip: Senaste IP
      no_account_selected: Inga konton har ändrats och inget har valts
      no_limits_imposed: Inga begränsningar har införts
      no_role_assigned: Ingen roll tilldelad
      not_subscribed: Inte prenumererat
      pending: Inväntar granskning
      perform_full_suspension: Stäng av
      previous_strikes: Tidigare varningar
      previous_strikes_description_html:
        one: Detta konto har <strong>en</strong> varning.
        other: Detta konto har <strong>%{count}</strong> varningar.
      promote: Befordra
      protocol: Protokoll
      public: Offentlig
      push_subscription_expires: PuSH-prenumerationen löper ut
      redownload: Uppdatera profil
      redownloaded_msg: Uppdaterade %{username}s profil från server
      reject: Förkasta
      rejected_msg: Avvisade %{username}s registreringsansökan
      remote_suspension_irreversible: Detta konto har raderats och uppgifterna kan inte återkallas.
      remote_suspension_reversible_hint_html: Kontot har stängts av på dess server och all data som tillhör det kommer att raderas permanent den %{date}. Tills dess kan kontot återställas på sin server utan dataförlust. Om du vill radera all kontodata redan nu, kan du göra detta nedan.
      remove_avatar: Ta bort avatar
      remove_header: Ta bort rubrik
      removed_avatar_msg: Tog bort %{username}s profilbild
      removed_header_msg: Tog bort %{username}s sidhuvudsbild
      resend_confirmation:
        already_confirmed: Den här användaren är redan bekräftad
        send: Skicka bekräftelselänken igen
        success: Bekräftelselänken har skickats!
      reset: Återställ
      reset_password: Återställ lösenord
      resubscribe: Starta en ny prenumeration
      role: Roll
      search: Sök
      search_same_email_domain: Andra användare med samma e-postdomän
      search_same_ip: Annan användare med samma IP-adress
      security: Säkerhet
      security_measures:
        only_password: Endast lösenord
        password_and_2fa: Lösenord och 2FA
      sensitive: Känsligt
      sensitized: markerad som känsligt
      shared_inbox_url: Delad inkorg URL
      show:
        created_reports: Anmälningar som skapats av det här kontot
        targeted_reports: Anmälningar gjorda om detta konto
      silence: Tystnad
      silenced: Tystad / Tystat
      statuses: Inlägg
      strikes: Föregående varningar
      subscribe: Prenumerera
      suspend: Stäng av
      suspended: Avstängda
      suspension_irreversible: All data som tillhör detta konto har permanent raderats. Du kan låsa upp kontot om du vill att det ska gå att använda, men ingen data kommer finnas kvar.
      suspension_reversible_hint_html: Kontot har stängts av och all data som tillhör det kommer att raderas permanent den %{date}. Tills dess kan kontot återställas utan dataförlust. Om du vill radera all kontodata redan nu, kan du göra detta nedan.
      title: Konton
      unblock_email: Avblockera e-postadress
      unblocked_email_msg: "%{username}s e-postadress avblockerad"
      unconfirmed_email: Obekräftad e-postadress
      undo_sensitized: Ångra tvinga känsligt
      undo_silenced: Ångra tystnad
      undo_suspension: Ångra avstängning
      unsilenced_msg: Begränsningen borttagen för %{username}s konto
      unsubscribe: Avsluta prenumeration
      unsuspended_msg: Låste upp %{username}s konto
      username: Användarnamn
      view_domain: Visa sammanfattning för domän
      warn: Varna
      web: Webb
      whitelisted: Vitlistad
    action_logs:
      action_types:
        approve_appeal: Godkänn överklagande
        approve_user: Godkänn användare
        assigned_to_self_report: Tilldela anmälan
        change_email_user: Ändra e-post för användare
        change_role_user: Ändra roll för användaren
        confirm_user: Bekräfta användare
        create_account_warning: Skapa varning
        create_announcement: Skapa kungörelse
        create_canonical_email_block: Skapa e-postblockering
        create_custom_emoji: Skapa egen emoji
        create_domain_allow: Skapa tillåten domän
        create_domain_block: Skapa blockerad domän
        create_email_domain_block: Skapa blockering av e-postdomän
        create_ip_block: Skapa IP-regel
        create_unavailable_domain: Skapa otillgänglig domän
        create_user_role: Skapa roll
        demote_user: Degradera användare
        destroy_announcement: Radera kungörelse
        destroy_canonical_email_block: Radera e-postblockering
        destroy_custom_emoji: Radera egen emoji
        destroy_domain_allow: Ta bort tillåten domän
        destroy_domain_block: Ta bort blockerad domän
        destroy_email_domain_block: Radera blockering av e-postdomän
        destroy_instance: Rensa domänen
        destroy_ip_block: Radera IP-regel
        destroy_status: Radera inlägg
        destroy_unavailable_domain: Ta bort otillgänglig domän
        destroy_user_role: Förstör roll
        disable_2fa_user: Inaktivera 2FA
        disable_custom_emoji: Inaktivera egna emojis
        disable_sign_in_token_auth_user: Inaktivera autentisering med e-post-token för användare
        disable_user: Inaktivera användare
        enable_custom_emoji: Aktivera egna emojis
        enable_sign_in_token_auth_user: Aktivera autentisering med e-post-token för användare
        enable_user: Aktivera användare
        memorialize_account: Minnesmärk konto
        promote_user: Befordra användare
        reject_appeal: Avvisa överklagande
        reject_user: Avvisa användare
        remove_avatar_user: Ta bort avatar
        reopen_report: Öppna rapporten igen
        resend_user: Skicka bekräftelse på nytt
        reset_password_user: Återställ lösenord
        resolve_report: Lös rapport
        sensitive_account: Markera mediet i ditt konto som känsligt
        silence_account: Begränsa konto
        suspend_account: Stäng av konto
        unassigned_report: Återkalla rapport
        unblock_email_account: Avblockera e-postadress
        unsensitive_account: Ångra tvinga känsligt konto
        unsilence_account: Ångra begränsa konto
        unsuspend_account: Ångra avstängning av konto
        update_announcement: Uppdatera kungörelse
        update_custom_emoji: Uppdatera egna emojis
        update_domain_block: Uppdatera blockerad domän
        update_ip_block: Uppdatera IP-regel
        update_status: Uppdatera inlägg
        update_user_role: Uppdatera roll
      actions:
        approve_appeal_html: "%{name} godkände överklagande av modereringsbeslut från %{target}"
        approve_user_html: "%{name} godkände registrering från %{target}"
        assigned_to_self_report_html: "%{name} tilldelade rapporten %{target} till sig själva"
        change_email_user_html: "%{name} bytte e-postadress för användare %{target}"
        change_role_user_html: "%{name} ändrade roll för %{target}"
        confirm_user_html: "%{name} bekräftade e-postadress för användare %{target}"
        create_account_warning_html: "%{name} skickade en varning till %{target}"
        create_announcement_html: "%{name} skapade kungörelsen %{target}"
        create_canonical_email_block_html: "%{name} blockerade e-post med hashen %{target}"
        create_custom_emoji_html: "%{name} laddade upp ny emoji %{target}"
        create_domain_allow_html: "%{name} vitlistade domän %{target}"
        create_domain_block_html: "%{name} blockerade domänen %{target}"
        create_email_domain_block_html: "%{name} blockerade e-postdomänen %{target}"
        create_ip_block_html: "%{name} skapade regel för IP %{target}"
        create_unavailable_domain_html: "%{name} stoppade leverans till domänen %{target}"
        create_user_role_html: "%{name} skapade rollen %{target}"
        demote_user_html: "%{name} nedgraderade användare %{target}"
        destroy_announcement_html: "%{name} raderade kungörelsen %{target}"
        destroy_canonical_email_block_html: "%{name} avblockerade e-post med hashen %{target}"
        destroy_custom_emoji_html: "%{name} raderade emoji %{target}"
        destroy_domain_allow_html: "%{name} raderade domän %{target} från vitlistan"
        destroy_domain_block_html: "%{name} avblockerade domänen %{target}"
        destroy_email_domain_block_html: "%{name} avblockerade e-postdomänen %{target}"
        destroy_instance_html: "%{name} rensade domän %{target}"
        destroy_ip_block_html: "%{name} tog bort regel för IP %{target}"
        destroy_status_html: "%{name} tog bort inlägget av %{target}"
        destroy_unavailable_domain_html: "%{name} återupptog leverans till domänen %{target}"
        destroy_user_role_html: "%{name} raderade rollen %{target}"
        disable_2fa_user_html: "%{name} inaktiverade tvåfaktorsautentiseringskrav för användaren %{target}"
        disable_custom_emoji_html: "%{name} inaktiverade emoji %{target}"
        disable_sign_in_token_auth_user_html: "%{name} inaktiverade e-posttokenautentisering för %{target}"
        disable_user_html: "%{name} stängde av inloggning för användaren %{target}"
        enable_custom_emoji_html: "%{name} aktiverade emoji %{target}"
        enable_sign_in_token_auth_user_html: "%{name} aktiverade e-posttokenautentisering för %{target}"
        enable_user_html: "%{name} aktiverade inloggning för användaren %{target}"
        memorialize_account_html: "%{name} gjorde %{target}'s konto till en minnessida"
        promote_user_html: "%{name} befordrade användaren %{target}"
        reject_appeal_html: "%{name} avvisade överklagande av modereringsbeslut från %{target}"
        reject_user_html: "%{name} avvisade registrering från %{target}"
        remove_avatar_user_html: "%{name} tog bort %{target}'s avatar"
        reopen_report_html: "%{name} öppnade rapporten igen %{target}"
        resend_user_html: "%{name} skickade bekräftelsemail för %{target} på nytt"
        reset_password_user_html: "%{name} återställ användarens lösenord %{target}"
        resolve_report_html: "%{name} löste rapporten %{target}"
        sensitive_account_html: "%{name} markerade %{target}'s media som känsligt"
        silence_account_html: "%{name} begränsade %{target}'s konto"
        suspend_account_html: "%{name} stängde av %{target}s konto"
        unassigned_report_html: "%{name} tog bort tilldelning av rapporten %{target}"
        unblock_email_account_html: "%{name} avblockerade %{target}s e-postadress"
        unsensitive_account_html: "%{name} avmarkerade %{target}'s media som känsligt"
        unsilence_account_html: "%{name} tog bort begränsning av %{target}s konto"
        unsuspend_account_html: "%{name} ångrade avstängningen av %{target}s konto"
        update_announcement_html: "%{name} uppdaterade kungörelsen %{target}"
        update_custom_emoji_html: "%{name} uppdaterade emoji %{target}"
        update_domain_block_html: "%{name} uppdaterade domän-block för %{target}"
        update_ip_block_html: "%{name} ändrade regel för IP %{target}"
        update_status_html: "%{name} uppdaterade inlägget av %{target}"
        update_user_role_html: "%{name} ändrade rollen %{target}"
      deleted_account: raderat konto
      empty: Inga loggar hittades.
      filter_by_action: Filtrera efter åtgärd
      filter_by_user: Filtrera efter användare
      title: Revisionslogg
    announcements:
      destroyed_msg: Kungörelsen raderades!
      edit:
        title: Redigera kungörelse
      empty: Inga kungörelser hittades.
      live: Direkt
      new:
        create: Skapa kungörelse
        title: Ny kungörelse
      publish: Publicera
      published_msg: Publicerade kungörelsen!
      scheduled_for: Schemalagd till %{time}
      scheduled_msg: Kungörelsen schemalades för publicering!
      title: Kungörelser
      unpublish: Avpublicera
      unpublished_msg: Kungörelsen raderades!
      updated_msg: Kungörelsen uppdaterades!
    critical_update_pending: Kritisk uppdatering väntar
    custom_emojis:
      assign_category: Tilldela kategori
      by_domain: Domän
      copied_msg: Skapade en lokal kopia av emoji utan problem
      copy: Kopia
      copy_failed_msg: Kunde inte skapa en lokal kopia av den emoji
      create_new_category: Skapa ny kategori
      created_msg: Emoji skapades utan problem!
      delete: Radera
      destroyed_msg: Emojo borttagen utan problem!
      disable: Inaktivera
      disabled: Inaktiverad
      disabled_msg: Inaktiverade emoji utan problem
      emoji: Emoji
      enable: Aktivera
      enabled: Aktiverad
      enabled_msg: Aktiverade den emoji utan problem
      image_hint: PNG eller GIF upp till %{size}
      list: Lista
      listed: Noterade
      new:
        title: Lägg till ny egen emoji
      no_emoji_selected: Inga emojier ändrades eftersom inga valdes
      not_permitted: Du har inte behörighet att utföra denna åtgärd
      overwrite: Skriva över
      shortcode: Kortkod
      shortcode_hint: Minst 2 tecken, endast alfanumeriska tecken och understreck
      title: Egentillverkade emojis
      uncategorized: Okategoriserad / Okategoiserat / Okategoriserade
      unlist: Avnotera / Tag bort
      unlisted: Olistade
      update_failed_msg: Kunde inte uppdatera emoji
      updated_msg: Emoji uppdaterades utan problem!
      upload: Ladda upp
    dashboard:
      active_users: aktiva användare
      interactions: interaktioner
      media_storage: Medialagring
      new_users: nya användare
      opened_reports: öppnade rapporter
      pending_appeals_html:
        one: "<strong>%{count}</strong> väntande överklagan"
        other: "<strong>%{count}</strong> väntande överklaganden"
      pending_reports_html:
        one: "<strong>%{count}</strong> väntande rapport"
        other: "<strong>%{count}</strong> väntande rapporter"
      pending_tags_html:
        one: "<strong>%{count}</strong> väntande hashtagg"
        other: "<strong>%{count}</strong> väntande hashtaggar"
      pending_users_html:
        one: "<strong>%{count}</strong> väntande användare"
        other: "<strong>%{count}</strong> väntande användare"
      resolved_reports: lösta rapporter
      software: Programvara
      sources: Registreringskällor
      space: Utrymmesutnyttjande / Utrymmesanvändning
      title: Kontrollpanel
      top_languages: Mest aktiva språk
      top_servers: Mest aktiva servrar
      website: Hemsida
    disputes:
      appeals:
        empty: Inga överklaganden hittades.
        title: Överklaganden
    domain_allows:
      add_new: Vitlistedomän
      created_msg: Domänen har vitlistats
      destroyed_msg: Domänen har tagits bort från vitlistan
      export: Exportera
      import: Importera
      undo: Tag bort från vitlistan
    domain_blocks:
      add_new: Lägg till ny
      confirm_suspension:
        cancel: Avbryt
        confirm: Pausa
        permanent_action: Att ångra avstängningen kommer inte att återställa några uppgifter eller relationer.
        preamble_html: Du håller på att stänga av <strong>%{domain}</strong> och dess underdomäner.
        remove_all_data: Detta kommer att ta bort allt innehåll, all media och all profildata för domänens konton från din server.
        stop_communication: Din server kommer att sluta kommunicera med dessa servrar.
        title: Bekräfta blockering av domänen %{domain}
        undo_relationships: Detta kommer att återställa följförhållanden mellan konton på dessa servrar och dina.
      created_msg: Domänblocket behandlas nu
      destroyed_msg: Domänblockering har återtagits
      domain: Domän
      edit: Ändra domänblock
      existing_domain_block: Du har redan satt strängare gränser för %{name}.
      existing_domain_block_html: Du har redan satt begränsningar för %{name} så <a href="%{unblock_url}">avblockera användaren</a> först.
      export: Exportera
      import: Importera
      new:
        create: Skapa block
        hint: Domänblockeringen hindrar inte skapandet av kontoposter i databasen, men kommer retroaktivt och automatiskt tillämpa specifika modereringsmetoder på dessa konton.
        severity:
          desc_html: "<strong>Gräns</strong> gör inlägg från konton på denna domän osynliga för alla som inte följer kontona. <strong>Avstängning</strong> tar bort allt innehåll, media och profildata för domänens konton från din server. Använd <strong>Ingen</strong> om du bara vill avvisa mediefiler."
          noop: Ingen
          silence: Begränsa
          suspend: Stäng av
        title: Nytt domänblock
      no_domain_block_selected: Inga blockeringar av domäner ändrades eftersom inga valdes
      not_permitted: Du har inte behörighet att utföra denna åtgärd
      obfuscate: Dölj domännamn
      obfuscate_hint: Dölj domännamnet i listan till viss del, om underrättelser för listan över domänbegränsningar aktiverats
      private_comment: Privat kommentar
      private_comment_hint: Kommentar för moderatorer om denna domänbegränsning.
      public_comment: Offentlig kommentar
      public_comment_hint: Kommentar om denna domänbegränsning för allmänheten, om listan över domänbegränsningar är publik.
      reject_media: Avvisa mediafiler
      reject_media_hint: Raderar lokalt lagrade mediefiler och förhindrar möjligheten att ladda ner något i framtiden. Irrelevant för suspensioner
      reject_reports: Avvisa rapporter
      reject_reports_hint: Ignorera alla rapporter som kommer från den här domänen. Gäller inte för avstängningar
      undo: Ångra
      view: Visa domänblock
    email_domain_blocks:
      add_new: Lägg till ny
      attempts_over_week:
        one: "%{count} försök under den senaste veckan"
        other: "%{count} registreringsförsök under den senaste veckan"
      created_msg: Blockerade e-postdomänen
      delete: Radera
      dns:
        types:
          mx: MX-post
      domain: Domän
      new:
        create: Skapa domän
        resolve: Slå upp domän
        title: Blockera ny e-postdomän
      no_email_domain_block_selected: Inga blockeringar av e-postdomäner ändrades eftersom inga valdes
      not_permitted: Ej tillåtet
      resolved_dns_records_hint_html: Domännamnet ger uppslag till följande MX-domäner, vilka är ytterst ansvariga för att e-post tas emot. Att blockera en MX-domän blockerar även registreringar från alla e-postadresser som använder samma MX-domän, även om det synliga domännamnet är annorlunda. <strong>Var noga med att inte blockera stora e-postleverantörer.</strong>
      resolved_through_html: Uppslagen genom %{domain}
      title: Blockerade e-postdomäner
    export_domain_allows:
      new:
        title: Importera domäntillåtelser
      no_file: Ingen fil vald
    export_domain_blocks:
      import:
        description_html: Du håller på att importera en lista med domänblockeringar. Granska denna lista mycket noga, särskilt om du inte har skapat listan själv.
        existing_relationships_warning: Befintliga följ-relationer
        private_comment_description_html: 'För att hjälpa dig spåra var importerade blockeringar kommer från kommer importerade blockeringar att skapas med följande privata kommentar: <q>%{comment}</q>'
        private_comment_template: Importerad från %{source} den %{date}
        title: Importera domänblockeringar
      invalid_domain_block: 'Ett eller flera domänblock hoppades över på grund av följande fel: %{error}'
      new:
        title: Importera domänblockeringar
      no_file: Ingen fil vald
    follow_recommendations:
      description_html: "<strong>Följrekommendationer hjälper nya användare att snabbt hitta intressant innehåll</strong>. När en användare inte har interagerat med andra tillräckligt mycket för att forma personliga följrekommendationer, rekommenderas istället dessa konton. De beräknas om varje dag från en mix av konton med nylig aktivitet och högst antal följare för ett givet språk."
      language: För språket
      status: Status
      suppress: Tryck ner följrekommendation
      suppressed: Undertryckt
      title: Följ rekommendationer
      unsuppress: Återställ följrekommendation
    instances:
      availability:
        description_html:
          one: Om leveranser till domänen misslyckas i <strong>%{count} dag</strong> kommer inga ytterligare leveransförsök att göras förrän en leverans <em>från</em> domänen tas emot.
          other: Om leveranser till domänen misslyckas på <strong>%{count} olika dagar</strong> kommer inga ytterligare leveransförsök att göras förrän en leverans <em>från</em> domänen tas emot.
        failure_threshold_reached: Tröskeln för misslyckande nåddes den %{date}.
        failures_recorded:
          one: Misslyckat försök under %{count} dag.
          other: Misslyckade försök under %{count} olika dagar.
        no_failures_recorded: Inga fel registrerade.
        title: Tillgänglighet
        warning: Det senaste försöket att ansluta till denna värddator har misslyckats
      back_to_all: Alla
      back_to_limited: Begränsat
      back_to_warning: Varning
      by_domain: Domän
      confirm_purge: Är du säker på att du vill ta bort data permanent från den här domänen?
      content_policies:
        comment: Intern anteckning
        description_html: Du kan definiera innehållspolicyer som kommer tillämpas på alla konton från denna domän samt alla dess underdomäner.
        limited_federation_mode_description_html: Du kan välja om du vill tillåta federering med den här domänen.
        policies:
          reject_media: Avvisa media
          reject_reports: Avvisa rapporter
          silence: Gräns
          suspend: Stäng av
        policy: Policy
        reason: Offentlig orsak
        title: Riktlinjer för innehåll
      dashboard:
        instance_accounts_dimension: Mest följda konton
        instance_accounts_measure: lagrade konton
        instance_followers_measure: våra följare där
        instance_follows_measure: sina följare här
        instance_languages_dimension: Mest använda språk
        instance_media_attachments_measure: lagrade mediebilagor
        instance_reports_measure: rapporter om dem
        instance_statuses_measure: sparade inlägg
      delivery:
        all: Alla
        clear: Rensa leverans-fel
        failing: Misslyckas
        restart: Starta om leverans
        stop: Stoppa leverans
        unavailable: Ej tillgänglig
      delivery_available: Leverans är tillgängligt
      delivery_error_days: Leveransfelsdagar
      delivery_error_hint: Om leverans inte är möjligt i %{count} dagar, kommer det automatiskt markeras som ej levererbart.
      destroyed_msg: Data från %{domain} står nu i kö för förestående radering.
      empty: Inga domäner hittades.
      known_accounts:
        one: "%{count} känt konto"
        other: "%{count} kända konton"
      moderation:
        all: Alla
        limited: Begränsad
        title: Moderering
      private_comment: Privat kommentar
      public_comment: Offentlig kommentar
      purge: Rensa
      purge_description_html: Om du tror att denna domän har kopplats ned för gott, kan du radera alla kontoposter och associerad data tillhörande denna domän från din lagringsyta. Detta kan ta tid.
      title: Kända instanser
      total_blocked_by_us: Blockerad av oss
      total_followed_by_them: Följs av dem
      total_followed_by_us: Följs av oss
      total_reported: Rapporter om dem
      total_storage: Media-bilagor
      totals_time_period_hint_html: Totalsummorna som visas nedan inkluderar data för all tid.
      unknown_instance: Det finns för närvarande inga uppgifter om denna domän på denna server.
    invites:
      deactivate_all: Inaktivera alla
      filter:
        all: Alla
        available: Tillgängliga
        expired: Utgångna
        title: Filtrera
      title: Inbjudningar
    ip_blocks:
      add_new: Skapa regel
      created_msg: Ny IP-regel lades framgångsrikt till
      delete: Radera
      expires_in:
        '1209600': 2 veckor
        '15778476': 6 månader
        '2629746': 1 månad
        '31556952': 1 år
        '86400': 1 dag
        '94670856': 3 år
      new:
        title: Skapa ny IP-regel
      no_ip_block_selected: Inga IP-regler ändrades då inga var valda
      title: IP-regler
    relationships:
      title: "%{acct}'s relationer"
    relays:
      add_new: Lägg till nytt relä
      delete: Radera
      description_html: Ett <strong>federeringsombud</strong> är en mellanliggande server som utbyter höga antal offentliga inlägg mellan servrar som prenumererar på och publicerar till det. <strong>Det kan hjälpa små och medelstora servrar upptäcka innehåll från fediversumet</strong>, vilket annars skulle kräva att lokala användare manuellt följer personer på fjärrservrar.
      disable: Inaktivera
      disabled: Inaktiverad
      enable: Aktivera
      enable_hint: Vid aktivering kommer din server börja prenumerera på alla offentliga inlägg från detta ombud, och kommer börja sända denna servers offentliga inlägg till den.
      enabled: Aktivera
      inbox_url: Ombuds-URL
      pending: Väntar på ombudets godkännande
      save_and_enable: Spara och aktivera
      setup: Konfigurera en relä-anslutning
      signatures_not_enabled: Ombud fungerar inte korrekt medan säkert läge eller begränsat federeringsläge är aktiverade
      status: Status
      title: Relä
    report_notes:
      created_msg: Anmälningsanteckning har skapats!
      destroyed_msg: Anmälningsanteckning har raderats!
    reports:
      account:
        notes:
          one: "%{count} anteckning"
          other: "%{count} anteckningar"
      action_log: Granskningslogg
      action_taken_by: Åtgärder vidtagna av
      actions:
        delete_description_html: De rapporterade inläggen kommer raderas och en prick kommer registreras för att hjälpa dig eskalera framtida överträdelser av samma konto.
        mark_as_sensitive_description_html: Medierna i de rapporterade inläggen kommer markeras som känsliga och en prick kommer registreras för att hjälpa dig eskalera framtida överträdelser av samma konto.
        other_description_html: Se fler alternativ för att kontrollera kontots beteende och anpassa kommunikationen till det rapporterade kontot.
        resolve_description_html: Ingen åtgärd vidtas mot det rapporterade kontot, ingen prick registreras och rapporten stängs.
        silence_description_html: Kontot kommer endast synas för de som redan följer den eller manuellt söker på den, vilket dramatiskt minskar dess räckvidd. Kan alltid ångras. Stänger alla anmälningar mot detta konto.
        suspend_description_html: Kontot och allt dess innehåll kommer att vara oåtkomligt och så småningom tas bort, det kommer inte gå att interagera med kontot. Kan ångras inom 30 dagar. Stänger alla anmälningar mot detta konto.
      actions_description_html: Välj vilken åtgärd som skall vidtas för att lösa denna rapport. Om du vidtar en bestraffningsåtgärd mot det rapporterade kontot kommer en e-postnotis att skickas till dem, förutom om du valt kategorin <strong>Skräppost</strong>.
      actions_description_remote_html: Bestäm vilka åtgärder som ska vidtas för att lösa denna rapport. Detta kommer bara att påverka hur <strong>din</strong> server kommunicerar med detta fjärrkonto och hanterar dess innehåll.
      add_to_report: Lägg till mer i rapporten
      are_you_sure: Är du säker?
      assign_to_self: Tilldela till mig
      assigned: Tilldelad moderator
      by_target_domain: Domän för rapporterat konto
      cancel: Avbryt
      category: Kategori
      category_description_html: Anledningen till att kontot och/eller innehållet rapporterades kommer att visas i kommunikation med det rapporterade kontot
      comment:
        none: Ingen
      comment_description_html: 'För att ge mer information, skrev %{name}:'
      confirm: Bekräfta
      confirm_action: Bekräfta modereringsåtgärd mot @%{acct}
      created_at: Anmäld
      delete_and_resolve: Ta bort inlägg
      forwarded: Vidarebefordrad
      forwarded_to: Vidarebefordrad till %{domain}
      mark_as_resolved: Markera som löst
      mark_as_sensitive: Markera som känslig
      mark_as_unresolved: Markera som olöst
      no_one_assigned: Ingen
      notes:
        create: Lägg till anteckning
        create_and_resolve: Lös med anteckning
        create_and_unresolve: Återuppta med anteckning
        delete: Radera
        placeholder: Beskriv vilka åtgärder som vidtagits eller andra uppdateringar till den här anmälan.
        title: Anteckningar
      notes_description_html: Visa och lämna anteckningar till andra moderatorer och ditt framtida jag
      processed_msg: 'Rapporten #%{id} har behandlats'
      quick_actions_description_html: 'Ta en snabb åtgärd eller bläddra ner för att se rapporterat innehåll:'
      remote_user_placeholder: fjärranvändaren från %{instance}
      reopen: Återuppta anmälan
      report: 'Rapport #%{id}'
      reported_account: Anmält konto
      reported_by: Anmäld av
      resolved: Löst
      resolved_msg: Anmälan har lösts framgångsrikt!
      skip_to_actions: Hoppa till åtgärder
      status: Status
      statuses: Rapporterat innehåll
      statuses_description_html: Stötande innehåll kommer att citeras i kommunikationen med det rapporterade kontot
      summary:
        action_preambles:
          delete_html: 'Du håller på att <strong>ta bort</strong> några av <strong>@%{acct}</strong>s inlägg. Detta kommer:'
          mark_as_sensitive_html: 'Du håller på att <strong>markera</strong> några av <strong>@%{acct}</strong>s inlägg som <strong>känsliga</strong>. Detta kommer:'
          silence_html: 'Du håller på att <strong>begränsa</strong> <strong>@%{acct}</strong>s konto. Detta kommer:'
          suspend_html: 'Du håller på att <strong>stänga av</strong> <strong>@%{acct}</strong>s konto. Detta kommer:'
        actions:
          delete_html: Ta bort kränkande inlägg
          mark_as_sensitive_html: Markera de anmälda inläggens media som känslig
          silence_html: Begränsa kraftigt <strong>@%{acct}</strong> räckvidd genom att göra deras profil och innehåll bara synligt till folk som redan följer dom eller som manuellt söker upp deras profil
          suspend_html: Stäng av <strong>@%{acct}</strong>, vilket gör deras profil och innehåll oåtkomligt och omöjligt att interagera med
        close_report: 'Markera anmälningen #%{id} som löst'
        close_reports_html: Markera <strong>alla</strong> anmälningar mot <strong>@%{acct}</strong> som lösta
        delete_data_html: Ta bort <strong>@%{acct}</strong>s profil och innehåll om 30 dagar ifall deras avstängning inte tagits bort under tiden
        preview_preamble_html: "<strong>@%{acct}</strong> kommer få en varning med följande innehåll:"
        record_strike_html: Registrera en varning mot <strong>@%{acct}</strong> för att hjälpa dig eskalera vid framtida överträdelser från detta konto
        send_email_html: Skicka <strong>@%{acct}</strong> ett varningsmejl
        warning_placeholder: Valfri ytterligare resonemang för modereringsåtgärd.
      target_origin: Ursprung för anmält konto
      title: Anmälningar
      unassign: Otilldela
      unknown_action_msg: 'Okänd åtgärd: %{action}'
      unresolved: Olösta
      updated_at: Uppdaterad
      view_profile: Visa profil
    roles:
      add_new: Lägg till roll
      assigned_users:
        one: "%{count} användare"
        other: "%{count} användare"
      categories:
        administration: Administration
        devops: DevOps
        invites: Inbjudningar
        moderation: Moderering
        special: Särskild
      delete: Ta bort
      description_html: Med <strong>användarroller</strong> kan du anpassa vilka funktioner och områden dina användare kan komma åt i Mastodon.
      edit: Redigera roll för '%{name}'
      everyone: Standardbehörigheter
      everyone_full_description_html: Detta är den <strong>grundroll</strong> som påverkar <strong>alla användare</strong>, även de utan särskilt tilldelad roll. Alla andra roller ärver behörigheter från denna.
      permissions_count:
        one: "%{count} behörighet"
        other: "%{count} behörigheter"
      privileges:
        administrator: Administratör
        administrator_description: Användare med denna behörighet kommer att kringgå alla behörigheter
        delete_user_data: Ta bort användardata
        delete_user_data_description: Tillåter användare att omedelbart radera andra användares data
        invite_users: Bjud in användare
        invite_users_description: Tillåter användare att bjuda in nya personer till servern
        manage_announcements: Hantera kungörelser
        manage_announcements_description: Tillåt användare att hantera kungörelser på servern
        manage_appeals: Hantera överklaganden
        manage_appeals_description: Tillåter användare att granska överklaganden av modereringsåtgärder
        manage_blocks: Hantera blockeringar
        manage_blocks_description: Tillåter användare att blockera e-postleverantörer och IP-adresser
        manage_custom_emojis: Hantera egna emojier
        manage_custom_emojis_description: Tillåter användare att hantera egna emojier på servern
        manage_federation: Hantera federering
        manage_federation_description: Tillåter användare att blockera eller tillåta federering med andra domäner, samt kontrollera levererbarhet
        manage_invites: Hantera inbjudningar
        manage_invites_description: Tillåter användare att granska och inaktivera inbjudningslänkar
        manage_reports: Hantera rapporter
        manage_reports_description: Tillåter användare att granska rapporter och utföra modereringsåtgärder på dessa
        manage_roles: Hantera roller
        manage_roles_description: Tillåter användare att hantera och tilldela roller underordnade deras
        manage_rules: Hantera regler
        manage_rules_description: Tillåter användare att ändra serverregler
        manage_settings: Hantera inställningar
        manage_settings_description: Tillåter användare att ändra webbplatsinställningar
        manage_taxonomies: Hantera taxonomier
        manage_taxonomies_description: Tillåter användare att granska trendande innehåll och uppdatera inställningar för hashtaggar
        manage_user_access: Hantera användaråtkomst
        manage_user_access_description: Tillåter användare att inaktivera andra användares tvåfaktorsautentisering, ändra deras e-postadress samt återställa deras lösenord
        manage_users: Hantera användare
        manage_users_description: Tillåter användare att granska användares data och utföra modereringsåtgärder på dessa
        manage_webhooks: Hantera webhooks
        manage_webhooks_description: Tillåter användare att konfigurera webhooks för administrativa händelser
        view_audit_log: Visa granskningsloggen
        view_audit_log_description: Tillåter användare att se historiken över administrativa åtgärder på servern
        view_dashboard: Visa instrumentpanel
        view_dashboard_description: Ger användare tillgång till instrumentpanelen och olika mätvärden
        view_devops: DevOps
        view_devops_description: Ger användare tillgång till instrumentpanelerna Sidekiq och pgHero
      title: Roller
    rules:
      add_new: Lägg till regel
      delete: Radera
      description_html: Även om de flesta hävdar att de samtycker till tjänstevillkoren, läser folk ofta inte igenom dem förrän det uppstår problem. <strong>Gör dina serverregler mer lättöverskådliga genom att tillhandahålla dem i en enkel punktlista.</strong> Försök att hålla enskilda regler korta och koncisa utan att samtidigt separera dem till för många enskilda punkter.
      edit: Ändra regel
      empty: Inga serverregler har ännu angetts.
      title: Serverns regler
    settings:
      about:
        manage_rules: Hantera serverregler
        preamble: Ange fördjupad information om hur servern driftas, modereras och finansieras.
        rules_hint: Det finns ett dedikerat ställe för regler som användarna förväntas följa.
        title: Om
      appearance:
        preamble: Anpassa Mastodons webbgränssnitt.
        title: Utseende
      branding:
        preamble: Din servers profilering differentierar den från andra servrar på nätverket. Denna information kan visas i en mängd olika miljöer, så som Mastodons webbgränssnitt, nativapplikationer, länkförhandsvisningar på andra webbsidor och i meddelandeapplikationer och så vidare. Av dessa anledningar är det bäst att hålla informationen tydlig, kort och koncis.
        title: Profilering
      captcha_enabled:
        desc_html: Detta bygger på externa skript från hCaptcha vilket kan vara ett säkerhets- och integritetsproblem. Dessutom,<strong>kan detta göra registreringsprocessen betydligt mindre tillgänglig för vissa personer (särskilt funktionsnedsatta)</strong>. Av dessa skäl bör du överväga alternativa åtgärder såsom godkänningsbaserad eller inbjudningsbaserad registrering.
        title: Kräv att nya användare löser en CAPTCHA för att erkänna sitt konto
      content_retention:
        preamble: Kontrollera hur användargenererat innehåll lagras i Mastodon.
        title: Bibehållande av innehåll
      default_noindex:
        desc_html: Påverkar alla användare som inte själva ändrat denna inställning
        title: Undantag användare från sökmotorindexering som standard
      discovery:
        follow_recommendations: Följrekommendationer
        preamble: Att visa intressant innehåll är avgörande i onboarding av nya användare som kanske inte känner någon på Mastodon. Styr hur olika upptäcktsfunktioner fungerar på din server.
        profile_directory: Profilkatalog
        public_timelines: Offentliga tidslinjer
        publish_discovered_servers: Publicera upptäckta servrar
        publish_statistics: Publicera statistik
        title: Upptäck
        trends: Trender
      domain_blocks:
        all: Till alla
        disabled: För ingen
        users: För inloggade lokala användare
      registrations:
        preamble: Kontrollera vem som kan skapa ett konto på din server.
        title: Registreringar
      registrations_mode:
        modes:
          approved: Godkännande krävs för registrering
          none: Ingen kan registrera
          open: Alla kan registrera
      security:
        authorized_fetch: Kräv autentisering från federerade servrar
        authorized_fetch_hint: Att kräva autentisering från federerade servrar möjliggör striktare tillämpning av både blockering på användarnivå och servernivå. Detta sker dock på bekostnad av prestanda, minskar räckvidden på dina svar, och kan införa kompatibilitet problem med vissa federerade tjänster. Dessutom kommer detta inte att hindra dedikerade aktörer från att hämta dina offentliga inlägg och konton.
        authorized_fetch_overridden_hint: Du kan för närvarande inte ändra den här inställningen eftersom den åsidosätts av en miljövariabel.
        federation_authentication: Federationen autentisering verkställighet
      title: Serverinställningar
    site_uploads:
      delete: Radera uppladdad fil
      destroyed_msg: Webbplatsuppladdningen har raderats!
    software_updates:
      critical_update: Kritiskt — vänligen uppdatera omgående
      description: Det rekommenderas att hålla din Mastodon-installation uppdaterad för att ta nytta av de senaste fixarna och funktionerna. Dessutom är det ibland viktigt att uppdatera Mastodon i tid för att undvika säkerhetsproblem. Av dessa skäl kontrollerar Mastodon efter uppdateringar var 30:e minut och meddelar dig i enlighet med dina e-postaviseringsinställningar.
      documentation_link: Läs mer
      release_notes: Ändringslogg
      title: Tillgängliga uppdateringar
      type: Typ
      types:
        major: Större release
        minor: Mindre release
        patch: Patch release — buggfixar och enkla att tillämpa ändringar
      version: Version
    statuses:
      account: Författare
      application: Applikation
      back_to_account: Tillbaka till kontosidan
      back_to_report: Tillbaka till rapportsidan
      batch:
        remove_from_report: Ta bort från rapport
        report: Rapportera
      deleted: Raderad
      favourites: Favoriter
      history: Versionshistorik
      in_reply_to: Svarar på
      language: Språk
      media:
        title: Media
      metadata: Metadata
      no_status_selected: Inga inlägg ändrades eftersom inga valdes
      open: Öppna inlägg
      original_status: Ursprungligt inlägg
      reblogs: Ombloggningar
      status_changed: Inlägg ändrat
      title: Kontoinlägg
      trending: Trendande
      visibility: Synlighet
      with_media: med media
    strikes:
      actions:
        delete_statuses: "%{name} raderade %{target}s inlägg"
        disable: "%{name} frös %{target}s konto"
        mark_statuses_as_sensitive: "%{name} markerade %{target}s inlägg som känsliga"
        none: "%{name} skickade en varning till %{target}"
        sensitive: "%{name} markerade %{target}s konto som känsligt"
        silence: "%{name} begränsade %{target}s konto"
        suspend: "%{name} stängde av %{target}s konto"
      appeal_approved: Överklagad
      appeal_pending: Överklagande väntar
      appeal_rejected: Överklagan avslagen
    system_checks:
      database_schema_check:
        message_html: Det finns väntande databasmigreringar. Vänligen kör dem för att säkerställa att programmet beter sig som förväntat
      elasticsearch_health_red:
        message_html: Elasticsearch kluster är ohälsosamt (röd status), sökfunktioner är otillgängliga
      elasticsearch_health_yellow:
        message_html: Elasticsearch kluster är ohälsosamt (gul status), du kanske vill undersöka orsaken
      elasticsearch_index_mismatch:
        message_html: Elasticsearch index mappningar är föråldrade. Vänligen kör <code>tootctl search deploy --only=%{value}</code>
      elasticsearch_preset:
        action: Se dokumentation
        message_html: Din Elasticsearch-kluster har mer än en nod, men Mastodon är inte konfigurerad att använda dem.
      elasticsearch_preset_single_node:
        action: Se dokumentation
        message_html: Ditt Elasticsearch-kluster har bara en nod, <code>ES_PRESET</code> borde vara satt till <code>single_node_cluster</code>.
      elasticsearch_reset_chewy:
        message_html: Ditt systemindex för Elasticsearch är föråldrat på grund av en inställningsändring. Vänligen kör <code>tootctl search deploy --reset-chewy</code> för att uppdatera det.
      elasticsearch_running_check:
        message_html: Kunde inte ansluta till Elasticsearch. Kontrollera att det körs, eller inaktivera fulltextsökning
      elasticsearch_version_check:
        message_html: 'Inkompatibel Elasticsearch-version: %{value}'
        version_comparison: Elasticsearch %{running_version} körs medan %{required_version} krävs
      rules_check:
        action: Hantera serverregler
        message_html: Du har inte definierat några serverregler.
      sidekiq_process_check:
        message_html: Ingen Sidekiq-process körs för kön/köerna %{value}. Vänligen kontrollera din Sidekiq-konfiguration
      software_version_critical_check:
        action: Se tillgängliga uppdateringar
        message_html: En kritisk uppdatering för Mastodon är tillgänglig. Uppdatera så snart som möjligt.
      software_version_patch_check:
        action: Se tillgängliga uppdateringar
        message_html: En buggfix Mastodon-uppdatering är tillgänglig.
      upload_check_privacy_error:
        action: Kolla här för mer information
        message_html: "<strong>Din webbserver är felkonfigurerad. Sekretessen för dina användare är i fara.</strong>"
      upload_check_privacy_error_object_storage:
        action: Kolla här för mer information
        message_html: "<strong>Din objektlagring är felkonfigurerad. Sekretessen för dina användare är i riskzonen.</strong>"
    tags:
      review: Granskningsstatus
      updated_msg: Hashtagg-inställningarna har uppdaterats
    title: Administration
    trends:
      allow: Tillåt
      approved: Godkänd
      disallow: Neka
      links:
        allow: Tillåt länk
        allow_provider: Tillåt utgivare
        description_html: Detta är länkar som för närvarande delas mycket av konton som din server ser inlägg från. Det kan hjälpa dina användare att ta reda på vad som händer i världen. Inga länkar visas offentligt tills du godkänner utgivaren. Du kan också tillåta eller avvisa enskilda länkar.
        disallow: Blockera länk
        disallow_provider: Blockera utgivare
        no_link_selected: Inga länkar ändrades eftersom inga valdes
        publishers:
          no_publisher_selected: Inga utgivare ändrades eftersom inga valdes
        shared_by_over_week:
          one: Delad av en person under den senaste veckan
          other: Delad av %{count} personer under den senaste veckan
        title: Trendande länkar
        usage_comparison: Delade %{today} gånger idag, jämfört med %{yesterday} igår
      not_allowed_to_trend: Inte tillåtet att trenda
      only_allowed: Endast tillåtna
      pending_review: Väntar på granskning
      preview_card_providers:
        allowed: Länkar från denna utgivare kan trenda
        description_html: Detta är domäner från vilka länkar ofta delas på din server. Länkar kommer inte att trenda offentligt om inte deras domän godkänns. Ditt godkännande (eller avslag) omfattar underdomäner.
        rejected: Länkar från denna utgivare kommer inte att trenda
        title: Utgivare
      rejected: Avvisade
      statuses:
        allow: Tillåt inlägg
        allow_account: Godkänn författare
        description_html: Detta är inlägg som din server vet om som för närvarande delas och favoriseras mycket just nu. Det kan hjälpa dina nya och återvändande användare att hitta fler människor att följa. Inga inlägg visas offentligt förrän du godkänner författaren, och författaren tillåter att deras konto föreslås till andra. Du kan också tillåta eller avvisa enskilda inlägg.
        disallow: Tillåt inte inlägg
        disallow_account: Tillåt inte författare
        no_status_selected: Inga trendande inlägg ändrades eftersom inga valdes
        not_discoverable: Författaren har valt att inte vara upptäckbar
        shared_by:
          one: Delad eller favoritmarkerad en gång
          other: Delade och favoritmarkerade %{friendly_count} gånger
        title: Trendande inlägg
      tags:
        current_score: Nuvarande poäng %{score}
        dashboard:
          tag_accounts_measure: unika användningar
          tag_languages_dimension: Mest använda språk
          tag_servers_dimension: Mest använda servrar
          tag_servers_measure: olika servrar
          tag_uses_measure: total användning
        description_html: Detta är hashtaggar som just nu visas i många inlägg som din server ser. Det kan hjälpa dina användare att ta reda på vad människor talar mest om för tillfället. Inga hashtaggar visas offentligt tills du godkänner dem.
        listable: Kan föreslås
        no_tag_selected: Inga taggar ändrades eftersom inga valdes
        not_listable: Kommer ej föreslås
        not_trendable: Kommer ej visas under trender
        not_usable: Kan inte användas
        peaked_on_and_decaying: Nådde sin höjdpunkt %{date}, faller nu
        title: Trendande hashtaggar
        trendable: Kan visas under trender
        trending_rank: 'Trendande #%{rank}'
        usable: Kan användas
        usage_comparison: Använd %{today} gånger idag, jämfört med %{yesterday} igår
        used_by_over_week:
          one: Använd av en person under den senaste veckan
          other: Använd av %{count} personer under den senaste veckan
      title: Trender
      trending: Trendande
    warning_presets:
      add_new: Lägg till ny
      delete: Radera
      edit_preset: Redigera varningsförval
      empty: Du har inte definierat några varningsförval ännu.
      title: Hantera varningsförval
    webhooks:
      add_new: Lägg till slutpunkt
      delete: Ta bort
      description_html: En <strong>webhook</strong> gör det möjligt för Mastodon att skicka <strong>realtidsaviseringar</strong> om valda händelser till din egen applikation så att den <strong>automatiskt kan utlösa händelser</strong>.
      disable: Inaktivera
      disabled: Inaktiverad
      edit: Redigera slutpunkt
      empty: Du har inte några webhook-slutpunkter konfigurerade ännu.
      enable: Aktivera
      enabled: Aktiv
      enabled_events:
        one: 1 aktiverad händelse
        other: "%{count} aktiverade händelser"
      events: Händelser
      new: Ny webhook
      rotate_secret: Rotera hemlighet
      secret: Signeringshemlighet
      status: Status
      title: Webhooks
      webhook: Webhook
  admin_mailer:
    new_appeal:
      actions:
        delete_statuses: att radera deras inlägg
        disable: för att frysa deras konto
        mark_statuses_as_sensitive: för att markera deras inlägg som känsliga
        none: en varning
        sensitive: för att markera deras konto som känsligt
        silence: för att begränsa deras konto
        suspend: för att stänga av deras konto
      body: "%{target} överklagade ett modereringsbeslut av typen %{type}, taget av %{action_taken_by} den %{date}. De skrev:"
      next_steps: Du kan godkänna överklagan för att ångra modereringsbeslutet, eller ignorera det.
      subject: "%{username} överklagar ett modereringsbeslut på %{instance}"
    new_critical_software_updates:
      body: En kritisk uppdatering för Mastodon har släppts. Du bör uppdatera så snart som möjligt!
      subject: Kritiska uppdateringar för Mastodon är tillgängliga för %{instance}!
    new_pending_account:
      body: Detaljerna för det nya kontot finns nedan. Du kan godkänna eller avvisa denna ansökan.
      subject: Nytt konto flaggat för granskning på %{instance} (%{username})
    new_report:
      body: "%{reporter} har rapporterat %{target}"
      body_remote: Någon från %{domain} har rapporterat %{target}
      subject: Ny rapport för %{instance} (#%{id})
    new_software_updates:
      body: Nya Mastodon-versioner har släppts, du kanske vill uppdatera!
      subject: Nya Mastodon-versioner finns tillgängliga för %{instance}!
    new_trends:
      body: 'Följande objekt behöver granskas innan de kan visas publikt:'
      new_trending_links:
        title: Trendande länkar
      new_trending_statuses:
        title: Trendande inlägg
      new_trending_tags:
        no_approved_tags: Det finns för närvarande inga godkända trendande hashtaggar.
        requirements: 'Någon av dessa kandidater skulle kunna överträffa #%{rank} godkända trendande hashtaggar, som för närvarande är #%{lowest_tag_name} med en poäng på %{lowest_tag_score}.'
        title: Trendande hashtaggar
      subject: Nya trender tillgängliga för granskning på %{instance}
  aliases:
    add_new: Skapa alias
    created_msg: Ett nytt alias skapades. Du kan nu initiera flytten från det gamla kontot.
    deleted_msg: Aliaset togs bort. Att flytta från det kontot till detta kommer inte längre vara möjligt.
    empty: Du har inga alias.
    hint_html: Om du vill flytta från ett annat konto till detta kan du skapa ett alias här, detta krävs innan du kan fortsätta med att flytta följare från det gamla kontot till detta. Denna åtgärd är <strong>ofarlig och kan ångras</strong>. <strong>Kontomigreringen initieras från det gamla kontot.</strong>.
    remove: Avlänka alias
  appearance:
    advanced_web_interface: Avancerat webbgränssnitt
    advanced_web_interface_hint: 'Om du vill utnyttja hela skärmens bredd så kan du i det avancerade webbgränssnittet ställa in många olika kolumner för att se så mycket information samtidigt som du vill: Hem, notiser, federerad tidslinje, valfritt antal listor och hashtaggar.'
    animations_and_accessibility: Animationer och tillgänglighet
    confirmation_dialogs: Bekräftelsedialoger
    discovery: Upptäck
    localization:
      body: Mastodon översätts av volontärer.
      guide_link: https://crowdin.com/project/mastodon
      guide_link_text: Alla kan bidra.
    sensitive_content: Känsligt innehåll
  application_mailer:
    notification_preferences: Ändra e-postinställningar
    salutation: "%{name},"
    settings: 'Ändra e-postinställningar: %{link}'
    unsubscribe: Avprenumerera
    view: 'Granska:'
    view_profile: Visa profil
    view_status: Visa inlägg
  applications:
    created: Ansökan är framgångsrikt skapad
    destroyed: Ansökan är framgångsrikt borttagen
    logout: Logga ut
    regenerate_token: Regenerera access token
    token_regenerated: Access token lyckades regenereras
    warning: Var mycket försiktig med denna data. Dela aldrig den med någon!
    your_token: Din access token
  auth:
    apply_for_account: Ansök om konto
    captcha_confirmation:
      help_html: Om du har problem med att lösa CAPTCHA ska du kontakta oss via %{email} och vi kan hjälpa dig.
      hint_html: En sista sak till! Vi måste bekräfta att du är en människa (för att hålla borta skräpinlägg!). Lös CAPTCHA nedan och klicka på "Fortsätt".
      title: Säkerhetskontroll
    confirmations:
      awaiting_review_title: Din registrering är under granskning
      clicking_this_link: klicka på denna länk
      login_link: logga in
<<<<<<< HEAD
=======
      proceed_to_login_html: Du kan nu fortsätta med att %{login_link}.
      redirect_to_app_html: Du borde ha omdirigerats till appen <strong>%{app_name}</strong>. Om det inte hände, försök att %{clicking_this_link} eller återgå manuellt till appen.
>>>>>>> 2aa28e06
      registration_complete: Din registrering på %{domain} är nu slutförd!
      welcome_title: Välkommen %{name}!
      wrong_email_hint: Om e-postadressen inte är rätt, kan du ändra den i kontoinställningarna.
    delete_account: Radera konto
    delete_account_html: Om du vill radera ditt konto kan du <a href="%{path}">fortsätta här</a>. Du kommer att bli ombedd att bekräfta.
    description:
      prefix_invited_by_user: "@%{name} bjuder in dig att gå med i en Mastodon-server!"
      prefix_sign_up: Registrera dig på Mastodon idag!
      suffix: Med ett konto kommer du att kunna följa personer, göra inlägg och utbyta meddelanden med användare från andra Mastodon-servrar, och ännu mer!
    didnt_get_confirmation: Fick du ingen bekräftelselänk?
    dont_have_your_security_key: Har du inte din säkerhetsnyckel?
    forgot_password: Glömt ditt lösenord?
    invalid_reset_password_token: Lösenordsåterställningstoken är ogiltig eller utgått. Vänligen be om en ny.
    link_to_otp: Ange en tvåfaktor-kod från din telefon eller en återställningskod
    link_to_webauth: Använd din säkerhetsnyckel
    log_in_with: Logga in med
    login: Logga in
    logout: Logga ut
    migrate_account: Flytta till ett annat konto
    migrate_account_html: Om du vill omdirigera detta konto till ett annat, kan du <a href="%{path}">konfigurera det här</a>.
    or_log_in_with: Eller logga in med
    privacy_policy_agreement_html: Jag har läst och godkänner <a href="%{privacy_policy_path}" target="_blank">integritetspolicyn</a>
    progress:
      confirm: Bekräfta e-postadress
      details: Dina uppgifter
      review: Vår recension
      rules: Acceptera regler
    providers:
      cas: CAS
      saml: SAML
    register: Registrera
    registration_closed: "%{instance} accepterar inte nya medlemmar"
    resend_confirmation: Skicka bekräftelselänken igen
    reset_password: Återställ lösenord
    rules:
      accept: Godkänn
      back: Tillbaka
      invited_by: 'Du kan gå med i %{domain} tack vare den inbjudan du har fått från:'
      preamble: Dessa bestäms och upprätthålls av moderatorerna för %{domain}.
      preamble_invited: Innan du fortsätter bör du överväga grundreglerna som fastställts av moderatorerna för %{domain}.
      title: Några grundregler.
      title_invited: Du har blivit inbjuden.
    security: Säkerhet
    set_new_password: Skriv in nytt lösenord
    setup:
      email_below_hint_html: Kolla din skräppost-mapp eller begär en annan. Du kan korrigera din e-postadress om den är fel.
      email_settings_hint_html: Klicka på länken som vi har skickat till dig för att bekräfta %{email}. Vi väntar här.
      link_not_received: Fick du ingen länk?
      new_confirmation_instructions_sent: Du får e-post med bekräftelselänk om några minuter!
      title: Kolla din inkorg
    sign_in:
      preamble_html: Logga in med dina användaruppgifter på <strong>%{domain}</strong>. Om ditt konto finns på en annan server kommer du inte att kunna logga in här.
      title: Logga in på %{domain}
    sign_up:
      manual_review: Registreringar på %{domain} går igenom manuell granskning av våra moderatorer. För att hjälpa oss att hantera din registrering, skriv lite om dig själv och varför du vill ha ett konto på %{domain}.
      preamble: Med ett konto på denna Mastodon-server kan du följa alla andra personer på nätverket, oavsett vilken server deras konto tillhör.
      title: Låt oss få igång dig på %{domain}.
    status:
      account_status: Kontostatus
      confirming: Väntar på att e-postbekräftelsen ska slutföras.
      functional: Ditt konto fungerar som det ska.
      pending: Din ansökan inväntar granskning. Detta kan ta tid. Du kommer att få ett e-postmeddelande om din ansökan godkänns.
      redirecting_to: Ditt konto är inaktivt eftersom det för närvarande dirigeras om till %{acct}.
      self_destruct: Eftersom %{domain} håller på att stängas ned, kommer du endast att ha begränsad tillgång till ditt konto.
      view_strikes: Visa tidigare prickar på ditt konto
    too_fast: Formuläret har skickats för snabbt, försök igen.
    use_security_key: Använd säkerhetsnyckel
  challenge:
    confirm: Fortsätt
    hint_html: "<strong>Tips:</strong> Vi frågar dig inte efter ditt lösenord igen under nästkommande timme."
    invalid_password: Ogiltigt lösenord
    prompt: Bekräfta lösenord för att fortsätta
  crypto:
    errors:
      invalid_key: är inte en giltig Ed25519 eller Curve25519 nyckel
      invalid_signature: är inte en giltig Ed25519 signatur
  date:
    formats:
      default: "%b %d, %Y"
      with_month_name: "%B %d, %Y"
  datetime:
    distance_in_words:
      about_x_hours: "%{count}tim"
      about_x_months: "%{count}mån"
      about_x_years: "%{count}år"
      almost_x_years: "%{count}år"
      half_a_minute: Just nu
      less_than_x_minutes: "%{count}min"
      less_than_x_seconds: Just nu
      over_x_years: "%{count}år"
      x_days: "%{count}d"
      x_minutes: "%{count}min"
      x_months: "%{count}mån"
      x_seconds: "%{count}sek"
  deletes:
    challenge_not_passed: Informationen som du angav var inte korrekt
    confirm_password: Ange ditt lösenord för att verifiera din identitet
    confirm_username: Fyll i ditt användarnamn för att bekräfta proceduren
    proceed: Radera konto
    success_msg: Ditt konto har raderats
    warning:
      before: 'Läs dessa noteringar noga innan du fortsätter:'
      caches: Innehåll som har cachats av andra servrar kan bibehållas
      data_removal: Dina inlägg och annan data kommer permanent raderas
      email_change_html: Du kan <a href="%{path}">ändra din e-postadress</a> utan att radera ditt konto
      email_contact_html: Om det fortfarande inte kommer kan du e-posta <a href="mailto:%{email}">%{email}</a> för support
      email_reconfirmation_html: Om du inte får bekräftelsemeddelandet kan du <a href="%{path}">begära ett nytt</a>
      irreversible: Du kan inte återställa eller återaktivera ditt konto
      more_details_html: För mer information, se <a href="%{terms_path}">integritetspolicyn</a>.
      username_available: Ditt användarnamn kommer att bli tillgängligt igen
      username_unavailable: Ditt användarnamn kommer att fortsätta vara otillgängligt
  disputes:
    strikes:
      action_taken: Vidtagen åtgärd
      appeal: Överklaga
      appeal_approved: Pricken är inte längre giltig då överklagan godkändes
      appeal_rejected: Överklagan har avvisats
      appeal_submitted_at: Överklagan inskickad
      appealed_msg: Din överklagan har skickats in. Du blir notifierad om den godkänns.
      appeals:
        submit: Skicka överklagan
      approve_appeal: Godkänn förfrågan
      associated_report: Associerad rapport
      created_at: Daterad
      description_html: Dessa är åtgärder som vidtas mot ditt konto och varningar som har skickats till dig av administratörerna för %{instance}.
      recipient: Adressat
      reject_appeal: Avvisa förfrågan
      status: 'Inlägg #%{id}'
      status_removed: Inlägget har redan raderats från systemet
      title: "%{action} den %{date}"
      title_actions:
        delete_statuses: Borttagning av inlägg
        disable: Kontofrysning
        mark_statuses_as_sensitive: Markering av inlägg som känsliga
        none: Varning
        sensitive: Märkning av konto som känslig
        silence: Begränsning av konto
        suspend: Avstängning av konto
      your_appeal_approved: Din överklagan har godkänts
      your_appeal_pending: Du har lämnat in en överklagan
      your_appeal_rejected: Din överklagan har avvisats
  domain_validator:
    invalid_domain: är inte ett giltigt domännamn
  edit_profile:
    basic_information: Allmän information
    hint_html: "<strong>Anpassa vad folk ser på din offentliga profil och bredvid dina inlägg.</strong> Andra personer är mer benägna att följa dig och interagera med dig när du har en ifylld profil och en profilbild."
    other: Övrigt
  errors:
    '400': Förfrågningen som du skickade in var ogiltig eller felaktigt utformad.
    '403': Du har inte behörighet att visa den här sidan.
    '404': Sidan du letade efter existerar inte.
    '406': Den här sidan är inte tillgänglig i det förfrågade formatet.
    '410': Sidan du letade efter existerar inte längre.
    '422':
      content: Säkerhetsverifiering misslyckades Blockerar du cookies?
      title: Säkerhetsverifiering misslyckades
    '429': Strypt
    '500':
      content: Vi är ledsna, men något gick fel från vårat håll.
      title: Den här sidan är inte korrekt
    '503': Sidan kunde inte visas på grund av ett tillfälligt serverfel.
    noscript_html: För att använda Mastodon webbapplikationen, vänligen aktivera JavaScript. Alternativt kan du prova en av <a href="%{apps_path}">inhemska appar</a> för Mastodon för din plattform.
  existing_username_validator:
    not_found: kunde inte hitta en lokal användare med det användarnamnet
    not_found_multiple: kunde inte hitta %{usernames}
  exports:
    archive_takeout:
      date: Datum
      download: Ladda ner ditt arkiv
      hint_html: Du kan begära ett arkiv av dina <strong>inlägg och uppladdad media</strong>. Den exporterade datan kommer att vara i ActivityPub-format och läsbar av kompatibel programvara. Du kan begära ett arkiv var sjunde dag.
      in_progress: Kompilerar ditt arkiv...
      request: Efterfråga ditt arkiv
      size: Storlek
    blocks: Du blockerar
    bookmarks: Bokmärken
    csv: CSV
    domain_blocks: Domän-blockeringar
    lists: Listor
    mutes: Du tystar
    storage: Medialagring
  featured_tags:
    add_new: Lägg till ny
    errors:
      limit: Du har redan fäst det maximala antalet hashtags
    hint_html: "<strong>Vad är utvalda hashtaggar?</strong> De visas tydligt på din offentliga profil och låter andra bläddra bland dina offentliga inlägg specifikt under dessa hashtaggar. De är ett bra verktyg för att hålla reda på kreativa arbeten eller långsiktiga projekt."
  filters:
    contexts:
      account: Profiler
      home: Hem och listor
      notifications: Aviseringar
      public: Publika tidslinjer
      thread: Konversationer
    edit:
      add_keyword: Lägg till nyckelord
      keywords: Nyckelord
      statuses: Individuella inlägg
      statuses_hint_html: Detta filter gäller för att välja enskilda inlägg oavsett om de matchar sökorden nedan. <a href="%{path}">Granska eller ta bort inlägg från filtret</a>.
      title: Redigera filter
    errors:
      deprecated_api_multiple_keywords: Dessa parametrar kan inte ändras från denna applikation eftersom de gäller mer än ett filtersökord. Använd en nyare applikation eller webbgränssnittet.
      invalid_context: Ingen eller ogiltig kontext angiven
    index:
      contexts: Filter i %{contexts}
      delete: Radera
      empty: Du har inga filter.
      expires_in: Förfaller om %{distance}
      expires_on: Förfaller på %{date}
      keywords:
        one: "%{count} nyckelord"
        other: "%{count} nyckelord"
      statuses:
        one: "%{count} inlägg"
        other: "%{count} inlägg"
      statuses_long:
        one: "%{count} enskilt inlägg dolt"
        other: "%{count} enskilda inlägg dolda"
      title: Filter
    new:
      save: Spara nytt filter
      title: Lägg till nytt filter
    statuses:
      back_to_filter: Tillbaka till filter
      batch:
        remove: Ta bort från filter
      index:
        hint: Detta filter gäller för att välja enskilda inlägg oavsett andra kriterier. Du kan lägga till fler inlägg till detta filter från webbgränssnittet.
        title: Filtrerade inlägg
  generic:
    all: Alla
    all_items_on_page_selected_html:
      one: "<strong>%{count}</strong> objekt på denna sida valt."
      other: "<strong>%{count}</strong> objekt på denna sida valda."
    all_matching_items_selected_html:
      one: "<strong>%{count}</strong> objekt som matchar din sökning är valt."
      other: "<strong>%{count}</strong> objekt som matchar din sökning är valda."
    cancel: Avbryt
    changes_saved_msg: Ändringar sparade!
    confirm: Bekräfta
    copy: Kopiera
    delete: Radera
    deselect: Avmarkera alla
    none: Ingen
    order_by: Sortera efter
    save_changes: Spara ändringar
    select_all_matching_items:
      one: Välj %{count} objekt som matchar din sökning.
      other: Välj alla %{count} objekt som matchar din sökning.
    today: idag
    validation_errors:
      one: Något är inte riktigt rätt ännu! Kontrollera felet nedan
      other: Något är inte riktigt rätt ännu! Kontrollera dom %{count} felen nedan
  imports:
    errors:
      empty: Tom CSV-fil
      incompatible_type: Inkompatibel med den valda importtypen
      invalid_csv_file: 'Ogiltig CSV-fil. Felmeddelande: %{error}'
      over_rows_processing_limit: innehåller fler än %{count} rader
      too_large: Filen är för stor
    failures: Misslyckanden
    imported: Importerade
    mismatched_types_warning: Det verkar som om du har valt fel typ för denna import. Var god dubbelkolla.
    modes:
      merge: Slå ihop
      merge_long: Behåll befintliga uppgifter och lägg till nya
      overwrite: Skriv över
      overwrite_long: Ersätt de nuvarande uppgifterna med de nya
    overwrite_preambles:
      blocking_html: Du är på väg att <strong>ersätta din blockeringslista</strong> med upp till <strong>%{total_items} konton</strong> från <strong>%{filename}</strong>.
      bookmarks_html: Du är på väg att <strong>ersätta din blockeringslista</strong> med upp till <strong>%{total_items} inlägg</strong> från <strong>%{filename}</strong>.
      domain_blocking_html: Du är på väg att <strong>ersätta din blockeringslista</strong> med upp till <strong>%{total_items} domäner</strong> från <strong>%{filename}</strong>.
      following_html: Du är på väg till <strong>följ</strong> upp till <strong>%{total_items} konton</strong> från <strong>%{filename}</strong> och <strong>sluta följa någon annan</strong>.
      lists_html: Du är på väg att <strong>ersätta dina listor</strong> med innehållet i <strong>%{filename}</strong>. Upp till <strong>%{total_items} konton</strong> kommer att läggas till i nya listor.
      muting_html: Du är på väg att <strong>ersätta din lista med tystade konton</strong> med upp till <strong>%{total_items} konton</strong> från <strong>%{filename}</strong>.
    preambles:
      blocking_html: Du är på väg att <strong>blockera</strong> med upp till <strong>%{total_items} konton</strong> från <strong>%{filename}</strong>.
      bookmarks_html: Du håller på att lägga upp till <strong>%{total_items} inlägg</strong> från <strong>%{filename}</strong> till dina <strong>bokmärken</strong>.
      domain_blocking_html: Du är på väg att <strong>blockera</strong> upp till <strong>%{total_items} domäner</strong> från <strong>%{filename}</strong>.
      following_html: Du är på väg att <strong>följa</strong> upp till <strong>%{total_items} konton</strong> från <strong>%{filename}</strong>.
      lists_html: Du håller på att lägga upp till <strong>%{total_items} konton</strong> från <strong>%{filename}</strong> till dina <strong>listor</strong>. Nya listor kommer att skapas om det inte finns någon lista att lägga till.
      muting_html: Du är på väg att <strong>tysta</strong> upp till <strong>%{total_items} konton</strong> från <strong>%{filename}</strong>.
    preface: Du kan importera data som du exporterat från en annan instans, till exempel en lista över personer du följer eller blockerar.
    recent_imports: Nyligen importerade
    states:
      finished: Klar
      in_progress: Pågår
      scheduled: Planerad
      unconfirmed: Obekräftade
    status: Status
    success: Dina uppgifter har laddats upp och kommer att behandlas snarast
    time_started: Började vid
    titles:
      blocking: Importerar blockerade konton
      bookmarks: Importerar bokmärken
      domain_blocking: Importerar blockerade domäner
      following: Importerar följda konton
      lists: Importerar listor
      muting: Importerar tystade konton
    type: Typ av import
    type_groups:
      constructive: Följer & bokmärken
      destructive: Blockeringar & tystade
    types:
      blocking: Lista av blockerade
      bookmarks: Bokmärken
      domain_blocking: Domänblockeringslista
      following: Lista av följare
      lists: Listor
      muting: Lista av nertystade
    upload: Ladda upp
  invites:
    delete: Avaktivera
    expired: Utgånget
    expires_in:
      '1800': 30 minuter
      '21600': 6 timmar
      '3600': 1 timma
      '43200': 12 timmar
      '604800': 1 vecka
      '86400': 1 dag
    expires_in_prompt: Aldrig
    generate: Skapa
    invited_by: 'Du blev inbjuden av:'
    max_uses:
      one: 1 användning
      other: "%{count} användningar"
    max_uses_prompt: Ingen gräns
    prompt: Skapa och dela länkar med andra för att ge tillgång till denna instans
    table:
      expires_at: Utgår
      uses: Användningar
    title: Bjud in andra
  lists:
    errors:
      limit: Du har nått det maximala antalet listor
  login_activities:
    authentication_methods:
      otp: tvåfaktorsautentiseringsapp
      password: lösenord
      sign_in_token: e-postsäkerhetskod
      webauthn: säkerhetsnycklar
    description_html: Om du ser aktivitet som du inte känner igen, överväg att byta ditt lösenord och aktivera tvåfaktor-autentisering.
    empty: Ingen autentiseringshistorik tillgänglig
    failed_sign_in_html: Misslyckat inloggningsförsök med %{method} från %{ip} (%{browser})
    successful_sign_in_html: Lyckad inloggning med %{method} från %{ip} (%{browser})
    title: Autentiseringshistorik
  mail_subscriptions:
    unsubscribe:
      action: Ja, avsluta prenumerationen
      complete: Prenumeration avslutad
      confirmation_html: Är du säker på att du vill avregistrera dig från att ta emot %{type} för Mastodon på %{domain} till din e-post på %{email}? Du kan alltid återprenumerera på dina <a href="%{settings_path}">e-postmeddelandeinställningar</a>.
      emails:
        notification_emails:
          favourite: favoritaviseringsmejl
          follow: följaviseringsmejl
          follow_request: följbegärningsmejl
          mention: aviseringsmejl för inlägg där du nämns
          reblog: aviseringsmejl för boostade inlägg
      resubscribe_html: Om du slutat prenumerera av misstag kan du återprenumerera i dina <a href="%{settings_path}">e-postaviseringsinställningar</a>.
      success_html: Du får inte längre %{type} för Mastodon på %{domain} till din e-post på %{email}.
      title: Avsluta prenumeration
  media_attachments:
    validations:
      images_and_video: Det går inte att bifoga en video till ett inlägg som redan innehåller bilder
      not_ready: Kan inte bifoga filer som inte har behandlats färdigt. Försök igen om ett ögonblick!
      too_many: Det går inte att bifoga mer än 4 filer
  migrations:
    acct: användarnamn@domän av det nya kontot
    cancel: Avbryt omdirigering
    cancel_explanation: Avstängning av omdirigeringen kommer att återaktivera ditt nuvarande konto, men kommer inte att återskapa följare som har flyttats till det kontot.
    cancelled_msg: Avbröt omdirigeringen.
    errors:
      already_moved: är samma konto som du redan har flyttat till
      missing_also_known_as: är inte ett alias för det här kontot
      move_to_self: kan inte vara nuvarande konto
      not_found: kunde inte hittas
      on_cooldown: Du är på nerkylning
    followers_count: Följare vid tidpunkten för flytten
    incoming_migrations: Flyttar från ett annat konto
    incoming_migrations_html: För att flytta från ett annat konto till det här så behöver du först <a href="%{path}">skapa ett konto-alias</a>.
    moved_msg: Ditt konto omdirigerar nu till %{acct} och dina följare flyttas över.
    not_redirecting: Ditt konto omdirigerar inte till något annat konto för tillfället.
    on_cooldown: Du har nyss migrerat ditt konto. Den här funktionen kommer att vara tillgänglig igen om %{count} dagar.
    past_migrations: Föregående migreringar
    proceed_with_move: Flytta följare
    redirected_msg: Ditt konto dirigeras om till %{acct}.
    redirecting_to: Ditt konto omdirigerar till %{acct}.
    set_redirect: Konfigurera omdirigering
    warning:
      backreference_required: Det nya kontot måste först vara konfigurerat till att bakåt-referera till det här
      before: 'Vänligen läs dessa anteckningar noggrant innan du fortsätter:'
      cooldown: Efter flytten följer en vänteperiod under vilken du inte kan flytta igen
      disabled_account: Ditt nuvarande konto kommer inte att kunna användas fullt ut efteråt. Du kommer dock att ha tillgång till dataexport samt återaktivering.
      followers: Den här åtgärden kommer att flytta alla följare från det nuvarande kontot till det nya kontot
      only_redirect_html: Alternativt kan du <a href="%{path}">bara sätta upp en omdirigering på din profil</a>.
      other_data: Ingen annan data kommer att flyttas automatiskt
      redirect: Ditt nuvarande kontos profil kommer att uppdateras med ett meddelande om omdirigering och uteslutas från sökningar
  moderation:
    title: Moderera
  move_handler:
    carry_blocks_over_text: Den här användaren flyttades från %{acct} som du hade blockerat.
    carry_mutes_over_text: Den här användaren flyttade från %{acct} som du hade tystat.
    copy_account_note_text: 'Den här användaren flyttade från %{acct}, här var dina föregående anteckningar om dem:'
  navigation:
    toggle_menu: Växla meny
  notification_mailer:
    admin:
      report:
        subject: "%{name} skickade in en rapport"
      sign_up:
        subject: "%{name} registrerade sig"
    favourite:
      body: 'Din status favoritmarkerades av %{name}:'
      subject: "%{name} favoritmarkerade din status"
      title: Ny favorit
    follow:
      body: "%{name} följer nu dig!"
      subject: "%{name} följer nu dig"
      title: Ny följare
    follow_request:
      action: Hantera följefterfrågningar
      body: "%{name} har begärt att följa dig"
      subject: 'Väntande följare: %{name}'
      title: Ny följefterfrågning
    mention:
      action: Svar
      body: 'Du nämndes av %{name} i:'
      subject: Du nämndes av %{name}
      title: Ny omnämning
    poll:
      subject: En undersökning av %{name} har avslutats
    reblog:
      body: 'Ditt inlägg boostades av %{name}:'
      subject: "%{name} boostade ditt inlägg"
      title: Ny boost
    status:
      subject: "%{name} publicerade just ett inlägg"
    update:
      subject: "%{name} redigerade ett inlägg"
  notifications:
    administration_emails: Admin e-postaviseringar
    email_events: Händelser för e-postnotiser
    email_events_hint: 'Välj händelser som du vill ta emot aviseringar för:'
    other_settings: Andra aviseringsinställningar
  number:
    human:
      decimal_units:
        format: "%n%u"
        units:
          billion: B
          million: M
          quadrillion: Q
          thousand: K
          trillion: T
  otp_authentication:
    code_hint: Ange koden som genererats av din autentiseringsapp för att bekräfta
    description_html: Om du aktiverar <strong>tvåfaktorsautentisering</strong> med en autentiseringsapp kommer du behöva din mobiltelefon för att logga in, som kommer generera koder för dig att ange.
    enable: Aktivera
    instructions_html: "<strong>Skanna den här QR-koden i Google Authenticator eller en liknande TOTP-app i din telefon</strong>. Från och med nu så kommer den appen att generera symboler som du måste skriva in när du ska logga in."
    manual_instructions: 'Om du inte kan skanna QR-koden och istället behöver skriva in nyckeln i oformatterad text, finns den här:'
    setup: Konfigurera
    wrong_code: Den ifyllda koden är ogiltig! Är server-tiden och enhetens tid korrekt?
  pagination:
    newer: Nyare
    next: Nästa
    older: Äldre
    prev: Tidigare
    truncate: "&hellip;"
  polls:
    errors:
      already_voted: Du har redan röstat på den här undersökningen
      duplicate_options: innehåller dublett-objekt
      duration_too_long: är för långt in i framtiden
      duration_too_short: är för tidigt
      expired: Undersökningen har redan avslutats
      invalid_choice: Det valda röstalternativet finns inte
      over_character_limit: kan inte vara längre än %{max} tecken var
      self_vote: Du kan inte rösta i dina egna omröstningar
      too_few_options: måste ha mer än ett objekt
      too_many_options: kan inte innehålla mer än %{max} objekt
  preferences:
    other: Annat
    posting_defaults: Standardinställningar för inlägg
    public_timelines: Publika tidslinjer
  privacy:
    hint_html: "<strong>Anpassa hur du vill att din profil och dina inlägg ska hittas.</strong> En mängd funktioner i Mastodon kan hjälpa dig att nå en bredare publik när den är aktiverad. Ta en stund att granska dessa inställningar för att se att de passar ditt användningsfall."
    privacy: Integritet
    privacy_hint_html: Kontrollera hur mycket du vill avslöja till förmån för andra. Andra upptäcker intressanta profiler och coola appar genom att bläddra bland vad andra följer och se vilka appar de lägger upp från, men du kanske föredrar att hålla det dolt.
    reach: Räckvidd
    reach_hint_html: Kontrollera om du vill bli upptäckt och följd av nya människor. Vill du att dina inlägg ska visas på Utforska-skärmen? Vill du att andra människor ska se dig i sina rekommendationer av andra att följa? Vill du acceptera alla nya följare automatiskt, eller ha detaljerad kontroll över varenda en?
    search: Sök
    search_hint_html: Styr hur du vill bli funnen. Vill du att folk ska hitta dig efter vad du publicerat om? Vill du att personer utanför Mastodon ska hitta din profil när du söker på webben? Observera att total uteslutning från alla sökmotorer inte kan garanteras för offentlig information.
    title: Integritet och räckvidd
  privacy_policy:
    title: Integritetspolicy
  reactions:
    errors:
      limit_reached: Gränsen för unika reaktioner uppnådd
      unrecognized_emoji: är inte en igenkänd emoji
  relationships:
    activity: Kontoaktivitet
    confirm_follow_selected_followers: Är du säker på att du vill följa valda följare?
    confirm_remove_selected_followers: Är du säker på att du vill ta bort valda följare?
    confirm_remove_selected_follows: Är du säker på att du vill ta bort valda följare?
    dormant: Vilande
    follow_failure: Kan inte följa några av de valda kontona.
    follow_selected_followers: Följ valda personer
    followers: Följare
    following: Följer
    invited: Inbjuden
    last_active: Senast aktiv
    most_recent: Senaste
    moved: Flyttad
    mutual: Ömsesidig
    primary: Primära
    relationship: Samband
    remove_selected_domains: Ta bort alla följare från de valda domänerna
    remove_selected_followers: Ta bort valda följare
    remove_selected_follows: Sluta följ valda användare
    status: Kontostatus
  remote_follow:
    missing_resource: Det gick inte att hitta den begärda omdirigeringsadressen för ditt konto
  reports:
    errors:
      invalid_rules: refererar inte till giltiga regler
  rss:
    content_warning: 'Innehållsvarning:'
    descriptions:
      account: Offentliga inlägg från @%{acct}
      tag: 'Offentliga inlägg taggade med #%{hashtag}'
  scheduled_statuses:
    over_daily_limit: Du har överskridit dygnsgränsen på %{limit} schemalagda inlägg
    over_total_limit: Du har överskridit gränsen på %{limit} schemalagda inlägg
    too_soon: Schemaläggningsdatumet måste vara i framtiden
  self_destruct:
    lead_html: Tyvärr stänger <strong>%{domain}</strong> för gott. Om du hade ett konto där kommer du inte längre kunna använda det, men du kan fortfarande begära en säkerhetskopia av din data.
    title: Denna server stänger ned
  sessions:
    activity: Senaste aktivitet
    browser: Webbläsare
    browsers:
      alipay: Alipay
      blackberry: BlackBerry
      chrome: Chrome
      edge: Microsoft Edge
      electron: Electron
      firefox: Firefox
      generic: Okänd browser
      huawei_browser: Huawei Browser
      ie: Internet Explorer
      micro_messenger: MicroMessenger
      nokia: Nokia S40 Ovi Browser
      opera: Opera
      otter: Otter
      phantom_js: PhantomJS
      qq: QQ browser
      safari: Safari
      uc_browser: UC Browser
      unknown_browser: Okänd browser
      weibo: Weibo
    current_session: Nuvarande session
    description: "%{browser} på %{platform}"
    explanation: Detta är inloggade webbläsare på Mastodon just nu.
    ip: IP
    platforms:
      adobe_air: Adobe Air
      android: Android
      blackberry: BlackBerry
      chrome_os: ChromeOS
      firefox_os: Firefox OS
      ios: iOS
      kai_os: KaiOS
      linux: Linux
      mac: Mac
      unknown_platform: Okänd plattform
      windows: Windows
      windows_mobile: Windows Mobile
      windows_phone: Windows Phone
    revoke: Återkalla
    revoke_success: Sessionen återkallas framgångsrikt
    title: Sessioner
    view_authentication_history: Visa autentiseringshistoriken för ditt konto
  settings:
    account: Konto
    account_settings: Kontoinställningar
    aliases: Kontoalias
    appearance: Utseende
    authorized_apps: Godkända appar
    back: Tillbaka till Mastodon
    delete: Konto radering
    development: Utveckling
    edit_profile: Redigera profil
    export: Exportera data
    featured_tags: Utvalda hashtaggar
    import: Importera
    import_and_export: Import och export
    migrate: Kontoflytt
    notifications: Aviseringar
    preferences: Inställningar
    profile: Profil
    relationships: Följer och följare
    statuses_cleanup: Automatisk radering av inlägg
    strikes: Modereringsprickar
    two_factor_authentication: Tvåfaktorsautentisering
    webauthn_authentication: Säkerhetsnycklar
  statuses:
    attached:
      audio:
        one: "%{count} ljud"
        other: "%{count} ljud"
      description: 'Bifogad: %{attached}'
      image:
        one: "%{count} bild"
        other: "%{count} bilder"
      video:
        one: "%{count} video"
        other: "%{count} videor"
    boosted_from_html: Boostad från %{acct_link}
    content_warning: 'Innehållsvarning: %{warning}'
    default_language: Samma som användargränssnittet
    disallowed_hashtags:
      one: 'innehöll en otillåten hashtag: %{tags}'
      other: 'innehöll de otillåtna hashtagarna: %{tags}'
    edited_at_html: 'Ändrad: %{date}'
    errors:
      in_reply_not_found: Inlägget du försöker svara på verkar inte existera.
    open_in_web: Öppna på webben
    over_character_limit: teckengräns på %{max} har överskridits
    pin_errors:
      direct: Inlägg som endast är synliga för nämnda användare kan inte fästas
      limit: Du har redan fäst det maximala antalet inlägg
      ownership: Någon annans inlägg kan inte fästas
      reblog: En boost kan inte fästas
    poll:
      total_people:
        one: "%{count} person"
        other: "%{count} personer"
      total_votes:
        one: "%{count} röst"
        other: "%{count} röster"
      vote: Rösta
    show_more: Visa mer
    show_newer: Visa nyare
    show_older: Visa äldre
    show_thread: Visa tråd
    title: '%{name}: "%{quote}"'
    visibilities:
      direct: Direkt
      private: Endast följare
      private_long: Visa endast till följare
      public: Offentlig
      public_long: Alla kan se
      unlisted: Olistade
      unlisted_long: Alla kan se, men listas inte på offentliga tidslinjer
  statuses_cleanup:
    enabled: Ta automatiskt bort gamla inlägg
    enabled_hint: Raderar dina inlägg automatiskt när de når en specifik ålder, såvida de inte matchar något av undantagen nedan
    exceptions: Undantag
    explanation: Eftersom inläggsradering är resursintensivt görs detta stegvis när servern inte är högbelastad. Därför kan det dröja innan dina inlägg raderas efter att de uppnått ålderströskeln.
    ignore_favs: Bortse från favoriter
    ignore_reblogs: Ignorera boostar
    interaction_exceptions: Undantag baserat på interaktioner
    interaction_exceptions_explanation: Observera att det inte finns någon garanti att inlägg blir raderade om de går under favorit- eller boost-tröskeln efter att en gång ha gått över dem.
    keep_direct: Behåll direktmeddelanden
    keep_direct_hint: Tar inte bort någon av dina direktmeddelanden
    keep_media: Behåll inlägg med mediebilagor
    keep_media_hint: Tar inte bort någon av dina inlägg som har mediebilagor
    keep_pinned: Behåll fästa inlägg
    keep_pinned_hint: Raderar inte något av dina fästa inlägg
    keep_polls: Behåll undersökningar
    keep_polls_hint: Tar inte bort någon av dina undersökningar
    keep_self_bookmark: Behåll inlägg du har bokmärkt
    keep_self_bookmark_hint: Tar inte bort dina egna inlägg om du har bokmärkt dem
    keep_self_fav: Behåll inlägg du favoritmarkerat
    keep_self_fav_hint: Tar inte bort dina egna inlägg om du har favoritmarkerat dem
    min_age:
      '1209600': 2 veckor
      '15778476': 6 månader
      '2629746': 1 månad
      '31556952': 1 år
      '5259492': 2 månader
      '604800': 1 vecka
      '63113904': 2 år
      '7889238': 3 månader
    min_age_label: Åldersgräns
    min_favs: Behåll favoritmarkerade inlägg i minst
    min_favs_hint: Raderar inte några av dina inlägg som har fått minst detta antalet av favoritmarkeringar. Lämna tomt för att ta bort inlägg oavsett hur många favoritmarkeringar de har fått
    min_reblogs: Behåll boostade inlägg i minst
    min_reblogs_hint: Raderar inte något av dina inlägg som har blivit boostat minst detta antal gånger. Lämna tomt för att radera inlägg oavsett antal boostar
  stream_entries:
    sensitive_content: Känsligt innehåll
  strikes:
    errors:
      too_late: Det är för sent att överklaga denna strejk
  tags:
    does_not_match_previous_name: matchar inte det föregående namnet
  themes:
    contrast: Hög kontrast
    default: Mastodon
    mastodon-light: Mastodon (ljust)
  time:
    formats:
      default: "%d %b %Y, %H:%M"
      month: "%b %Y"
      time: "%H:%M"
      with_time_zone: "%d %b %Y, %H:%M %Z"
  translation:
    errors:
      quota_exceeded: Den server-omfattande användningskvoten för översättningstjänsten har överskridits.
      too_many_requests: Det har nyligen kommit för många förfrågningar till översättningstjänsten.
  two_factor_authentication:
    add: Lägg till
    disable: Inaktivera
    disabled_success: Tvåfaktorsautentisering inaktiverat
    edit: Redigera
    enabled: Tvåfaktorsautentisering är aktiverad
    enabled_success: Tvåfaktorsautentisering aktiverad
    generate_recovery_codes: Generera återställningskoder
    lost_recovery_codes: Återställningskoder tillåter dig att få tillgång till ditt konto om du förlorar din telefon. Om du har förlorat dina återställningskoder kan du regenerera dem här. Dina gamla återställningskoder kommer att ogiltigförklaras.
    methods: Två-faktormetoder
    otp: Autentiseringsapp
    recovery_codes: Backup återställningskod
    recovery_codes_regenerated: Återställningskoder genererades på nytt
    recovery_instructions_html: Om du någonsin tappar åtkomst till din telefon kan du använda någon av återställningskoderna nedan för att återställa åtkomst till ditt konto. <strong> Håll återställningskoderna säkra </strong>. Du kan till exempel skriva ut dem och lagra dem med andra viktiga dokument.
    webauthn: Säkerhetsnycklar
  user_mailer:
    appeal_approved:
      action: Gå till ditt konto
      explanation: Överklagandet du skickade in den %{appeal_date} för pricken på ditt konto den %{strike_date} har godkänts. Ditt konto har återigen bra anseende.
      subject: Din överklagan den %{date} har godkänts
      title: Överklagan godkänd
    appeal_rejected:
      explanation: Överklagandet du skickade in den %{appeal_date} för pricken på ditt konto den %{strike_date} har avslagits.
      subject: Din överklagan den %{date} har avslagits
      title: Överklagan avslagen
    backup_ready:
      explanation: Du begärde en fullständig säkerhetskopiering av ditt Mastodon-konto. Det är nu klart för nedladdning!
      subject: Ditt arkiv är klart för nedladdning
      title: Arkivuttagning
    suspicious_sign_in:
      change_password: Ändra ditt lösenord
      details: 'Här är inloggningsdetaljerna:'
      explanation: Vi har upptäckt en inloggning till ditt konto från en ny IP-adress.
      further_actions_html: Om detta inte var du, rekommenderar vi att du snarast %{action} och aktiverar tvåfaktorsautentisering för att hålla ditt konto säkert.
      subject: Ditt konto har nåtts från en ny IP-adress
      title: En ny inloggning
    warning:
      appeal: Skicka överklagan
      appeal_description: Om du anser detta felaktigt kan du skicka överklagan till administratörerna av %{instance}.
      categories:
        spam: Skräppost
        violation: Innehållet bryter mot följande gemenskapsprinciper
      explanation:
        delete_statuses: Några av dina inlägg har ansetts bryta mot en eller flera gemenskapsprinciper, de har därför raderats av moderatorerna för %{instance}.
        disable: Du kan inte längre använda ditt konto, men din profil och övrig data bibehålls intakt. Du kan begära en kopia av dina data, ändra kontoinställningar eller radera ditt konto.
        mark_statuses_as_sensitive: Några av dina inlägg har markerats som känsliga av moderatorerna för %{instance}. Detta betyder att folk behöver trycka på medier i inläggen innan de kan se en förhandsvisning. Du kan själv markera medier som känsliga när du gör inlägg i framtiden.
        sensitive: Från och med nu markeras alla dina uppladdade mediefiler som känsliga och göms bakom en innehållsvarning som först måste tryckas bort.
        silence: Du kan fortfarande använda ditt konto, men endast personer som redan följer dig kommer att se dina inlägg på denna server. Du kan även exkluderas från olika upptäcktsfunktioner, men andra kan fortfarande manuellt följa dig.
        suspend: Du kan inte längre använda ditt konto, din profil och annan data är heller inte längre tillgängliga. Du kan fortfarande logga in och begära en kopia av dina data tills dess att de fullkomligt raderas om cirka 30 dagar, vi kommer dock bibehålla viss metadata för att förhindra försök att kringgå avstängingen.
      reason: 'Anledning:'
      statuses: 'Inlägg citerades:'
      subject:
        delete_statuses: Dina inlägg under %{acct} har raderats
        disable: Ditt konto %{acct} har blivit fruset
        mark_statuses_as_sensitive: Dina inlägg under %{acct} har markerats som känsliga
        none: Varning för %{acct}
        sensitive: Från och med nu kommer dina inlägg under %{acct} markeras som känsliga
        silence: Ditt konto %{acct} har blivit begränsat
        suspend: Ditt konto %{acct} har stängts av
      title:
        delete_statuses: Inlägg borttagna
        disable: Kontot fruset
        mark_statuses_as_sensitive: Inlägg markerade som känsliga
        none: Varning
        sensitive: Konto markerat som känsligt
        silence: Kontot begränsat
        suspend: Konto avstängt
    welcome:
      edit_profile_action: Profilinställning
      edit_profile_step: Du kan anpassa din profil genom att ladda upp en profilbild, ändra ditt visningsnamn med mera. Du kan välja att granska nya följare innan de får följa dig.
      explanation: Här är några tips för att komma igång
      final_action: Börja göra inlägg
      final_step: 'Börja skriv inlägg! Även utan följare kan dina offentliga inlägg ses av andra, exempelvis på den lokala tidslinjen eller i hashtaggar. Du kanske vill introducera dig själv under hashtaggen #introduktion eller #introductions.'
      full_handle: Ditt fullständiga användarnamn/mastodonadress
      full_handle_hint: Det här är vad du skulle berätta för dina vänner så att de kan meddela eller följa dig från en annan instans.
      subject: Välkommen till Mastodon
      title: Välkommen ombord, %{name}!
  users:
    follow_limit_reached: Du kan inte följa fler än %{limit} personer
    go_to_sso_account_settings: Gå till din identitetsleverantörs kontoinställningar
    invalid_otp_token: Ogiltig tvåfaktorskod
    otp_lost_help_html: Om du förlorat åtkomst till båda kan du komma i kontakt med %{email}
    seamless_external_login: Du är inloggad via en extern tjänst, inställningar för lösenord och e-post är därför inte tillgängliga.
    signed_in_as: 'Inloggad som:'
  verification:
    extra_instructions_html: <strong>Tips:</strong> Länken på din webbplats kan vara osynlig. Den viktiga delen är <code>rel="me"</code> som förhindrar personifiering på webbplatser med användargenererat innehåll. Du kan även använda en <code>länk</code> tagg i huvudet på sidan istället för <code>en</code>, men HTML:en måste vara tillgänglig utan att exekvera JavaScript.
    here_is_how: Så här gör du
    hint_html: "<strong>Verifiera din identitet på Mastodon är för alla.</strong> Baserat på öppna webbstandarder, nu och för evigt fria. Allt du behöver är en personlig webbplats som folk känner igen dig med. När du länkar till denna webbplats från din profil kommer vi att kontrollera att webbplatsen länkar tillbaka till din profil och visa en visuell indikator på den."
    instructions_html: Kopiera och klistra in koden nedan in i HTML-koden på din webbplats. Lägg sedan till adressen till din webbplats i ett av de extra fälten på din profil från fliken "Redigera profil" och spara ändringar.
    verification: Bekräftelse
    verified_links: Dina verifierade länkar
  webauthn_credentials:
    add: Lägg till ny säkerhetsnyckel
    create:
      error: Det gick inte att lägga till din säkerhetsnyckel. Försök igen.
      success: Din säkerhetsnyckel har lagts till.
    delete: Radera
    delete_confirmation: Är du säker på att du vill ta bort denna säkerhetsnyckel?
    description_html: Om du aktiverar <strong>autentisering med säkerhetsnyckel</strong>, kommer inloggning kräva att du använder en av dina säkerhetsnycklar.
    destroy:
      error: Det gick inte att ta bort din säkerhetsnyckel. Försök igen.
      success: Din säkerhetsnyckel har raderats.
    invalid_credential: Ogiltig säkerhetsnyckel
    nickname_hint: Ange smeknamnet på din nya säkerhetsnyckel
    not_enabled: Du har inte aktiverat WebAuthn än
    not_supported: Denna webbläsare stöder inte säkerhetsnycklar
    otp_required: För att använda säkerhetsnycklar måste du först aktivera tvåfaktorsautentisering.
    registered_on: Registrerad den %{date}<|MERGE_RESOLUTION|>--- conflicted
+++ resolved
@@ -1044,11 +1044,8 @@
       awaiting_review_title: Din registrering är under granskning
       clicking_this_link: klicka på denna länk
       login_link: logga in
-<<<<<<< HEAD
-=======
       proceed_to_login_html: Du kan nu fortsätta med att %{login_link}.
       redirect_to_app_html: Du borde ha omdirigerats till appen <strong>%{app_name}</strong>. Om det inte hände, försök att %{clicking_this_link} eller återgå manuellt till appen.
->>>>>>> 2aa28e06
       registration_complete: Din registrering på %{domain} är nu slutförd!
       welcome_title: Välkommen %{name}!
       wrong_email_hint: Om e-postadressen inte är rätt, kan du ändra den i kontoinställningarna.
