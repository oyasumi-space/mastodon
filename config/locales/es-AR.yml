--- conflicted
+++ resolved
@@ -306,14 +306,9 @@
       scheduled_msg: '¡Anuncio programado para su publicación!'
       title: Anuncios
       unpublish: Eliminar publicación
-<<<<<<< HEAD
-      unpublished_msg: '¡Se dejó de publicar el anuncio exitosamente!'
-      updated_msg: '¡Anuncio actualizado exitosamente!'
-=======
       unpublished_msg: "¡Se dejó de publicar el anuncio exitosamente!"
       updated_msg: "¡Anuncio actualizado exitosamente!"
     critical_update_pending: Actualización crítica pendiente
->>>>>>> ef8ca2fd
     custom_emojis:
       assign_category: Asignar categoría
       by_domain: Dominio
@@ -783,9 +778,6 @@
       title: Configuración del servidor
     site_uploads:
       delete: Eliminar archivo subido
-<<<<<<< HEAD
-      destroyed_msg: '¡Subida al sitio eliminada exitosamente!'
-=======
       destroyed_msg: "¡Subida al sitio eliminada exitosamente!"
     software_updates:
       critical_update: Crítica — por favor, actualizá cuanto antes
@@ -799,7 +791,6 @@
         minor: Lanzamiento menor
         patch: Lanzamiento parche — correcciones de errores y cambios fáciles de aplicar
       version: Versión
->>>>>>> ef8ca2fd
     statuses:
       account: Autor
       application: Aplicación
@@ -992,14 +983,10 @@
     new_report:
       body: "%{reporter} denunció a %{target}"
       body_remote: Alguien de %{domain} denunció a %{target}
-<<<<<<< HEAD
-      subject: 'Nueva denuncia para %{instance} (#%{id})'
-=======
       subject: Nueva denuncia para %{instance} (#%{id})
     new_software_updates:
       body: Se liberaron nuevas versiones de Mastodon; ¡es posible que quieras actualizar!
       subject: "¡Las nuevas versiones de Mastodon están disponibles para %{instance}!"
->>>>>>> ef8ca2fd
     new_trends:
       body: 'Los siguientes elementos necesitan una revisión antes de que se puedan mostrar públicamente:'
       new_trending_links:
