--- conflicted
+++ resolved
@@ -79,13 +79,8 @@
         backups_retention_period: Cùm na tasg-lannan a chaidh a ghintinn dhan luchd-cleachdaidh rè an àireamh de làithean a shònraich thu.
         bootstrap_timeline_accounts: Thèid na cunntasan seo a phrìneachadh air bàrr nam molaidhean leantainn dhan luchd-cleachdaidh ùr.
         closed_registrations_message: Thèid seo a shealltainn nuair a bhios an clàradh dùinte
-<<<<<<< HEAD
-        content_cache_retention_period: Thèid na postaichean o fhrithealaichean eile a sguabadh às às dèidh an àireamh de làithean a shònraich thu nuair a bhios luach dearbh air. Dh’fhaoidte nach gabh seo a neo-dhèanamh.
-        custom_css: '’S urrainn dhut stoidhlean gnàthaichte a chur an sàs air an tionndadh-lìn de Mhastodon.'
-=======
         content_cache_retention_period: Thèid gach post is brosnachadh o fhrithealaichean eile a sguabadh às às dèidh an àireamh de làithean a shònraicheas tu. Dh’fhaoidte nach gabh a h-uile post aiseag. Thèid gach comharran-lìn, annsachd is brosnachadh co-cheangailte riutha air chall cuideachd agus cha ghabh sin a neo-dhèanamh.
         custom_css: "’S urrainn dhut stoidhlean gnàthaichte a chur an sàs air an tionndadh-lìn de Mhastodon."
->>>>>>> ef8ca2fd
         mascot: Tar-àithnidh seo an sgead-dhealbh san eadar-aghaidh-lìn adhartach.
         media_cache_retention_period: Thèid na faidhlichean meadhain air an luchdadh a-nuas a sguabadh às às dèidh an àireamh de làithean a shònraich thu nuair a bhios luach dearbh air agus an ath-luachdadh nuair a thèid an iarraidh an uairsin.
         peers_api_enabled: Seo liosta de dh’ainmean àrainne ris an do thachair am frithealaiche seo sa cho-shaoghal. Chan eil dàta sam bith ’ga ghabhail a-staigh an-seo mu a bheil thu co-naisgte ri frithealaiche sònraichte gus nach eil ach dìreach gu bheil am frithealaiche agad eòlach air. Thèid seo a chleachdadh le seirbheisean a chruinnicheas stadastaireachd air a’ cho-nasgadh san fharsaingeachd.
