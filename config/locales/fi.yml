--- conflicted
+++ resolved
@@ -989,13 +989,10 @@
     your_token: Pääsytunnus
   auth:
     apply_for_account: Pyydä tiliä
-<<<<<<< HEAD
-=======
     captcha_confirmation:
       help_html: Jos kohtaat ongelmia CAPTCHAn ratkaisemisessa, voit pyytää meiltä apua osoitteella %{email}.
       hint_html: Vielä yksi juttu! Meidän on vahvistettava, että olet ihminen (tämän avulla pidämme roskapostin poissa!). Ratkaise alla oleva CAPTCHA-vahvistus ja paina "Jatka".
       title: Turvatarkastus
->>>>>>> 2f049281
     confirmations:
       wrong_email_hint: Jos sähköpostiosoite ei ole oikein, voit muuttaa sen tilin asetuksista.
     delete_account: Poista tili
