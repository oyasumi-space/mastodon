ar:
  about:
    about_mastodon_html: 'شبكة التواصل الاجتماعية المستقبَليّة: مِن دون إعلانات، وغير خاضعة لرقابة الشركات، ذات تصميم أخلاقي ولامركزية! بياناتكم مِلك لكم مع ماستدون!'
    contact_missing: لم يتم تعيينه
    contact_unavailable: غير متوفر
    hosted_on: ماستدون مُستضاف على %{domain}
    title: عن
  accounts:
    follow: متابَعة
    followers:
      zero: متابِعون
      one: متابِع
      two: متابِعون
      few: متابِعون
      many: متابِعون
      one: متابِع واحد
      other: متابِعون
      two: متابِعان
      zero: لا متابِع
    following: مُتابَع
    instance_actor_flash: هذا الحساب هو ممثل افتراضي يُستخدم لتمثيل الخادم نفسه ولا يمثل أي مستخدم فردي، يُستخدم لأغراض الاتحاد ولا ينبغي حظره.
    last_active: آخر نشاط
    link_verified_on: تم التحقق مِن ملكية هذا الرابط بتاريخ %{date}
    nothing_here: لا يوجد أي شيء هنا!
    pin_errors:
      following: يجب أن تكون مِن متابعي حساب الشخص الذي تريد إبرازه
    posts:
      zero: منشور
      one: منشور واحد
      two: منشورَيْن
      few: منشورات
      many: منشورات
      other: منشور
      two: منشورَيْن
      zero: لا منشورات
    posts_tab_heading: المنشورات
  admin:
    account_actions:
      action: تنفيذ الإجراء
      title: اتخاذ إجراء إشراف على %{acct}
    account_moderation_notes:
      create: اترك ملاحظة
      created_msg: تم إنشاء ملاحظة الإشراف بنجاح!
      destroyed_msg: تم تدمير ملاحظة الإشراف بنجاح!
    accounts:
      add_email_domain_block: حظر نطاق البريد الإلكتروني هذا
      approve: صادِق عليه
      approved_msg: تمت الموافقة على تسجيل %{username}
      are_you_sure: متأكد ؟
      avatar: الصورة الرمزية
      by_domain: النطاق
      change_email:
        changed_msg: تم تغيير البريد بنجاح!
        current_email: عنوان البريد الإلكتروني الحالي
        label: تعديل عنوان البريد الإلكتروني
        new_email: عنوان البريد الإلكتروني الجديد
        submit: تعديل عنوان البريد الإلكتروني
        title: تعديل عنوان البريد الإلكتروني الخاص بـ %{username}
      change_role:
        changed_msg: تم تغيير بنجاح!
        label: تغيير الدور
        no_role: لا رتب
        title: تم تغيير الرتب ل %{username}
      confirm: تأكيد
      confirmed: مؤكَّد
      confirming: التأكد
      custom: مخصص
      delete: حذف البيانات
      deleted: تمت إزالته
      demote: إنزال الرُتبة الوظيفية
      destroyed_msg: "بيانات حساب %{username} الآن في قائمة الانتظار ليتم حذفها قريباً"
      disable: تعطيل
      disable_sign_in_token_auth: تعطيل مصادقة رمز البريد الإلكتروني
      disable_two_factor_authentication: تعطيل المصادقة بخطوتين
      disabled: معطَّل
      display_name: عرض الاسم
      domain: النطاق
      edit: تعديل
      email: البريد الإلكتروني
      email_status: حالة البريد الإلكتروني
      enable: تفعيل
      enable_sign_in_token_auth: تمكين مصادقة رمز البريد الإلكتروني
      enabled: مفعَّل
      enabled_msg: تم إلغاء تجميد حساب %{username}
      followers: المتابِعون
      follows: المُتابَعون
      header: الرأسية
      inbox_url: رابط صندوق الوارد
      invite_request_text: غرض الانضمام
      invited_by: تمت دعوته مِن طرف
      ip: عنوان الإيبي
      joined: انضم في
      location:
        all: الكل
        local: المحلي
        remote: عن بُعد
        title: الموقع
      login_status: وضع الدخول
      media_attachments: الوسائط المرفقة
      memorialize: تحويل الحساب إلى صفحة ذكرى
      memorialized: تذكاري
      memorialized_msg: تم تحويل %{username} بنجاح إلى حساب تذكاري
      moderation:
        active: نشِط
        all: الكل
        disabled: مُعطَّل
        pending: قيد المراجعة
        silenced: محدود
        suspended: مُجَمَّد
        title: الإشراف
      moderation_notes: ملاحظات الإشراف
      most_recent_activity: آخر نشاط حديث
      most_recent_ip: أحدث عنوان إيبي
      no_account_selected: لم يطرأ أي تغيير على أي حساب بما أنه لم يتم اختيار أي واحد
      no_limits_imposed: مِن دون حدود مشروطة
      no_role_assigned: '''لم يتم تعيين أدوار`'
      not_subscribed: غير مشترك
      pending: في انتظار المراجعة
      perform_full_suspension: تعليق الحساب
      previous_strikes: العقوبات السابقة
      previous_strikes_description_html:
        zero: هذا الحساب لديه <strong>%{count}</strong>انذار.
        one: هذا الحساب لديه <strong>%{count}</strong>انذار.
        two: لدى هذا الحساب <strong>%{count}</strong> إنذاران اثنان.
        few: لدى هذا الحساب <strong>%{count}</strong> إنذارات.
        many: لدى هذا الحساب <strong>%{count}</strong> إنذارًا.
        other: لدى هذا الحساب <strong>%{count}</strong> إنذار.
      promote: ترقية
      protocol: البروتوكول
      public: عمومي
      push_subscription_expires: انتهاء الاشتراك ”PuSH“
      redownload: انعش الصفحة التعريفية
      redownloaded_msg: تم تحديث ملف %{username} التعريفي من الأصل
      reject: ارفض
      rejected_msg: تم رفض تطبيق تسجيل %{username} بنجاح
      remote_suspension_irreversible: تم حذف بيانات هذا الحساب بشكل لا رجعة فيه.
      remote_suspension_reversible_hint_html: تم تعليق الحساب على الخادم الخاص بهم، وسيتم إزالة البيانات بالكامل على %{date}. حتى ذلك الحين، يمكن للخادم آخر استعادة هذا الحساب دون أي تأثيرات سيئة. إذا كنت ترغب في إزالة جميع بيانات الحساب على الفور، يمكنك فعل ذلك أدناه.
      remove_avatar: حذف الصورة الرمزية
      remove_header: حذف الرأسية
      removed_avatar_msg: تمت إزالة صورة %{username} الرمزية بنجاح
      removed_header_msg: تمت إزالة صورة %{username} الرأسية بنجاح
      resend_confirmation:
        already_confirmed: هذا المستخدم مؤكد بالفعل
        send: إعادة إرسال الرابط الخاص بالتأكيد
        success: تم إرسال رابط التأكيد بنجاح!
      reset: إعادة التعيين
      reset_password: إعادة ضبط كلمة السر
      resubscribe: إعادة الاشتراك
      role: الدور
      search: البحث
      search_same_email_domain: مستخدمون آخرون لديهم نفس نطاق البريد الإلكتروني
      search_same_ip: مستخدِمون آخرون بنفس الـ IP
      security: الأمان
      security_measures:
        only_password: كلمة المرور فقط
        password_and_2fa: كلمة المرور و 2FA
      sensitive: فرضه كحساس
      sensitized: مُعَين كمنشور حساس
      shared_inbox_url: رابط الصندوق المُشترَك للبريد الوارد
      show:
        created_reports: البلاغات التي أنشأها هذا الحساب
        targeted_reports: الشكاوى التي أُنشِأت مِن طرف الآخَرين
      silence: كتم
      silenced: تم كتمه
      statuses: منشورات
      strikes: العقوبات السابقة
      subscribe: اشترك
      suspend: علّق الحساب
      suspended: تم تعليقه
      suspension_irreversible: تم حذف بيانات هذا الحساب بشكل لا رجعة فيه، يمكنك إلغاء تعليق الحساب لجعله قابلا للاستخدام، ولكنه لن يسترد أي بيانات كانت لديه سابقاً.
      suspension_reversible_hint_html: تم تعليق الحساب، وسيتم إزالة البيانات بالكامل في %{date}، حتى ذلك الحين، يمكن استعادة الحساب دون أي آثار سلبية أي كما أنه لم يحدث أي شيء، إذا كنت ترغب في حذف جميع بيانات الحساب الآن، فيمكنك فعل ذلك أدناه.
      title: الحسابات
      unblock_email: إلغاء حظر عنوان البريد الإلكتروني
      unblocked_email_msg: تم إلغاء حظر عنوان البريد الإلكتروني لـ %{username} بنجاح
      unconfirmed_email: البريد الإلكتروني غير مؤكد
      undo_sensitized: التراجع عن فرضه كحساس
      undo_silenced: رفع الصمت
      undo_suspension: إلغاء تعليق الحساب
      unsilenced_msg: تم فك الحدود من حساب %{username} بنجاح
      unsubscribe: إلغاء الاشتراك
      unsuspended_msg: تم إلغاء تجميد حساب %{username}
      username: اسم المستخدم
      view_domain: عرض ملخص للنطاق
      warn: تحذير
      web: الويب
      whitelisted: في القائمة البيضاء
    action_logs:
      action_types:
        approve_appeal: الموافقة على الطعن
        approve_user: الموافقة على المستخدم
        assigned_to_self_report: أسند التقرير
        change_email_user: تغيير عنوان البريد الإلكتروني الخاص بالمستخدم
        change_role_user: تم تغيير الرتبه للمستخدم
        confirm_user: تأكيد المستخدم
        create_account_warning: إنشاء تحذير
        create_announcement: إنشاء إعلان
        create_canonical_email_block: إنشاء حظر للبريد
        create_custom_emoji: إنشاء إيموجي مخصص
        create_domain_allow: إنشاء نطاق المسموح به
        create_domain_block: إنشاء حظر لنطاق
        create_email_domain_block: إنشاء كتلة نطاق بريد إلكتروني
        create_ip_block: إنشاء قاعدة IP جديدة
        create_unavailable_domain: إنشاء نطاق غير متوفر
        create_user_role: انشاء دور
        demote_user: إنزال رتبة المستخدم
        destroy_announcement: احذف الإعلان
        destroy_canonical_email_block: حذف نطاق للبريد
        destroy_custom_emoji: احذف الإيموجي المخصص
        destroy_domain_allow: حذف النطاق المسموح به
        destroy_domain_block: حذف كتلة النطاق
        destroy_email_domain_block: حذف نطاق بريد إلكتروني
        destroy_instance: تنظيف النطاق
        destroy_ip_block: حذف قانون IP
        destroy_status: حذف المنشور
        destroy_unavailable_domain: حذف نطاق غير متوفر
        destroy_user_role: حذف الدور
        disable_2fa_user: تعطيل 2FA
        disable_custom_emoji: تعطيل الإيموجي المخصص
        disable_sign_in_token_auth_user: تعطيل مصادقة رمز البريد الإلكتروني للمستخدم
        disable_user: تعطيل المستخدم
        enable_custom_emoji: تفعيل الإيموجي المخصص
        enable_sign_in_token_auth_user: تمكين مصادقة رمز البريد الإلكتروني للمستخدم
        enable_user: تفعيل المستخدم
        memorialize_account: جعل الحساب تذكاريا
        promote_user: ترقية المستخدم
        reject_appeal: رفض الطعن
        reject_user: ارفض المستخدم
        remove_avatar_user: احذف الصورة الرمزية
        reopen_report: إعادة فتح التقرير
        resend_user: إعادة إرسال بريد التأكيد
        reset_password_user: إعادة تعيين كلمة المرور
        resolve_report: حل الشكوى
        sensitive_account: وضع علامة على الوسائط في حسابك على أنها حساسة
        silence_account: كتم الحساب
        suspend_account: تعليق الحساب
        unassigned_report: إلغاء إسناد الشكوى
        unblock_email_account: إلغاء حظر عنوان البريد الإلكتروني
        unsensitive_account: إلغاء تحديد الوسائط في حسابك على أنها حساسة
        unsilence_account: إلغاء كتم الحساب
        unsuspend_account: إلغاء تعليق الحساب
        update_announcement: تحديث الإعلان
        update_custom_emoji: تحديث الإيموجي المخصص
        update_domain_block: تحديث كتلة النطاق
        update_ip_block: تحديث قاعدة IP
        update_status: تحديث المنشور
        update_user_role: تحديث الدور
      actions:
        approve_appeal_html: "وافق %{name} على استئناف قرار الاعتدال من %{target}"
        approve_user_html: "قبل %{name} تسجيل %{target}"
        assigned_to_self_report_html: "قام %{name} بتعيين التقرير %{target} لأنفسهم"
        change_email_user_html: "غيّر %{name} عنوان البريد الإلكتروني للمستخدم %{target}"
        change_role_user_html: "قام %{name} بإنشاء قاعدة للـIP %{target}"
        confirm_user_html: "%{name} قد قام بتأكيد عنوان البريد الإلكتروني لـ %{target}"
        create_account_warning_html: "قام %{name} بإرسال تحذير إلى %{target}"
        create_announcement_html: "قام %{name} بإنشاء إعلان جديد %{target}"
        create_canonical_email_block_html: "قام %{name} بحظر نطاق البريد الإلكتروني %{target}"
        create_custom_emoji_html: "%{name} قام برفع إيموجي جديد %{target}"
        create_domain_allow_html: "قام %{name} بإضافة النطاق %{target} إلى القائمة البيضاء"
        create_domain_block_html: "%{name} قام بحجب نطاق %{target}"
        create_email_domain_block_html: "قام %{name} بحظر نطاق البريد الإلكتروني %{target}"
        create_ip_block_html: "قام %{name} بإنشاء قاعدة للـIP %{target}"
        create_unavailable_domain_html: "قام %{name} بتوقيف التوصيل للنطاق %{target}"
        create_user_role_html: "%{name} أنشأ رتبه %{target}"
        demote_user_html: "قام %{name} بخفض الرتبة الوظيفية لـ%{target}"
        destroy_announcement_html: "قام %{name} بحذف الإعلان %{target}"
        destroy_canonical_email_block_html: "قام %{name} برفع الحظر عن نطاق البريد الإلكتروني %{target}"
        destroy_custom_emoji_html: "قام %{name} بتحديث الإيموجي %{target}"
        destroy_domain_allow_html: "قام %{name} بمنع الاتحاد مع النطاق %{target}"
        destroy_domain_block_html: "قام %{name} برفع الحظر عن النطاق %{target}"
        destroy_email_domain_block_html: "قام %{name} برفع الحظر عن نطاق البريد الإلكتروني %{target}"
        destroy_instance_html: "%{name} قام بحجب نطاق %{target}"
        destroy_ip_block_html: "قام %{name} بحذف قاعدة للـIP %{target}"
        destroy_status_html: "قام %{name} بحذف منشور من %{target}"
        destroy_unavailable_domain_html: "قام %{name} باستئناف التوصيل للنطاق %{target}"
        destroy_user_role_html: "%{name} أنشأ رتبه %{target}"
        disable_2fa_user_html: "قام %{name} بتعطيل المصادقة بخطوتين للمستخدم %{target}"
        disable_custom_emoji_html: "قام %{name} بتعطيل الإيموجي %{target}"
        disable_sign_in_token_auth_user_html: "%{name} تعطيل مصادقة رمز البريد الإلكتروني لـ %{target}"
        disable_user_html: "قام %{name} بتعطيل تسجيل الدخول للمستخدم %{target}"
        enable_custom_emoji_html: "قام %{name} بتنشيط الإيموجي %{target}"
        enable_sign_in_token_auth_user_html: "%{name} تمكين مصادقة رمز البريد الإلكتروني لـ %{target}"
        enable_user_html: "قام %{name} بتنشيط تسجيل الدخول للمستخدم %{target}"
        memorialize_account_html: "قام %{name} بتحويل حساب %{target} إلى صفحة تذكارية"
        promote_user_html: "قام %{name} بترويج المستخدم %{target}"
        reject_appeal_html: "وافق %{name} على استئناف قرار الاعتدال من %{target}"
        reject_user_html: "رفض %{name} تسجيل %{target}"
        remove_avatar_user_html: "قام %{name} بإزالة صورة %{target} الرمزية"
        reopen_report_html: "قام %{name} بإعادة فتح الشكوى %{target}"
        resend_user_html: "%{name} إعادة إرسال البريد الإلكتروني للتأكيد لـ %{target}"
        reset_password_user_html: "قام %{name} بإعادة تعيين كلمة مرور المستخدم %{target}"
        resolve_report_html: "قام %{name} بحل الشكوى %{target}"
        sensitive_account_html: "قام %{name} بوضع علامة حساس على محتوى %{target}"
        silence_account_html: "قام %{name} بكتم حساب %{target}"
        suspend_account_html: "قام %{name} بتعليق حساب %{target}"
        unassigned_report_html: "قام %{name} بإلغاء تعيين الشكوى %{target}"
        unblock_email_account_html: "%{name} إلغاء حظر %{target} عنوان البريد الإلكتروني"
        unsensitive_account_html: "قام %{name} بإزالة علامة حساس على محتوى %{target}"
        unsilence_account_html: "قام %{name} بإلغاء كتم المستخدم %{target}"
        unsuspend_account_html: "قام %{name} بإلغاء تعليق حساب %{target}"
        update_announcement_html: "قام %{name} بتحديث الإعلان %{target}"
        update_custom_emoji_html: "قام %{name} بتحديث الإيموجي %{target}"
        update_domain_block_html: "قام %{name} بتحديث كتلة النطاق %{target}"
        update_ip_block_html: "قام %{name} بإنشاء قاعدة للـIP %{target}"
        update_status_html: "قام %{name} بتحديث منشور من %{target}"
        update_user_role_html: "%{name} تغيير رتبه %{target}"
      deleted_account: احذف الحساب
      empty: لم يتم العثور على سجلات.
      filter_by_action: تصفية بحسب الإجراء
      filter_by_user: تصفية حسب المستخدم
      title: سِجلّ التفتيش و المعاينة
    announcements:
      destroyed_msg: تم حذف الإعلان بنجاح!
      edit:
        title: تعديل الإعلان
      empty: لم يتم العثور على أية إعلانات.
      live: على المباشر
      new:
        create: إنشاء إعلان
        title: إعلان جديد
      publish: نشر
      published_msg: تم نشر الإعلان بنجاح!
      scheduled_for: بُرمِج على %{time}
      scheduled_msg: تمت جدولة نشر الإعلان!
      title: الإعلانات
      unpublish: إلغاء النشر
      unpublished_msg: تم إلغاء نشر الإعلان بنجاح!
      updated_msg: تم تحديث الإعلان بنجاح!
    critical_update_pending: تحديث حَرِج قيد الانتظار
    custom_emojis:
      assign_category: اسند فئة
      by_domain: النطاق
      copied_msg: تم إنشاء نسخة محلية للإيموجي بنجاح
      copy: نسخ
      copy_failed_msg: فشلت عملية إنشاء نسخة محلية لهذا الإيموجي
      create_new_category: انشئ فئة جديدة
      created_msg: تم إنشاء الإيموجي بنجاح!
      delete: حذف
      destroyed_msg: تمت عملية تدمير الإيموجي بنجاح!
      disable: تعطيل
      disabled: مُعطَّل
      disabled_msg: تمت عملية تعطيل ذلك الإيموجي بنجاح
      emoji: إيموجي
      enable: تفعيل
      enabled: مُشغَّل
      enabled_msg: تم تنشيط ذاك الإيموجي بنجاح
      image_hint: ملف PNG أو GIF لا يتعدى %{size}
      list: القائمة
      listed: مُدرَج
      new:
        title: إضافة إيموجي خاص جديد
      no_emoji_selected: لم يطرأ أي تغيير على أي حساب بما أنه لم يتم اختيار أي واحد
      not_permitted: غير مسموح لك بتنفيذ هذا الإجراء
      overwrite: إعادة الكتابة
      shortcode: الترميز المُصَغّر
      shortcode_hint: على الأقل حرفين، و فقط رموز أبجدية عددية و أسطر سفلية
      title: الإيموجي الخاصة
      uncategorized: غير مصنّف
      unlist: تنحية مِن القائمة
      unlisted: غير مدرج
      update_failed_msg: تعذرت عملية تحديث ذاك الإيموجي
      updated_msg: تم تحديث الإيموجي بنجاح!
      upload: رفع
    dashboard:
      active_users: مستخدمين نشطين
      interactions: تفاعلات
      media_storage: تخزين الوسائط
      new_users: مستخدمون جدد
      opened_reports: تقارير مفتوحة
      pending_appeals_html:
        zero: "<strong>%{count}</strong> وسماً معلقاً"
        one: "<strong>%{count}</strong> مستخدمين معلقين"
        two: "<strong>%{count}</strong> مستخدمين معلقين"
        few: "<strong>%{count}</strong> مستخدمين معلقين"
        many: "<strong>%{count}</strong> مستخدمين معلقين"
        other: "<strong>%{count}</strong> تقارير معلقة"
      pending_reports_html:
        zero: "<strong>%{count}</strong> تقارير قيد الانتظار"
        one: "<strong>%{count}</strong> تقرير واحد قيد الإنتظار"
        two: "<strong>%{count}</strong> تقريران قيد الانتظار"
        few: "<strong>%{count}</strong> تقارير قيد الإنتظار"
        many: "<strong>%{count}</strong> تقريرًا قيد الإنتظار"
        other: "<strong>%{count}</strong> تقرير قيد الانتظار"
        two: "<strong>%{count}</strong> تقريران قيد الانتظار"
        zero: "<strong>%{count}</strong> تقارير قيد الانتظار"
      pending_tags_html:
        few: "<strong>%{count}</strong> وسمٍ قيد الانتظار"
        many: "<strong>%{count}</strong> وسماً قيد الانتظار"
        one: "<strong>وسمٌ واحدٌ</strong> قيد الانتظار"
        other: "<strong>%{count}</strong> وسماً قيد الانتظار"
        two: "<strong>وسمان</strong> قيد الانتظار"
        zero: "<strong>%{count}</strong> وسمٍ قيد الانتظار"
      pending_users_html:
        few: "<strong>%{count}</strong> مستخدمين قيدَ الانتظار"
        many: "<strong>%{count}</strong> مستخدماً قيدَ الانتظار"
        one: "<strong>%{count}</strong> مستخدم قيدَ الانتظار"
        other: "<strong>%{count}</strong> مستخدماً قيدَ الانتظار"
        two: "<strong>%{count}</strong> مستخدمان قيدَ الانتظار"
        zero: "<strong>%{count}</strong> مستخدمٍ قيدَ الانتظار"
      resolved_reports: تقارير تم حلها
      software: البرنامج
      sources: مصادر التسجيل
      space: المساحة المستخدَمة
      title: لوح المراقبة
      top_languages: اللغات الأكثر نشاطا
      top_servers: الخوادم الأكثر نشاطا
      website: موقع الويب
    disputes:
      appeals:
        empty: ليست هناك أية طعون.
        title: الطعون
    domain_allows:
      add_new: إضافة النطاق إلى القائمة البيضاء
      created_msg: تمت إضافة النطاق إلى القائمة البيضاء بنجاح
      destroyed_msg: تمت إزالة النطاق مِن القائمة البيضاء
      export: تصدير
      import: استيراد
      undo: إزالة من القائمة البيضاء
    domain_blocks:
      add_new: إضافة حجب جديد لنطاق
      confirm_suspension:
        cancel: إلغاء
        confirm: علّق النطاق
        permanent_action: لن يستعيد رفع الحظر أي بيانات أو علاقات.
        preamble_html: أنت على وشك تعليق <strong>%{domain}</strong> وجميع نطاقاته الفرعيّة.
        remove_all_data: ستُحذف كل المحتوى والوسائط وبيانات حسابات هذا النطاق من خادومك.
        stop_communication: سيتوقّف خادومك عن التواصل مع كل هذه الخادومات.
        title: تأكيد حظر نطاق %{domain}
        undo_relationships: سيتم التراجع عن أي علاقات متابعة ما بين الحسابات على هذه الخوادم وخادمك.
      created_msg: إنّ حجب النطاق حيز التشغيل
      destroyed_msg: تم إلغاء الحجب المفروض على النطاق
      domain: النطاق
      edit: تحرير النطاق المحظور
      existing_domain_block: لقم قمت بالفعل بفرض حدود صارمة على %{name}.
      existing_domain_block_html: لقد فرضت بالفعل سابقاً حدوداً أكثر صرامة على %{name}، تحتاج إلى <a href="%{unblock_url}">إلغاء حظره</a> أولاً.
      export: تصدير
      import: استيراد
      new:
        create: إنشاء حظر
        hint: لن تمنع كتلة المجال إنشاء إدخالات حساب في قاعدة البيانات ، ولكنها ستطبق طرق الإشراف المحددة بأثر رجعي وتلقائي على هذه الحسابات.
        severity:
          desc_html: "<strong>الكتم</strong> سوف يتسبب بإخفاء جميع المنشورات للحسابات للذين لا يتابعون هذه الحسابات بالفعل. <strong>التعليق</strong> سوف يتسبب بحذف المحتوى، الوسائط، ومعلومات الحسابات الخاصة بهذا النطاق من الخادم الخاص بك. استخدم <strong>بدون</strong> في حال أردت فقط رفض الوسائط فقط."
          noop: لا شيء
          silence: كتم
          suspend: تعليق
        title: حجب نطاق جديد
      no_domain_block_selected: لم يطرأ أي تغيير على أي نطاق بما أنه لم يتم اختيار أي نطاق
      not_permitted: غير مسموح لك بتنفيذ هذا الإجراء
      obfuscate: تشويش اسم النطاق
      obfuscate_hint: تشويش اسم النطاق جزئيا في القائمة إذا كان الإعلان عن قائمة قيود النطاق مفعلاً
      private_comment: تعليق خاص
      private_comment_hint: التعليق على تقييد هذا النطاق للاستخدام الداخلي من قبل المشرفين.
      public_comment: تعليق للعلن
      public_comment_hint: التعليق على تقييد هذا النطاق لعامة الجمهور، إذا كان الإعلان عن قائمة قيود النطاق مفعلاً.
      reject_media: رفض ملفات الوسائط
      reject_media_hint: يزيل ملفات الوسائط المخزنة محليًا ويرفض تنزيل أي ملفات في المستقبل. غير ذي صلة للتعليق
      reject_reports: رفض التقارير
      reject_reports_hint: تجاهل جميع تقارير الإبلاغ القادمة من هذا النطاق. هذا يستثي التعليقات
      undo: إلغاء حجب النطاق
      view: عرض كتلة النطاق
    email_domain_blocks:
      add_new: إضافة
      attempts_over_week:
        few: "%{count} محاولات تسجيل في آخر أسبوع"
        many: "%{count} محاولات تسجيل في آخر أسبوع"
        one: "%{count} محاولة تسجيل في آخر أسبوع"
        other: "%{count} محاولات تسجيل في آخر أسبوع"
        two: "%{count} محاولتا تسجيل في آخر أسبوع"
        zero: "%{count} محاولة تسجيل في آخر أسبوع"
      created_msg: لقد دخل حظر نطاق البريد الإلكتروني حيّز الخدمة
      delete: حذف
      dns:
        types:
          mx: سجل MX
      domain: النطاق
      new:
        create: إضافة نطاق
        resolve: العثور على عنوان النطاق
        title: إضافة نطاق بريد جديد إلى اللائحة السوداء
      no_email_domain_block_selected: لم يطرأ أي تغيير على أي نطاق بريد بما أنه لم يتم اختيار أي نطاق
      not_permitted: غير مسموح به
      resolved_dns_records_hint_html: عنوان النطاق يعود لخوادم البريد (MX) التالية وهو ما يسمح للنطاق باستقبال البريد. حظر خوادم البريد هذه سوف يتسبب في منع أي تسجيل خلال أي نطاق يستخدم هذه الخوادم حتى لو كان اسم النطاق مختلف عن اسماء خوادم البريد.<strong>احذر من حظر مزودي البريد العالميين.</strong>
      resolved_through_html: الحصول على العنوان من خلال %{domain}
      title: القائمة السوداء للبريد الإلكتروني
    export_domain_allows:
      new:
        title: استيراد قامة النطاقات المسموحة
      no_file: لم يتم تحديد أيّ ملف
    export_domain_blocks:
      import:
        description_html: أنت على وشك استيراد قائمة نطاقات محظورة. يرجى مراجعة هذه القائمة بعناية شديدة، خاصة إذا لم تقم بكتابة هذه القائمة بنفسك.
        existing_relationships_warning: تم العثور على متابعات مستركة
        private_comment_description_html: 'لمساعدتك على تتبع سبب حظر النطاقات المستوردة، سيتم إنشاء الحظر مع التعليق الخاص التالي: <q>%{comment}</q>'
        private_comment_template: تم الاستيراد من %{source} بتاريخ %{date}
        title: استيراد قامة النطاقات المحظورة
      invalid_domain_block: 'تم تخطي حجب نطاق أو أكثر بسبب الأخطاء التالية: %{error}'
      new:
        title: استيراد قامة النطاقات المحظورة
      no_file: لم يتم تحديد أيّ ملف
    follow_recommendations:
      description_html: "<strong>تساعد اقتراحات المتابعة المستخدمين في العثور بسرعة على محتوى مثير للاهتمام</strong>. عندما لا يتفاعل المستخدم مع الآخرين بشكل كافي لتشكيل اقتراحات متابعة مخصصة له، تظهر هذه الاقتراحات بدلاً من ذلك. يُعاد حسابهم بشكل يومي من مزيج حسابات لديها أكثر التفاعلات وأكثر عدد من المتابعين المحليين للغة معينة."
      language: للغة
      status: الحالة
      suppress: إلغاء توصية اقتراح المتابعة
      suppressed: ملغاة التوصية
      title: اقتراحات المتابعة
      unsuppress: إستعادة إقتراحات المتابعة
    instances:
      availability:
        description_html:
          few: إذا فشل التسليم إلى النطاق لمدة <strong>%{count} أيام</strong> دون نجاح، لن تتم أي محاولات أخرى للتسليم إلا إذا تم الاستلام النطاق <em>من</em>.
          many: إذا فشل التسليم إلى النطاق لمدة <strong>%{count} يوماً</strong> دون نجاح، لن تتم أي محاولات أخرى للتسليم إلا إذا تم الاستلام النطاق <em>من</em>.
          one: إذا فشل التسليم إلى النطاق لمدة <strong>%{count} يومٍ</strong> دون نجاح، لن تتم أي محاولات أخرى للتسليم إلا إذا تم الاستلام النطاق <em>من</em>.
          other: إذا فشل التسليم إلى النطاق لمدة <strong>%{count} يوماً</strong> دون نجاح، لن تتم أي محاولات أخرى للتسليم إلا إذا تم الاستلام النطاق <em>من</em>.
          two: إذا فشل التسليم إلى النطاق لمدة <strong>%{count} يومين</strong> دون نجاح، لن تتم أي محاولات أخرى للتسليم إلا إذا تم الاستلام النطاق <em>من</em>.
          zero: إذا فشل التسليم إلى النطاق لمدة <strong>%{count} يومٍ</strong> دون نجاح، لن تتم أي محاولات أخرى للتسليم إلا إذا تم الاستلام النطاق <em>من</em>.
        failure_threshold_reached: تم الوصول إلى أقصى حد للفشل بتاريخ %{date}.
        failures_recorded:
          zero: ليس هناك أية محاولة فاشلة في %{count} يوم.
          one: محاولة فاشلة في يوم %{count} واحد.
          two: المحاولات الفاشلة في يَومين %{count}.
          few: المحاولات الفاشلة في %{count} يومًا.
          many: المحاولات الفاشلة في %{count} يوم مختلف.
          other: المحاولات الفاشلة في %{count} أيام مختلفة.
        no_failures_recorded: لم يتم العثور على أي فشل.
        title: التوفر
        warning: فشلت المحاولة الأخيرة للاتصال بهذا النطاق
      back_to_all: الكل
      back_to_limited: محدود
      back_to_warning: تحذير
      by_domain: النطاق
      confirm_purge: هل أنت متأكد من أنك تريد حذف البيانات من هذا النطاق بشكل دائم؟
      content_policies:
        comment: ملاحظة داخلية
        description_html: يمكنك تحديد سياسات المحتوى التي سيتم تطبيقها على جميع حسابات هذا النطاق وأي من نطاقاته الفرعية.
        limited_federation_mode_description_html: يمكنك أن تختار بين السماح أو عدم السماح بالفديرالية مع هذا النطاق.
        policies:
          reject_media: رفض الوسائط
          reject_reports: رفض الشكاوى
          silence: كتم
          suspend: علّق الحساب
        policy: القواعد
        reason: السبب العلني
        title: سياسات المحتوى
      dashboard:
        instance_accounts_dimension: الحسابات الأكثر متابعة
        instance_accounts_measure: حسابات مُخزَّنَة
        instance_followers_measure: متابعينا هناك
        instance_follows_measure: متابِعوهم هنا
        instance_languages_dimension: اللغات الأكثر استخدامًا
        instance_media_attachments_measure: مرفقات الوسائط المخزَّنة
        instance_reports_measure: تبليغات بخصوصهم
        instance_statuses_measure: المنشورات المخزنة
      delivery:
        all: الكل
        clear: مسح أخطاء التسليم
        failing: فشلت
        restart: إعادة تشغيل التوصيل
        stop: إيقاف التوصيل
        unavailable: غير متوفر
      delivery_available: التسليم متوفر
      delivery_error_days: أيام أخطاء التوصيل
      delivery_error_hint: إذا كان التوصيل غير ممكناً لـ%{count} يوم، فستوضع عليها علامة {غير قابلة للتسليم} تلقائياً.
      destroyed_msg: تم جدولة حذف بيانات النطاق %{domain}.
      empty: لم يتم العثور على نطاقات.
      known_accounts:
        zero: "%{count} حسابًا معروفًا"
        one: "حساب %{count} معروف"
        two: "حسابان %{count} معروفان"
        few: "%{count} حسابات معروفة"
        many: "%{count} حسابًا معروفًا"
        other: "%{count} حساب معروف"
      moderation:
        all: كافتها
        limited: محدود
        title: الإشراف
      private_comment: تعليق خاص
      public_comment: تعليق للعلن
      purge: تطهير
      purge_description_html: في حال رأيت أن هذا النطاق لن يعود، يمكنك حذف جميع الحسابات والبيانات المرتبطة به من التخزين الخاص بك. هذا قد يحتاج إلى بعض الوقت للانتهاء.
      title: الفديرالية
      total_blocked_by_us: المحجوبة مِن طرفنا
      total_followed_by_them: يُتابِعونها
      total_followed_by_us: التي نُتابِعها
      total_reported: تقارير عنهم
      total_storage: الوسائط المُرفَقة
      totals_time_period_hint_html: المجموع المعروض في الأسفل يشمل بيانات منذ البداية.
    invites:
      deactivate_all: تعطيلها كافة
      filter:
        all: الكل
        available: المتوفرة
        expired: المنتهي صلاحيتها
        title: التصفية
      title: الدعوات
    ip_blocks:
      add_new: إنشاء قانون
      created_msg: تمت إضافة قاعدة IP جديدة
      delete: حذف
      expires_in:
        '1209600': أسبوعان
        '15778476': 6 أشهر
        '2629746': شهر واحد
        '31556952': سنة واحدة
        '86400': يوم واحد
        '94670856': 3 سنوات
      new:
        title: إنشاء قاعدة IP جديدة
      no_ip_block_selected: لم يطرأ أي تغيير على أي قاعدة IP بما أنه لم يتم اختيار أي واحد
      title: قواعد الـIP
    relationships:
      title: "علاقات %{acct}"
    relays:
      add_new: إضافة مُرحّل جديد
      delete: حذف
      description_html: <strong>مُرَحِّل الاتحاد</strong> هو خادم وسيط يقوم بتبادل كميات كبيرة من التبويقات العامة بين الخوادم التي تشترك به وتنشر إليه. <strong>يمكنه أن يساعد الخوادم الصغيرة والمتوسطة على اكتشاف المحتوى من فيديفرس</strong>، الذي من شأنه خلاف ذلك أن يَتطلّب من المستخدمين المحليين أن يُتابِعوا يدوياً الأشخاص الآخرين على خوادم مُتحكم بها عن بُعد.
      disable: تعطيل
      disabled: مُعطَّل
      enable: تشغيل
      enable_hint: عندما تقوم بتنشيط هذه الميزة، سوف يشترك هذا الخادم في جميع المنشورات القادمة مِن هذا المُرحِّل و سيشرع كذلك بإرسال كافة المنشورات العمومية إليه.
      enabled: مُشغَّل
      inbox_url: رابط المُرحّل
      pending: في انتظار تسريح المُرحِّل
      save_and_enable: حفظ وتشغيل
      setup: إعداد اتصال بمُرحّل
      signatures_not_enabled: لن تعمل المُرحِّلات بشكل صحيح إن تم تنشيط الوضع الآمن أو وضع القائمة البيضاء
      status: الحالة
      title: المُرحّلات
    report_notes:
      created_msg: تم إنشاء ملاحظة الشكوى بنجاح!
      destroyed_msg: تم حذف ملاحظة الشكوى بنجاح!
    reports:
      account:
        notes:
          zero: "%{count} ملاحظات"
          one: "%{count} ملاحظة"
          two: "%{count} ملاحظتَيْن"
          few: "%{count} ملاحظات"
          many: "%{count} ملاحظات"
          other: "%{count} ملاحظات"
      action_log: سجل المراجعة
      action_taken_by: تم اتخاذ الإجراء مِن طرف
      actions:
        delete_description_html: سيتم حذف المناشير المبلّغ عنها وسيتم تسجيل إنذار لمساعدتك في التعامل المستقبلي مع أي مخالفة جديدة من نفس الحساب.
        mark_as_sensitive_description_html: سيتم تحديد الوسائط في المناشير المبلّغ عنها على أنها محتوى حساس وسيتم تسجيل إنذار لمساعدتك في التعامل المستقبلي مع أي مخالفة جديدة من نفس الحساب.
        other_description_html: عرض المزيد من الخيارات للتحكم في االحسابات وتخصيص التواصل مع الحسابات المُبلّغ عنها.
        resolve_description_html: ولن يُتخذ أي إجراء ضد الحساب المبلّغ عنه، ولن تسلَّط عليه أية عقوبة، وسوف يُغلق التقرير.
        silence_description_html: الحساب سيظهر فقط لمن يتابعه أو قام بالبحث عنه بشكل مباشر مما يخفض إمكانية رؤيته بشكل شبه كامل. يمكنك دائما التراجع عن هذا الإجراء. تُغلَق كافة الإبلاغات عن هذا الحساب.
        suspend_description_html: سيُمنع الوصول إلى الحساب وجميع محتوياته وتُحذف تدريجياً، وسيكون التفاعل معه مستحيلاً. بالإمكان عكس مفعول ذلك في غضون 30 يوماً. يغلق جميع التبليغات ضد الحساب.
      actions_description_html: تحديد الإجراءات التي يتعين اتخاذها لحل هذا التبليغ. إذا اتخذت إجراء عقابيا ضد الحساب المبلغ عنه، فسيتم إرسال إشعار بالبريد الإلكتروني إليهم، إلا عندما يتم تحديد فئة <strong>البريد المزعج.</strong>
      actions_description_remote_html: حدّد الإجراءات التي يتعين اتخاذها لحل هذا التقرير. هذا سيؤثر فقط على كيفية اتصال <strong>خادمك</strong> بهذا الحساب البعيد والتعامل مع محتوياته.
      add_to_report: أضف المزيد إلى التقرير
      are_you_sure: هل أنت متأكد ؟
      assign_to_self: عين لي
      assigned: تعين رئيس
      by_target_domain: نطاق الحساب المبلّغ عنه
      cancel: إلغاء
      category: الفئة
      category_description_html: سيشار إلى سبب الإبلاغ عن هذا الحساب و/أو المحتوى في الاتصال بالحساب المبلغ عنه
      comment:
        none: لا شيء
      comment_description_html: 'لتوفير المزيد من المعلومات، كتب %{name}:'
      confirm: تأكيد
      confirm_action: تأكيد اتخاذ إجراء إشراف على @%{acct}
      created_at: ذكرت
      delete_and_resolve: احذف المنشورات
      forwarded: أُعيد توجيهه
      forwarded_to: أُعيد توجيهه إلى %{domain}
      mark_as_resolved: اعتبار الشكوى كمحلولة
      mark_as_sensitive: تعيينه كمنشور حساس
      mark_as_unresolved: علم كغير محلولة
      no_one_assigned: لا أحد
      notes:
        create: اضف ملاحظة
        create_and_resolve: الحل مع ملاحظة
        create_and_unresolve: إعادة فتح مع ملاحظة
        delete: حذف
        placeholder: قم بوصف الإجراءات التي تم اتخاذها أو أي تحديثات أخرى ذات علاقة...
        title: الملاحظات
      notes_description_html: عرض الملاحظات وتركها للمشرفين الآخرين ولنفسك في المستقبل
      processed_msg: 'تمت معالجة التقرير #%{id} بنجاح'
      quick_actions_description_html: 'قم بإجراء سريع أو التمرير للأسفل لرؤية المحتوى المبلغ عنه:'
      remote_user_placeholder: المستخدم البعيد من %{instance}
      reopen: إعادة فتح الشكوى
      report: 'الشكوى #%{id}'
      reported_account: حساب مُبلّغ عنه
      reported_by: أبلغ عنه من طرف
      resolved: معالجة
      resolved_msg: تم حل تقرير بنجاح!
      skip_to_actions: تخطي إلى الإجراءات
      status: الحالة
      statuses: المحتوى المبلغ عنه
      statuses_description_html: سيشار إلى المحتوى المخالف في الاتصال بالحساب المبلغ عنه
      summary:
        action_preambles:
          delete_html: 'أنت على وشك <strong>إزالة</strong> بعض منشورات <strong>@%{acct}</strong>. هذا سوف:'
          mark_as_sensitive_html: 'أنت على وشك <strong>وسم</strong> بعض منشورات <strong>@%{acct}</strong> على أنها <strong>حساسة</strong>. هذا سوف:'
          silence_html: 'أنت على وشك <strong>الحد</strong> من الوصول لحساب <strong>@%{acct}</strong> وهذا سوف:'
          suspend_html: 'أنت على وشك <strong>تعليق</strong> حساب <strong>@%{acct}</strong>. هذا سوف:'
        actions:
          delete_html: إزالة المنشورات المُخالِفة
          mark_as_sensitive_html: تصنيف وسائط المنشورات المُخالفة كحساسة
          silence_html: الحد بشدة من الوصول إلى <strong>@%{acct}</strong> بجعل ملفهم الشخصي ومحتوياته مرئية فقط لمتابعيهم أو لمن يبحث عنهم يدوياً
          suspend_html: تعليق حساب <strong>@%{acct}</strong>، مما يجعل من غير الممكن الوصول إلى ملفه التعريفي ومحتوياته ويستحيل التفاعل معه
        close_report: 'تصنيف التقرير #%{id} كإبلاغ تمت معالجته'
        close_reports_html: علِّم <strong>جميع التبليغات</strong> ضد <strong>@%{acct}</strong> على أنها محلولة
        delete_data_html: حذف ملف <strong>@%{acct}</strong> الشخصي بمحتواه بعد 30 يوماً من الآن ما لم يُلغَ تعليق الحساب
        preview_preamble_html: 'سوف يتلقى <strong>@%{acct}</strong> تحذيرا يحتوي على ما يلي:'
        record_strike_html: تسجيل عقوبة ضد <strong>@%{acct}</strong> لمساعدتك في أخذ إجراءات إضافية في حال انتهاكات مستقبلية من طرف هذا الحساب
        send_email_html: إرسال بريد إلكتروني تحذيري إلى <strong>@%{acct}</strong>
        warning_placeholder: مبررات إضافية اختيارية لإجراء الإشراف.
      target_origin: مصدر الحساب المبلغ عنه
      title: الشكاوى
      unassign: إلغاء تعيين
      unknown_action_msg: 'إجراء غير معروف: %{action}'
      unresolved: غير معالجة
      updated_at: محدث
      view_profile: اعرض الصفحة التعريفية
    roles:
      add_new: إضافة دور
      assigned_users:
        zero: "%{count} لا مستخدم"
        one: "مستخدم واحد %{count}"
        two: "مستخدمان %{count}"
        few: "%{count} مستخدمًا"
        many: "%{count} مستخدمين"
        other: "%{count} مستخدم"
      categories:
        administration: الإدارة
        devops: DevOps
        invites: الدعوات
        moderation: الإشراف
        special: مميز
      delete: حذف
      description_html: مع <strong>أدوار المستخدم</strong>، يمكنك تخصيص أي الوظائف ومجالات ماستدون التي يمكن للمستخدمين الوصول إليها.
      edit: تعديل رتبة '%{name}' '
      everyone: الصلاحيات الافتراضية
      everyone_full_description_html: هذا هو <strong>الدور الأساسي</strong> الذي يحمله <strong>جميع المستخدمين</strong>، حتى أولئك الذين ليس لديهم دور معين. جميع الأدوار الأخرى ترث الأذونات منه.
      permissions_count:
        zero: "لا تصريح %{count}"
        one: "تصريح واحد %{count}"
        two: "تصريحان %{count}"
        few: "%{count} تصريحات"
        many: "%{count} تصريحًا"
        other: "%{count} تصريح"
      privileges:
        administrator: مدير
        administrator_description: المستخدمين الذين لديهم هذا التصريح سيتجاوزون جميع التصاريح
        delete_user_data: احذف بيانات المستخدم
        delete_user_data_description: يسمح للمستخدمين بحذف بيانات المستخدمين الآخرين دون تأخير
        invite_users: دعوة مستخدمين
        invite_users_description: يسمح للمستخدمين بدعوة أشخاص جدد إلى الخادم
        manage_announcements: ادارة الاعلانات
        manage_announcements_description: يسمح للمستخدمين بإدارة الإعلانات على الخادم
        manage_appeals: إدارة الاستئنافات
        manage_appeals_description: يسمح للمستخدمين بمراجعة الطعن ضد إجراءات الإشراف
        manage_blocks: إدارة الحظر
        manage_blocks_description: يسمح للمستخدمين بحظر مزودي خدمات البريد الإلكتروني وعناوين IP
        manage_custom_emojis: إدارة الرموز التعبيريّة المخصصة
        manage_custom_emojis_description: السماح للمستخدمين بإدارة الرموز التعبيريّة المخصصة على الخادم
        manage_federation: إدارة الفديرالية
        manage_federation_description: يسمح للمستخدمين بحظر أو السماح للاتحاد مع النطاقات الأخرى، والتحكم في إمكانية التسليم
        manage_invites: إدارة الدعوات
        manage_invites_description: السماح للمستخدمين بالتصفح و تعطيل روابط الدعوة
        manage_reports: إدارة التقارير
        manage_reports_description: يسمح للمستخدمين بمراجعة التباليغ وتنفيذ إجراءات الإشراف ضدهم
        manage_roles: إدارة الأدوار
        manage_roles_description: يسمح للمستخدمين بإدارة وتعيين الأدوار الأقل رتبه منهم
        manage_rules: إدارة القواعد
        manage_rules_description: يسمح للمستخدمين بتغيير قوانين الخادم
        manage_settings: إدارة الإعدادات
        manage_settings_description: يسمح للمستخدمين بتغيير إعدادات الموقع
        manage_taxonomies: إدارة التصنيفات
        manage_taxonomies_description: السماح للمستخدمين بمراجعة المحتوى المتداول وتحديث إعدادات الوسم
        manage_user_access: إدارة وصول المستخدم
        manage_user_access_description: يسمح للمستخدمين بتعطيل المصادقة الثنائية المستخدمين الآخرين، تغيير عنوان البريد الإلكتروني الخاص بهم، وإعادة تعيين كلمة المرور الخاصة بهم
        manage_users: إدارة المستخدمين
        manage_users_description: يسمح للمستخدمين بعرض تفاصيل المستخدمين الآخرين وتنفيذ إجراءات الإشراف ضدهم
        manage_webhooks: إدارة الـWebhooks
        manage_webhooks_description: يسمح للمستخدمين بإعداد Webhooks للأحداث الإدارية
        view_audit_log: عرض سجل العمليات
        view_audit_log_description: يسمح للمستخدمين برؤية سجل الإجراءات الإدارية على الخادم
        view_dashboard: عرض لوحة التحكم
        view_dashboard_description: يسمح للمستخدمين بالوصول إلى لوحة التحكم وعدة مقاييس
        view_devops: DevOps
        view_devops_description: السماح للمستخدمين بالوصول إلى لوحة Sidekiq و pgHero
      title: الأدوار
    rules:
      add_new: إضافة قاعدة
      delete: حذف
      description_html: بينما يدعي معظم الناس أنهم قرأوا شروط الخدمة ووافقوا عليها، فإن الناس عادةً لا يقرأون إلا بعد حدوث مشكلة. <strong>اجعل من الأسهل رؤية قواعد خادمك بلمحة عن طريق تزويدهم في قائمة النقاط المدورة.</strong> حاول إبقاء القواعد الفردية قصيرة وبسيطة، ولكن لا تحاول أن تُقسمها إلى العديد من العناصر المنفصلة أيضا.
      edit: تعديل القانون
      empty: لم يتم تحديد قواعد الخادم بعد.
      title: قوانين الخادم
    settings:
      about:
        manage_rules: إدارة قواعد الخادم
        preamble: قدم معلومات متعمقة عن كيفية إدارة عمل الخادم، والإشراف، والتمويل.
        rules_hint: هناك منطقة مخصصة للقواعد التي يتوقع من المستخدمين التقيد بها.
        title: عن
      appearance:
        preamble: تخصيص واجهة الويب لماستدون.
        title: المظهر
      branding:
        preamble: العلامة التجارية لخادمك الخاص تميزه عن الخوادم الأخرى في الشبكة. يمكن عرض هذه المعلومات عبر مجموعة متنوعة من البيئات، مثل واجهة الويب لماستدون، في التطبيقات الأصلية، في معاينات الروابط على مواقع الويب الأخرى وضمن تطبيقات الرسائل، وما إلى ذلك. ولهذا السبب، من الأفضل إبقاء هذه المعلومات واضحة وقصيرة وموجزة.
        title: العلامة
      captcha_enabled:
        desc_html: ويعتمد هذا على نصوص برمجية خارجية من hCaptcha، والتي قد تكون مصدر قلق يتعلق بالأمان والخصوصية. بالإضافة إلى ذلك، <strong>قد يؤدي ذلك إلى جعل عملية التسجيل أقل سهولة بالنسبة لبعض الأشخاص (وخاصة المعاقين)</strong>. لهذه الأسباب، يرجى النظر في تدابير بديلة مثل التسجيل على أساس الموافقة أو على أساس الدعوة.
        title: مطالبة المستخدمين الجدد بحل اختبار CAPTCHA لتأكيد حساباتهم
      content_retention:
        preamble: التحكم في كيفية تخزين المحتوى الذي ينشئه المستخدم في ماستدون.
        title: الاحتفاظ بالمحتوى
      default_noindex:
        desc_html: يؤثر على جميع المستخدمين الذين لم يغيروا هذا الإعداد بأنفسهم
        title: عدم السماح مبدئيا لمحركات البحث بفهرسة الملفات التعريفية للمستخدمين
      discovery:
        follow_recommendations: اتبع التوصيات
        preamble: يُعد إتاحة رؤية المحتوى المثير للاهتمام أمرًا ضروريًا لجذب مستخدمين جدد قد لا يعرفون أي شخص في Mastodon. تحكم في كيفية عمل ميزات الاكتشاف المختلفة على خادمك الخاص.
        profile_directory: دليل الصفحات التعريفية
        public_timelines: الخيوط الزمنية العامة
        publish_discovered_servers: نشر الخوادم المكتشَفة
        publish_statistics: نشر الإحصائيات
        title: الاستكشاف
        trends: المتداوَلة
      domain_blocks:
        all: للجميع
        disabled: لا أحد
        users: للمستخدمين المتصلين محليا
      registrations:
        preamble: تحكّم في مَن الذي يمكنه إنشاء حساب على خادمك الخاص.
        title: التسجيلات
      registrations_mode:
        modes:
          approved: طلب الموافقة لازم عند إنشاء حساب
          none: لا أحد يمكنه إنشاء حساب
          open: يمكن للجميع إنشاء حساب
      security:
        authorized_fetch: يتطلّب المصادقة مِن الخوادم الفديرالية
        authorized_fetch_hint: إن طلب المصادقة من الخوادم الموحدة يتيح تنفيذًا أكثر صرامة للكتل على مستوى المستخدم وعلى مستوى الخادم. ومع ذلك، يأتي هذا على حساب عقوبة الأداء، ويقلل من مدى وصول ردودك، وقد يؤدي إلى حدوث مشكلات في التوافق مع بعض الخدمات الموحدة. بالإضافة إلى ذلك، لن يمنع هذا الجهات الفاعلة المخصصة من جلب منشوراتك وحساباتك العامة.
        authorized_fetch_overridden_hint: لا يُمكِنُكَ تغيير هذا الإعداد لأنه مفروض عبر مُتغيّر في البيئة.
        federation_authentication: إنفاذ التوثيق الفديرالي
      title: إعدادات الخادم
    site_uploads:
      delete: احذف الملف الذي تم تحميله
      destroyed_msg: تم حذف التحميل مِن الموقع بنجاح!
    software_updates:
      critical_update: حَرِج - يرجى التحديث في أقرب وقت ممكن
      description: من المستحسَن إبقاء تثبيت ماستدون الخاص بك محدثا للاستفادة من أحدث التصحيحات والميزات. إضافةً إلى ذلك، فهو مهمّ جدا تحديث ماستدون أحيانًا في الوقت المناسب لتجنب المسائل الأمنية. لهذه الأسباب، يقوم ماستدون بالتحقق من التحديثات كل 30 دقيقة، وسيتم إعلامك وفقا لتفضيلات إشعارات البريد الإلكتروني الخاصة بك.
      documentation_link: معرفة المزيد
      release_notes: ملخصات الإصدار
      title: التحديثات المتوفرة
      type: النوع
      types:
        major: إصدار رئيسي
        minor: اصدار بسيط
        patch: إصدار تصحيحي - تصحيح للعِلَل وسهل إجراء تطبيق التغييرات
      version: الإصدار
    statuses:
      account: المؤلف
      application: التطبيق
      back_to_account: العودة إلى صفحة الحساب
      back_to_report: العودة إلى صفحة التقرير
      batch:
        remove_from_report: إزالة من التقرير
        report: إبلاغ
      deleted: محذوف
      favourites: المفضلة
      history: تاريخ التعديلات
      in_reply_to: رَدًا على
      language: اللغة
      media:
        title: الوسائط
      metadata: البيانات الوصفية
      no_status_selected: لم يطرأ أي تغيير على أي منشور بما أنه لم يتم اختيار أي واحد
      open: افتح المنشور
      original_status: المنشور الأصلي
      reblogs: المعاد تدوينها
      status_changed: عُدّل المنشور
      title: منشورات الحساب
      trending: المتداولة
      visibility: مدى الظهور
      with_media: تحتوي على وسائط
    strikes:
      actions:
        delete_statuses: "حَذَفَ %{name} رسائل %{target}"
        disable: "جَمّدَ %{name} حساب %{target}"
        mark_statuses_as_sensitive: "وَضَعَ %{name} علامة على منشورات %{target} على أنها حساسة"
        none: "قام %{name} بإرسال تحذير إلى %{target}"
        sensitive: "قام %{name} بوضع علامة حساس على حساب %{target}"
        silence: "قام %{name} بكتم حساب %{target}"
        suspend: "قام %{name} بتعليق حساب %{target}"
      appeal_approved: طُعِن فيه
      appeal_pending: طعن قيد المراجعة
      appeal_rejected: رُفض الطعن
    system_checks:
      database_schema_check:
        message_html: هناك عمليات هجرة معلقة لقواعد البيانات. يرجى تشغيلها لضمان تصرف التطبيق كما هو متوقع
      elasticsearch_health_red:
        message_html: مجموعة Elasticsearch غير صحية (الحالة الحمراء)، ميزات البحث غير متوفرة
      elasticsearch_health_yellow:
        message_html: مجموعة Elasticsearch غير صحية (الحالة الصفراء)، قد ترغب في التحقق من السبب
      elasticsearch_index_mismatch:
        message_html: تعيينات فِهْرِس Elasticsearch قديمة. الرجاء تشغيل <code>tootctl search deploy --only=%{value}</code>
      elasticsearch_preset:
        action: اطّلع على الدليل
        message_html: تحتوي مجموعة Elasticsearch الخاصة بك على أكثر من عقدة واحدة، ولكن Mastodon لم يُعَدّ لاستخدامها.
      elasticsearch_preset_single_node:
        action: اطّلع على الدليل
        message_html: تحتوي مجموعة Elasticsearch الخاصة بك على عقدة واحدة فقط، ويجب تعيين <code>ES_PRESET</code> على <code>single_node_cluster</code>.
      elasticsearch_reset_chewy:
        message_html: فِهْرِس نظام Elasticsearch الخاص بك قديم بسبب تغيير الإعداد. يرجى تشغيل <code>tootctl search deploy --reset-chewy</code> لتحديثه.
      elasticsearch_running_check:
        message_html: تعذر الاتصال بـElasticsearch. الرجاء التحقق من أنه قيد التشغيل، أو تعطيل البحث عن النص الكامل
      elasticsearch_version_check:
        message_html: 'إصدار Elasticsearch غير المتوافق: %{value}'
        version_comparison: يعمل Elasticsearch بإصدار %{running_version} بينما %{required_version} مطلوب
      rules_check:
        action: إدارة قواعد الخادم
        message_html: لم تقم بتحديد أي قواعد خادم.
      sidekiq_process_check:
        message_html: لا توجد عملية Sidekiq قيد التشغيل لقائمة الانتظار %{value}. يرجى مراجعة إعدادات Sidekiq الخاصة بك
      software_version_critical_check:
        action: الاطلاع على التحديثات المتوفرة
        message_html: هناك تحديث هام لماستدون، يرجى التحديث في أسرع وقت ممكن.
      software_version_patch_check:
        action: الاطلاع على التحديثات المتوفرة
        message_html: هناك تحديث ماستدون متوفر لتصحيح الأخطاء.
      upload_check_privacy_error:
        action: تحقق هنا للمزيد من المعلومات
        message_html: إعدادات <strong>خادم الويب الخاص بكم ليست على ما يرام. خصوصية مستخدميكم في خطر.</strong>
      upload_check_privacy_error_object_storage:
        action: تحقق هنا للمزيد من المعلومات
        message_html: "<strong>تم تكوين مخزن الكائنات الخاص بك بشكل خاطئ. خصوصية المستخدمين في خطر.</strong>"
    tags:
      review: حالة المراجعة
      updated_msg: تم تحديث إعدادات الوسوم بنجاح
    title: الإدارة
    trends:
      allow: السماح
      approved: مصادق عليه
      disallow: رفض
      links:
        allow: السماح بالرابط
        allow_provider: السماح للناشر
        description_html: هذه هي الروابط التي يتم حاليا مشاركتها بشكل كبير عن طريق الحسابات التي يرى الخادم الخاص بك المشاركات منها. يمكن أن يساعد مستخدميك في معرفة ما يحدث في العالم. لا تعرض روابط علنا حتى توافق على الناشر. يمكنك أيضًا السماح أو رفض بالروابط فردياً.
        disallow: رفض الرابط
        disallow_provider: عدم السماح للناشر
        no_link_selected: لم يطرأ أي تغيير على أي رابط بما أنه لم يتم اختيار أي واحد
        publishers:
          no_publisher_selected: لم يطرأ أي تغيير على أي ناشر بما أنه لم يتم اختيار أي واحد
        shared_by_over_week:
          few: "%{count} أشخاص أعادوا نشره خلال الأسبوع الماضي"
          many: "%{count} شخصًا أعادوا نشره خلال الأسبوع الماضي"
          one: شخص واحد أعاد نشره خلال الأسبوع الماضي
          other: "%{count} شخص أعادوا نشره خلال الأسبوع الماضي"
          two: شخصان أعادا نشره خلال الأسبوع الماضي
          zero: لا أحد أعاد نشره خلال الأسبوع الماضي
        title: الروابط المتداولة
        usage_comparison: تمت مشاركته %{today} مرات اليوم، مقارنة بـ %{yesterday} بالأمس
      not_allowed_to_trend: غير مسموح ظهوره في المتداولة
      only_allowed: من سُمِحَ لهم فقط
      pending_review: في انتظار المراجعة
      preview_card_providers:
        allowed: الروابط من هذا الناشر يمكن أن تتداول
        description_html: هذه هي النطاقات التي غالبا ما يتم مشاركة الروابط منها على الخادم الخاص بك. لن تتجه الروابط علنا ما لم تتم الموافقة على نطاق الرابط. الموافقة (أو الرفض) الخاص بك يمتد إلى النطاقات الفرعية.
        rejected: الروابط من هذا الناشر لن تتداول
        title: الناشرون
      rejected: مرفوض
      statuses:
        allow: السماح بالمنشور
        allow_account: السماح للناشر
        description_html: هذه هي المنشورات التي يعرفها خادمك التي يتم حاليا مشاركتها وتفضيلها كثيرا في الوقت الراهن. يمكن أن تساعد المستخدمين الجدد والعائدين للعثور على المزيد من الأشخاص للمتابعة. ولا تُعرض أي منشورات علناً حتى توافق على كاتبها، ويسمح الكاتب باقتراح حسابه للآخرين. يمكنك أيضًا السماح أو الرفض بالمنشورات فردياً.
        disallow: رفض المنشور
        disallow_account: رفض الناشر
        no_status_selected: لم يتم تغيير أي منشورات متداوله حيث لم يتم اختيار أي منهم
        not_discoverable: الكاتب لم يختار أن يكون قابلا للاكتشاف
        shared_by:
          few: تمت مشاركته وتفضيله %{friendly_count} مرات
          many: تمت مشاركته وتفضيله %{friendly_count} مرات
          one: تمت مشاركته وتفضيله مرة واحدة
          other: تمت مشاركته وتفضيله %{friendly_count} مرات
          two: تمت مشاركته وتفضيله مرتين
          zero: لم يتم مشاركته أو تفضيله مطلقًا
        title: المنشورات المتداولة
      tags:
        current_score: التقييم الحالي %{score}
        dashboard:
          tag_accounts_measure: استخدامات فريدة
          tag_languages_dimension: اللغات الأساسية
          tag_servers_dimension: الخوادم الأكثر نشاطا
          tag_servers_measure: خوادم أخرى
          tag_uses_measure: إجمالي الاستخدامات
        description_html: هذه الوسوم التي تظهر حاليا في الكثير من المنشورات التي يراها الخادم الخاص بك. يمكن أن تساعد مستخدميك في معرفة ما يتحدث عنه الناس بكثرة حالياً. لا يتم عرض أي وسوم حتى توافق عليها.
        listable: يمكن اقتراحه
        no_tag_selected: لم يطرأ أي تغيير على أي وسم بما أنه لم يتم اختيار أي واحد
        not_listable: لن يتم اقتراحه
        not_trendable: لن يظهر في المتداولة
        not_usable: لا يمكن استخدامه
        peaked_on_and_decaying: بلغ ذروته في %{date}، في تراجع الآن
        title: الوسوم المتداولة
        trendable: السماح بالظهور تحت المتداولة
        trending_rank: 'المتداولة #%{rank}'
        usable: يمكن استخدامه
        usage_comparison: تم استخدامه %{today} مرات اليوم، مقارنة بـ %{yesterday} بالأمس
        used_by_over_week:
          zero: مستخدَم من قِبل %{count} شخص خلال الأسبوع الماضي
          one: مستخدَم من قِبل %{count} شخص واحد خلال الأسبوع الماضي
          two: مستخدَم من قِبل %{count} شخصين خلال الأسبوع الماضي
          few: مستخدَم من قِبل %{count} أشخاص خلال الأسبوع الماضي
          many: مستخدَم من قِبل %{count} شخصا خلال الأسبوع الماضي
          other: مستخدَم من قِبل %{count} شخص خلال الأسبوع الماضي
      title: المتداوَلة
      trending: المتداولة
    warning_presets:
      add_new: إضافة واحد جديد
      delete: حذف
      edit_preset: تعديل نموذج التحذير
      empty: لم تحدد أي إعدادات تحذير مسبقة بعد.
      title: إدارة نماذج التحذير
    webhooks:
      add_new: إضافة نقطة نهاية
      delete: حذف
      description_html: <strong>webhook</strong> يمكّن ماستدون من إرسال <strong>إشعارات في الوقت الحقيقي</strong> حول الأحداث المختارة إلى التطبيق الخاص بك، حتى يمكن لتطبيقك <strong>تشغيل ردود الفعل تلقائياً</strong>.
      disable: تعطيل
      disabled: معطَّل
      edit: تعديل نقطة النهاية
      empty: ليس لديك أي نقاط نهاية ويب هوك تم تكوينها بعد.
      enable: تشغيل
      enabled: نشِط
      enabled_events:
        few: تم تفعيل %{count} أحداث
        many: تم تفعيل %{count} حدثًا
        one: تم تفعيل حدث واحد
        other: تم تفعيل %{count} حدث
        two: تم تفعيل حدثين
        zero: لم يتم تفعيل أي حدث
      events: الأحداث
      new: رابط ويب جديد
      rotate_secret: تغيير الرمز
      secret: رمز تسجيل الدخول
      status: الحالة
      title: الويب هوك
      webhook: رابط ويب
  admin_mailer:
    new_appeal:
      actions:
        delete_statuses: لحذف منشوراتهم
        disable: لتجميد حسابهم
        mark_statuses_as_sensitive: لوضع علامة حساس على منشوراتهم
        none: لتحذيرهم
        sensitive: لجعل حسابهم كحساس
        silence: للحد من حسابهم
        suspend: لتعليق حسابهم
      body: "قام %{target} بالطعن في قرار %{action_taken_by} بتاريخ %{date} وهو كان %{type}. نص الطعن:"
      next_steps: يمكنك الموافقة على الطعن وبالتالي التراجع عن قرار المشرف، أو يمكنك تجاهل الطعن.
      subject: قام %{username} بالطعن بقرار المشرفين بخصوص %{instance}
    new_critical_software_updates:
      body: تم إصدار إصدارات حرجة جديدة من ماستدون ، قد ترغب في التحديث في أقرب وقت ممكن!
      subject: هناك إصدارات ماستدون حَرِجة جديدة متوفرة لـ %{instance}!
    new_pending_account:
      body: تفاصيل الحساب الجديد أدناه. يمكنك الموافقة على هذا الطلب أو رفضه.
      subject: حساب جديد في انتظار مراجعة على %{instance} (%{username})
    new_report:
      body: "قام %{reporter} بالإبلاغ عن %{target}"
      body_remote: أبلغ شخص ما من %{domain} عن %{target}
      subject: تقرير جديد ل%{instance} (#%{id})
    new_software_updates:
      body: لقد تم نشر إصدارات جديدة لماستدون، قد ترغب في التحديث!
      subject: هناك إصدارات ماستدون جديدة متوفرة لـ %{instance}!
    new_trends:
      body: 'تحتاج العناصر التالية إلى مراجعة قبل أن يمكن عرضها علناً:'
      new_trending_links:
        title: الروابط المتداولة
      new_trending_statuses:
        title: المنشورات الشائعة
      new_trending_tags:
        no_approved_tags: لا توجد حاليًا وسوم شائعة موافق عليها.
        requirements: 'يمكن لأي من هؤلاء المرشحين أن يتجاوز علامة #%{rank} من الوسوم الموافق عليها، وهي حاليا #%{lowest_tag_name} مع نتيجة %{lowest_tag_score}.'
        title: الوسوم المتداولة
      subject: تداولات جديدة في انتظار المراجعة على %{instance}
  aliases:
    add_new: أنشئ كُنية
    created_msg: تم إنشاء الكُنية الجديدة بنجاح. يمكنكم الآن الشروع في الإنتقال مِن حسابكم القديم.
    deleted_msg: تم إزالة الاسم المستعار بنجاح. الانتقال من ذلك الحساب إلى هذا الحساب لن يكون ممكنا بعد الآن.
    empty: ليس لديك أية كنية.
    hint_html: إذا كنت ترغب في الانتقال من حساب آخر إلى هذا الحساب الحالي، يمكنك إنشاء اسم مستعار هنا، والذي هو مطلوب قبل أن تتمكن من المضي قدما في نقل متابِعيك من الحساب القديم إلى هذا الحساب. هذا الإجراء بحد ذاته هو <strong>غير مؤذي و قابل للعكس</strong>. <strong>تتم بداية تهجير الحساب من الحساب القديم</strong>.
    remove: إلغاء ربط الكنية
  appearance:
    advanced_web_interface: واجهة الويب المتقدمة
    advanced_web_interface_hint: 'إذا كنت ترغب في استخدام عرض شاشتك بأكمله، فواجهة الويب المتقدمة تسمح لك بضبط العديد من الأعمدة المختلفة لرؤية أكبر قدر من المعلومات التي ترغب فيها في آن واحد: الخيط الرئيسي والإشعارات والخيط الزمني الفدرالي وأي عدد من القوائم والوسوم.'
    animations_and_accessibility: الإتاحة والحركة
    confirmation_dialogs: نوافذ التأكيد
    discovery: الاستكشاف
    localization:
      body: ماستدون يُترجِمه متطوّعون.
      guide_link: https://crowdin.com/project/mastodon
      guide_link_text: يمكن للجميع المساهمة.
    sensitive_content: المحتوى الحساس
  application_mailer:
    notification_preferences: تعديل تفضيلات البريد الإلكتروني
    salutation: "%{name}،"
    settings: 'تغيير تفضيلات البريد الإلكتروني: %{link}'
    unsubscribe: إلغاء الاشتراك
    view: 'اعرض:'
    view_profile: اعرض الصفحة التعريفية
    view_status: عرض المنشور
  applications:
    created: تم إنشاء التطبيق بنجاح
    destroyed: تم حذف التطبيق بنجاح
    logout: الخروج
    regenerate_token: إعادة توليد رمز النفاذ
    token_regenerated: تم إعادة إنشاء الرمز الوصول بنجاح
    warning: كن حذرا مع هذه البيانات. لا تقم أبدا بمشاركتها مع الآخَرين!
    your_token: رمز نفاذك
  auth:
    apply_for_account: اطلُب حسابًا
    captcha_confirmation:
      help_html: إن صادَفتَ مشكلات في حل CAPTCHA ، يمكنك الاتصال بنا بواسطة %{email} ويمكننا مساعدتك.
      hint_html: شيء واحد آخر! نحن بحاجة إلى التأكّد من أنك إنسان (حتى نتمكن من تتفادي البريد المزعج!). حل رمز CAPTCHA أدناه وانقر فوق "متابعة".
      title: التحقق من الأمان
    confirmations:
      wrong_email_hint: إذا كان عنوان البريد الإلكتروني هذا غير صحيح، يمكنك تغييره في إعدادات الحساب.
    delete_account: احذف الحساب
    delete_account_html: إن كنت ترغب في حذف حسابك يُمكنك <a href="%{path}">المواصلة هنا</a>. سوف يُطلَبُ منك التأكيد قبل الحذف.
    description:
      prefix_invited_by_user: "يدعوك @%{name} للاتحاق بخادم ماستدون هذا!"
      prefix_sign_up: أنشئ حسابًا على ماستدون اليوم!
      suffix: بفضل حساب، ستكون قادرا على متابعة أشخاص ونشر تحديثات وتبادل رسائل مع مستخدمين مِن أي خادم Mastodon وأكثر!
    didnt_get_confirmation: لم تستلم رابط تأكيد؟
    dont_have_your_security_key: ليس لديك مفتاح الأمان الخاص بك؟
    forgot_password: نسيت كلمة المرور ؟
    invalid_reset_password_token: رمز إعادة تعيين كلمة المرور غير صالح أو منتهي الصلاحية. يرجى طلب واحد جديد.
    link_to_otp: أدخل رمز ذو عامِلين من هاتفك أو رمز الاسترجاع
    link_to_webauth: استخدم جهاز مفتاح الأمان الخاص بك
    log_in_with: الولوج عبر
    login: تسجيل الدخول
    logout: خروج
    migrate_account: الانتقال إلى حساب مختلف
    migrate_account_html: إن كنت ترغب في تحويل هذا الحساب نحو حساب آخَر، يُمكِنُك <a href="%{path}">إعداده هنا</a>.
    or_log_in_with: أو قم بتسجيل الدخول بواسطة
    privacy_policy_agreement_html: لقد قرأتُ وأوافق على سياسة الخصوصية <a href="%{privacy_policy_path}" target="_blank"></a>
    progress:
      confirm: تأكيد عنوان البريد الإلكتروني
      details: تفاصيلك
      review: رأيُنا
      rules: قبول القواعد
    providers:
      cas: CAS
      saml: SAML
    register: إنشاء حساب
    registration_closed: "لا يقبل %{instance} استقبال أعضاء جدد"
    resend_confirmation: إعادة إرسال رابط التأكيد
    reset_password: إعادة تعيين كلمة المرور
    rules:
      accept: قبول
      back: العودة
      invited_by: 'يمكنك الانضمام إلى %{domain} بفضل الدعوة التي تلقيتها من:'
      preamble: يتم تعيين هذه القوانين وفرضها من قبل مشرفي %{domain}.
      preamble_invited: قبل المتابعة، يرجى قراءة القواعد الأساسية التي وضعها مشرفو %{domain}.
      title: بعض القواعد الأساسية.
      title_invited: لقد تمت دعوتك.
    security: الأمان
    set_new_password: إدخال كلمة مرور جديدة
    setup:
      email_below_hint_html: قم بفحص مجلد البريد المزعج الخاص بك، أو قم بطلب آخر. يمكنك تصحيح عنوان بريدك الإلكتروني إن كان خاطئا.
      email_settings_hint_html: انقر على الرابط الذي أرسلناه لك للتحقق من %{email}. سننتظر هنا.
      link_not_received: ألم تحصل على رابط؟
      new_confirmation_instructions_sent: سوف تتلقى رسالة بريد إلكتروني جديدة مع رابط التأكيد في غضون بضع دقائق!
      title: تحقَّق من بريدك الوارِد
    sign_in:
      preamble_html: قم بتسجيل الدخول باستخدام بيانات الاعتماد الخاصة بك على <strong>%{domain}</strong>. إن استُضيف حسابك على خادم مختلف عن هذا الخادم، لن تتمكن من الولوج هنا.
      title: تسجيل الدخول إلى %{domain}
    sign_up:
      manual_review: عمليات التسجيل في %{domain} تمر عبر المراجعة اليدوية من قبل مشرفينا. لمساعدتنا في معالجة إنشاء حسابك، اكتب نَبْذَة عن نفسك ولماذا تريد حسابًا على %{domain}.
      preamble: مع حساب على خادم ماستدون هذا، ستتمكن من متابعة أي شخص آخر على الشبكة، بغض النظر عن المكان الذي يستضيف فيه حسابهم.
      title: دعنا نجهّز %{domain}.
    status:
      account_status: حالة الحساب
      confirming: في انتظار اكتمال تأكيد البريد الإلكتروني.
      functional: حسابك يعمل بشكل كامل.
      pending: إن طلبك قيد المراجعة من قبل فريقنا. قد يستغرق هذا بعض الوقت. سوف تتلقى بريدا إلكترونيا إذا تمت الموافقة على طلبك.
      redirecting_to: حسابك غير نشط لأنه تم تحويله حاليا إلى %{acct}.
      view_strikes: عرض العقوبات السابقة المُطَبَّقة ضد حسابك
    too_fast: تم إرسال النموذج بسرعة كبيرة، حاول مرة أخرى.
    use_security_key: استخدام مفتاح الأمان
  challenge:
    confirm: واصل
    hint_html: "<strong>توصية:</strong> لن نطلب منك ثانية كلمتك السرية في غضون الساعة اللاحقة."
    invalid_password: الكلمة السرية خاطئة
    prompt: أكِّد الكلمة السرية للمواصلة
  crypto:
    errors:
      invalid_key: ليس بمفتاح Ed25519 أو Curve25519 صالح
      invalid_signature: ليس بتوقيع Ed25519 صالح
  date:
    formats:
      default: "%d %b %Y"
      with_month_name: "%d %B %Y"
  datetime:
    distance_in_words:
      about_x_hours: "%{count} سا"
      about_x_months: "%{count} شهر"
      about_x_years: "%{count} سنة"
      almost_x_years: "%{count} سنوات"
      half_a_minute: الآن
      less_than_x_minutes: "%{count} د"
      less_than_x_seconds: الآن
      over_x_years: "%{count} سنين"
      x_days: "%{count} أيام"
      x_minutes: "%{count} د"
      x_months: "%{count} شهر"
      x_seconds: "%{count}ثا"
  deletes:
    challenge_not_passed: المعلومات التي أدخلتها لم تكن صحيحة
    confirm_password: قم بإدخال كلمتك السرية الحالية للتحقق من هويتك
    confirm_username: ادخل اسم المستخدم الخاص بك لتأكيد الإجراء
    proceed: احذف الحساب
    success_msg: تم حذف حسابك بنجاح
    warning:
      before: 'يرجى قراءة هذه الملاحظات بتأنّي قبل المواصلة:'
      caches: قد يبقى المحتوى الذي تم تخزينه مؤقتًا مِن طرف الخوادم الأخرى
      data_removal: سوف تُحذَف منشوراتك والبيانات الأخرى نهائيا
      email_change_html: بإمكانك <a href="%{path}">تغيير عنوان بريدك الإلكتروني</a> دون أن يُحذف حسابك
      email_contact_html: إن لم تتلقّ أي شيء ، يمكنك مراسلة <a href="mailto:%{email}">%{email}</a> لطلب المساعدة
      email_reconfirmation_html: إن لم تتلقّ الرسالة الإلكترونية للتأكيد ، بإمكانك <a href="%{path}">إعادة طلبها ثانيةً</a>
      irreversible: لن يكون بإمكانك استرجاع أو إعادة تنشيط حسابك
      more_details_html: للمزيد مِن التفاصيل ، يرجى الإطلاع على <a href="%{terms_path}">سياسة الخصوصية</a>.
      username_available: سيصبح اسم مستخدمك متوفرا ثانية
      username_unavailable: سيبقى اسم المستخدم الخاص بك غير متوفر
  disputes:
    strikes:
      action_taken: الإجراء المتخذ
      appeal: طعن
      appeal_approved: تم استئناف هذا السجل بنجاح ولم يعد صالحًا
      appeal_rejected: رُفِض الطعن
      appeal_submitted_at: طعن أرسِل في
      appealed_msg: تم تقديم طعنك. إذا تمت الموافقة عليه، سيتم إبلاغك.
      appeals:
        submit: تقديم طعن
      approve_appeal: الموافقة على الطعن
      associated_report: التقرير المتربط
      created_at: بتاريخ
      description_html: هذه هي الإجراءات المتخذة ضد حسابك والتحذيرات التي تم إرسالها إليك من قبل فريق %{instance}.
      recipient: موجّه إلى
      reject_appeal: رفض الطعن
      status: 'المنشور #%{id}'
      status_removed: تمت إزالة المنشور بالفعل من النظام
      title: "%{action} في %{date}"
      title_actions:
        delete_statuses: إزالة منشور
        disable: تجميد للحساب
        mark_statuses_as_sensitive: تصنيف المنشورات كحساسة
        none: تحذير
        sensitive: تصنيف الحساب كحساس
        silence: الحد من الحساب
        suspend: تعليق للحساب
      your_appeal_approved: تمت الموافقة على طعنك
      your_appeal_pending: لقد قمت بتقديم طعن
      your_appeal_rejected: تم رفض طعنك
  domain_validator:
    invalid_domain: ليس بإسم نطاق صالح
  edit_profile:
    basic_information: معلومات أساسية
    hint_html: "<strong>قم بتخصيص ما سيراه الناس في ملفك الشخصي العام وبجوار منشوراتك.</strong> من المرجح أن يتابعك أشخاص آخرون ويتفاعلون معك إن كان لديك صفحة شخصية مملوء وصورة."
    other: أخرى
  errors:
    '400': الطلب الذي قدمته غير صالح أو أنّ شكله غير سليم.
    '403': ليس لك الصلاحيات الكافية لعرض هذه الصفحة.
    '404': إنّ الصفحة التي تبحث عنها لا وجود لها أصلا.
    '406': إنّ هذه الصفحة غير متوفّرة في النسق المطلوب.
    '410': إنّ الصفحة التي تبحث عنها لم تعد موجودة.
    '422':
      content: فشل التحقق الآمن. ربما منعتَ كعكات الكوكيز؟
      title: فشِل التحقق الآمن
    '429': طلبات كثيرة جدا
    '500':
      content: نحن متأسفون، لقد حدث خطأ ما مِن جانبنا.
      title: هذه الصفحة خاطئة
    '503': تعذر تحميل الصفحة بسبب فشل مؤقت في الخادم.
    noscript_html: يرجى تفعيل الجافا سكريبت لاستخدام تطبيق الويب لماستدون، أو عِوض ذلك قوموا بتجريب إحدى <a href="%{apps_path}">التطبيقات الأصلية</a> الدّاعمة لماستدون على منصّتكم.
  existing_username_validator:
    not_found: لم نتمكّن مِن العثور على مستخدم محلي باسم المستخدم هذا
    not_found_multiple: تعذر العثور على %{usernames}
  exports:
    archive_takeout:
      date: التاريخ
      download: تنزيل نسخة لحسابك
      hint_html: بإمكانك طلب نسخة كاملة لـ <strong>كافة منشوراتك والوسائط التي قمت بنشرها</strong>. البيانات المُصدَّرة ستكون محفوظة على شكل نسق ActivityPub و باستطاعتك قراءتها بأي برنامج يدعم هذا النسق. يُمكنك طلب نسخة كل 7 أيام.
      in_progress: جارٍ انشاء نسخة لبيانات حسابك…
      request: اطلب نسخة مِن حسابك
      size: الحجم
    blocks: قمت بحظر
    bookmarks: الفواصل المرجعية
    csv: CSV
    domain_blocks: النطاقات المحظورة
    lists: القوائم
    mutes: قُمتَ بكتم
    storage: ذاكرة التخزين
  featured_tags:
    add_new: أضف واحدًا جديدا
    errors:
      limit: لقد قمت بالفعل بعرض الحد الأقصى من عدد الوسوم
    hint_html: "<strong>ما هي الوسوم الرائجة؟</strong> يتم عرضها بشكل بارز على ملفك الشخصي العام وتسمح للناس بتصفح منشوراتك العامة على وجه التحديد تحت تلك الوسوم. وهي أداة رائعة لتتبع الأعمال الإبداعية أو المشاريع الطويلة الأجل."
  filters:
    contexts:
      account: الملفات التعريفية
      home: الخيط الزمني الرئيسي
      notifications: الإشعارات
      public: الخيوط الزمنية العامة
      thread: المحادثات
    edit:
      add_keyword: إضافة كلمة مفتاحية
      keywords: الكلمات المفتاحية
      statuses: المنشورات الفردية
      statuses_hint_html: ينطبق هذا الفلتر على اختيار المنشورات فردياً بغض النظر عما إذا كانت تتطابق مع الكلمات الرئيسية أدناه. <a href="%{path}">مراجعة أو إزالة المنشورات من الفلتر</a>.
      title: تعديل عامل التصفية
    errors:
      deprecated_api_multiple_keywords: لا يمكن تغيير هذه المعلمات من هذا التطبيق لأنها تنطبق على أكثر من كلمة فلتر واحدة. استخدم تطبيقاً أحدث أو واجهة ويب.
      invalid_context: لم تقم بتحديد أي مجال أو أنّ المجال غير صالح
    index:
      contexts: فلترات في %{contexts}
      delete: إزالة
      empty: ليست لديك أية عوامل تصفية.
      expires_in: تنتهي مدة صلاحيتها في غضون %{distance}
      expires_on: تنتهي مدة صلاحيتها في %{date}
      keywords:
        zero: "%{count} كلمة مفتاحية"
        one: "كلمة مفتاحية %{count} واحدة"
        two: "كلمتان مفتاحيتان %{count}"
        few: "%{count} كلمة مفتاحية"
        many: "%{count} كلمة مفتاحية"
        other: "%{count} كلمة مفتاحية"
      statuses:
        zero: "%{count} منشورات"
        one: "%{count} منشور واحد"
        two: "%{count} منشوران اثنان"
        few: "%{count} منشورات"
        many: "%{count} منشورًا"
        other: "%{count} منشور"
<<<<<<< HEAD
=======
        two: "%{count} منشوران اثنان"
        zero: "%{count} منشورات"
      statuses_long:
        few: "%{count} منشورات فردية مخفية"
        many: "%{count} منشورًا فرديا مخفيا"
        one: منشور فردي مخفي واحد
        other: "%{count} منشور فردي مخفي"
        two: منشوران فرديان مخفيان
        zero: لا منشورات فردية مخفية
>>>>>>> 1b4902fa
      title: عوامل التصفية
    new:
      save: حفظ عامل التصفية الجديد
      title: إضافة عامل تصفية جديد
    statuses:
      back_to_filter: العودة إلى عامل التصفية
      batch:
        remove: إزالة من الفلتر
      index:
        hint: ينطبق الفلتر هذا على اختيار المنشورات الفردية بغض النظر عن المعايير الأخرى. يمكنك إضافة المزيد من المنشورات إلى هذا الفلتر من واجهة الويب.
        title: الرسائل المصفّاة
  generic:
    all: الكل
    cancel: إلغاء
    changes_saved_msg: تم حفظ التعديلات بنجاح!
    confirm: تأكيد
    copy: نسخ
    delete: احذف
    deselect: إلغاء تحديد الكل
    none: لا شيء
    order_by: ترتيب بحسب
    save_changes: حفظ التغييرات
    today: اليوم
    validation_errors:
      zero: هناك شيء ما ليس على ما يرام! يُرجى مراجعة الأخطاء الـ %{count} أدناه
      one: هناك شيء ما ليس على ما يرام! يُرجى مراجعة الخطأ أدناه
      two: هناك شيء ما ليس على ما يرام! يُرجى مراجعة الأخطاء الـ %{count} أدناه
      few: هناك شيء ما ليس على ما يرام! يُرجى مراجعة الأخطاء الـ %{count} أدناه
      many: هناك شيء ما ليس على ما يرام! يُرجى مراجعة الأخطاء الـ %{count} أدناه
      other: هناك شيء ما ليس على ما يرام! يُرجى مراجعة الأخطاء الـ %{count} أدناه
  imports:
    errors:
      empty: ملف CSV فارغ
      incompatible_type: غير متوافق مع نوع الاستيراد المحدد
      invalid_csv_file: 'ملف CSV غير صالح. خطأ: %{error}'
      over_rows_processing_limit: يحتوي على أكثر من %{count} صف
      too_large: الملف كبير جدًا
    failures: فشل
    imported: مستورد
    mismatched_types_warning: يبدو أنك اخترت نوعًا خاطئًا لهذا الاستيراد، تأكد من فضلك.
    modes:
      merge: دمج
      merge_long: الإبقاء علي التسجيلات الحالية وإضافة الجديدة
      overwrite: إعادة الكتابة
      overwrite_long: استبدال التسجيلات الحالية بالجديدة
    overwrite_preambles:
      blocking_html: أنت على وشك <strong>استبدال قائمة الحظر</strong> بما يصل إلى <strong>%{total_items} من الحسابات</strong> من <strong>%{filename}</strong>.
      bookmarks_html: أنت على وشك <strong>استبدال إشاراتك المرجعية</strong> بما يصل إلى <strong>%{total_items} من المشاركات</strong> من <strong>%{filename}</strong>.
      domain_blocking_html: أنت على وشك <strong>إرشاداتك المرجعية</strong> بما يصل إلى <strong>%{total_items} من المشاركات</strong> من <strong>%{filename}</strong>.
      following_html: أنت على وشك <strong>متابعة</strong> ما يصل إلى <strong>%{total_items} من الحسابات</strong> من <strong>%{filename}</strong> و<strong>التوقف عن متابعة أي شخص آخر</strong>.
      lists_html: إنّك بصدد <strong>استبدال قوائمك</strong> بمحتوى مِلَفّ <strong>%{filename}</strong>. ما يُقارِب <strong>%{total_items} حسابًا</strong> سوف تُضاف إلى قوائم جديدة.
      muting_html: أنت على وشك <strong>استبدال قائمة الحسابات الصامتة</strong> بما يصل إلى <strong>%{total_items} من الحسابات</strong> من <strong>%{filename}</strong>.
    preambles:
      blocking_html: أنت على وشك <strong>حظر</strong> ما يصل إلى <strong>%{total_items} من الحسابات</strong> من <strong>%{filename}</strong>.
      bookmarks_html: أنت على وشك إضافة ما يصل إلى <strong>%{total_items} من المشاركات</strong> من <strong>%{filename}</strong> إلى <strong>إشاراتك المرجعية</strong>.
      domain_blocking_html: أنت على وشك <strong>حظر</strong> ما يصل إلى <strong>%{total_items} من النطاقات</strong> من <strong>%{filename}</strong>.
      following_html: أنت على وشك <strong>متابعة</strong> ما يصل إلى <strong>%{total_items} من الحسابات</strong> من <strong>%{filename}</strong>.
      lists_html: أنت على وشك إضافة ما يصل إلى <strong>%{total_items} حسابات</strong> من <strong>%{filename}</strong> إلى <strong>قوائمك</strong>. سيتم إنشاء قوائم جديدة في حالة عدم وجود قائمة للإضافة إليها.
      muting_html: أنت على وشك <strong>تجاهل</strong> ما يصل إلى <strong>%{total_items} من الحسابات</string> من <string>%{filename}</string>.
    preface: بإمكانك استيراد بيانات قد قُمتَ بتصديرها مِن مثيل خادم آخَر، كقوائم المستخدِمين الذين كنتَ تتابِعهم أو قُمتَ بحظرهم.
    recent_imports: الاستيرادات الحديثة
    states:
      finished: تم
      in_progress: قيد الإنجاز
      scheduled: مُبرمَج
      unconfirmed: غير مؤكد
    status: منشور
    success: تم تحميل بياناتك بنجاح وسيتم معالجتها في الوقت المناسب
    time_started: بدأ في
    titles:
      blocking: جارٍ استيراد الحسابات المحظورة
      bookmarks: جارٍ استيراد الفواصل المرجعية
      domain_blocking: جارٍ استيراد النطاقات المحظورة
      following: جارٍ استيراد الحسابات المتابَعة
      lists: جارٍ استيراد القوائم
      muting: جارٍ استيراد الحسابات المكتومة
    type: نوع الاستيراد
    type_groups:
      constructive: المتابعة والعلامات المرجعية
      destructive: الحضر و الكتم
    types:
      blocking: قائمة المحظورين
      bookmarks: الفواصل المرجعية
      domain_blocking: قائمة النطاقات المحظورة
      following: قائمة المستخدمين المتبوعين
      lists: القوائم
      muting: قائمة الكتم
    upload: تحميل
  invites:
    delete: تعطيل
    expired: انتهت صلاحيتها
    expires_in:
      '1800': 30 دقيقة
      '21600': 6 ساعات
      '3600': ساعة
      '43200': 12 ساعة
      '604800': أسبوع
      '86400': يوم واحد
    expires_in_prompt: أبدا
    generate: توليد
    invited_by: 'تمت دعوتك من طرف:'
    max_uses:
      zero: "%{count} استخدامات"
      one: استخدام واحد
      two: "%{count} استخدامات"
      few: "%{count} استخدامات"
      many: "%{count} استخدامات"
      other: "%{count} استخدامات"
    max_uses_prompt: بلا حدود
    prompt: توليد و مشاركة روابط للسماح للآخَرين بالنفاذ إلى مثيل الخادم هذا
    table:
      expires_at: تنتهي مدة صلاحيتها في
      uses: عدد الاستخدامات
    title: دعوة أشخاص
  lists:
    errors:
      limit: لقد بلغت الحد الأقصى للقوائم
  login_activities:
    authentication_methods:
      otp: تطبيق المصادقة الثنائية
      password: كلمة المرور
      sign_in_token: رمز الأمان للبريد الإلكتروني
      webauthn: مفاتيح الأمان
    description_html: إذا رأيت النشاط الذي لا تتعرف عليه، فكر في تغيير كلمة المرور الخاصة بك وتفعيل المصادقة ذات العاملين.
    empty: لا يوجد سجل مصادقة متاح
    failed_sign_in_html: فشل محاولة تسجيل الدخول مع %{method} من %{ip} (%{browser})
    successful_sign_in_html: تم تسجيل الدخول بنجاح مع %{method} من %{ip} (%{browser})
    title: تاريخ المصادقة
  mail_subscriptions:
    unsubscribe:
      action: نعم، ألغِ الاشتراك
      complete: غير مشترك
      confirmation_html: هل أنت متأكد أنك تريد إلغاء الاشتراك في تلقي %{type} لـ Mastodon على %{domain} إلى بريدك الإلكتروني على %{email}؟ يمكنك دائمًا إعادة الاشتراك من <a href="%{settings_path}">إعدادات إشعارات البريد الإلكتروني</a>.
      emails:
        notification_emails:
          favourite: إشعارات رسائل البريد الخاصة بالمفضلة
          follow: إشعارات رسائل البريد الخاصة بالمتابعة
          follow_request: رسائل البريد الإلكترونية الخاصة بطلبات المتابعة
          mention: إشعارات رسائل البريد عندما يَذكُرك أحدهم
          reblog: رسائل البريد الخاصة بالمنشورات المعاد نشرها
      resubscribe_html: إذا قمت بإلغاء الاشتراك عن طريق الخطأ، يمكنك إعادة الاشتراك من <a href="%{settings_path}">إعدادات الإشعارات في بريدك الإلكتروني</a>.
      success_html: لن تتلقّ بعد الآن %{type} لماستدون مِن %{domain} على بريدك الإلكتروني %{email}.
      title: إلغاء الاشتراك
  media_attachments:
    validations:
      images_and_video: ليس بالإمكان إرفاق فيديو في منشور يحتوي مسبقا على صور
      not_ready: لا يمكن إرفاق الملفات التي لم يتم معالجتها بعد. أعد المحاولة بعد لحظات!
      too_many: لا يمكن إرفاق أكثر من 4 ملفات
  migrations:
    acct: انتقل إلى
    cancel: ألغِ التوجيه
    cancel_explanation: إلغاء إعادة التوجيه سيؤدي إلى إعادة تنشيط حسابك الجاري، ولكن لن يستعيد قائمة المتابِعين الذين تم نقلهم إلى ذلك الحساب.
    cancelled_msg: تم إلغاء التوجيه بنجاح.
    errors:
      already_moved: هو نفسه نفس الحساب الذي قمت بالإنتقال إليه
      missing_also_known_as: لا يُشير بالذِكر إلى هذا الحساب
      move_to_self: لا يمكنه أن يكون الحساب الحالي
      not_found: تعذر العثور عليه
      on_cooldown: إنّك في مرحلة الجمود
    followers_count: المتابِعين عند الإنتقال
    incoming_migrations: الانتقال مِن حساب آخر
    incoming_migrations_html: قصد الإنتقال من حساب آخَر إلى هذا يجب عليك أوّلًا <a href="%{path}">إنشاء كُنية حساب</a>.
    moved_msg: إنّ حسابك الآن معاد توجيهه إلى %{acct} ويتم نقل متابِعيك نحوه.
    not_redirecting: حاليا ، حسابك لا يقوم بالتحويل إلى أي حساب آخر.
    on_cooldown: لقد قمت مؤخرا بترحيل حسابك. سيتاح هذا الإجراء مرة أخرى في غضون %{count} أيام.
    past_migrations: التهجيرات السابقة
    proceed_with_move: انقل مشارِكيك
    redirected_msg: الآن، حسابك موجَّه إلى %{acct}.
    redirecting_to: حسابك موجَّه إلى %{acct}.
    set_redirect: تعين إعادة التوجيه
    warning:
      backreference_required: يجب على الحساب الجديد أن يتم تكوينه كمرجع خلفي لهذا الحساب
      before: 'يرجى قراءة هذه الملاحظات بتأنّي قبل المواصلة:'
      cooldown: بعد الانتقال هناك فترة تبريد لن تتمكن خلالها من الانتقال مرة أخرى
      disabled_account: لن يكون حسابك الحالي قابلا للاستخدام بشكل كامل بعد ذلك، ولكن سيكون لديك حق الوصول إلى تصدير البيانات وكذلك إعادة التنشيط.
      followers: تقوم هذه العملية بنقل كافة المُتابِعين مِن الحساب الحالي إلى الحساب الجديد
      only_redirect_html: بدلاً من ذلك، يمكنك <a href="%{path}">أن تضع فقط إعادة توجيه على ملفك الشخصي</a>.
      other_data: لن يتم نقل أية بيانات أخرى تلقائيا
      redirect: سيتم تحديث ملفك التعريفي الحالي مع إشعار إعادة توجيه وسيتم استبعاده من عمليات البحث
  moderation:
    title: الإشراف
  move_handler:
    carry_blocks_over_text: انتقل هذا المستخدم من %{acct}، الذي حَظرته أنت.
    carry_mutes_over_text: انتقل هذا المستخدم من %{acct}، الذي كتَمتَه أنت.
    copy_account_note_text: 'انتقل هذا المستخدم من %{acct}، إليك ملاحظاتك السابقة عنه:'
  navigation:
    toggle_menu: أظهار/أخفاء القائمة
  notification_mailer:
    admin:
      report:
        subject: "%{name} قام بإرسال تقرير"
      sign_up:
        subject: "أنشأ %{name} حسابًا"
    favourite:
      body: 'أُعجب %{name} بمنشورك:'
      subject: "أُعجِب %{name} بمنشورك"
      title: مفضّلة جديدة
    follow:
      body: "%{name} من متتبعيك الآن!"
      subject: "%{name} من متتبعيك الآن"
      title: متابِع جديد
    follow_request:
      action: إدارة طلبات المتابَعة
      body: "طلب %{name} متابعتك"
      subject: 'متابع مُعلّق: %{name}'
      title: طلب متابَعة جديد
    mention:
      action: الرد
      body: 'أشار إليك %{name} في:'
      subject: لقد قام %{name} بذِكرك
      title: إشارة جديدة
    poll:
      subject: انتهى استطلاع %{name} للرأي
    reblog:
      body: 'قام %{name} بترقية منشورك:'
      subject: قام %{name} بإعادة نشر منشورك
      title: إعادة نشر جديدة
    status:
      subject: "%{name} نشر للتو"
    update:
      subject: "قام %{name} بتحرير منشور"
  notifications:
    administration_emails: إشعارات البريد الإلكتروني الإدارية
    email_events: الأحداث للإشعارات عبر البريد الإلكتروني
    email_events_hint: 'اختر الأحداث التي تريد أن تصِلَك اشعارات عنها:'
    other_settings: إعدادات أخرى للإشعارات
  number:
    human:
      decimal_units:
        format: "%n%u"
        units:
          billion: بل
          million: ملي
          quadrillion: كواد
          thousand: ألف
          trillion: ترل
  otp_authentication:
    code_hint: قم بإدخال الرمز المُوَلّد عبر تطبيق الاستيثاق لديك للتأكيد
    description_html: في حال تفعيل <strong>الاستيثاق بخطوتين</strong> باستخدام تطبيق استيثاق، فسيتطلب تسجيل الدخول منك أن يكون بحوزتك هاتفك النقال، الذي سيُولد الرمز لك لتُدخله.
    enable: تفعيل
    instructions_html: "<strong>قم بمسح رمز الـQR عبر Google Authenticator أو أي تطبيق TOTP على جهازك</strong>. من الآن فصاعدا سيقوم ذاك التطبيق بتوليد رموز يجب عليك إدخالها عند تسجيل الدخول."
    manual_instructions: 'في حالة تعذّر مسح رمز QR وتحتاج إلى إدخاله يدوياً، يُمْكِنك إدخال هذا النص السري على التطبيق:'
    setup: إعداد
    wrong_code: الرمز الذي تم إدخاله غير صالح! هل وقت الخادم ووقت الجهاز صحيحَين؟
  pagination:
    newer: الأحدَث
    next: التالي
    older: الأقدَم
    prev: السابق
    truncate: "و"
  polls:
    errors:
      already_voted: لقد قمت بالتصويت على استطلاع الرأي هذا مِن قبل
      duplicate_options: يحتوي على عناصر مكررة
      duration_too_long: بعيد جدا في المستقبَل
      duration_too_short: مبكّر جدا
      expired: لقد انتهى استطلاع الرأي
      invalid_choice: خيار التصويت الذي قُمتَ يتحديده غير موجود
      over_character_limit: لا يمكن أن يكون أطول من %{max} حرف لكل واحد
      self_vote: لا يمكنك التصويت في استطلاعاتك الخاصة
      too_few_options: يجب أن يحتوي على أكثر من عنصر واحد
      too_many_options: لا يمكنه أن يحتوي أكثر مِن %{max} عناصر
  preferences:
    other: إعدادات أخرى
    posting_defaults: التفضيلات الافتراضية للنشر
    public_timelines: الخيوط الزمنية العامة
  privacy:
    hint_html: "<strong>قم بتخصيص الطريقة التي تريد بها أن يُكتَشَف ملفك الشخصي ومنشوراتك.</strong> يمكن لمجموعة متنوعة من الميزات في Mastodon أن تساعدك في الوصول إلى جمهور أوسع عند تفعيلها. خذ بعض الوقت لمراجعة هذه الإعدادات للتأكد من أنها تناسب حالة الاستخدام الخاصة بك."
    privacy: الخصوصية
    privacy_hint_html: تحكم في مقدار ما ترغب في الكشف عنه لصالح الآخرين. يكتشف الأشخاص الملفات الشخصية المثيرة والتطبيقات الرائعة من خلال تصفح متابعات الأشخاص الآخرين ورؤية التطبيقات التي ينشرونها، ولكن قد تفضل الاحتفاظ بها مخفية.
    reach: الوصول
    reach_hint_html: تحكم في ما إذا كنت ترغب في أن يكتشفك ويتابعك أشخاص جدد. هل ترغب في أن تظهر منشوراتك على شاشة الاستكشاف؟ هل ترغب في أن يرى الأشخاص الآخرون اقتراحات المتابعة الخاصة بك؟ هل ترغب في قبول جميع المتابعين الجدد تلقائيًا، أم ترغب في التحكّم التفصيلي على كل واحد منهم؟
    search: البحث
    search_hint_html: تحكم في كيفية العثور عليك. هل ترغب في أن يجد الناس معلوماتك بناءً على ما نشرته علنيًا؟ هل ترغب في أن يمكن للأشخاص خارج منصة Mastodon العثور على ملفك الشخصي عند البحث على الويب؟ يرجى مراعاة أنه لا يمكن ضمان استبعاد تام من جميع محركات البحث للمعلومات العامة.
    title: الخصوصية والوصول إلى الجمهور
  privacy_policy:
    title: سياسة الخصوصية
  reactions:
    errors:
      limit_reached: تم بلوغ الحد الأقصى لردود الفعل المختلفة
      unrecognized_emoji: لم يتم التعرف على أنه إيموجي
  relationships:
    activity: نشاط الحساب
    confirm_follow_selected_followers: هل أنت متأكد من أنك تريد متابعة المتابِعين المحددين؟
    confirm_remove_selected_followers: هل أنت متأكد من أنك تريد إزالة المتابِعين المحددين؟
    confirm_remove_selected_follows: هل أنت متيقِّن من أنك تريد إزالة الاشتراكات المحدَّدة؟
    dormant: في سبات
    follow_failure: تعذرت متابعة بعض الحسابات المختارة.
    follow_selected_followers: متابَعة المتابِعين المحددين
    followers: المتابِعون
    following: يُتابِع
    invited: مَدعُوّ
    last_active: آخر نشاط
    most_recent: الأحدث
    moved: هاجر
    mutual: متبادل
    primary: رئيسي
    relationship: العلاقة
    remove_selected_domains: احذف كافة المتابِعين القادمين مِن النطاقات المختارة
    remove_selected_followers: احذف المتابِعين الذين قمت باختيارهم
    remove_selected_follows: الغي متابعة المستخدمين الذين اخترتهم
    status: حالة الحساب
  remote_follow:
    missing_resource: تعذر العثور على رابط التحويل المطلوب الخاص بحسابك
  reports:
    errors:
      invalid_rules: لا يشير إلى قواعد حقيقية
  rss:
    content_warning: 'تحذير عن المحتوى:'
    descriptions:
      account: منشورات للعلن مِن @%{acct}
      tag: 'المنشورات العامة الموسومة #%{hashtag}'
  scheduled_statuses:
    over_daily_limit: لقد تجاوزتَ حد الـ %{limit} منشورات مُبَرمَجة مسموح بها اليوم
    over_total_limit: لقد بلغت حد الـ %{limit} مِن المنشورات المبرمَجة
    too_soon: يجب أن يكون تاريخ البرمجة في المستقبَل
  sessions:
    activity: آخر نشاط
    browser: المتصفح
    browsers:
      alipay: أليباي
      blackberry: بلاك بيري
      chrome: كروم
      edge: مايكروسوفت إيدج
      electron: إلكترون
      firefox: فايرفكس
      generic: متصفح مجهول
      huawei_browser: متصفح هواواي
      ie: إنترنت إكسبلورر
      micro_messenger: مايكرو ميسنجر
      nokia: متصفح Nokia S40 Ovi
      opera: أوبرا
      otter: أوتر
      phantom_js: فانتوم جي آس
      qq: متصفح كيوكيو
      safari: سفاري
      uc_browser: متصفح UC Browser
      unknown_browser: متصفح غير معروف
      weibo: وايبو
    current_session: الجلسة الحالية
    description: "%{browser} على %{platform}"
    explanation: ها هي قائمة مُتصفِّحات الويب التي تستخدِم حاليًا حساب ماستدون الخاص بك.
    ip: عنوان الإيبي
    platforms:
      adobe_air: أدوبي إيير
      android: أندرويد
      blackberry: بلاك بيري
      chrome_os: نظام كروم أواس
      firefox_os: نظام فايرفكس أواس
      ios: نظام آي أواس
      kai_os: KaiOS
      linux: لينكس
      mac: ماك
      unknown_platform: منصة غير معروفة
      windows: ويندوز
      windows_mobile: ويندوز موبايل
      windows_phone: ويندوز فون
    revoke: إبطال
    revoke_success: تم إبطال الجلسة بنجاح
    title: الجلسات
    view_authentication_history: عرض سجل المصادقة لحسابك
  settings:
    account: الحساب
    account_settings: إعدادات الحساب
    aliases: كُنيات الحساب
    appearance: المظهر
    authorized_apps: التطبيقات المرخص لها
    back: عودة إلى ماستدون
    delete: حذف الحسابات
    development: التطوير
    edit_profile: تعديل الصفحة التعريفية
    export: تصدير البيانات
    featured_tags: الوسوم الشائعة
    import: استيراد
    import_and_export: استيراد وتصدير
    migrate: تهجير الحساب
    notifications: الإخطارات
    preferences: التفضيلات
    profile: الملف التعريفي
    relationships: المتابِعون والمتابَعون
    statuses_cleanup: الحذف الآلي للمنشورات
    strikes: عقوبات الإشراف
    two_factor_authentication: المُصادقة بخُطوَتَيْن
    webauthn_authentication: مفاتيح الأمان
  statuses:
    attached:
      audio:
        zero: "%{count} مقطع صوتي"
        one: "%{count} مقطع صوتي واحد"
        two: "%{count} مقطعان صوتيان"
        few: "%{count} مقطعًا صوتيًا"
        many: "%{count} مقاطع صوتية"
        other: "%{count} مقاطع صوتية"
      description: 'مُرفَق: %{attached}'
      image:
        zero: "%{count} صورة"
        one: "صورة %{count}"
        two: "%{count} صورة"
        few: "%{count} صور"
        many: "%{count} صور"
        other: "%{count} صور"
      video:
        zero: "%{count} فيديوهات"
        one: "فيديو %{count}"
        two: "%{count} فيديوهات"
        few: "%{count} فيديوهات"
        many: "%{count} فيديوهات"
        other: "%{count} فيديوهات"
    boosted_from_html: تم إعادة ترقيته مِن %{acct_link}
    content_warning: 'تحذير عن المحتوى: %{warning}'
    default_language: نفس لغة الواجهة
    disallowed_hashtags:
      zero: 'يحتوي على وسوم غير مسموح بها: %{tags}'
      one: 'يحتوي على وسم غير مسموح به: %{tags}'
      two: 'يحتوي على وسوم غير مسموح بها: %{tags}'
      few: 'يحتوي على وسوم غير مسموح بها: %{tags}'
      many: 'يحتوي على وسوم غير مسموح بها: %{tags}'
      other: 'يحتوي على وسوم غير مسموح بها: %{tags}'
    edited_at_html: عُدّل في %{date}
    errors:
      in_reply_not_found: إنّ المنشور الذي تحاول الرد عليه غير موجود على ما يبدو.
    open_in_web: افتح في الويب
    over_character_limit: تم تجاوز حد الـ %{max} حرف المسموح بها
    pin_errors:
      direct: لا يمكن تثبيت المنشورات التي يراها فقط المتسخدمون المشار إليهم
      limit: لقد بلغت الحد الأقصى للمنشورات المثبتة
      ownership: لا يمكن تثبيت منشور نشره شخص آخر
      reblog: لا يمكن تثبيت إعادة نشر
    poll:
      total_people:
        zero: "%{count} شخص"
        one: "%{count} شخص واحد"
        two: "%{count} شخصين"
        few: "%{count} أشخاص"
        many: "%{count} أشخاص"
        other: "%{count} شخصا"
      total_votes:
        zero: "بدون صوت %{count}"
        one: "صوت واحد %{count}"
        two: "صوتين %{count}"
        few: "%{count} أصوات"
        many: "%{count} أصوات"
        other: "%{count} صوتا"
      vote: صوّت
    show_more: أظهر المزيد
    show_newer: إظهار أحدث
    show_older: إظهار أقدم
    show_thread: اعرض خيط المحادثة
    title: '%{name}: "%{quote}"'
    visibilities:
      direct: مباشرة
      private: لمتابِعيك فقط
      private_long: اعرضه لمتابعيك فقط
      public: للعامة
      public_long: يمكن للجميع رؤية منشوراتك
      unlisted: غير مُدرَج
      unlisted_long: يُمكن لأيٍ كان رُؤيتَه و لكن لن يُعرَض على الخيوط العامة
  statuses_cleanup:
    enabled: حذف المنشورات القديمة تلقائياً
    enabled_hint: حذف منشوراتك تلقائياً بمجرد أن تصل إلى عتبة عمرية محددة، إلا إذا كانت مطابقة لأحد الاستثناءات أدناه
    exceptions: الاستثناءات
    explanation: لأن حذف المنشورات عملية مكلفة، يتم ذلك ببطء مع مرور الوقت عندما يكون الخادم غير مشغول. لهذا السبب، عملية حذف مشاركاتك قد تتأخر قليلا بالرغم من تحديدك للمدة.
    ignore_favs: تجاهل المفضلة
    ignore_reblogs: تجاهل المعاد نشرها
    interaction_exceptions: الاستثناءات المبنية على التفاعلات
    interaction_exceptions_explanation: لاحظ أنه ليس هناك أي ضمان لحذف المنشورات إن كانت تحت عتبة المفضلة أو عدد إعادات المشاركات بعد تعديها لتلك العتبة.
    keep_direct: الاحتفاظ بالرسائل المباشرة
    keep_direct_hint: لن يقوم بحذف أي من رسائلك المباشرة
    keep_media: الاحتفاظ بالمنشورات ذات وسائط مرفقة
    keep_media_hint: لن تُحذف أي من منشوراتك التي تحتوي على وسائط مرفقة
    keep_pinned: الاحتفاظ بالمنشورات المثبتة
    keep_pinned_hint: لم تقوم بحذف أي من مشاركتك المثبتة
    keep_polls: الاحتفاظ باستطلاعات الرأي
    keep_polls_hint: لم تقم بحذف أي من استطلاعاتك
    keep_self_bookmark: احتفظ بالمنشورات التي أدرجتها في الفواصل المرجعية
    keep_self_bookmark_hint: لم تقم بحذف مشاركاتك الخاصة إذا قمت بوضع علامة مرجعية عليها
    keep_self_fav: احتفظ بالمنشورات التي أدرجتها في المفضلة
    keep_self_fav_hint: لم تقم بحذف مشاركاتك الخاصة إذا كنت قد فضلتهم
    min_age:
      '1209600': أسبوعان
      '15778476': 6 أشهر
      '2629746': شهر واحد
      '31556952': سنة واحدة
      '5259492': شهران
      '604800': أسبوع واحد
      '63113904': سنتان
      '7889238': 3 أشهر
    min_age_label: عتبة العمر
    min_favs: إبقاء المشاركات المفضلة أكثر من
    min_favs_hint: لن تُحذف أي من منشوراتك التي تلقّت على الأقل هذا العدد من المفضلات. اتركه فارغاً لحذف المنشورات مهما كان عدد المفضلات التي تلقتها
    min_reblogs: إبقاء المشاركات المعززة أكثر من
    min_reblogs_hint: لن تُحذف أي من منشوراتك التي أعيد مشاركتها أكثر من هذا العدد من المرات. اتركه فارغاً لحذف المنشورات بغض النظر عن عدد إعادات النشر
  stream_entries:
    sensitive_content: محتوى حساس
  strikes:
    errors:
      too_late: فات الأوان للطعن في هذه العقوبة
  tags:
    does_not_match_previous_name: لا يطابق الإسم السابق
  themes:
    contrast: ماستدون (تباين عالٍ)
    default: ماستدون (داكن)
    mastodon-light: ماستدون (فاتح)
  time:
    formats:
      default: "%b %d, %Y, %H:%M"
      month: "%b %Y"
      time: "%H:%M"
      with_time_zone: "%b %d %Y، %H:%M %Z"
  translation:
    errors:
      quota_exceeded: تم تجاوز حصة استخدام خدمة التَّرْجَمَةً على نطاق الخادم.
      too_many_requests: لقد تلقّينا حديثًا عددًا كبيرًا جدا من الطلبات إلى خدمة التَّرْجَمَة.
  two_factor_authentication:
    add: إضافة
    disable: تعطيل
    disabled_success: تم تعطيل المصادقة بخطوتين
    edit: تعديل
    enabled: نظام المصادقة بخطوتين مُفعَّل
    enabled_success: تم تفعيل المصادقة بخطوتين بنجاح
    generate_recovery_codes: توليد رموز الاسترجاع
    lost_recovery_codes: تُمكّنك رموز الاسترجاع الاحتياطية مِن استرجاع النفاذ إلى حسابك في حالة فقدان جهازك المحمول. إن ضاعت منك هذه الرموز فبإمكانك إعادة توليدها مِن هنا و إبطال الرموز القديمة.
    methods: المصادقة بخُطوَتَيْن
    otp: تطبيق استيثاق
    recovery_codes: النسخ الاحتياطي لرموز الاسترجاع
    recovery_codes_regenerated: تم إعادة توليد رموز الاسترجاع الاحتياطية بنجاح
    recovery_instructions_html: إن فقدت الوصول إلى هاتفك، يمكنك استخدام أحد رموز الاسترداد أدناه لاستعادة الوصول إلى حسابك. <strong>حافظ على رموز الاسترداد بأمان</strong>. يمكنك ، على سبيل المثال ، طباعتها وتخزينها مع مستندات أخرى هامة.
    webauthn: مفاتيح الأمان
  user_mailer:
    appeal_approved:
      action: انتقل إلى حسابك
      explanation: تمت الموافقة على استئناف السجل ضد حسابك في %{strike_date} الذي قدمته في %{appeal_date}. حسابك مرة أخرى في حالة جيدة.
      subject: تم قبول طعنك الذي قدمته بتاريخ %{date}
      title: تم قبول طعنك
    appeal_rejected:
      explanation: تم رفض استئناف السجل ضد حسابك في %{strike_date} الذي قدمته في %{appeal_date}.
      subject: تم رفض طعنك الذي قدمته بتاريخ %{date}
      title: رُفض الاستئناف
    backup_ready:
      explanation: لقد قمت بطلب نسخة كاملة لحسابك على ماستدون. إنها متوفرة الآن للتنزيل!
      subject: نسخة بيانات حسابك جاهزة للتنزيل
      title: المغادرة بأرشيف الحساب
    suspicious_sign_in:
      change_password: غيّر كلمتك السرية
      details: 'فيما يلي تفاصيل تسجيل الدخول:'
      explanation: لقد اكتشفنا تسجيل دخول إلى حسابك من عنوان IP جديد.
      further_actions_html: إذا لم يكن هذا أنت، نوصي لك %{action} على الفور وتمكين المصادقة ذات العاملين للحفاظ على أمان حسابك.
      subject: تم النفاذ عبر حسابك من خلال عنوان إيبي جديد
      title: تسجيل دخول جديد
    warning:
      appeal: تقديم طعن
      appeal_description: إذا كنت تعتقد أن هذا خطأ، يمكنك تقديم طعن إلى فريق %{instance}.
      categories:
        spam: مزعج
        violation: ينتهك المحتوى المبادئ التوجيهية التالية للمجتمع
      explanation:
        delete_statuses: لوحظ أنّ بعض منشوراتك تخالف واحدة أو أكثر من المبادئ التوجيهية للمجتمع وقد تم إزالتها إثر ذلك من قِبل مشرفي %{instance}.
        disable: تم إيقاف حسابك، لكن ملفك الشخصي وكافة بياناتك لا زالت سليمة. يمكنك طلب نسخة احتياطية من بياناتك وتغيير إعدادات حسابك أو حذفه.
        mark_statuses_as_sensitive: بعض المنشورات الخاصة بك تم تمييزها على أنها حساسة من قبل مشرفي %{instance}. وهذا يعني أن الناس سيحتاجون إلى النقر على الوسائط في المنشورات قبل عرضها. يمكنك تصنيف الوسائط كحساسة عند نشرها في المستقبل.
        sensitive: من الآن فصاعدا، سيتم وضع علامة على جميع ملفات الوسائط التي يتم تحميلها على أنها حساسة وستكون مخفية خلف تحذير يُنقر.
        silence: لا يزال بإمكانك استخدام حسابك ولكن فقط الأشخاص الذين يتابعونك فقط يمكنهم رؤية منشوراتك على هذا الخادم، وقد يتم استبعادك من ميزات الاكتشاف المختلفة. قد يتبعك آخرون على كل حال يدوياً.
        suspend: لم يعد بإمكانك استخدام حسابك، والوصول إلى ملفك الشخصي والبيانات الأخرى. لا يزال بإمكانك تسجيل الدخول لطلب نسخة احتياطية من بياناتك حتى تتم إزالة البيانات بالكامل في غضون 30 يوما. ولكننا سنحتفظ ببعض البيانات الأساسية لمنعك من التهرب من عقوبة تعليق الحساب.
      reason: 'السبب:'
      statuses: 'المنشورات المذكورة:'
      subject:
        delete_statuses: تم إزالة منشوراتك على %{acct}
        disable: تم تجميد حسابك %{acct}
        mark_statuses_as_sensitive: منشوراتك في %{acct} تم تصنيفها على أنها حساسة
        none: تحذير إلى %{acct}
        sensitive: منشوراتك في %{acct} سيتم تمييزها على أنها حساسة من الآن فصاعدا
        silence: إنّ حسابك %{acct} محدود
        suspend: لقد تم تعليق حسابك %{acct}
      title:
        delete_statuses: منشورات محذوفة
        disable: الحساب مُجمَّد
        mark_statuses_as_sensitive: منشورات مصنفه كحساسة
        none: تحذير
        sensitive: حسابات مصنفه كحساسة
        silence: الحساب محدود
        suspend: الحساب مُعلَّق
    welcome:
      edit_profile_action: تهيئة الملف التعريفي
      edit_profile_step: يمكنك تخصيص ملفك الشخصي عن طريق رفع صورة ملفك الشخصي, تغيير اسم العرض الخاص بك والمزيد. يمكنك اختيار مراجعة المتابعين الجدد قبل السماح لهم بمتابعتك.
      explanation: ها هي بعض النصائح قبل بداية الاستخدام
      final_action: اشرَع في النشر
      final_step: 'ابدأ في النشر! حتى بدون متابعين، منشوراتك العامة قد يشاهدها آخرون، على سبيل المثال في التوقيت المحلي أو في الوسوم. قد ترغب في تقديم نفسك على وسم #introductions.'
      full_handle: عنوانك الكامل
      full_handle_hint: هذا هو ما يجب تقديمه لأصدقائك قصد أن يكون بإمكانهم متابَعتك أو مُراسَلتك حتى و إن كانت حساباتهم على خوادم أخرى.
      subject: أهلًا بك على ماستدون
      title: أهلاً بك، %{name}!
  users:
    follow_limit_reached: لا يمكنك متابعة أكثر مِن %{limit} أشخاص
    go_to_sso_account_settings: انتقل إلى إعدادات حساب مزود الهوية الخاص بك
    invalid_otp_token: رمز المصادقة بخطوتين غير صالح
    otp_lost_help_html: إن فقدتَهُما ، يمكنك الاتصال بـ %{email}
    seamless_external_login: لقد قمت بتسجيل الدخول عبر خدمة خارجية، إنّ إعدادات الكلمة السرية و البريد الإلكتروني غير متوفرة.
    signed_in_as: 'تم تسجيل دخولك بصفة:'
  verification:
    extra_instructions_html: <strong>نصيحة:</strong> يمكن أن يكون الرابط الموجود على موقع الويب الخاص بك غير مرئي. الجزء المهم هو <code>rel="me"</code> الذي يمنع انتحال الهوية على مواقع الويب ذات المحتوى الذي ينشئه المستخدم. يمكنك أيضًا استخدام علامة <code>link</code> في رأس الصفحة بدلاً من <code>a</code>، ولكن يجب أن يكون HTML قابلاً للوصول دون تنفيذ JavaScript.
    here_is_how: إليك كيف ذلك
    hint_html: "<strong>التحقق من هويتك على Mastodon متاح للجميع</strong>. بناءً على معايير الويب المفتوحة، الآن ودائمًا مجانًا. كل ما تحتاجه هو موقع ويب شخصي يتعرف الناس مِن خلاله عليك. عندما تقوم بربط هذا الموقع بملفك الشخصي، سنتحقق من أن الموقع يشير إلى ملفك الشخصي ونعرض عليه علامة بصرية."
    instructions_html: قم بنسخ ولصق التعليمة البرمجية أدناه في شفرة HTML لموقعك الخاص على الويب. ثم أضف عنوان موقع الويب الخاص بك إلى أحد الحقول الإضافية في ملفك التعريفي عبر لسان "تعديل الملف التعريفي" ثم احفظ التغييرات.
    verification: التحقق
    verified_links: روابطك التي تم التحقق منها
  webauthn_credentials:
    add: إضافة مفتاح أمان جديد
    create:
      error: حدثت مشكلة ما خلال إضافة مفتاح أمانك. الرجاء المحاولة مرة أخرى.
      success: تم إضافة مفتاح الأمان الخاص بك.
    delete: حذف
    delete_confirmation: هل أنت متأكد من أنك تريد حذف مفتاح الأمان هذا؟
    description_html: إذا قمت بتفعيل <strong>استيثاق مفتاح الأمان</strong>، فإن تسجيل الدخول سيتطلب منك استخدام أحد مفاتيح الأمان الخاصة بك.
    destroy:
      error: حدثت مشكلة ما خلال حذف مفتاح أمانك. الرجاء المحاولة مرة أخرى.
      success: تم حذف مفتاح الأمان الخاص بك.
    invalid_credential: مفتاح الأمان غير صالح
    nickname_hint: أدخل اسم مستعار لمفتاح الأمان الجديد الخاص بك
    not_enabled: لم تقم بتفعيل WebAuthn بعد
    not_supported: هذا المتصفح لا يدعم مفاتيح الأمان
    otp_required: لاستخدام مفاتيح الأمان، يرجى تفعيل الاستيثاق بعامِلين أولاً.
    registered_on: تم التسجيل في %{date}<|MERGE_RESOLUTION|>--- conflicted
+++ resolved
@@ -1336,8 +1336,6 @@
         few: "%{count} منشورات"
         many: "%{count} منشورًا"
         other: "%{count} منشور"
-<<<<<<< HEAD
-=======
         two: "%{count} منشوران اثنان"
         zero: "%{count} منشورات"
       statuses_long:
@@ -1347,7 +1345,6 @@
         other: "%{count} منشور فردي مخفي"
         two: منشوران فرديان مخفيان
         zero: لا منشورات فردية مخفية
->>>>>>> 1b4902fa
       title: عوامل التصفية
     new:
       save: حفظ عامل التصفية الجديد
