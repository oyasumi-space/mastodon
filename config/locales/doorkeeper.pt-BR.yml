pt-BR:
  activerecord:
    attributes:
      doorkeeper/application:
        name: Nome do aplicativo
        redirect_uri: Link de redirecionamento
        scopes: Autorizações
        website: Site do aplicativo
    errors:
      models:
        doorkeeper/application:
          attributes:
            redirect_uri:
              fragment_present: não pode conter um fragmento.
              invalid_uri: precisa ser um link válido.
              relative_uri: precisa ser um link absoluto.
              secured_uri: precisa ser um link HTTPS/SSL.
  doorkeeper:
    applications:
      buttons:
        authorize: Autorizar
        cancel: Cancelar
        destroy: Destruir
        edit: Editar
        submit: Enviar
      confirmations:
        destroy: Você tem certeza?
      edit:
        title: Editar aplicativo
      form:
        error: Eita! Verifique o seu formulário e procure possíveis erros
      help:
        native_redirect_uri: Use %{native_redirect_uri} para testes locais
        redirect_uri: Use uma linha por link
        scopes: Separe autorizações com espaços. Deixe em branco para usar autorizações padrões.
      index:
        application: Aplicativos
        callback_url: Link de retorno
        delete: Excluir
        empty: Você não tem aplicativos.
        name: Nome
        new: Novo aplicativo
        scopes: Autorizações
        show: Mostrar
        title: Seus aplicativos
      new:
        title: Novo aplicativo
      show:
        actions: Ações
        application_id: Chave do cliente
        callback_urls: Links de retorno
        scopes: Autorizações
        secret: Segredo do cliente
        title: 'Aplicativo: %{name}'
    authorizations:
      buttons:
        authorize: Autorizar
        deny: Recusar
      error:
        title: Ocorreu um erro
      new:
        prompt_html: "O %{client_name} gostaria de ter permissão para acessar sua conta. É uma aplicação de terceiros. <strong>Se você não confia, então você não deve autorizá-lo.</strong>"
        review_permissions: Revisar permissões
        title: Autorização necessária
      show:
        title: Copie este código de autorização e cole no aplicativo.
    authorized_applications:
      buttons:
        revoke: Revogar
      confirmations:
        revoke: Você tem certeza?
      index:
        authorized_at: Autorizado em %{date}
        description_html: Estas são as aplicações que podem acessar sua conta usando a API. Se houver aplicativos que você não reconhece ou com mau funcionamento, você pode revogar seu acesso.
        last_used_at: Última vez usado em %{date}
        never_used: Nunca usado
        scopes: Permissões
        superapp: Interno
        title: Aplicativos autorizados
    errors:
      messages:
        access_denied: O proprietário do recurso ou servidor de autorização recusou a solicitação.
        credential_flow_not_configured: Fluxo das Credenciais de Senha do Proprietário do Recurso falhou porque Doorkeeper.configure.resource_owner_from_credentials não foi configurado.
        invalid_client: Autenticação do cliente falhou por causa de um cliente desconhecido, nenhum cliente de autenticação foi incluído ou o método de autenticação não é suportado.
        invalid_grant: A garantia de autorização está inválida, expirou ou foi revogada, não é equivalente ao link de redirecionamento usado na solicitação de autorização ou foi emitido por outro cliente.
        invalid_redirect_uri: O link de redirecionamento é inválido.
        invalid_request:
          missing_param: 'Parâmetro obrigatório faltando: %{value}.'
          request_not_authorized: A solicitação precisa ser autorizada. O parâmetro obrigatório para autorização da solicitação está ausente ou inválido.
          unknown: A solicitação não possui um parâmetro obrigatório, inclui um valor não suportado ou está malformado.
        invalid_resource_owner: As credenciais do proprietário informadas são inválidas ou o proprietário não pôde ser encontrado
        invalid_scope: A autorização necessária é inválida, desconhecida ou está malformada.
        invalid_token:
          expired: O código de acesso expirou
          revoked: O código de acesso foi revogado
          unknown: O código de acesso é inválido
        resource_owner_authenticator_not_configured: A procura pelo Proprietário do Recurso falhou porque Doorkeeper.configure.resource_owner_authenticator não foi configurado.
        server_error: O servidor de autorização encontrou uma condição inesperada que impediu a solicitação de ser respondida.
        temporarily_unavailable: O servidor de autorização não consegue lidar com a solicitação no momento devido à múltiplas solicitações ou manutenção programada.
        unauthorized_client: O cliente não possui autorização para executar esta solicitação usando este método.
        unsupported_grant_type: O tipo de garantia de autorização não é suportado pelo servidor de autorização.
        unsupported_response_type: O servidor de autorização não suporta este tipo de resposta.
    flash:
      applications:
        create:
          notice: Aplicativo criado.
        destroy:
          notice: Aplicativo excluído.
        update:
          notice: Aplicativo atualizado.
      authorized_applications:
        destroy:
          notice: Aplicativo revogado.
    grouped_scopes:
      access:
        read: Acesso somente para leitura
        read/write: Acesso de leitura e escrita
        write: Acesso somente para escrita
      title:
        accounts: Contas
        admin/accounts: Administração de contas
        admin/all: Todas as funções administrativas
        admin/reports: Controle de denúncias
        all: Acesso total à sua conta Mastodon
        blocks: Bloqueios
        bookmarks: Salvos
        conversations: Conversas
        crypto: Criptografia de ponta a ponta
        filters: Filtros
        follow: Seguidores, Silenciados e Bloqueados
        follows: Seguidores
        lists: Listas
        media: Mídias anexadas
        mutes: Silenciados
        notifications: Notificações
        push: Notificações push
        reports: Denúncias
        search: Buscar
        statuses: Publicações
    layouts:
      admin:
        nav:
          applications: Aplicativos
          oauth2_provider: Provedor de OAuth2
      application:
        title: Autorização OAuth obrigatória
    scopes:
      "admin:read": ler todos os dados no servidor
      "admin:read:accounts": ler informações sensíveis de todas as contas
      "admin:read:canonical_email_blocks": ler informações sensíveis de todos os blocos de e-mail canônicos
      "admin:read:domain_allows": ler informações sensíveis de todos os domínios (URL) permitidos
      "admin:read:domain_blocks": ler informações sensíveis de todos os domínios (URL) bloqueados
      "admin:read:email_domain_blocks": ler informações sensíveis de todos os e-mails de domínios bloqueados
      "admin:read:ip_blocks": ler informações sensíveis de todos os endereços de IP bloqueados
      "admin:read:reports": ler informações sensíveis de todas as denúncias e contas denunciadas
      "admin:write": alterar todos os dados no servidor
      "admin:write:accounts": executar ações de moderação em contas
      "admin:write:canonical_email_blocks": executar ações de moderação em blocos canônicos de e-mail
      "admin:write:domain_allows": executar ações de moderação em domínios (URL) permitidos
      "admin:write:domain_blocks": executar ações de moderação em domínios (URL) bloqueados
      "admin:write:email_domain_blocks": executar ações de moderação em blocos de e-mail bloqueados
      "admin:write:ip_blocks": executar ações de moderação em IPs bloqueados
      "admin:write:reports": executar ações de moderação em denúncias
      crypto: usar criptografia de ponta-a-ponta
      follow: alterar o relacionamento das contas
      push: receber notificações push
      read: ler todos os dados da sua conta
<<<<<<< HEAD
      "read:accounts": ver informações das contas
      "read:blocks": ver seus bloqueados
      "read:bookmarks": ver seus salvos
      "read:favourites": ver seus favoritos
      "read:filters": ver seus filtros
      "read:follows": ver quem você segue
      "read:lists": ver suas listas
      "read:mutes": ver seus silenciados
      "read:notifications": ver suas notificações
      "read:reports": ver suas denúncias
      "read:search": pesquisar em seu nome
      "read:statuses": ver todos os toots
      write: alterar todos os dados da sua conta
      "write:accounts": alterar seu perfil
      "write:blocks": bloquear contas e domínios
      "write:bookmarks": salvar toots
      "write:conversations": silenciar e excluir conversas
      "write:favourites": favoritar toots
      "write:filters": criar filtros
      "write:follows": seguir pessoas
      "write:lists": criar listas
      "write:media": enviar arquivos de mídia
      "write:mutes": silenciar pessoas e conversas
      "write:notifications": limpar notificações
      "write:reports": denunciar outras pessoas
      "write:statuses": postar toots
=======
      read:accounts: ver informações das contas
      read:blocks: ver seus bloqueados
      read:bookmarks: ver seus salvos
      read:filters: ver seus filtros
      read:follows: ver quem você segue
      read:lists: ver suas listas
      read:mutes: ver seus silenciados
      read:notifications: ver suas notificações
      read:reports: ver suas denúncias
      read:search: pesquisar em seu nome
      read:statuses: ver todos os toots
      write: alterar todos os dados da sua conta
      write:accounts: alterar seu perfil
      write:blocks: bloquear contas e domínios
      write:bookmarks: salvar toots
      write:conversations: silenciar e excluir conversas
      write:filters: criar filtros
      write:follows: seguir pessoas
      write:lists: criar listas
      write:media: enviar arquivos de mídia
      write:mutes: silenciar pessoas e conversas
      write:notifications: limpar notificações
      write:reports: denunciar outras pessoas
      write:statuses: postar toots
>>>>>>> fd284311
<|MERGE_RESOLUTION|>--- conflicted
+++ resolved
@@ -165,34 +165,6 @@
       follow: alterar o relacionamento das contas
       push: receber notificações push
       read: ler todos os dados da sua conta
-<<<<<<< HEAD
-      "read:accounts": ver informações das contas
-      "read:blocks": ver seus bloqueados
-      "read:bookmarks": ver seus salvos
-      "read:favourites": ver seus favoritos
-      "read:filters": ver seus filtros
-      "read:follows": ver quem você segue
-      "read:lists": ver suas listas
-      "read:mutes": ver seus silenciados
-      "read:notifications": ver suas notificações
-      "read:reports": ver suas denúncias
-      "read:search": pesquisar em seu nome
-      "read:statuses": ver todos os toots
-      write: alterar todos os dados da sua conta
-      "write:accounts": alterar seu perfil
-      "write:blocks": bloquear contas e domínios
-      "write:bookmarks": salvar toots
-      "write:conversations": silenciar e excluir conversas
-      "write:favourites": favoritar toots
-      "write:filters": criar filtros
-      "write:follows": seguir pessoas
-      "write:lists": criar listas
-      "write:media": enviar arquivos de mídia
-      "write:mutes": silenciar pessoas e conversas
-      "write:notifications": limpar notificações
-      "write:reports": denunciar outras pessoas
-      "write:statuses": postar toots
-=======
       read:accounts: ver informações das contas
       read:blocks: ver seus bloqueados
       read:bookmarks: ver seus salvos
@@ -216,5 +188,4 @@
       write:mutes: silenciar pessoas e conversas
       write:notifications: limpar notificações
       write:reports: denunciar outras pessoas
-      write:statuses: postar toots
->>>>>>> fd284311
+      write:statuses: postar toots