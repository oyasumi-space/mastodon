--- conflicted
+++ resolved
@@ -120,33 +120,6 @@
       follow: modificare is relatziones intre is contos
       push: retzire is notìficas push tuas
       read: lèghere totu is datos de su contu tuo
-<<<<<<< HEAD
-      "read:accounts": bìdere is informatziones in su contu
-      "read:blocks": bìdere is blocos tuos
-      "read:bookmarks": bìdere is sinnalibros tuos
-      "read:favourites": bìdere is preferidos tuos
-      "read:filters": bìdere is filtros tuos
-      "read:follows": bìdere is sighiduras tuas
-      "read:lists": bìdere is listas tuas
-      "read:mutes": bìdere is utentes chi as postu a sa muda
-      "read:notifications": bìdere is notìficas tuas
-      "read:reports": bìdere is sinnalatziones tuas
-      "read:search": chircare a nòmine tuo
-      "read:statuses": bìdere totu is istados
-      write: modificare totu is datos de su contu tuo
-      "write:accounts": modificare su profilu tuo
-      "write:blocks": blocare contos e domìnios
-      "write:bookmarks": agiùnghere is istados a is sinnalibros
-      "write:favourites": pone istados in is preferidos
-      "write:filters": creare filtros
-      "write:follows": sighire persones
-      "write:lists": creare listas
-      "write:media": carrigare documentos multimediales
-      "write:mutes": pònnere persones e arresonadas a sa muda
-      "write:notifications": isboidare is notìficas tuas
-      "write:reports": sinnalare àteras persones
-      "write:statuses": publicare istados
-=======
       read:accounts: bìdere is informatziones in su contu
       read:blocks: bìdere is blocos tuos
       read:bookmarks: bìdere is sinnalibros tuos
@@ -169,5 +142,4 @@
       write:mutes: pònnere persones e arresonadas a sa muda
       write:notifications: isboidare is notìficas tuas
       write:reports: sinnalare àteras persones
-      write:statuses: publicare istados
->>>>>>> fd284311
+      write:statuses: publicare istados