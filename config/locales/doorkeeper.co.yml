--- conflicted
+++ resolved
@@ -120,33 +120,6 @@
       follow: mudificà rilazione trà i conti
       push: riceve e vostre nutificazione push
       read: leghje tutte l’infurmazioni di u vostru contu
-<<<<<<< HEAD
-      "read:accounts": vede l'infurmazione di i conti
-      "read:blocks": vede i vostri blucchimi
-      "read:bookmarks": vede i vostri segnalibri
-      "read:favourites": vede i vostri favuriti
-      "read:filters": vede i vostri filtri
-      "read:follows": vede i vostri abbunamenti
-      "read:lists": vede e vostre liste
-      "read:mutes": vede i vostri piattati
-      "read:notifications": vede e vostre nutificazione
-      "read:reports": vede i vostri signalamenti
-      "read:search": ricercà per voi
-      "read:statuses": vede tutti i statuti
-      write: mudificà i dati di u vostru contu
-      "write:accounts": mudificà u prufile
-      "write:blocks": bluccà conti è dumini
-      "write:bookmarks": segnà statuti
-      "write:favourites": aghjustà statuti à i favuriti
-      "write:filters": creà filtri
-      "write:follows": siguità conti
-      "write:lists": creà liste
-      "write:media": caricà fugliali media
-      "write:mutes": piattà persone è cunversazione
-      "write:notifications": sguassà e nutificazione
-      "write:reports": palisà altre persone
-      "write:statuses": pubblicà statuti
-=======
       read:accounts: vede l'infurmazione di i conti
       read:blocks: vede i vostri blucchimi
       read:bookmarks: vede i vostri segnalibri
@@ -169,5 +142,4 @@
       write:mutes: piattà persone è cunversazione
       write:notifications: sguassà e nutificazione
       write:reports: palisà altre persone
-      write:statuses: pubblicà statuti
->>>>>>> fd284311
+      write:statuses: pubblicà statuti