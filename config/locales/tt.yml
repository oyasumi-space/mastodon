--- conflicted
+++ resolved
@@ -322,10 +322,7 @@
     destroyed: Кушымта уңышлы бетерелде
     logout: Чыгу
   auth:
-<<<<<<< HEAD
-=======
     log_in_with: Аның белән керү
->>>>>>> 2f049281
     login: Керү
     logout: Чыгу
     or_log_in_with: Яки аның белән керү
