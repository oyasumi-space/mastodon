--- conflicted
+++ resolved
@@ -958,15 +958,9 @@
   application_mailer:
     notification_preferences: 更改电子邮件首选项
     salutation: "%{name}："
-<<<<<<< HEAD
-    settings: '使用此链接更改你的电子邮件首选项：%{link}'
-    unsubscribe: 取消订阅
-    view: '点此链接查看详情：'
-=======
     settings: 使用此链接更改你的电子邮件首选项：%{link}
     unsubscribe: 取消订阅
     view: 点此链接查看详情：
->>>>>>> 42698b4c
     view_profile: 查看个人资料页
     view_status: 查看嘟文
   applications:
@@ -1019,11 +1013,7 @@
     rules:
       accept: 接受
       back: 返回
-<<<<<<< HEAD
-      invited_by: '你可以加入%{domain}，这是由于你收到了他人的邀请，邀请来自：'
-=======
       invited_by: 你可以加入%{domain}，这是由于你收到了他人的邀请，邀请来自：
->>>>>>> 42698b4c
       preamble: 这些由 %{domain} 监察员设置和执行。
       preamble_invited: 在您继续之前，请考虑 %{domain} 的管理员设定的基本规则。
       title: 一些基本规则。
@@ -1387,11 +1377,7 @@
   move_handler:
     carry_blocks_over_text: 这个用户迁移自你屏蔽过的 %{acct}
     carry_mutes_over_text: 这个用户由你隐藏过的 %{acct} 迁移而来
-<<<<<<< HEAD
-    copy_account_note_text: '这个用户迁移自 %{acct}，你曾为其添加备注：'
-=======
     copy_account_note_text: 这个用户迁移自 %{acct}，你曾为其添加备注：
->>>>>>> 42698b4c
   navigation:
     toggle_menu: 隐藏/显示菜单
   notification_mailer:
@@ -1615,12 +1601,7 @@
     show_newer: 显示更新内容
     show_older: 显示更早内容
     show_thread: 显示全部对话
-<<<<<<< HEAD
-    sign_in_to_participate: 登录以加入对话
-    title: '%{name}：“%{quote}”'
-=======
     title: "%{name}：“%{quote}”"
->>>>>>> 42698b4c
     visibilities:
       direct: 私信
       private: 仅关注者
