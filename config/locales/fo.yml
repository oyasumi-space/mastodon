--- conflicted
+++ resolved
@@ -991,13 +991,10 @@
     your_token: Títt atgongdstekn
   auth:
     apply_for_account: Bið um eina kontu
-<<<<<<< HEAD
-=======
     captcha_confirmation:
       help_html: Um tú hevur trupulleikar við at loysa CAPTCHA, so kanst tú fáa samband við okkum gjøgnum %{email} og vit kunnu hjálpa tær.
       hint_html: Bara eitt afturat! Tað er neyðugt hjá okkum at vátta, at tú ert eitt menniskja (fyri at sleppa undan ruskposti!). Loys CAPTCHA niðanfyri og trýst á "Halt fram".
       title: Trygdarkanning
->>>>>>> 2f049281
     confirmations:
       wrong_email_hint: Um hesin teldupoststaðurin ikki er rættur, so kanst tú broyta hann í kontustillingunum.
     delete_account: Strika kontu
@@ -1784,13 +1781,10 @@
     seamless_external_login: Tú er ritað/ur inn umvegis eina uttanhýsis tænastu, so loyniorð og teldupoststillingar eru ikki tøkar.
     signed_in_as: 'Ritað/ur inn sum:'
   verification:
-<<<<<<< HEAD
-=======
     extra_instructions_html: <strong>Góð ráð:</strong> Leinkið á heimasíðuni hjá tær kann vera ósjónligt. Tann týdningarmikli parturin er <code>rel="me"</code> sum forðar tí, at onkur kann látast at vera ein annar á heimasíðuni við brúkara-gjørdum tilfari. Tú kanst enntá brúka eitt <code>link</code> frámerki í høvdinum á síðuni heldur enn <code>a</code>, men HTML kodan má vera atkomulig uttan at JavaScript skal koyra.
     here_is_how: Her er hvussu
     hint_html: "<strong>At vátta samleikan hjá tær á Mastodon er fyri øll.</strong> Grundað á opnar vevstandarar, nú og í allar ævir frítt. Alt, tú hevur tørv á, er ein persónlig heimasíða, sum fólk kunnu kenna teg aftur á. Tá tú ger leinki til ta heimasíðuna frá vanga tínum, so eftirkanna vit, at heimasíðan hevur eitt leinki aftur til vangan hjá tær og vísa tað á vanganum."
     instructions_html: Avrita og innset koduna niðanfyri inn í HTML'ið á heimasíðuni hjá tær. Legg síðani adressuna á heimasíðuni hjá tær inn á eitt av eyka teigunum á vanganum hjá tær umvegis "Rætta vanga" teigin og goym broytingar.
->>>>>>> 2f049281
     verification: Váttan
     verified_links: Tíni váttaðu leinki
   webauthn_credentials:
