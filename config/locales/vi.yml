--- conflicted
+++ resolved
@@ -965,14 +965,10 @@
     new_report:
       body: "%{reporter} vừa báo cáo %{target}"
       body_remote: Ai đó từ %{domain} đã báo cáo %{target}
-<<<<<<< HEAD
-      subject: '(%{instance}) Báo cáo #%{id}'
-=======
       subject: "(%{instance}) Báo cáo #%{id}"
     new_software_updates:
       body: Phiên bản Mastodon mới đã được phát hành, bạn nên cập nhật!
       subject: Các bản cập nhật mới của Mastodon cho %{instance}!
->>>>>>> ef8ca2fd
     new_trends:
       body: 'Các mục sau đây cần được xem xét trước khi chúng hiển thị công khai:'
       new_trending_links:
