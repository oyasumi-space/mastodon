--- conflicted
+++ resolved
@@ -973,13 +973,10 @@
     your_token: Mã truy cập của bạn
   auth:
     apply_for_account: Xin đăng ký
-<<<<<<< HEAD
-=======
     captcha_confirmation:
       help_html: Nếu có vấn đề khi nhập CAPTCHA, hãy liên hệ %{email} để được hỗ trợ.
       hint_html: Còn một xíu nữa! Chúng tôi cần xác minh bạn là con người (để chúng tôi có thể ngăn chặn thư rác!). Nhập CAPTCHA bên dưới và nhấn "Tiếp tục".
       title: Kiểm tra an toàn
->>>>>>> 2f049281
     confirmations:
       wrong_email_hint: Nếu địa chỉ email đó không chính xác, bạn có thể thay đổi nó trong cài đặt tài khoản.
     delete_account: Xóa tài khoản
@@ -1752,13 +1749,10 @@
     seamless_external_login: Bạn đã đăng nhập thông qua một dịch vụ bên ngoài, vì vậy mật khẩu và email không khả dụng.
     signed_in_as: 'Đăng nhập bằng:'
   verification:
-<<<<<<< HEAD
-=======
     extra_instructions_html: <strong>Mẹo:</strong> Liên kết trên trang web của bạn có thể ẩn. Phần quan trọng là <code>rel="me"</code> ngăn chặn việc mạo danh trên các trang web có nội dung do người dùng tạo. Bạn thậm chí có thể sử dụng một thẻ <code>link</code> trên header của trang thay vì <code>a</code>, nhưng HTML phải có thể truy cập được mà không cần thực thi JavaScript.
     here_is_how: Cách thực hiện
     hint_html: "<strong>Xác minh danh tính trên Mastodon là dành cho tất cả mọi người.</strong> Dựa trên các tiêu chuẩn web mở, miễn phí bây giờ và mãi mãi. Tất cả những gì bạn cần là một trang web cá nhân để mọi người nhận ra bạn. Khi bạn liên kết đến trang web này từ hồ sơ của mình, chúng tôi sẽ kiểm tra xem trang web đó có liên kết lại với hồ sơ của bạn hay không và hiển thị một chỉ báo trực quan trên đó."
     instructions_html: Sao chép và dán mã bên dưới vào HTML của trang web của bạn. Sau đó, thêm địa chỉ trang web của bạn vào một trong các trường bổ sung trên hồ sơ của bạn từ tab "Chỉnh sửa hồ sơ" và lưu các thay đổi.
->>>>>>> 2f049281
     verification: Xác minh
     verified_links: Những liên kết bạn đã xác minh
   webauthn_credentials:
