vi:
  about:
    about_mastodon_html: 'Mạng xã hội của tương lai: Không quảng cáo, không bán thông tin người dùng và phi tập trung! Làm chủ dữ liệu của bạn với Mastodon!'
    contact_missing: Chưa thiết lập
    contact_unavailable: N/A
    hosted_on: '%{domain} vận hành nhờ Mastodon'
    title: Giới thiệu
  accounts:
    follow: Theo dõi
    followers:
      other: Người theo dõi
    following: Theo dõi
    instance_actor_flash: Tài khoản này được dùng để đại diện cho máy chủ và không phải là người thật. Đừng bao giờ vô hiệu hóa tài khoản này.
    last_active: online
    link_verified_on: Liên kết này đã được xác minh quyền sở hữu vào %{date}
    nothing_here: Trống trơn!
    pin_errors:
      following: Để tôn vinh người nào đó, bạn phải theo dõi họ trước
    posts:
      other: Tút
    posts_tab_heading: Tút
  admin:
    account_actions:
      action: Thực hiện hành động
      title: Áp đặt kiểm duyệt với %{acct}
    account_moderation_notes:
      create: Thêm lưu ý
      created_msg: Thêm lưu ý kiểm duyệt thành công!
      destroyed_msg: Đã xóa lưu ý kiểm duyệt!
    accounts:
      add_email_domain_block: Chặn tên miền email
      approve: Phê duyệt
      approved_msg: Đã phê duyệt %{username} đăng ký thành công
      are_you_sure: Bạn có chắc không?
      avatar: Ảnh đại diện
      by_domain: Máy chủ
      change_email:
        changed_msg: Email đã thay đổi thành công!
        current_email: Email hiện tại
        label: Thay đổi email
        new_email: Email mới
        submit: Thay đổi email
        title: Thay đổi email cho %{username}
      change_role:
        changed_msg: Vai trò đã thay đổi thành công!
        label: Đổi vai trò
        no_role: Chưa có vai trò
        title: Thay đổi vai trò %{username}
      confirm: Phê duyệt
      confirmed: Đã xác minh
      confirming: Chờ xác nhận
      custom: Tùy chỉnh
      delete: Xóa dữ liệu
      deleted: Đã xóa
      demote: Xóa vai trò
      destroyed_msg: "Dữ liệu %{username} sẽ được lên lịch xóa ngay bây giờ"
      disable: Khóa
      disable_sign_in_token_auth: Vô hiệu hóa xác minh bằng email
      disable_two_factor_authentication: Vô hiệu hóa xác minh 2 bước
      disabled: Tạm khóa
      display_name: Biệt danh
      domain: Máy chủ
      edit: Chỉnh sửa
      email: Email
      email_status: Trạng thái
      enable: Mở lại
      enable_sign_in_token_auth: Bật xác minh bằng email
      enabled: Đã duyệt
      enabled_msg: Đã kích hoạt lại tài khoản %{username} thành công
      followers: Người theo dõi
      follows: Đang theo dõi
      header: Ảnh bìa
      inbox_url: Hộp thư của người này
      invite_request_text: Lý do đăng ký
      invited_by: Được mời bởi
      ip: IP
      joined: Đã tham gia
      location:
        all: Tất cả
        local: Máy chủ này
        remote: Máy chủ khác
        title: Vị trí
      login_status: Trạng thái tài khoản
      media_attachments: Tệp đính kèm
      memorialize: Chuyển sang tài khoản tưởng niệm
      memorialized: Tưởng nhớ
      memorialized_msg: Đã chuyển %{username} thành tài khoản tưởng nhớ
      moderation:
        active: Hoạt động
        all: Tất cả
        disabled: Đã tắt
        pending: Chờ
        silenced: Hạn chế
        suspended: Vô hiệu hóa
        title: Trạng thái
      moderation_notes: Nhật ký kiểm duyệt
      most_recent_activity: Hoạt động lần cuối
      most_recent_ip: IP gần nhất
      no_account_selected: Không có tài khoản nào thay đổi vì không có tài khoản nào được chọn
      no_limits_imposed: Bình thường
      no_role_assigned: Chưa có vai trò
      not_subscribed: Chưa đăng ký
      pending: Chờ duyệt
      perform_full_suspension: Vô hiệu hóa
      previous_strikes: Lịch sử kiểm duyệt
      previous_strikes_description_html:
        other: Người này bị cảnh cáo <strong>%{count}</strong> lần.
      promote: Chỉ định vai trò
      protocol: Giao thức
      public: Công khai
      push_subscription_expires: Đăng ký PuSH hết hạn
      redownload: Làm mới trang hồ sơ
      redownloaded_msg: Đã tiếp nhận tài khoản %{username} thành công
      reject: Từ chối
      rejected_msg: Đã từ chối đăng ký tài khoản %{username}
      remote_suspension_irreversible: Dữ liệu của người này đã bị xóa vĩnh viễn.
      remote_suspension_reversible_hint_html: Mọi dữ liệu của người này sẽ bị xóa hoàn toàn vào %{date}. Trước thời hạn này, các máy chủ khác vẫn có thể lưu trữ mà không ảnh hưởng. Nếu bạn muốn xóa dữ liệu của người này ngay lập tức, hãy tiếp tục.
      remove_avatar: Xóa ảnh đại diện
      remove_header: Xóa ảnh bìa
      removed_avatar_msg: Đã xóa bỏ ảnh đại diện của %{username}
      removed_header_msg: Đã xóa bỏ ảnh bìa của %{username}
      resend_confirmation:
        already_confirmed: Người này đã được xác minh
        send: Gửi lại email xác nhận
        success: Xác nhận đã được gửi đi thành công!
      reset: Đặt lại
      reset_password: Đặt lại mật khẩu
      resubscribe: Đăng ký lại
      role: Vai trò
      search: Tìm kiếm
      search_same_email_domain: Tra cứu email
      search_same_ip: Tra cứu IP
      security: Bảo mật
      security_measures:
        only_password: Chỉ mật khẩu
        password_and_2fa: Mật khẩu và 2FA
      sensitive: Nhạy cảm
      sensitized: Đánh dấu nhạy cảm
      shared_inbox_url: Hộp thư của máy chủ người này
      show:
        created_reports: Gửi báo cáo
        targeted_reports: Bị báo cáo
      silence: Hạn chế
      silenced: Hạn chế
      statuses: Tút
      strikes: Lịch sử kiểm duyệt
      subscribe: Đăng ký
      suspend: Vô hiệu hóa
      suspended: Vô hiệu hóa
      suspension_irreversible: Toàn bộ dữ liệu của người này sẽ bị xóa hết. Bạn vẫn có thể ngừng vô hiệu hóa nhưng dữ liệu sẽ không thể phục hồi.
      suspension_reversible_hint_html: Mọi dữ liệu của người này sẽ bị xóa sạch vào %{date}. Trước thời hạn này, dữ liệu vẫn có thể phục hồi. Nếu bạn muốn xóa dữ liệu của người này ngay lập tức, hãy tiếp tục.
      title: Tài khoản
      unblock_email: Mở khóa địa chỉ email
      unblocked_email_msg: Mở khóa thành công địa chỉ email của %{username}
      unconfirmed_email: Email chưa được xác minh
      undo_sensitized: Đánh dấu bình thường
      undo_silenced: Bỏ hạn chế
      undo_suspension: Bỏ vô hiệu hóa
      unsilenced_msg: Bỏ hạn chế %{username} thành công
      unsubscribe: Hủy đăng ký
      unsuspended_msg: Đã kích hoạt lại %{username} thành công
      username: Tài khoản
      view_domain: Xem mô tả tài khoản này
      warn: Nhắc
      web: Web
      whitelisted: Danh sách trắng
    action_logs:
      action_types:
        approve_appeal: Chấp nhận kháng cáo
        approve_user: Chấp nhận người dùng
        assigned_to_self_report: Tự xử lý báo cáo
        change_email_user: Đổi email
        change_role_user: Thay đổi vai trò
        confirm_user: Xác minh
        create_account_warning: Cảnh cáo
        create_announcement: Tạo thông báo mới
        create_canonical_email_block: Tạo chặn tên miền email mới
        create_custom_emoji: Tạo emoji
        create_domain_allow: Cho phép máy chủ
        create_domain_block: Chặn máy chủ
        create_email_domain_block: Chặn tên miền email
        create_ip_block: Tạo chặn IP mới
        create_unavailable_domain: Máy chủ không khả dụng
        create_user_role: Tạo vai trò
        demote_user: Xóa vai trò
        destroy_announcement: Xóa thông báo
        destroy_canonical_email_block: Bỏ chặn tên miền email
        destroy_custom_emoji: Xóa emoji
        destroy_domain_allow: Bỏ cho phép máy chủ
        destroy_domain_block: Bỏ chặn máy chủ
        destroy_email_domain_block: Bỏ chặn tên miền email
        destroy_instance: Thanh trừng máy chủ
        destroy_ip_block: Xóa IP đã chặn
        destroy_status: Xóa tút
        destroy_unavailable_domain: Xóa máy chủ không khả dụng
        destroy_user_role: Xóa vai trò
        disable_2fa_user: Vô hiệu hóa 2FA
        disable_custom_emoji: Vô hiệu hóa emoji
        disable_sign_in_token_auth_user: Vô hiệu hóa xác minh bằng email
        disable_user: Vô hiệu hóa đăng nhập
        enable_custom_emoji: Cho phép emoji
        enable_sign_in_token_auth_user: Bật xác minh bằng email
        enable_user: Bỏ vô hiệu hóa đăng nhập
        memorialize_account: Đánh dấu tưởng niệm
        promote_user: Chỉ định vai trò
        reject_appeal: Từ chối kháng cáo
        reject_user: Từ chối người dùng
        remove_avatar_user: Xóa ảnh đại diện
        reopen_report: Mở lại báo cáo
        resend_user: Gửi lại email xác nhận
        reset_password_user: Đặt lại mật khẩu
        resolve_report: Xử lý báo cáo
        sensitive_account: Áp đặt nhạy cảm
        silence_account: Áp đặt ẩn
        suspend_account: Áp đặt vô hiệu hóa
        unassigned_report: Báo cáo chưa xử lý
        unblock_email_account: Mở khóa địa chỉ email
        unsensitive_account: Bỏ nhạy cảm
        unsilence_account: Bỏ ẩn
        unsuspend_account: Bỏ vô hiệu hóa
        update_announcement: Cập nhật thông báo
        update_custom_emoji: Cập nhật emoji
        update_domain_block: Cập nhật máy chủ chặn
        update_ip_block: Cập nhật chặn IP
        update_status: Cập nhật tút
        update_user_role: Cập nhật vai trò
      actions:
        approve_appeal_html: "%{name} đã chấp nhận kháng cáo của %{target}"
        approve_user_html: "%{name} đã chấp nhận đăng ký từ %{target}"
        assigned_to_self_report_html: "%{name} tự xử lý báo cáo %{target}"
        change_email_user_html: "%{name} đã thay đổi địa chỉ email của %{target}"
        change_role_user_html: "%{name} đã thay đổi vai trò %{target}"
        confirm_user_html: "%{name} đã xác minh địa chỉ email của %{target}"
        create_account_warning_html: "%{name} đã cảnh cáo %{target}"
        create_announcement_html: "%{name} tạo thông báo mới %{target}"
        create_canonical_email_block_html: "%{name} chặn email với hàm băm %{target}"
        create_custom_emoji_html: "%{name} đã tải lên biểu tượng cảm xúc mới %{target}"
        create_domain_allow_html: "%{name} kích hoạt liên hợp với %{target}"
        create_domain_block_html: "%{name} chặn máy chủ %{target}"
        create_email_domain_block_html: "%{name} chặn tên miền email %{target}"
        create_ip_block_html: "%{name} đã chặn IP %{target}"
        create_unavailable_domain_html: "%{name} ngưng phân phối với máy chủ %{target}"
        create_user_role_html: "%{name} đã tạo vai trò %{target}"
        demote_user_html: "%{name} đã xóa vai trò của %{target}"
        destroy_announcement_html: "%{name} xóa thông báo %{target}"
        destroy_canonical_email_block_html: "%{name} bỏ chặn email với hàm băm %{target}"
        destroy_custom_emoji_html: "%{name} đã xóa emoji %{target}"
        destroy_domain_allow_html: "%{name} đã ngừng liên hợp với %{target}"
        destroy_domain_block_html: "%{name} bỏ chặn máy chủ %{target}"
        destroy_email_domain_block_html: "%{name} bỏ chặn tên miền email %{target}"
        destroy_instance_html: "%{name} thanh trừng máy chủ %{target}"
        destroy_ip_block_html: "%{name} bỏ chặn IP %{target}"
        destroy_status_html: "%{name} đã xóa tút của %{target}"
        destroy_unavailable_domain_html: "%{name} tiếp tục phân phối với máy chủ %{target}"
        destroy_user_role_html: "%{name} đã xóa vai trò %{target}"
        disable_2fa_user_html: "%{name} đã vô hiệu hóa xác minh hai bước của %{target}"
        disable_custom_emoji_html: "%{name} đã ẩn emoji %{target}"
        disable_sign_in_token_auth_user_html: "%{name} vô hiệu hóa xác minh email của %{target}"
        disable_user_html: "%{name} vô hiệu hóa đăng nhập %{target}"
        enable_custom_emoji_html: "%{name} cho phép Emoji %{target}"
        enable_sign_in_token_auth_user_html: "%{name} bật xác minh email của %{target}"
        enable_user_html: "%{name} bỏ vô hiệu hóa đăng nhập %{target}"
        memorialize_account_html: "%{name} đã biến tài khoản %{target} thành một trang tưởng niệm"
        promote_user_html: "%{name} chỉ định vai trò cho %{target}"
        reject_appeal_html: "%{name} đã từ chối kháng cáo của %{target}"
        reject_user_html: "%{name} đã từ chối đăng ký từ %{target}"
        remove_avatar_user_html: "%{name} đã xóa ảnh đại diện của %{target}"
        reopen_report_html: "%{name} mở lại báo cáo %{target}"
        resend_user_html: "%{name} gửi lại email xác nhận cho %{target}"
        reset_password_user_html: "%{name} đã đặt lại mật khẩu của %{target}"
        resolve_report_html: "%{name} đã xử lý báo cáo %{target}"
        sensitive_account_html: "%{name} đánh dấu nội dung của %{target} là nhạy cảm"
        silence_account_html: "%{name} đã ẩn %{target}"
        suspend_account_html: "%{name} đã vô hiệu hóa %{target}"
        unassigned_report_html: "%{name} đã xử lý báo cáo %{target} chưa xử lí"
        unblock_email_account_html: "%{name} mở khóa địa chỉ email của %{target}"
        unsensitive_account_html: "%{name} đánh dấu nội dung của %{target} là bình thường"
        unsilence_account_html: "%{name} đã bỏ ẩn %{target}"
        unsuspend_account_html: "%{name} đã bỏ vô hiệu hóa %{target}"
        update_announcement_html: "%{name} cập nhật thông báo %{target}"
        update_custom_emoji_html: "%{name} đã cập nhật emoji %{target}"
        update_domain_block_html: "%{name} cập nhật chặn máy chủ %{target}"
        update_ip_block_html: "%{name} cập nhật chặn IP %{target}"
        update_status_html: "%{name} cập nhật tút của %{target}"
        update_user_role_html: "%{name} đã thay đổi vai trò %{target}"
      deleted_account: tài khoản đã xóa
      empty: Không tìm thấy bản ghi.
      filter_by_action: Theo hành động
      filter_by_user: Theo người
      title: Nhật ký kiểm duyệt
    announcements:
      destroyed_msg: Xóa thông báo thành công!
      edit:
        title: Sửa thông báo
      empty: Không tìm thấy thông báo.
      live: Đang hiển thị
      new:
        create: Tạo thông báo
        title: Tạo thông báo mới
      publish: Đăng
      published_msg: Truyền đi thông báo thành công!
      scheduled_for: Đã lên lịch %{time}
      scheduled_msg: Thông báo đã lên lịch!
      title: Thông báo
      unpublish: Hủy đăng
      unpublished_msg: Xóa bỏ thông báo thành xong!
      updated_msg: Cập nhật thông báo thành công!
    custom_emojis:
      assign_category: Xếp vào danh mục
      by_domain: Máy chủ
      copied_msg: Tạo thành công Emoji
      copy: Sao chép
      copy_failed_msg: Không thể tạo một bản sao cục bộ của biểu tượng cảm xúc đó
      create_new_category: Tạo danh mục mới
      created_msg: Emoji được tạo thành công!
      delete: Xóa bỏ
      destroyed_msg: Đã xóa Emoji thành công!
      disable: Vô hiệu hóa
      disabled: Đã vô hiệu hóa
      disabled_msg: Vô hiệu hóa thành công Emoji này
      emoji: Emoji
      enable: Cho phép
      enabled: Đã cho phép
      enabled_msg: Đã cho phép thành công Emoji này
      image_hint: PNG hoặc GIF tối đa %{size}
      list: Danh sách
      listed: Liệt kê
      new:
        title: Thêm Emoji mới
      no_emoji_selected: Không có emoji nào thay đổi vì không có emoji nào được chọn
      not_permitted: Bạn không có quyền thực hiện việc này
      overwrite: Ghi đè
      shortcode: Viết tắt
      shortcode_hint: Ít nhất 2 ký tự, chỉ các ký tự chữ và số và dấu gạch dưới
      title: Emoji
      uncategorized: Chưa phân loại
      unlist: Bỏ danh sách
      unlisted: Chưa cho phép
      update_failed_msg: Không thể cập nhật Emoji này
      updated_msg: Cập nhật thành công Emoji!
      upload: Tải lên
    dashboard:
      active_users: người hoạt động
      interactions: tương tác
      media_storage: Dung lượng lưu trữ
      new_users: người mới
      opened_reports: tổng báo cáo
      pending_appeals_html:
        other: "<strong>%{count}</strong> kháng cáo đang chờ"
      pending_reports_html:
        other: "<strong>%{count}</strong> báo cáo đang chờ"
      pending_tags_html:
        other: "<strong>%{count}</strong> hashtag đang chờ"
      pending_users_html:
        other: "<strong>%{count}</strong> người đang chờ"
      resolved_reports: báo cáo đã xử lí
      software: Phần mềm
      sources: Nguồn đăng ký
      space: Dung lượng lưu trữ
      title: Thống kê
      top_languages: Ngôn ngữ phổ biến
      top_servers: Máy chủ phổ biến
      website: Website
    disputes:
      appeals:
        empty: Không tìm thấy.
        title: Kháng cáo
    domain_allows:
      add_new: Cho phép liên hợp với máy chủ
      created_msg: Máy chủ đã được kích hoạt liên hợp thành công
      destroyed_msg: Máy chủ đã bị dừng liên hợp
      export: Xuất
      import: Nhập
      undo: Xóa khỏi danh sách trắng
    domain_blocks:
      add_new: Chặn máy chủ
      confirm_suspension:
        cancel: Hủy bỏ
        confirm: Vô hiệu hóa
        permanent_action: Bỏ vô hiệu hóa sẽ không khôi phục bất kỳ dữ liệu hoặc mối quan hệ nào.
        preamble_html: Bạn sắp vô hiệu hóa <strong>%{domain}</strong> và các tên miền phụ của nó.
        remove_all_data: Thao tác này sẽ xóa tất cả nội dung, media và dữ liệu hồ sơ cho các tài khoản của máy chủ này khỏi máy chủ của bạn.
        stop_communication: Máy chủ của bạn sẽ ngừng giao tiếp với các máy chủ này.
        title: Xác nhận chặn máy chủ %{domain}
        undo_relationships: Thao tác này sẽ hoàn tác mọi mối quan hệ theo dõi giữa tài khoản của các máy chủ này và của bạn.
      created_msg: Đang tiến hành chặn máy chủ
      destroyed_msg: Đã thôi chặn máy chủ
      domain: Máy chủ
      edit: Chỉnh sửa máy chủ bị chặn
      existing_domain_block: Bạn đã hạn chế %{name} trước đó.
      existing_domain_block_html: Bạn đã áp đặt các giới hạn chặt chẽ hơn cho %{name}, trước tiên bạn cần <a href="%{unblock_url}">bỏ chặn nó</a>.
      export: Xuất
      import: Nhập
      new:
        create: Tạo chặn
        hint: Chặn máy chủ sẽ không ngăn việc hiển thị tút của máy chủ đó trong cơ sở dữ liệu, nhưng sẽ khiến tự động áp dụng các phương pháp kiểm duyệt cụ thể trên các tài khoản đó.
        severity:
          desc_html: "<strong>Ẩn</strong> sẽ làm cho tút của tài khoản trở nên vô hình đối với bất kỳ ai không theo dõi họ. <strong>Vô hiệu hóa</strong> sẽ xóa tất cả nội dung, phương tiện và dữ liệu khác của tài khoản. Dùng <strong>Cảnh cáo</strong> nếu bạn chỉ muốn cấm tải lên ảnh và video."
          noop: Không hoạt động
          silence: Ẩn
          suspend: Vô hiệu hóa
        title: Máy chủ bị chặn mới
      no_domain_block_selected: Không có chặn tên miền nào thay đổi vì không có mục nào được chọn
      not_permitted: Bạn không có quyền thực hiện việc này
      obfuscate: Làm mờ tên máy chủ
      obfuscate_hint: Làm mờ tên máy chủ trong danh sách nếu giới hạn máy chủ đã bật
      private_comment: Bình luận riêng
      private_comment_hint: Cho biết vì sao chặn máy chủ này để tiện kiểm duyệt viên tham khảo.
      public_comment: Bình luận công khai
      public_comment_hint: Nhận xét về giới hạn tên miền này cho công chúng, nếu quảng cáo danh sách các giới hạn tên miền được bật.
      reject_media: Không cho phép ảnh và video
      reject_media_hint: Xóa ảnh và video đang được lưu trữ và không cho phép tải xuống trong tương lai. Không liên quan tới việc vô hiệu hóa
      reject_reports: Từ chối báo cáo
      reject_reports_hint: Bỏ qua tất cả các báo cáo từ máy chủ này. Không liên quan việc vô hiệu hóa
      undo: Hủy chặn máy chủ
      view: Xem máy chủ chặn
    email_domain_blocks:
      add_new: Thêm mới
      attempts_over_week:
        other: "%{count} lần thử đăng ký vào tuần trước"
      created_msg: Đã chặn tên miền email này
      delete: Xóa bỏ
      dns:
        types:
          mx: Giá trị MX
      domain: Địa chỉ email
      new:
        create: Thêm địa chỉ
        resolve: Xử lý tên miền
        title: Chặn tên miền email mới
      no_email_domain_block_selected: Không có chặn e-mail nào thay đổi vì không có mục nào được chọn
      not_permitted: Không cho phép
      resolved_dns_records_hint_html: Tên miền phân giải thành các tên miền MX sau, các tên miền này chịu trách nhiệm cuối cùng trong việc chấp nhận email. Chặn tên miền MX sẽ chặn đăng ký từ bất kỳ địa chỉ email nào sử dụng cùng một tên miền MX, ngay cả khi tên miền hiển thị là khác. <strong>Cẩn thận đừng chặn những dịch vụ email lớn.</strong>
      resolved_through_html: Đã xử lý thông qua %{domain}
      title: Tên miền email đã chặn
    export_domain_allows:
      new:
        title: Nhập tên miền cho phép
      no_file: Không có tập tin nào được chọn
    export_domain_blocks:
      import:
        description_html: Bạn sắp nhập danh sách các tên miền chặn. Vui lòng xem lại danh sách này thật cẩn thận, đặc biệt nếu bạn không phải là tác giả của danh sách này.
        existing_relationships_warning: Các mối quan hệ theo dõi hiện tại
        private_comment_description_html: 'Để giúp bạn theo dõi nguồn gốc của các chặn tên miền đã nhập, các tên miền chặn đã nhập sẽ được tạo bằng nhận xét riêng tư sau: <q>%{comment}</q>'
        private_comment_template: Nhập từ %{source} vào %{date}
        title: Nhập máy chủ chặn
      invalid_domain_block: 'Một hoặc nhiều tên miền đã bị bỏ qua do (các) lỗi sau: %{error}'
      new:
        title: Nhập máy chủ chặn
      no_file: Không có tập tin nào được chọn
    follow_recommendations:
      description_html: "<strong>Gợi ý theo dõi là cách giúp những người mới nhanh chóng tìm thấy những nội dung thú vị</strong>. Khi một người chưa đủ tương tác với những người khác để hình thành các đề xuất theo dõi được cá nhân hóa, thì những người này sẽ được đề xuất. Nó bao gồm những người có số lượt tương tác gần đây cao nhất và số lượng người theo dõi cao nhất cho một ngôn ngữ nhất định trong máy chủ."
      language: Theo ngôn ngữ
      status: Trạng thái
      suppress: Tắt gợi ý theo dõi
      suppressed: Đã tắt
      title: Gợi ý theo dõi
      unsuppress: Mở lại gợi ý theo dõi
    instances:
      availability:
        description_html:
          other: Nếu chuyển đến tên miền <strong>%{count} ngày</strong> mà không thành công, không chuyển gì nữa cho tới khi sự tiếp nhận <em>từ</em> máy chủ được nhận.
        failure_threshold_reached: Thất bại đạt ngưỡng vào %{date}.
        failures_recorded:
          other: Thất bại tạm thời vào %{count} ngày khác.
        no_failures_recorded: Chưa bao giờ thất bại.
        title: Khả dụng
        warning: Lần thử cuối cùng để kết nối tới máy chủ này đã không thành công
      back_to_all: Toàn bộ
      back_to_limited: Hạn chế
      back_to_warning: Cảnh báo
      by_domain: Máy chủ
      confirm_purge: Bạn có chắc chắn muốn xóa dữ liệu từ máy chủ này vĩnh viễn?
      content_policies:
        comment: Lưu ý nội bộ
        description_html: Bạn có thể xác định các chính sách nội dung sẽ được áp dụng cho tất cả các tài khoản trên máy chủ này và bất kỳ tên miền phụ nào của nó.
        limited_federation_mode_description_html: Bạn có thể chọn nếu muốn cho phép liên hợp với máy chủ này.
        policies:
          reject_media: Từ chối media
          reject_reports: Từ chối báo cáo
          silence: Hạn chế
          suspend: Vô hiệu hóa
        policy: Chính sách
        reason: Lý do công khai
        title: Chính sách nội dung
      dashboard:
        instance_accounts_dimension: Những tài khoản được theo dõi nhiều nhất
        instance_accounts_measure: tài khoản đã lưu trữ
        instance_followers_measure: người theo dõi của chúng ta ở đó
        instance_follows_measure: người theo dõi của họ ở đây
        instance_languages_dimension: Top ngôn ngữ
        instance_media_attachments_measure: tệp đính kèm
        instance_reports_measure: báo cáo về họ
        instance_statuses_measure: tút đã lưu trữ
      delivery:
        all: Toàn bộ
        clear: Xóa phân phối lỗi
        failing: Mất kết nối
        restart: Khởi động lại phân phối
        stop: Ngưng phân phối
        unavailable: Không khả dụng
      delivery_available: Cho phép liên kết
      delivery_error_days: Ngày lỗi phân phối
      delivery_error_hint: Nếu không thể phân phối sau %{count} ngày, nó sẽ tự dộng đánh dấu là không thể phân phối.
      destroyed_msg: Dữ liệu từ %{domain} đã lên lịch để xóa.
      empty: Không có máy chủ nào.
      known_accounts:
        other: "%{count} tài khoản đã biết"
      moderation:
        all: Tất cả
        limited: Hạn chế
        title: Kiểm duyệt
      private_comment: Bình luận riêng
      public_comment: Bình luận công khai
      purge: Thanh trừng
      purge_description_html: Nếu bạn tin rằng máy chủ này đã chết, bạn có thể xóa tất cả các bản ghi tài khoản và dữ liệu đã liên kết khỏi bộ nhớ của mình. Việc này có thể mất một lúc.
      title: Mạng liên hợp
      total_blocked_by_us: Bị chặn bởi chúng ta
      total_followed_by_them: Được họ theo dõi
      total_followed_by_us: Được quản trị viên theo dõi
      total_reported: Toàn bộ báo cáo
      total_storage: Media
      totals_time_period_hint_html: Tổng số được hiển thị bên dưới bao gồm dữ liệu cho mọi thời điểm.
    invites:
      deactivate_all: Vô hiệu hóa tất cả
      filter:
        all: Tất cả
        available: Có sẵn
        expired: Đã hết hạn
        title: Bộ lọc
      title: Lời mời
    ip_blocks:
      add_new: Chặn IP mới
      created_msg: Đã chặn IP thành công
      delete: Bỏ chặn
      expires_in:
        '1209600': 2 tuần
        '15778476': 6 tháng
        '2629746': 1 tháng
        '31556952': 1 năm
        '86400': 1 ngày
        '94670856': 3 năm
      new:
        title: Chặn một IP mới
      no_ip_block_selected: Bạn chưa chọn bất kỳ IP nào
      title: Những IP bị chặn
    relationships:
      title: "Mối quan hệ của %{acct}"
    relays:
      add_new: Thêm liên hợp mới
      delete: Loại bỏ
      description_html: <strong>Liên hợp</strong> nghĩa là cho phép bài đăng công khai của máy chủ này xuất hiện trên bảng tin của máy chủ khác và ngược lại. <strong>Nó giúp các máy chủ vừa và nhỏ tiếp cận nội dung từ các máy chủ lớn hơn</strong>. Nếu không chọn, người ở máy chủ này vẫn có thể theo dõi người khác trên các máy chủ khác.
      disable: Tắt
      disabled: Đã tắt
      enable: Kích hoạt
      enable_hint: Sau khi kích hoạt, máy chủ của bạn sẽ nhận tất cả các tút công khai từ mạng liên hợp này và gửi các tút công khai của bạn tới nó.
      enabled: Đã kích hoạt
      inbox_url: URL liên hợp
      pending: Chờ phê duyệt liên hợp
      save_and_enable: Lưu và kích hoạt
      setup: Kết nối mạng liên hợp
      signatures_not_enabled: Mạng liên hợp sẽ không hoạt động nếu chế độ an ninh hoặc chế độ danh sách trắng được bật trước đó
      status: Trạng thái
      title: Mạng liên hợp
    report_notes:
      created_msg: Đã thêm lưu ý kiểm duyệt!
      destroyed_msg: Đã xóa lưu ý kiểm duyệt!
    reports:
      account:
        notes:
          other: "%{count} kiểm duyệt"
      action_log: Nhật ký kiểm duyệt
      action_taken_by: Quyết định bởi
      actions:
        delete_description_html: Xóa các tút và ghi lại 1 lần cảnh cáo.
        mark_as_sensitive_description_html: Đánh dấu nhạy cảm media trong các tút và ghi lại 1 lần cảnh cáo.
        other_description_html: Tùy chọn cách kiểm soát và giao tiếp với tài khoản bị báo cáo.
        resolve_description_html: Không áp dụng trừng phạt nào và đóng báo cáo.
        silence_description_html: Chỉ hiển thị trang với những người đã theo dõi hoặc tìm kiếm thủ công.
        suspend_description_html: Tài khoản và tất cả nội dung của nó sẽ không thể truy cập được và cuối cùng sẽ bị xóa, đồng thời không thể tương tác với tài khoản đó. Có thể đảo ngược trong vòng 30 ngày. Đóng tất cả các báo cáo đối với tài khoản này.
      actions_description_html: Nếu áp đặt trừng phạt, một email thông báo sẽ được gửi cho người này, ngoại trừ <strong>Spam</strong>.
      actions_description_remote_html: Chọn hành động cần thực hiện để xử lý báo cáo này. Điều này sẽ chỉ ảnh hưởng đến cách máy chủ <strong>của bạn</strong> giao tiếp với tài khoản này và xử lý nội dung của nó.
      add_to_report: Bổ sung báo cáo
      are_you_sure: Bạn có chắc không?
      assign_to_self: Giao cho tôi
      assigned: Người xử lý
      by_target_domain: Tên tài khoản bị báo cáo
      cancel: Hủy bỏ
      category: Phân loại
      category_description_html: Lý do tài khoản hoặc nội dung này bị báo cáo sẽ được trích dẫn khi giao tiếp với họ
      comment:
        none: Không có mô tả
      comment_description_html: '%{name} cho biết thêm:'
      confirm: Xác nhận
      confirm_action: Xác nhận kiểm duyệt với %{acct}
      created_at: Báo cáo lúc
      delete_and_resolve: Xóa tút
      forwarded: Chuyển tiếp
      forwarded_to: Chuyển tiếp tới %{domain}
      mark_as_resolved: Xử lý xong
      mark_as_sensitive: Đánh dấu nhạy cảm
      mark_as_unresolved: Mở lại
      no_one_assigned: Chưa có
      notes:
        create: Lưu ý
        create_and_resolve: Xử lý
        create_and_unresolve: Mở lại kèm lưu ý mới
        delete: Xóa bỏ
        placeholder: Mô tả vi phạm của người này, hướng xử lý và những cập nhật liên quan khác...
        title: Lưu ý
      notes_description_html: Xem và để lại lưu ý cho các kiểm duyệt viên khác
      processed_msg: 'Báo cáo #%{id} đã được xử lý thành công'
      quick_actions_description_html: 'Kiểm duyệt nhanh hoặc kéo xuống để xem nội dung bị báo cáo:'
      remote_user_placeholder: người ở %{instance}
      reopen: Mở lại báo cáo
      report: 'Báo cáo #%{id}'
      reported_account: Tài khoản bị báo cáo
      reported_by: Báo cáo bởi
      resolved: Đã xong
      resolved_msg: Đã xử lý báo cáo xong!
      skip_to_actions: Kiểm duyệt
      status: Trạng thái
      statuses: Nội dung bị báo cáo
      statuses_description_html: Lý do tài khoản hoặc nội dung này bị báo cáo sẽ được trích dẫn khi giao tiếp với họ
      summary:
        action_preambles:
          delete_html: 'Bạn sắp <strong>xóa</strong> vài tút của <strong>@%{acct}</strong>. Việc này sẽ:'
          mark_as_sensitive_html: 'Bạn sắp <strong>đánh dấu</strong> vài tút của <strong>@%{acct}</strong> là <strong>nhạy cảm</strong>. Việc này sẽ:'
          silence_html: 'Bạn sắp <strong>hạn chế</strong> <strong>@%{acct}</strong>. Việc này sẽ:'
          suspend_html: 'Bạn sắp <strong>vô hiệu hóa</strong> <strong>@%{acct}</strong>. Việc này sẽ:'
        actions:
          delete_html: Xóa các tút vi phạm
          mark_as_sensitive_html: Đánh dấu media trong tút vi phạm là nhạy cảm
          silence_html: Hạn chế mức ảnh hưởng của <strong>@%{acct}</strong> bằng cách làm cho trang và nội dung của họ chỉ hiển thị với những người đã theo dõi họ hoặc tìm kiếm theo cách thủ công
          suspend_html: Vô hiệu hóa <strong>@%{acct}</strong>, làm cho trang và nội dung của họ không thể truy cập và không thể tương tác
        close_report: 'Đánh dấu báo cáo #%{id} đã xử lý xong'
        close_reports_html: Đánh dấu <strong>tất cả</strong> báo cáo chống lại <strong>@%{acct}</strong> đã xử lý xong
        delete_data_html: Xóa trang <strong>@%{acct}</strong> và nội dung 30 ngày kể từ bây giờ trừ khi bỏ vô hiệu hóa
        preview_preamble_html: "<strong>@%{acct}</strong> sẽ nhận được cảnh báo với nội dung như sau:"
        record_strike_html: Lưu lại cảnh cáo <strong>@%{acct}</strong> để giúp bạn đánh giá các vi phạm trong tương lai từ tài khoản này
        send_email_html: Gửi <strong>@%{acct}</strong> một email cảnh báo
        warning_placeholder: Lý do bổ sung cho hành động kiểm duyệt.
      target_origin: Nguồn báo cáo
      title: Báo cáo
      unassign: Bỏ qua
      unknown_action_msg: 'Hành động chưa biết: %{action}'
      unresolved: Chờ xử lý
      updated_at: Cập nhật lúc
      view_profile: Xem trang
    roles:
      add_new: Thêm vai trò
      assigned_users:
        other: "%{count} người"
      categories:
        administration: Quản trị viên
        devops: Nhà phát triển
        invites: Lời mời
        moderation: Kiểm duyệt
        special: Đặc biệt
      delete: Xóa
      description_html: Thông qua <strong>vai trò</strong>, bạn có thể tùy chỉnh những tính năng và vị trí của Mastodon mà mọi người có thể truy cập.
      edit: Sửa vai trò '%{name}'
      everyone: Quyền hạn mặc định
      everyone_full_description_html: Đây <strong>vai trò cơ bản</strong> ảnh hưởng tới <strong>mọi người khác</strong>, kể cả những người không có vai trò được chỉ định. Tất cả các vai trò khác đều kế thừa quyền từ vai trò đó.
      permissions_count:
        other: "%{count} quyền hạn"
      privileges:
        administrator: Quản trị viên
        administrator_description: Người này có thể truy cập mọi quyền hạn
        delete_user_data: Xóa dữ liệu
        delete_user_data_description: Cho phép xóa dữ liệu của mọi người khác lập tức
        invite_users: Mời tham gia
        invite_users_description: Cho phép mời những người mới vào máy chủ
        manage_announcements: Quản lý thông báo
        manage_announcements_description: Cho phép quản lý thông báo trên máy chủ
        manage_appeals: Quản lý kháng cáo
        manage_appeals_description: Cho phép xem xét kháng cáo đối với các hành động kiểm duyệt
        manage_blocks: Quản lý chặn
        manage_blocks_description: Cho phép chặn các nhà cung cấp e-mail và địa chỉ IP
        manage_custom_emojis: Quản lý emoji
        manage_custom_emojis_description: Cho phép quản lý các emoji tùy chỉnh trên máy chủ
        manage_federation: Quản lý liên hợp
        manage_federation_description: Cho phép chặn hoặc liên hợp với các máy chủ khác và kiểm soát khả năng phân phối
        manage_invites: Quản lý lời mời
        manage_invites_description: Cho phép mở và đóng các lời mời đăng ký
        manage_reports: Quản lý báo cáo
        manage_reports_description: Cho phép xem xét các báo cáo và thực hiện hành động kiểm duyệt đối với chúng
        manage_roles: Quản lý vai trò
        manage_roles_description: Cho phép quản lý và chỉ định các vai trò nhỏ hơn họ
        manage_rules: Quản lý nội quy máy chủ
        manage_rules_description: Cho phép thay đổi nội quy máy chủ
        manage_settings: Quản lý thiết lập
        manage_settings_description: Cho phép thay đổi thiết lập máy chủ
        manage_taxonomies: Quản lý phân loại
        manage_taxonomies_description: Cho phép đánh giá nội dung thịnh hành và cập nhật cài đặt hashtag
        manage_user_access: Quản lý người truy cập
        manage_user_access_description: Cho phép vô hiệu hóa xác thực hai bước của người khác, thay đổi địa chỉ email và đặt lại mật khẩu của họ
        manage_users: Quản lý người
        manage_users_description: Cho phép xem thông tin chi tiết của người khác và thực hiện các hành động kiểm duyệt
        manage_webhooks: Quản lý Webhook
        manage_webhooks_description: Cho phép thiết lập webhook cho các sự kiện quản trị
        view_audit_log: Xem nhật ký
        view_audit_log_description: Cho phép xem lịch sử của các hành động quản trị trên máy chủ
        view_dashboard: Xem quản trị
        view_dashboard_description: Cho phép truy cập trang tổng quan và các chỉ số khác
        view_devops: Nhà phát triển
        view_devops_description: Cho phép truy cập trang tổng quan Sidekiq và pgHero
      title: Danh sách vai trò
    rules:
      add_new: Thêm nội quy
      delete: Xóa bỏ
      description_html: Mặc dù được yêu cầu chấp nhận điều khoản dịch vụ khi đăng ký, nhưng mọi người thường không đọc cho đến khi vấn đề gì đó xảy ra. <strong>Hãy làm điều này rõ ràng hơn bằng cách liệt kê nội quy máy chủ theo gạch đầu dòng.</strong> Cố gắng viết ngắn và đơn giản, nhưng đừng tách ra quá nhiều mục.
      edit: Sửa nội quy
      empty: Chưa có nội quy máy chủ.
      title: Nội quy máy chủ
    settings:
      about:
        manage_rules: Sửa nội quy máy chủ
        preamble: Cung cấp thông tin chuyên sâu về cách máy chủ được vận hành, kiểm duyệt, tài trợ.
        rules_hint: Có một khu vực dành riêng cho các nội quy mà người tham gia máy chủ của bạn phải tuân thủ.
        title: Giới thiệu
      appearance:
        preamble: Tùy chỉnh giao diện web của Mastodon.
        title: Giao diện
      branding:
        preamble: Thương hiệu máy chủ của bạn phân biệt nó với các máy chủ khác trong mạng. Thông tin này có thể được hiển thị trên nhiều môi trường khác nhau, chẳng hạn như giao diện web của Mastodon, các ứng dụng gốc, trong bản xem trước liên kết trên các trang web khác và trong các ứng dụng nhắn tin, v.v. Vì lý do này, cách tốt nhất là giữ cho thông tin này rõ ràng, ngắn gọn và súc tích.
        title: Thương hiệu
      captcha_enabled:
        desc_html: Điều này phụ thuộc vào các mã lệnh bên ngoài từ hCaptcha, đây có thể là mối lo ngại về bảo mật và quyền riêng tư. Thêm vào đó, <strong>điều này có thể làm cho quá trình đăng ký khó hơn đối với một số người (đặc biệt là người khuyết tật)</strong>. Vì những lý do này, vui lòng xem xét các biện pháp thay thế như duyệt đăng ký thủ công hoặc tạo thư mời.
        title: Yêu cầu người dùng mới dùng CAPTCHA để xác minh tài khoản của họ
      content_retention:
        preamble: Kiểm soát cách lưu trữ nội dung cá nhân trong Mastodon.
        title: Lưu giữ nội dung
      default_noindex:
        desc_html: Ảnh hưởng đến tất cả người không tự thay đổi cài đặt này
        title: Mặc định người dùng không xuất hiện trong công cụ tìm kiếm
      discovery:
        follow_recommendations: Gợi ý theo dõi
        preamble: Hiển thị nội dung thú vị là công cụ để thu hút người dùng mới, những người có thể không quen bất kỳ ai trong Mastodon. Kiểm soát cách các tính năng khám phá hoạt động trên máy chủ của bạn.
        profile_directory: Cộng đồng
        public_timelines: Bảng tin
        publish_discovered_servers: Công khai các máy chủ được phát hiện
        publish_statistics: Công khai số liệu thống kê
        title: Khám phá
        trends: Thịnh hành
      domain_blocks:
        all: Tới mọi người
        disabled: Không ai
        users: Để đăng nhập người cục bộ
      registrations:
        preamble: Kiểm soát những ai có thể tạo tài khoản trên máy chủ của bạn.
        title: Đăng ký
      registrations_mode:
        modes:
          approved: Yêu cầu phê duyệt để đăng ký
          none: Không ai có thể đăng ký
          open: Bất cứ ai cũng có thể đăng ký
      title: Cài đặt máy chủ
    site_uploads:
      delete: Xóa tập tin đã tải lên
      destroyed_msg: Đã xóa tập tin tải lên thành công!
    statuses:
      account: Tác giả
      application: Ứng dụng
      back_to_account: Quay lại trang tài khoản
      back_to_report: Quay lại trang báo cáo
      batch:
        remove_from_report: Xóa khỏi báo cáo
        report: Báo cáo
      deleted: Đã xóa
      favourites: Lượt thích
      history: Lịch sử phiên bản
      in_reply_to: Trả lời đến
      language: Ngôn ngữ
      media:
        title: Media
      metadata: Metadata
      no_status_selected: Bạn chưa chọn bất kỳ tút nào
      open: Mở tút
      original_status: Tút gốc
      reblogs: Lượt đăng lại
      status_changed: Tút đã thay đổi
      title: Toàn bộ tút
      trending: Thịnh hành
      visibility: Hiển thị
      with_media: Có media
    strikes:
      actions:
        delete_statuses: "%{name} đã xóa tút của %{target}"
        disable: "%{name} đã ẩn %{target}"
        mark_statuses_as_sensitive: "%{name} đã đánh dấu tút của %{target} là nhạy cảm"
        none: "%{name} đã gửi cảnh cáo %{target}"
        sensitive: "%{name} đã đánh dấu %{target} là nhạy cảm"
        silence: "%{name} đã ẩn %{target}"
        suspend: "%{name} đã vô hiệu hóa %{target}"
      appeal_approved: Đã khiếu nại
      appeal_pending: Đang kháng cáo
      appeal_rejected: Khiếu nại bị từ chối
    system_checks:
      database_schema_check:
        message_html: Có cơ sở dữ liệu đang chờ xử lý. Xin khởi động nó để ứng dụng có thể hoạt động một cách ổn định nhất
      elasticsearch_running_check:
        message_html: Không thể kết nối Elasticsearch. Hãy kiểm tra xem nó có đang chạy, hay tìm kiếm full-text bị tắt
      elasticsearch_version_check:
        message_html: 'Phiên bản Elasticsearch không tương thích: %{value}'
        version_comparison: Đang dùng Elasticsearch %{running_version} trong khi bắt buộc phải có %{required_version}
      rules_check:
        action: Sửa nội quy máy chủ
        message_html: Bạn chưa cập nhật nội quy máy chủ.
      sidekiq_process_check:
        message_html: Sidekiq không hoạt động khi truy vấn %{value}. Hãy kiểm tra lại cấu hình Sidekiq
      upload_check_privacy_error:
        action: Nhấn vào đây để biết thêm thông tin
        message_html: "<strong>Máy chủ web của bạn bị cấu hình sai. Có nguy cơ ảnh hưởng bảo mật của người dùng.</strong>"
      upload_check_privacy_error_object_storage:
        action: Nhấn vào đây để biết thêm thông tin
        message_html: "<strong>Lưu trữ đối tượng của bạn bị cấu hình sai. Có nguy cơ ảnh hưởng bảo mật của người dùng.</strong>"
    tags:
      review: Phê duyệt
      updated_msg: Hashtag đã được cập nhật thành công
    title: Quản trị
    trends:
      allow: Cho phép
      approved: Đã cho phép
      disallow: Cấm
      links:
        allow: Cho phép liên kết
        allow_provider: Cho phép nguồn đăng
        description_html: Đây là những liên kết được chia sẻ nhiều trên máy chủ của bạn. Nó có thể giúp người dùng tìm hiểu những gì đang xảy ra trên thế giới. Không có liên kết nào được hiển thị công khai cho đến khi bạn duyệt nguồn đăng. Bạn cũng có thể cho phép hoặc từ chối từng liên kết riêng.
        disallow: Cấm liên kết
        disallow_provider: Cấm nguồn đăng
        no_link_selected: Không có liên kết nào thay đổi vì không có liên kết nào được chọn
        publishers:
          no_publisher_selected: Không có nguồn đăng nào thay đổi vì không có nguồn đăng nào được chọn
        shared_by_over_week:
          other: '%{count} người chia sẻ tuần rồi'
        title: Liên kết nổi bật
        usage_comparison: Chia sẻ %{today} lần hôm nay, so với %{yesterday} lần hôm qua
      not_allowed_to_trend: Không được phép thành xu hướng
      only_allowed: Chỉ cho phép
      pending_review: Đang chờ
      preview_card_providers:
        allowed: Liên kết từ nguồn đăng này có thể nổi bật
        description_html: Đây là những nguồn mà từ đó các liên kết thường được chia sẻ trên máy chủ của bạn. Các liên kết sẽ không thể thịnh hành trừ khi bạn cho phép nguồn. Sự cho phép (hoặc cấm) của bạn áp dụng luôn cho các tên miền phụ.
        rejected: Liên kết từ nguồn đăng không thể nổi bật
        title: Nguồn đăng
      rejected: Đã cấm
      statuses:
        allow: Cho phép tút
        allow_account: Cho phép người đăng
        description_html: Đây là những tút đang được chia sẻ và yêu thích rất nhiều trên máy chủ của bạn. Nó có thể giúp người mới và người cũ tìm thấy nhiều người hơn để theo dõi. Không có tút nào được hiển thị công khai cho đến khi bạn cho phép người đăng và người cho phép đề xuất tài khoản của họ cho người khác. Bạn cũng có thể cho phép hoặc từ chối từng tút riêng.
        disallow: Cấm tút
        disallow_account: Cấm người đăng
        no_status_selected: Không có tút thịnh hành nào thay đổi vì không có tút nào được chọn
        not_discoverable: Tác giả đã chọn không tham gia mục khám phá
        shared_by:
          other: Được thích và đăng lại %{friendly_count} lần
        title: Tút nổi bật
      tags:
        current_score: Chỉ số gần đây %{score}
        dashboard:
          tag_accounts_measure: lần dùng
          tag_languages_dimension: Top ngôn ngữ
          tag_servers_dimension: Top máy chủ
          tag_servers_measure: máy chủ khác
          tag_uses_measure: tổng lượt dùng
        description_html: Đây là những hashtag đang xuất hiện trong rất nhiều tút trên máy chủ của bạn. Nó có thể giúp mọi người tìm ra những gì đang được quan tâm nhiều nhất vào lúc này. Không có hashtag nào được hiển thị công khai cho đến khi bạn cho phép chúng.
        listable: Có thể đề xuất
        no_tag_selected: Không có hashtag thịnh hành nào thay đổi vì không có hashtag nào được chọn
        not_listable: Không thể đề xuất
        not_trendable: Không cho thịnh hành
        not_usable: Không được phép dùng
        peaked_on_and_decaying: Đỉnh điểm %{date}, giờ đang giảm
        title: Hashtag nổi bật
        trendable: Cho phép thịnh hành
        trending_rank: 'Nổi bật #%{rank}'
        usable: Có thể dùng
        usage_comparison: Dùng %{today} lần hôm nay, so với %{yesterday} hôm qua
        used_by_over_week:
          other: '%{count} người dùng tuần rồi'
      title: Xu hướng
      trending: Thịnh hành
    warning_presets:
      add_new: Thêm mới
      delete: Xóa bỏ
      edit_preset: Sửa mẫu có sẵn
      empty: Bạn chưa thêm mẫu cảnh cáo nào cả.
      title: Quản lý mẫu cảnh cáo
    webhooks:
      add_new: Thêm endpoint
      delete: Xóa bỏ
      description_html: <strong>Webhook</strong> cho phép Mastodon gửi nhận <strong>thông báo đẩy thời gian thật</strong> về những sự kiện cho ứng dụng thứ ba của bạn, cho ứng dụng của bạn có thể <strong>tự động kích hoạt reaction</strong>.
      disable: Tắt
      disabled: Đã tắt
      edit: Sửa endpoint
      empty: Bạn chưa thiết lập webhook endpoint nào.
      enable: Bật
      enabled: Hoạt động
      enabled_events:
        other: "%{count} sự kiện đã bật"
      events: Sự kiện
      new: Webhook mới
      rotate_secret: Xoay bí mật
      secret: Token đăng nhập
      status: Trạng thái
      title: Webhook
      webhook: Webhook
  admin_mailer:
    new_appeal:
      actions:
        delete_statuses: xóa tút của họ
        disable: hạn chế tài khoản của họ
        mark_statuses_as_sensitive: đánh dấu tút của họ là nhạy cảm
        none: một cảnh báo
        sensitive: đánh dấu tài khoản của họ là nhạy cảm
        silence: hạn chế tài khoản của họ
        suspend: vô hiệu hóa tài khoản của họ
      body: "%{target} đã khiếu nại vì bị %{action_taken_by} %{type} vào %{date}. Họ cho biết:"
      next_steps: Bạn có thể chấp nhận kháng cáo để hủy kiểm duyệt hoặc bỏ qua.
      subject: "%{username} đang khiếu nại quyết định kiểm duyệt trên %{instance}"
    new_pending_account:
      body: Thông tin chi tiết của tài khoản mới ở phía dưới. Bạn có thể phê duyệt hoặc từ chối người này.
      subject: Tài khoản chờ xét duyệt trên %{instance} (%{username})
    new_report:
      body: "%{reporter} vừa báo cáo %{target}"
      body_remote: Ai đó từ %{domain} đã báo cáo %{target}
      subject: '(%{instance}) Báo cáo #%{id}'
    new_trends:
      body: 'Các mục sau đây cần được xem xét trước khi chúng hiển thị công khai:'
      new_trending_links:
        title: Liên kết nổi bật
      new_trending_statuses:
        title: Tút nổi bật
      new_trending_tags:
        no_approved_tags: Hiện tại không có hashtag nổi bật nào được duyệt.
        requirements: 'Bất kỳ ứng cử viên nào vượt qua #%{rank} duyệt hashtag nổi bật, với hiện tại là "%{lowest_tag_name}" với điểm số %{lowest_tag_score}.'
        title: Hashtag nổi bật
      subject: Nội dung nổi bật chờ duyệt trên %{instance}
  aliases:
    add_new: Kết nối tài khoản
    created_msg: Tạo thành công một tên hiển thị mới. Bây giờ bạn có thể bắt đầu di chuyển từ tài khoản cũ.
    deleted_msg: Xóa thành công kết nối tài khoản. Bạn sẽ không thể chuyển từ tài khoản đó sang tài khoản này được.
    empty: Bạn không có tài khoản cũ nào.
    hint_html: Nếu bạn muốn chuyển từ máy chủ khác sang máy chủ này, bắt buộc bạn phải tạo tên người dùng mới thì mới có thể tiến hành chuyển được người theo dõi. Hành động này <strong>không ảnh hưởng gì và có thể đảo ngược</strong>. <strong>Việc di chuyển tài khoản được bắt đầu từ tài khoản cũ</strong>.
    remove: Bỏ liên kết bí danh
  appearance:
    advanced_web_interface: Bố cục
    advanced_web_interface_hint: 'Bố cục nhiều cột cho phép bạn chuyển bố cục hiển thị thành nhiều cột khác nhau. Bao gồm: Bảng tin, thông báo, thế giới, cũng như danh sách và hashtag. Thích hợp nếu bạn đang dùng màn hình rộng.'
    animations_and_accessibility: Bảng tin
    confirmation_dialogs: Hộp thoại xác nhận
    discovery: Khám phá
    localization:
      body: Mastodon được dịch bởi tình nguyện viên.
      guide_link: https://crowdin.com/project/mastodon
      guide_link_text: Ai cũng có thể đóng góp.
    sensitive_content: Nội dung nhạy cảm
  application_mailer:
    notification_preferences: Thay đổi tùy chọn email
    salutation: "%{name},"
    settings: 'Thay đổi tùy chọn email: %{link}'
    unsubscribe: Hủy đăng ký
    view: 'Chi tiết:'
    view_profile: Xem trang hồ sơ
    view_status: Xem tút
  applications:
    created: Đơn đăng ký được tạo thành công
    destroyed: Đã xóa đơn đăng ký
    logout: Đăng xuất
    regenerate_token: Tạo lại mã truy cập
    token_regenerated: Mã truy cập được tạo lại thành công
    warning: Hãy rất cẩn thận với dữ liệu này. Không bao giờ chia sẻ nó với bất cứ ai!
    your_token: Mã truy cập của bạn
  auth:
    apply_for_account: Xin đăng ký
    captcha_confirmation:
      help_html: Nếu có vấn đề khi nhập CAPTCHA, hãy liên hệ %{email} để được hỗ trợ.
      hint_html: Còn một xíu nữa! Chúng tôi cần xác minh bạn là con người (để chúng tôi có thể ngăn chặn thư rác!). Nhập CAPTCHA bên dưới và nhấn "Tiếp tục".
      title: Kiểm tra an toàn
    confirmations:
      wrong_email_hint: Nếu địa chỉ email đó không chính xác, bạn có thể thay đổi nó trong cài đặt tài khoản.
    delete_account: Xóa tài khoản
    delete_account_html: Nếu bạn muốn xóa tài khoản của mình, hãy <a href="%{path}">yêu cầu tại đây</a>. Bạn sẽ được yêu cầu xác nhận.
    description:
      prefix_invited_by_user: "@%{name} mời bạn tham gia máy chủ Mastodon này!"
      prefix_sign_up: Tham gia Mastodon ngay hôm nay!
      suffix: Với tài khoản, bạn sẽ có thể theo dõi mọi người, đăng tút và nhắn tin với người từ bất kỳ máy chủ Mastodon khác!
    didnt_get_confirmation: Không nhận được email yêu cầu xác thực?
    dont_have_your_security_key: Bạn có khóa bảo mật chưa?
    forgot_password: Quên mật khẩu
    invalid_reset_password_token: Mã đặt lại mật khẩu không hợp lệ hoặc hết hạn. Vui lòng yêu cầu một cái mới.
    link_to_otp: Nhập mã xác minh từ điện thoại hoặc mã khôi phục
    link_to_webauth: Nhập khóa bảo mật từ thiết bị
    log_in_with: Đăng nhập bằng
    login: Đăng nhập
    logout: Đăng xuất
    migrate_account: Chuyển sang tài khoản khác
    migrate_account_html: Nếu bạn muốn bỏ tài khoản này để dùng một tài khoản khác, bạn có thể <a href="%{path}">thiết lập tại đây</a>.
    or_log_in_with: Hoặc đăng nhập bằng
    privacy_policy_agreement_html: Tôi đã đọc và đồng ý <a href="%{privacy_policy_path}" target="_blank">chính sách bảo mật</a>
    progress:
      confirm: Xác minh email
      details: Thông tin của bạn
      review: Đợi duyệt
      rules: Đọc nội quy
    providers:
      cas: CAS
      saml: SAML
    register: Đăng ký
    registration_closed: "%{instance} tạm dừng đăng ký mới"
    resend_confirmation: Gửi lại email xác nhận
    reset_password: Đặt lại mật khẩu
    rules:
      accept: Chấp nhận
      back: Quay lại
      invited_by: 'Bạn có thể tham gia %{domain} với thư mời từ:'
      preamble: Được ban hành và áp dụng bởi quản trị máy chủ %{domain}.
      preamble_invited: Trước khi tiếp tục, hãy đọc nội quy của %{domain}.
      title: Nội quy máy chủ.
      title_invited: Bạn vừa được mời.
    security: Bảo mật
    set_new_password: Đặt mật khẩu mới
    setup:
      email_below_hint_html: Kiểm tra thư rác của bạn hoặc yêu cầu gửi lại. Bạn có thể sửa địa chỉ email của mình nếu sai.
      email_settings_hint_html: Nhấn vào liên kết chúng tôi vừa gửi để xác minh %{email}. Nhanh nhé bạn.
      link_not_received: Không nhận được mã?
      new_confirmation_instructions_sent: Bạn sẽ nhận được một email mới với liên kết xác nhận sau vài phút!
      title: Kiểm tra hộp thư của bạn
    sign_in:
      preamble_html: Đăng nhập bằng tài khoản <strong>%{domain}</strong>. Nếu tài khoản của bạn được lưu trữ trên một máy chủ khác, bạn sẽ không thể đăng nhập tại đây.
      title: Đăng nhập %{domain}
    sign_up:
      manual_review: Đăng ký trên %{domain} cần duyệt thủ công. Để giúp chúng tôi xử lý nhanh, hãy viết một chút về bản thân và lý do bạn muốn có một tài khoản trên %{domain}.
      preamble: Với tài khoản trên máy chủ Mastodon này, bạn sẽ có thể theo dõi bất kỳ người nào trên các máy chủ khác, bất kể tài khoản của họ ở đâu.
      title: Cho phép bạn đăng ký trên %{domain}.
    status:
      account_status: Trạng thái tài khoản
      confirming: Đang chờ xác minh email.
      functional: Tài khoản của bạn đã được xác minh.
      pending: Đơn đăng ký của bạn đang chờ phê duyệt. Điều này có thể mất một thời gian. Bạn sẽ nhận được email nếu đơn đăng ký của bạn được chấp thuận.
      redirecting_to: Tài khoản của bạn không hoạt động vì hiện đang chuyển hướng đến %{acct}.
      view_strikes: Xem những lần cảnh cáo cũ
    too_fast: Nghi vấn đăng ký spam, xin thử lại.
    use_security_key: Dùng khóa bảo mật
<<<<<<< HEAD
  authorize_follow:
    already_following: Bạn đang theo dõi người này
    already_requested: Bạn vừa gửi một yêu cầu theo dõi tới người này
    error: Rất tiếc, đã xảy ra lỗi khi tìm kiếm tài khoản từ nơi khác
    follow: Theo dõi
    follow_request: 'Bạn đã gửi yêu cầu theo dõi tới'
    following: 'Chúc mừng! Bạn đã trở thành người theo dõi'
    post_follow:
      close: Bạn có thể đóng cửa sổ này rồi.
      return: Xem trang hồ sơ
      web: Mở trong Mastodon
    title: Theo dõi %{acct}
=======
>>>>>>> fd284311
  challenge:
    confirm: Tiếp tục
    hint_html: "<strong>Mẹo:</strong> Chúng tôi sẽ không hỏi lại mật khẩu của bạn sau này."
    invalid_password: Mật khẩu không hợp lệ
    prompt: Nhập mật khẩu để tiếp tục
  crypto:
    errors:
      invalid_key: không phải là mã khóa Ed25519 hoặc Curve25519 đúng
      invalid_signature: không phải là chữ ký số Ed25519 đúng
  date:
    formats:
      default: "%-d %B, %Y"
      with_month_name: "%-d %B, %Y"
  datetime:
    distance_in_words:
      about_x_hours: "%{count} giờ"
      about_x_months: "%{count} tháng"
      about_x_years: "%{count} năm"
      almost_x_years: "%{count} năm"
      half_a_minute: Vừa xong
      less_than_x_minutes: "%{count} phút"
      less_than_x_seconds: Vừa xong
      over_x_years: "%{count} năm"
      x_days: "%{count} ngày"
      x_minutes: "%{count} phút"
      x_months: "%{count} tháng"
      x_seconds: "%{count}s"
  deletes:
    challenge_not_passed: Thông tin bạn nhập không chính xác
    confirm_password: Nhập mật khẩu hiện tại của bạn để xác minh danh tính của bạn
    confirm_username: Nhập tên người dùng của bạn để hoàn tất thủ tục
    proceed: Xóa tài khoản
    success_msg: Tài khoản của bạn đã được xóa thành công
    warning:
      before: 'Trước khi tiếp tục, xin vui lòng xem xét cẩn thận:'
      caches: Nội dung đã lưu trữ trên các máy chủ khác có thể vẫn tồn tại
      data_removal: Bài viết của bạn và dữ liệu khác sẽ bị xóa vĩnh viễn
      email_change_html: Bạn có thể <a href="%{path}">thay đổi địa chỉ email</a> mà không cần phải xóa tài khoản
      email_contact_html: Nếu vẫn không nhận được, bạn có thể liên hệ <a href="mailto:%{email}">%{email}</a> để được giúp đỡ
      email_reconfirmation_html: Nếu bạn không nhận được email xác nhận, hãy thử <a href="%{path}">yêu cầu lại</a>
      irreversible: Bạn sẽ không thể khôi phục hoặc kích hoạt lại tài khoản của mình
      more_details_html: Đọc <a href="%{terms_path}">chính sách bảo mật</a> để biết thêm chi tiết.
      username_available: Tên người dùng của bạn sẽ có thể đăng ký lại
      username_unavailable: Tên người dùng của bạn sẽ không thể đăng ký mới
  disputes:
    strikes:
      action_taken: Hành động áp dụng
      appeal: Khiếu nại
      appeal_approved: Khiếu nại đã được chấp nhận và cảnh cáo không còn giá trị
      appeal_rejected: Khiếu nại bị từ chối
      appeal_submitted_at: Đã gửi khiếu nại
      appealed_msg: Khiếu nại của bạn đã được gửi đi. Nếu nó được chấp nhận, bạn sẽ nhận được thông báo.
      appeals:
        submit: Gửi khiếu nại
      approve_appeal: Chấp nhận kháng cáo
      associated_report: Báo cáo đính kèm
      created_at: Ngày
      description_html: Đây là những cảnh cáo và áp đặt kiểm duyệt đối với bạn bởi đội ngũ %{instance}.
      recipient: Người nhận
      reject_appeal: Từ chối kháng cáo
      status: 'Tút #%{id}'
      status_removed: Tút này đã được xóa khỏi hệ thống
      title: "%{action} từ %{date}"
      title_actions:
        delete_statuses: Xóa tút
        disable: Đóng băng tài khoản
        mark_statuses_as_sensitive: Đánh dấu tút là nhạy cảm
        none: Cảnh cáo
        sensitive: Đánh dấu tài khoản là nhạy cảm
        silence: Hạn chế tài khoản
        suspend: Vô hiệu hóa tài khoản
      your_appeal_approved: Khiếu nại của bạn được chấp nhận
      your_appeal_pending: Bạn đã gửi một khiếu nại
      your_appeal_rejected: Khiếu nại của bạn bị từ chối
  domain_validator:
    invalid_domain: không phải là một tên miền hợp lệ
  edit_profile:
    basic_information: Thông tin cơ bản
    hint_html: "<strong>Tùy chỉnh những gì mọi người nhìn thấy trên hồ sơ công khai của bạn và bên cạnh tút của bạn.</strong> Mọi người sẽ muốn theo dõi lại bạn và tương tác với bạn hơn khi bạn có một hồ sơ đầy đủ và một ảnh hồ sơ."
    other: Khác
    safety_and_privacy: An toàn và bảo mật
  errors:
    '400': Yêu cầu bạn gửi không hợp lệ hoặc sai hình thức.
    '403': Bạn không có quyền xem trang này.
    '404': Trang này chưa được tạo.
    '406': Trang này không thể hiển thị do lỗi định dạng.
    '410': Trang này đã bị xóa
    '422':
      content: Xác minh bảo mật thất bại. Bạn đang chặn cookie?
      title: Xác minh bảo mật thất bại
    '429': Quá nhiều yêu cầu cùng lúc
    '500':
      content: Chúng tôi xin lỗi, nhưng đã xảy ra sự cố.
      title: Múi giờ trên thiết bị không đúng
    '503': Trang không thể hiển thị do lỗi máy chủ tạm thời.
    noscript_html: Để vào Mastodon bản web, vui lòng bật JavaScript. Ngoài ra, hãy thử dùng một <a href="%{apps_path}">ứng dụng lướt Mastodon</a> cho thiết bị của bạn.
  existing_username_validator:
    not_found: không có tên người dùng này trên máy chủ
    not_found_multiple: không tìm thấy %{usernames}
  exports:
    archive_takeout:
      date: Ngày
      download: Tải về dữ liệu của bạn
      hint_html: Bạn có thể tải về <strong>tút và ảnh và video</strong> mà bạn đã đăng lên. Dữ liệu xuất ra sẽ ở định dạng ActivityPub, đọc được bởi bất kỳ phần mềm tương thích nào. Chu kỳ lưu trữ dữ liệu mới là cách 7 ngày.
      in_progress: Đang tổng hợp dữ liệu của bạn...
      request: Tải về dữ liệu của bạn
      size: Dung lượng
    blocks: Người chặn
    bookmarks: Tút đã lưu
    csv: CSV
    domain_blocks: Máy chủ chặn
    lists: Danh sách
    mutes: Người ẩn
    storage: Tập tin
  featured_tags:
    add_new: Thêm mới
    errors:
      limit: Bạn đã đạt tới số lượng hashtag tối đa
    hint_html: "<strong>Hashtag thường dùng</strong> là gì? Chúng là những hashtag sẽ được hiển thị nổi bật trên trang hồ sơ của bạn, cho phép mọi người tìm kiếm các bài đăng công khai của bạn có chứa các hashtag đó. Tính năng này có thể dùng để đánh dấu chuỗi tác phẩm sáng tạo hoặc dự án dài hạn."
  filters:
    contexts:
      account: Trang hồ sơ
      home: Bảng tin
      notifications: Thông báo
      public: Tin công khai
      thread: Thảo luận
    edit:
      add_keyword: Thêm từ khoá
      keywords: Từ khóa
      statuses: Những tút riêng lẻ
      statuses_hint_html: Bộ lọc này áp dụng cho các tút riêng lẻ được chọn bất kể chúng có khớp với các từ khóa bên dưới hay không. <a href="%{path}">Xem lại hoặc xóa các tút từ bộ lọc</a>.
      title: Chỉnh sửa bộ lọc
    errors:
      deprecated_api_multiple_keywords: Không thể thay đổi các tham số này từ ứng dụng này vì chúng áp dụng cho nhiều hơn một từ khóa bộ lọc. Sử dụng ứng dụng mới hơn hoặc giao diện web.
      invalid_context: Bối cảnh không hợp lệ hoặc không có
    index:
      contexts: Bộ lọc %{contexts}
      delete: Xóa bỏ
      empty: Chưa có bộ lọc nào.
      expires_in: Hết hạn trong %{distance}
      expires_on: Hết hạn vào %{date}
      keywords:
        other: "%{count} từ khóa"
      statuses:
        other: "%{count} tút"
      statuses_long:
        other: "%{count} tút riêng lẻ đã ẩn"
      title: Bộ lọc
    new:
      save: Lưu thành bộ lọc mới
      title: Thêm bộ lọc mới
    statuses:
      back_to_filter: Quay về bộ lọc
      batch:
        remove: Xóa khỏi bộ lọc
      index:
        hint: Bộ lọc này áp dụng để chọn các tút riêng lẻ bất kể các tiêu chí khác. Bạn có thể thêm các tút khác vào bộ lọc này từ giao diện web.
        title: Những tút đã lọc
  generic:
    all: Tất cả
    all_items_on_page_selected_html:
      other: Toàn bộ <strong>%{count}</strong> mục trong trang này đã được chọn.
    all_matching_items_selected_html:
      other: Toàn bộ <strong>%{count}</strong> mục trùng khớp với tìm kiếm đã được chọn.
    cancel: Hủy bỏ
    changes_saved_msg: Đã lưu thay đổi!
    confirm: Xác nhận
    copy: Sao chép
    delete: Xóa
    deselect: Bỏ chọn tất cả
    none: Trống
    order_by: Sắp xếp
    save_changes: Lưu thay đổi
    select_all_matching_items:
      other: Chọn tất cả%{count} mục trùng hợp với tìm kiếm của bạn.
    today: hôm nay
    validation_errors:
      other: Đã có %{count} lỗi xảy ra! Xem chi tiết bên dưới
  imports:
    errors:
      empty: File CSV trống
      incompatible_type: Không tương thích với loại nhập đã chọn
      invalid_csv_file: 'Tập tin CSV không hợp lệ. Lỗi: %{error}'
      over_rows_processing_limit: chứa nhiều hơn %{count} hàng
      too_large: Tập tin quá lớn
    failures: Thất bại
    imported: Đã nhập
    mismatched_types_warning: Có vẻ như bạn đã chọn sai loại cho lần nhập này, vui lòng kiểm tra lại.
    modes:
      merge: Hợp nhất
      merge_long: Giữ hồ sơ hiện có và thêm hồ sơ mới
      overwrite: Ghi đè
      overwrite_long: Thay thế các bản ghi hiện tại bằng những cái mới
    overwrite_preambles:
      blocking_html: Bạn sắp <strong>thay thế danh sách chặn</strong> với <strong>%{total_items} tài khoản</strong> từ <strong>%{filename}</strong>.
      bookmarks_html: Bạn sắp <strong>thay thế lượt lưu</strong> với <strong>%{total_items} tút</strong> từ <strong>%{filename}</strong>.
      domain_blocking_html: Bạn sắp <strong>thay thế danh sách máy chủ chặn</strong> với <strong>%{total_items} máy chủ</strong> từ <strong>%{filename}</strong>.
      following_html: Bạn sắp <strong>theo dõi</strong> với <strong>%{total_items} người</strong> từ <strong>%{filename}</strong> và <strong>ngừng theo dõi bất kỳ ai</strong>.
      lists_html: Bạn sắp <strong>thay thế các danh sách</strong> bằng nội dung từ <strong>%{filename}</strong>. Hơn <strong>%{total_items} tài khoản</strong> sẽ được thêm vào những danh sách mới.
      muting_html: Bạn sắp <strong>thay thế danh sách ẩn</strong> với <strong>%{total_items} người</strong> từ <strong>%{filename}</strong>.
    preambles:
      blocking_html: Bạn sắp <strong>chặn</strong> tới <strong>%{total_items} người</strong> từ <strong>%{filename}</strong>.
      bookmarks_html: Bạn sắp thêm vào <strong>%{total_items} tút</strong> từ <strong>%{filename}</strong> vào <strong>lượt lưu</strong>.
      domain_blocking_html: Bạn sắp <strong>chặn</strong> tới <strong>%{total_items} máy chủ</strong> từ <strong>%{filename}</strong>.
      following_html: Bạn sắp <strong>theo dõi</strong> tới <strong>%{total_items} người</strong> từ <strong>%{filename}</strong>.
      lists_html: Bạn sắp thêm <strong>%{total_items} tài khoản</strong> từ <strong>%{filename}</strong> vào <strong>danh sách của bạn</strong>. Những danh sách mới sẽ được tạo nếu bạn chưa có danh sách nào.
      muting_html: Bạn sắp <strong>ẩn</strong> lên tới <strong>%{total_items} người</strong> từ <strong>%{filename}</strong>.
    preface: Bạn có thể nhập dữ liệu mà bạn đã xuất từ một máy chủ khác, chẳng hạn như danh sách những người bạn đang theo dõi hoặc chặn.
    recent_imports: Đã nhập gần đây
    states:
      finished: Đã hoàn thành
      in_progress: Đang xử lý
      scheduled: Đã xếp lịch
      unconfirmed: Chưa xác nhận
    status: Trạng thái
    success: Dữ liệu của bạn đã được tải lên thành công và hiện đang xử lý
    time_started: Bắt đầu lúc
    titles:
      blocking: Đang nhập tài khoản đã chặn
      bookmarks: Đang nhập lượt lưu
      domain_blocking: Đang nhập máy chủ đã chặn
      following: Đang nhập người theo dõi
      lists: Nhập danh sách
      muting: Đang nhập người đã ẩn
    type: Kiểu nhập
    type_groups:
      constructive: Lượt theo dõi và những thứ đã lưu
      destructive: Lượt chặn và ẩn
    types:
      blocking: Danh sách chặn
      bookmarks: Tút đã lưu
      domain_blocking: Danh sách máy chủ đã chặn
      following: Danh sách người theo dõi
      lists: Danh sách
      muting: Danh sách người đã ẩn
    upload: Tải lên
  invites:
    delete: Vô hiệu hóa
    expired: Hết hạn
    expires_in:
      '1800': 30 phút
      '21600': 6 giờ
      '3600': 1 giờ
      '43200': 12 giờ
      '604800': 1 tuần
      '86400': 1 ngày
    expires_in_prompt: Không giới hạn
    generate: Tạo lời mời
    invited_by: 'Bạn đã được mời bởi:'
    max_uses:
      other: "%{count} lần dùng"
    max_uses_prompt: Không giới hạn
    prompt: Tạo và chia sẻ liên kết với những người khác để cấp quyền truy cập vào máy chủ này
    table:
      expires_at: Hết hạn
      uses: Sử dụng
    title: Mời bạn bè
  lists:
    errors:
      limit: Bạn đã đạt đến số lượng danh sách tối đa
  login_activities:
    authentication_methods:
      otp: xác minh 2 bước
      password: mật khẩu
      sign_in_token: mã an toàn email
      webauthn: khóa bảo mật
    description_html: Nếu có lần đăng nhập đáng ngờ, hãy đổi ngay mật khẩu và bật xác minh 2 bước.
    empty: Không có lịch sử đăng nhập
    failed_sign_in_html: Đăng nhập thất bại bằng %{method} từ %{ip} (%{browser})
    successful_sign_in_html: Đăng nhập thành công bằng %{method} từ %{ip} (%{browser})
    title: Lịch sử đăng nhập
  mail_subscriptions:
    unsubscribe:
      action: Đúng, hủy đăng ký
      complete: Đã hủy đăng ký
      confirmation_html: Bạn có có chắc muốn hủy đăng ký %{type} Mastodon trên %{domain} cho %{email}? Bạn có thể đăng ký lại từ <a href="%{settings_path}">cài đặt thông báo email</a>.
      emails:
        notification_emails:
          favourite: email thông báo lượt thích
          follow: email thông báo theo dõi
          follow_request: email thông báo yêu cầu theo dõi
          mention: email thông báo lượt nhắc đến
          reblog: email thông báo lượt đăng lại
      resubscribe_html: Nếu đổi ý, bạn có thể đăng ký lại từ <a href="%{settings_path}">cài đặt thông báo email</a>.
      success_html: Bạn sẽ không còn nhận %{type} Mastodon trên %{domain} cho %{email}.
      title: Hủy đăng ký
  media_attachments:
    validations:
      images_and_video: Không thể đính kèm video vào tút đã chứa hình ảnh
      not_ready: Tập tin này vẫn chưa xử lý xong. Hãy thử lại sau!
      too_many: Không thể đính kèm hơn 4 tệp
  migrations:
    acct: Chuyển sang
    cancel: Hủy chuyển hướng
    cancel_explanation: Hủy chuyển hướng sẽ kích hoạt lại tài khoản hiện tại của bạn, nhưng sẽ không chuyển được những người theo dõi ở tài khoản mới.
    cancelled_msg: Đã hủy chuyển hướng xong.
    errors:
      already_moved: là tài khoản bạn đã chuyển sang rồi
      missing_also_known_as: chưa kết nối với tài khoản này
      move_to_self: không thể là tài khoản hiện tại
      not_found: không thể tìm thấy
      on_cooldown: Bạn đang trong thời gian chiêu hồi
    followers_count: Số người theo dõi tại thời điểm chuyển hướng
    incoming_migrations: Chuyển từ một tài khoản khác
    incoming_migrations_html: Để chuyển từ tài khoản khác sang tài khoản này, trước tiên bạn cần <a href="%{path}">kết nối tài khoản</a>.
    moved_msg: Tài khoản của bạn hiện đang chuyển hướng đến %{acct} và những người theo dõi bạn cũng sẽ được chuyển đi.
    not_redirecting: Tài khoản của bạn hiện không chuyển hướng đến bất kỳ tài khoản nào khác.
    on_cooldown: Bạn vừa mới chuyển tài khoản của bạn đi nơi khác. Chỉ có thể sử dụng tiếp tính năng này sau %{count} ngày.
    past_migrations: Những lần dời nhà cũ
    proceed_with_move: Chuyển hướng người theo dõi
    redirected_msg: Tài khoản của bạn đã chuyển hướng đến %{acct}.
    redirecting_to: Tài khoản của bạn đang chuyển hướng đến %{acct}.
    set_redirect: Thiết lập chuyển hướng
    warning:
      backreference_required: Bạn cần phải đăng ký tài khoản mới ở máy chủ khác trước
      before: 'Trước khi tiếp tục, xin vui lòng đọc các lưu ý:'
      cooldown: Bạn sẽ bị hạn chế chuyển sang tài khoản mới trong thời gian sắp tới
      disabled_account: Tài khoản này sẽ không thể tiếp tục dùng nữa. Tuy nhiên, bạn có quyền truy cập để xuất dữ liệu cũng như kích hoạt lại.
      followers: Hành động này sẽ chuyển tất cả người theo dõi từ tài khoản hiện tại sang tài khoản mới
      only_redirect_html: Ngoài ra, bạn có thể <a href="%{path}">đặt chuyển hướng trên trang hồ sơ của bạn</a>.
      other_data: Dữ liệu khác sẽ không được di chuyển tự động
      redirect: Trang hồ sơ hiện tại của bạn sẽ hiển thị thông báo chuyển hướng và bị loại khỏi kết quả tìm kiếm
  moderation:
    title: Kiểm duyệt
  move_handler:
    carry_blocks_over_text: Tài khoản này chuyển từ %{acct}, máy chủ mà bạn đã chặn trước đó.
    carry_mutes_over_text: Tài khoản này chuyển từ %{acct}, máy chủ mà bạn đã ẩn trước đó.
    copy_account_note_text: 'Tài khoản này chuyển từ %{acct}, đây là lịch sử kiểm duyệt của họ:'
  navigation:
    toggle_menu: Bật/tắt menu
  notification_mailer:
    admin:
      report:
        subject: "%{name} đã gửi báo cáo"
      sign_up:
        subject: "%{name} đã được đăng ký"
    favourite:
      body: 'Tút của bạn vừa được thích bởi %{name}'
      subject: "%{name} vừa thích tút của bạn"
      title: Lượt thích mới
    follow:
      body: "Bạn vừa được %{name} theo dõi!"
      subject: "%{name} vừa theo dõi bạn"
      title: Người theo dõi mới
    follow_request:
      action: Quản lý yêu cầu theo dõi
      body: "%{name} vừa yêu cầu theo dõi bạn"
      subject: 'Người theo dõi đang chờ đồng ý: %{name}'
      title: Yêu cầu theo dõi mới
    mention:
      action: Phản hồi
      body: 'Bạn vừa được nhắc đến bởi %{name} trong:'
      subject: Bạn vừa được nhắc đến bởi %{name}
      title: Lượt nhắc mới
    poll:
      subject: Cuộc bình chọn của %{name} kết thúc
    reblog:
      body: 'Tút của bạn vừa được %{name} đăng lại'
      subject: "%{name} vừa đăng lại tút của bạn"
      title: Lượt đăng lại mới
    status:
      subject: "Bài đăng mới từ %{name}"
    update:
      subject: "%{name} đã sửa một tút"
  notifications:
    email_events: Email
    email_events_hint: 'Chọn những hoạt động sẽ gửi thông báo qua email:'
    other_settings: Thông báo khác
  number:
    human:
      decimal_units:
        format: "%n%u"
        units:
          billion: B
          million: M
          quadrillion: Q
          thousand: K
          trillion: T
  otp_authentication:
    code_hint: Nhập mã được tạo bởi ứng dụng xác minh của bạn để xác nhận
    description_html: Nếu kích hoạt <strong>xác minh 2 bước</strong> thông qua ứng dụng, bạn sẽ đăng nhập bằng mã token được tạo bởi chính điện thoại của bạn.
    enable: Kích hoạt
    instructions_html: "<strong>Quét mã QR bằng Google Authenticator hoặc một ứng dụng TOTP tương tự trên điện thoại của bạn</strong>. Kể từ bây giờ, ứng dụng đó sẽ tạo những token để bạn đăng nhập."
    manual_instructions: 'Nếu bạn không thể quét mã QR, đây sẽ là dòng chữ gợi ý:'
    setup: Thiết lập
    wrong_code: Mã vừa nhập không chính xác! Thời gian máy chủ và thời gian thiết bị chính xác chưa?
  pagination:
    newer: Mới hơn
    next: Kế tiếp
    older: Cũ hơn
    prev: Trước đó
    truncate: "&hellip;"
  polls:
    errors:
      already_voted: Bạn đã bình chọn xong rồi
      duplicate_options: chứa các lựa chọn trùng lặp
      duration_too_long: quá xa so với thời điểm hiện tại
      duration_too_short: quá sớm
      expired: Cuộc bình chọn đã kết thúc
      invalid_choice: Lựa chọn không tồn tại
      over_character_limit: độ dài tối đa %{max} ký tự
      self_vote: Bạn không thể bình chọn cho tút của chính bạn
      too_few_options: phải có nhiều hơn một mục
      too_many_options: tối đa %{max} lựa chọn
  preferences:
    other: Khác
    posting_defaults: Mặc định cho tút
    public_timelines: Bảng tin
  privacy_policy:
    title: Chính sách bảo mật
  reactions:
    errors:
      limit_reached: Bạn không nên thao tác liên tục
      unrecognized_emoji: không phải là emoji
  relationships:
    activity: Tương tác
    confirm_follow_selected_followers: Bạn có chắc muốn theo dõi những người đã chọn?
    confirm_remove_selected_followers: Bạn có chắc muốn bỏ theo dõi những người đã chọn?
    confirm_remove_selected_follows: Bạn có chắc muốn xoá những người theo dõi bạn đã chọn không?
    dormant: Chưa
    follow_failure: Không thể theo dõi một số tài khoản đã chọn.
    follow_selected_followers: Theo dõi những người đã chọn
    followers: Người theo dõi
    following: Đang theo dõi
    invited: Đã mời
    last_active: Hoạt động lần cuối
    most_recent: Mới nhất
    moved: Đã xóa
    mutual: Đồng thời
    primary: Hoạt động
    relationship: Quan hệ
    remove_selected_domains: Xóa hết người theo dõi từ các máy chủ đã chọn
    remove_selected_followers: Xóa những người theo dõi đã chọn
    remove_selected_follows: Bỏ theo dõi những người đã chọn
    status: Trạng thái của họ
  remote_follow:
    missing_resource: Không tìm thấy URL chuyển hướng cho tài khoản của bạn
  reports:
    errors:
      invalid_rules: không hợp với nội quy
  rss:
    content_warning: 'Cảnh báo nội dung:'
    descriptions:
      account: Những tút công khai của @%{acct}
      tag: 'Những tút #%{hashtag} công khai'
  scheduled_statuses:
    over_daily_limit: Bạn đã vượt qua giới hạn được lên lịch đăng tút %{limit} hôm nay
    over_total_limit: Bạn đã vượt quá giới hạn %{limit} của các tút được lên lịch
    too_soon: Ngày lên lịch phải trong tương lai
  sessions:
    activity: Gần đây nhất
    browser: Trình duyệt
    browsers:
      alipay: Alipay
      blackberry: BlackBerry
      chrome: Chrome
      edge: Edge
      electron: Electron
      firefox: Firefox
      generic: Trình duyệt khác
      huawei_browser: Huawei Browser
      ie: Internet Explorer
      micro_messenger: MicroMes hành khách
      nokia: Trình duyệt Nokia S40 Ovi
      opera: Opera
      otter: Otter
      phantom_js: PhantomJS
      qq: QQ
      safari: Safari
      uc_browser: UC Browser
      unknown_browser: Trình duyệt khác
      weibo: Weibo
    current_session: Phiên hiện tại
    description: "%{browser} trên %{platform}"
    explanation: Đây là các trình duyệt web đã từng đăng nhập vào tài khoản Mastodon của bạn.
    ip: IP
    platforms:
      adobe_air: Adobe Air
      android: Android
      blackberry: BlackBerry
      chrome_os: ChromeOS
      firefox_os: Hệ điều hành Firefox
      ios: iOS
      kai_os: KaiOS
      linux: Linux
      mac: Mac
      unknown_platform: Nền tảng khác
      windows: Windows
      windows_mobile: Windows Mobile
      windows_phone: Điện thoại Windows
    revoke: Gỡ
    revoke_success: Gỡ phiên thành công
    title: Phiên
    view_authentication_history: Xem lại lịch sử đăng nhập
  settings:
    account: Bảo mật
    account_settings: Cài đặt tài khoản
    aliases: Kết nối tài khoản
    appearance: Giao diện
    authorized_apps: Ứng dụng
    back: Quay lại Mastodon
    delete: Xóa tài khoản
    development: Lập trình
    edit_profile: Sửa hồ sơ
    export: Xuất dữ liệu
    featured_tags: Hashtag thường dùng
    import: Nhập dữ liệu
    import_and_export: Dữ liệu
    migrate: Chuyển tài khoản sang máy chủ khác
    notifications: Thông báo
    preferences: Chung
    profile: Hồ sơ
    relationships: Quan hệ
    statuses_cleanup: Tự động xóa tút cũ
    strikes: Lần cảnh cáo
    two_factor_authentication: Xác minh 2 bước
    webauthn_authentication: Khóa bảo mật
  statuses:
    attached:
      audio:
        other: "%{count} âm thanh"
      description: 'Đính kèm: %{attached}'
      image:
        other: "%{count} hình ảnh"
      video:
        other: "%{count} video"
    boosted_from_html: Đã đăng lại từ %{acct_link}
    content_warning: 'Cảnh báo nội dung: %{warning}'
    default_language: Giống ngôn ngữ giao diện
    disallowed_hashtags:
      other: 'chứa các hashtag bị cấm: %{tags}'
    edited_at_html: Sửa %{date}
    errors:
      in_reply_not_found: Bạn đang trả lời một tút không còn tồn tại.
    open_in_web: Xem trong web
    over_character_limit: vượt quá giới hạn %{max} ký tự
    pin_errors:
      direct: Không thể ghim những tút nhắn riêng
      limit: Bạn đã ghim quá số lượng tút cho phép
      ownership: Không thể ghim tút của người khác
      reblog: Không thể ghim tút đăng lại
    poll:
      total_people:
        other: "%{count} người bình chọn"
      total_votes:
        other: "%{count} người bình chọn"
      vote: Bình chọn
    show_more: Đọc thêm
    show_newer: Mới hơn
    show_older: Cũ hơn
    show_thread: Trích nguyên văn
    title: '%{name}: "%{quote}"'
    visibilities:
      direct: Nhắn riêng
      private: Riêng tư
      private_long: Chỉ người theo dõi mới được xem
      public: Công khai
      public_long: Ai cũng có thể thấy
      unlisted: Hạn chế
      unlisted_long: Không hiện trên bảng tin máy chủ
  statuses_cleanup:
    enabled: Tự động xóa những tút cũ
    enabled_hint: Tự động xóa các tút của bạn khi chúng tới thời điểm nhất định, trừ những trường hợp ngoại lệ bên dưới
    exceptions: Ngoại lệ
    explanation: Số lượng tút sẽ tăng dần theo năm tháng. Bạn nên xóa những tút cũ khi tới một thời điểm nhất định.
    ignore_favs: Bỏ qua số lượt thích
    ignore_reblogs: Bỏ qua lượt đăng lại
    interaction_exceptions: Ngoại lệ dựa trên tương tác
    interaction_exceptions_explanation: Lưu ý rằng không có gì đảm bảo rằng các tút sẽ bị xóa nếu chúng tụt dưới ngưỡng mức yêu thích hoặc đăng lại, dù đã từng đạt.
    keep_direct: Giữ lại tin nhắn
    keep_direct_hint: Không xóa tin nhắn của bạn
    keep_media: Giữ lại những tút có đính kèm media
    keep_media_hint: Không xóa những tút có đính kèm media của bạn
    keep_pinned: Giữ lại những tút đã ghim
    keep_pinned_hint: Không xóa những tút đã ghim của bạn
    keep_polls: Giữ lại những cuộc bình chọn
    keep_polls_hint: Không xóa những tút dạng bình chọn
    keep_self_bookmark: Giữ lại những tút đã lưu
    keep_self_bookmark_hint: Không xóa những tút của bạn nếu bạn có lưu chúng
    keep_self_fav: Giữ lại những tút yêu thích
    keep_self_fav_hint: Không xóa những tút của bạn nếu bạn có thích chúng
    min_age:
      '1209600': 2 tuần
      '15778476': 6 tháng
      '2629746': 1 tháng
      '31556952': 1 năm
      '5259492': 2 tháng
      '604800': 1 tuần
      '63113904': 2 năm
      '7889238': 3 tháng
    min_age_label: Thời điểm
    min_favs: Giữ những tút yêu thích lâu hơn
    min_favs_hint: Những tút có lượt thích nhiều hơn số này sẽ không bị xóa. Để trống nếu bạn muốn xóa hết
    min_reblogs: Giữ những tút đã đăng lại lâu hơn
    min_reblogs_hint: Những tút có lượt đăng lại nhiều hơn số này sẽ không bị xóa. Để trống nếu bạn muốn xóa hết
  stream_entries:
    sensitive_content: NSFW
  strikes:
    errors:
      too_late: Đã quá trễ để kháng cáo
  tags:
    does_not_match_previous_name: không khớp với tên trước
  themes:
    contrast: Mastodon (Độ tương phản cao)
    default: Mastodon (Tối)
    mastodon-light: Mastodon (Sáng)
  time:
    formats:
      default: "%-d.%m.%Y %H:%M"
      month: "%B %Y"
      time: "%H:%M"
  two_factor_authentication:
    add: Thêm
    disable: Vô hiệu hóa
    disabled_success: Đã vô hiệu hóa xác minh 2 bước
    edit: Sửa
    enabled: Đã kích hoạt xác minh 2 bước
    enabled_success: Xác minh 2 bước được kích hoạt thành công
    generate_recovery_codes: Tạo mã khôi phục
    lost_recovery_codes: Mã khôi phục cho phép bạn lấy lại quyền truy cập vào tài khoản của mình nếu bạn mất điện thoại. Nếu bạn bị mất mã khôi phục, bạn có thể tạo lại chúng ở đây. Mã khôi phục cũ của bạn sẽ bị vô hiệu.
    methods: Phương pháp xác minh
    otp: Ứng dụng xác minh
    recovery_codes: Mã khôi phục dự phòng
    recovery_codes_regenerated: Mã khôi phục được phục hồi thành công
    recovery_instructions_html: Nếu bạn bị mất điện thoại, hãy dùng một trong các mã khôi phục bên dưới để lấy lại quyền truy cập vào tài khoản của mình. <strong>Giữ mã khôi phục an toàn</strong>. Ví dụ, bạn có thể in chúng ra giấy.
    webauthn: Khóa bảo mật
  user_mailer:
    appeal_approved:
      action: Đến trang hồ sơ của bạn
      explanation: Khiếu nại về tài khoản của bạn vào %{strike_date}, được gửi lúc %{appeal_date} đã được chấp nhận. Tài khoản của bạn đã có thể sử dụng bình thường.
      subject: Khiếu nại của bạn từ %{date} đã được chấp nhận
      title: Khiếu nại đã được chấp nhận
    appeal_rejected:
      explanation: Khiếu nại về tài khoản của bạn vào %{strike_date}, được gửi lúc %{appeal_date} đã bị từ chối.
      subject: Khiếu nại của bạn từ %{date} đã bị từ chối
      title: Khiếu nại bị từ chối
    backup_ready:
      explanation: Bạn đã yêu cầu sao lưu toàn bộ tài khoản Mastodon của mình. Bây giờ có thể tải về!
      subject: Dữ liệu cá nhân của bạn đã sẵn sàng để tải về
      title: Nhận dữ liệu cá nhân
    suspicious_sign_in:
      change_password: đổi mật khẩu của bạn
      details: 'Chi tiết thông tin đăng nhập:'
      explanation: Chúng tôi phát hiện lần đăng nhập bất thường tài khoản của bạn từ một địa chỉ IP mới.
      further_actions_html: Nếu đó không phải là bạn, chúng tôi khuyến nghị %{action} lập tức và bật xác minh hai bước để giữ tài khoản được an toàn.
      subject: Đăng nhập tài khoản từ địa chỉ IP mới
      title: Lần đăng nhập mới
    warning:
      appeal: Gửi khiếu nại
      appeal_description: Nếu bạn nghĩ đây chỉ là nhầm lẫn, hãy gửi một khiếu nại cho %{instance}.
      categories:
        spam: Spam
        violation: Nội dung vi phạm quy tắc cộng đồng
      explanation:
        delete_statuses: Vài tút của bạn đã vi phạm nội quy máy chủ và tạm thời bị ẩn bởi kiểm duyệt viên của %{instance}.
        disable: Bạn không còn có thể sử dụng tài khoản của mình, nhưng hồ sơ của bạn và dữ liệu khác vẫn còn nguyên. Bạn có thể yêu cầu sao lưu dữ liệu của mình, thay đổi cài đặt tài khoản hoặc xóa tài khoản của bạn.
        mark_statuses_as_sensitive: Vài tút của bạn đã bị kiểm duyệt viên %{instance} đánh dấu nhạy cảm. Mọi người cần nhấn vào media để xem nó. Bạn có thể tự đánh dấu tài khoản của bạn là nhạy cảm.
        sensitive: Từ giờ trở đi, tất cả các media của bạn bạn tải lên sẽ được đánh dấu là nhạy cảm và ẩn đằng sau cảnh báo nhấp chuột.
        silence: Bạn vẫn có thể sử dụng tài khoản của mình, nhưng chỉ những người đang theo dõi bạn mới thấy bài đăng của bạn. Bạn cũng bị loại khỏi các tính năng khám phá khác. Tuy nhiên, những người khác vẫn có thể theo dõi bạn.
        suspend: Bạn không còn có thể sử dụng tài khoản của bạn, hồ sơ và các dữ liệu khác không còn có thể truy cập được. Trong vòng 30 ngày, bạn vẫn có thể đăng nhập để yêu cầu bản sao dữ liệu của mình cho đến khi dữ liệu bị xóa hoàn toàn, nhưng chúng tôi sẽ giữ lại một số dữ liệu cơ bản để ngăn bạn thoát khỏi việc vô hiệu hóa.
      reason: 'Lý do:'
      statuses: 'Tút lưu ý:'
      subject:
        delete_statuses: Những tút %{acct} của bạn đã bị xóa bỏ
        disable: Tài khoản %{acct} của bạn đã bị vô hiệu hóa
        mark_statuses_as_sensitive: Tút của bạn trên %{acct} bị đánh dấu nhạy cảm
        none: Cảnh cáo %{acct}
        sensitive: Tút của bạn trên %{acct} sẽ bị đánh dấu nhạy cảm kể từ bây giờ
        silence: Tài khoản %{acct} của bạn đã bị hạn chế
        suspend: Tài khoản %{acct} của bạn đã bị vô hiệu hóa
      title:
        delete_statuses: Xóa tút
        disable: Tài khoản bị đóng băng
        mark_statuses_as_sensitive: Tút đã bị đánh dấu nhạy cảm
        none: Cảnh cáo
        sensitive: Tài khoản đã bị đánh dấu nhạy cảm
        silence: Tài khoản bị hạn chế
        suspend: Tài khoản bị vô hiệu hóa
    welcome:
      edit_profile_action: Cài đặt trang hồ sơ
      edit_profile_step: Bạn có thể chỉnh sửa trang hồ sơ của mình bằng cách tải lên ảnh đại diện, ảnh bìa, đổi biệt danh và hơn thế nữa. Bạn cũng có thể tự phê duyệt những người theo dõi mới.
      explanation: Dưới đây là một số mẹo để giúp bạn bắt đầu
      final_action: Viết tút mới
      final_step: 'Viết tút mới! Ngay cả khi chưa có người theo dõi, người khác vẫn có thể xem tút công khai của bạn trên bảng tin máy chủ và qua hashtag. Hãy giới thiệu bản thân với hashtag #introductions.'
      full_handle: Tên đầy đủ của bạn
      full_handle_hint: Đây cũng là địa chỉ được dùng để giao tiếp với tất cả mọi người.
      subject: Chào mừng đến với Mastodon
      title: Xin chào %{name}!
  users:
    follow_limit_reached: Bạn chỉ có thể theo dõi tối đa %{limit} người
    go_to_sso_account_settings: Thiết lập tài khoản nhà cung cấp danh tính
    invalid_otp_token: Mã xác minh 2 bước không hợp lệ
    otp_lost_help_html: Nếu bạn mất quyền truy cập vào cả hai, bạn có thể đăng nhập bằng %{email}
    seamless_external_login: Bạn đã đăng nhập thông qua một dịch vụ bên ngoài, vì vậy mật khẩu và email không khả dụng.
    signed_in_as: 'Đăng nhập bằng:'
  verification:
    extra_instructions_html: <strong>Mẹo:</strong> Liên kết trên trang web của bạn có thể ẩn. Phần quan trọng là <code>rel="me"</code> ngăn chặn việc mạo danh trên các trang web có nội dung do người dùng tạo. Bạn thậm chí có thể sử dụng một thẻ <code>link</code> trên header của trang thay vì <code>a</code>, nhưng HTML phải có thể truy cập được mà không cần thực thi JavaScript.
    here_is_how: Cách thực hiện
    hint_html: "<strong>Xác minh danh tính trên Mastodon là dành cho tất cả mọi người.</strong> Dựa trên các tiêu chuẩn web mở, miễn phí bây giờ và mãi mãi. Tất cả những gì bạn cần là một trang web cá nhân để mọi người nhận ra bạn. Khi bạn liên kết đến trang web này từ hồ sơ của mình, chúng tôi sẽ kiểm tra xem trang web đó có liên kết lại với hồ sơ của bạn hay không và hiển thị một chỉ báo trực quan trên đó."
    instructions_html: Sao chép và dán mã bên dưới vào HTML của trang web của bạn. Sau đó, thêm địa chỉ trang web của bạn vào một trong các trường bổ sung trên hồ sơ của bạn từ tab "Chỉnh sửa hồ sơ" và lưu các thay đổi.
    verification: Xác minh
    verified_links: Những liên kết bạn đã xác minh
  webauthn_credentials:
    add: Thêm khóa bảo mật mới
    create:
      error: Có vấn đề khi thêm khóa bảo mật. Xin thử lại.
      success: Đã thêm khóa bảo mật mới thành công.
    delete: Xóa
    delete_confirmation: Bạn thật sự muốn xóa khóa bảo mật này?
    description_html: Nếu bạn kích hoạt <strong>khóa bảo mật</strong>, bạn sẽ cần dùng một trong những khóa bảo mật đó mỗi khi đăng nhập.
    destroy:
      error: Có vấn đề khi xóa khóa bảo mật. Xin thử lại.
      success: Đã xóa khóa bảo mật thành công.
    invalid_credential: Khóa bảo mật không hợp lệ
    nickname_hint: Nhập tên mới cho khóa bảo mật của bạn
    not_enabled: Bạn chưa kích hoạt WebAuthn
    not_supported: Trình duyệt của bạn không hỗ trợ khóa bảo mật
    otp_required: Để dùng khóa bảo mật, trước tiên hãy kích hoạt xác minh 2 bước.
    registered_on: Đăng ký vào %{date}<|MERGE_RESOLUTION|>--- conflicted
+++ resolved
@@ -1041,21 +1041,6 @@
       view_strikes: Xem những lần cảnh cáo cũ
     too_fast: Nghi vấn đăng ký spam, xin thử lại.
     use_security_key: Dùng khóa bảo mật
-<<<<<<< HEAD
-  authorize_follow:
-    already_following: Bạn đang theo dõi người này
-    already_requested: Bạn vừa gửi một yêu cầu theo dõi tới người này
-    error: Rất tiếc, đã xảy ra lỗi khi tìm kiếm tài khoản từ nơi khác
-    follow: Theo dõi
-    follow_request: 'Bạn đã gửi yêu cầu theo dõi tới'
-    following: 'Chúc mừng! Bạn đã trở thành người theo dõi'
-    post_follow:
-      close: Bạn có thể đóng cửa sổ này rồi.
-      return: Xem trang hồ sơ
-      web: Mở trong Mastodon
-    title: Theo dõi %{acct}
-=======
->>>>>>> fd284311
   challenge:
     confirm: Tiếp tục
     hint_html: "<strong>Mẹo:</strong> Chúng tôi sẽ không hỏi lại mật khẩu của bạn sau này."
