th:
  about:
    about_mastodon_html: 'เครือข่ายสังคมแห่งอนาคต: ไม่มีโฆษณา ไม่มีการสอดแนมโดยองค์กร การออกแบบตามหลักจริยธรรม และการกระจายศูนย์! เป็นเจ้าของข้อมูลของคุณด้วย Mastodon!'
    contact_missing: ไม่ได้ตั้ง
    contact_unavailable: ไม่มี
    hosted_on: Mastodon ที่โฮสต์ที่ %{domain}
    title: เกี่ยวกับ
  accounts:
    follow: ติดตาม
    followers:
      other: ผู้ติดตาม
    following: กำลังติดตาม
    instance_actor_flash: บัญชีนี้เป็นตัวดำเนินการเสมือนที่ใช้เพื่อเป็นตัวแทนของเซิร์ฟเวอร์เองและไม่ใช่ผู้ใช้รายบุคคลใด ๆ มีการใช้บัญชีสำหรับวัตถุประสงค์ในการติดต่อกับภายนอกและไม่ควรได้รับการระงับ
    last_active: ใช้งานล่าสุด
    link_verified_on: ตรวจสอบความเป็นเจ้าของของลิงก์นี้เมื่อ %{date}
    nothing_here: ไม่มีสิ่งใดที่นี่!
    pin_errors:
      following: คุณต้องกำลังติดตามบุคคลที่คุณต้องการแนะนำอยู่แล้ว
    posts:
      other: โพสต์
    posts_tab_heading: โพสต์
  admin:
    account_actions:
      action: ทำการกระทำ
      title: ทำการกระทำการควบคุม %{acct}
    account_moderation_notes:
      create: เขียนหมายเหตุ
      created_msg: สร้างหมายเหตุการควบคุมสำเร็จ!
      destroyed_msg: ทำลายหมายเหตุการควบคุมสำเร็จ!
    accounts:
      add_email_domain_block: ปิดกั้นโดเมนอีเมล
      approve: อนุมัติ
      approved_msg: อนุมัติใบสมัครลงทะเบียนของ %{username} สำเร็จ
      are_you_sure: คุณแน่ใจหรือไม่?
      avatar: ภาพประจำตัว
      by_domain: โดเมน
      change_email:
        changed_msg: เปลี่ยนอีเมลสำเร็จ!
        current_email: อีเมลปัจจุบัน
        label: เปลี่ยนอีเมล
        new_email: อีเมลใหม่
        submit: เปลี่ยนอีเมล
        title: เปลี่ยนอีเมลสำหรับ %{username}
      change_role:
        changed_msg: เปลี่ยนบทบาทสำเร็จ!
        label: เปลี่ยนบทบาท
        no_role: ไม่มีบทบาท
        title: เปลี่ยนบทบาทสำหรับ %{username}
      confirm: ยืนยัน
      confirmed: ยืนยันแล้ว
      confirming: กำลังยืนยัน
      custom: กำหนดเอง
      delete: ลบข้อมูล
      deleted: ลบแล้ว
      demote: ลดขั้น
      destroyed_msg: "ตอนนี้จัดคิวเพื่อลบข้อมูลของ %{username} ในเร็ว ๆ นี้แล้ว"
      disable: อายัด
      disable_sign_in_token_auth: ปิดใช้งานการรับรองความถูกต้องด้วยโทเคนอีเมล
      disable_two_factor_authentication: ปิดใช้งาน 2FA
      disabled: อายัดอยู่
      display_name: ชื่อที่แสดง
      domain: โดเมน
      edit: แก้ไข
      email: อีเมล
      email_status: สถานะอีเมล
      enable: เลิกอายัด
      enable_sign_in_token_auth: เปิดใช้งานการรับรองความถูกต้องด้วยโทเคนอีเมล
      enabled: เปิดใช้งานอยู่
      enabled_msg: เลิกอายัดบัญชีของ %{username} สำเร็จ
      followers: ผู้ติดตาม
      follows: การติดตาม
      header: ส่วนหัว
      inbox_url: URL ของกล่องขาเข้า
      invite_request_text: เหตุผลสำหรับการเข้าร่วม
      invited_by: เชิญโดย
      ip: IP
      joined: เข้าร่วมเมื่อ
      location:
        all: ทั้งหมด
        local: ในเซิร์ฟเวอร์
        remote: ระยะไกล
        title: ตำแหน่งที่ตั้ง
      login_status: สถานะการเข้าสู่ระบบ
      media_attachments: ไฟล์แนบสื่อ
      memorialize: เปลี่ยนเป็นอนุสรณ์
      memorialized: เป็นอนุสรณ์แล้ว
      memorialized_msg: เปลี่ยน %{username} เป็นบัญชีอนุสรณ์สำเร็จ
      moderation:
        active: ใช้งานอยู่
        all: ทั้งหมด
        disabled: ปิดใช้งานอยู่
        pending: รอดำเนินการ
        silenced: จำกัดอยู่
        suspended: ระงับอยู่
        title: การควบคุม
      moderation_notes: หมายเหตุการควบคุม
      most_recent_activity: กิจกรรมล่าสุด
      most_recent_ip: IP ล่าสุด
      no_account_selected: ไม่มีการเปลี่ยนแปลงบัญชีเนื่องจากไม่มีการเลือก
      no_limits_imposed: ไม่ได้กำหนดขีดจำกัด
      no_role_assigned: ไม่ได้กำหนดบทบาท
      not_subscribed: ไม่ได้บอกรับ
      pending: การตรวจทานที่รอดำเนินการ
      perform_full_suspension: ระงับ
      previous_strikes: การดำเนินการก่อนหน้านี้
      previous_strikes_description_html:
        other: บัญชีนี้มี <strong>%{count}</strong> การดำเนินการ
      promote: เลื่อนขั้น
      protocol: โปรโตคอล
      public: สาธารณะ
      push_subscription_expires: การบอกรับ PuSH หมดอายุเมื่อ
      redownload: รีเฟรชโปรไฟล์
      redownloaded_msg: รีเฟรชโปรไฟล์ของ %{username} จากจุดเริ่มต้นสำเร็จ
      reject: ปฏิเสธ
      rejected_msg: ปฏิเสธใบสมัครลงทะเบียนของ %{username} สำเร็จ
      remote_suspension_irreversible: ลบข้อมูลของบัญชีนี้อย่างถาวรแล้ว
      remote_suspension_reversible_hint_html: ระงับบัญชีในเซิร์ฟเวอร์ของเขาแล้ว และจะเอาข้อมูลออกอย่างสมบูรณ์ใน %{date} จนกว่าจะถึงตอนนั้น เซิร์ฟเวอร์ระยะไกลสามารถคืนค่าบัญชีนี้ได้โดยไม่มีผลร้ายใด ๆ หากคุณต้องการเอาข้อมูลของบัญชีทั้งหมดออกทันที คุณสามารถทำได้ด้านล่าง
      remove_avatar: เอาภาพประจำตัวออก
      remove_header: เอาส่วนหัวออก
      removed_avatar_msg: เอาภาพประจำตัวของ %{username} ออกสำเร็จ
      removed_header_msg: เอาภาพส่วนหัวของ %{username} ออกสำเร็จ
      resend_confirmation:
        already_confirmed: ผู้ใช้นี้ได้รับการยืนยันไปแล้ว
        send: ส่งลิงก์การยืนยันใหม่
        success: ส่งลิงก์การยืนยันสำเร็จ!
      reset: รีเซ็ต
      reset_password: ตั้งรหัสผ่านใหม่
      resubscribe: บอกรับใหม่
      role: บทบาท
      search: ค้นหา
      search_same_email_domain: ผู้ใช้อื่น ๆ ที่มีโดเมนอีเมลเดียวกัน
      search_same_ip: ผู้ใช้อื่น ๆ ที่มี IP เดียวกัน
      security: ความปลอดภัย
      security_measures:
        only_password: รหัสผ่านเท่านั้น
        password_and_2fa: รหัสผ่านและ 2FA
      sensitive: บังคับให้ละเอียดอ่อน
      sensitized: ทำเครื่องหมายว่าละเอียดอ่อนแล้ว
      shared_inbox_url: URL ของกล่องขาเข้าที่แบ่งปัน
      show:
        created_reports: รายงานที่สร้าง
        targeted_reports: รายงานโดยผู้อื่น
      silence: จำกัด
      silenced: จำกัดอยู่
      statuses: โพสต์
      strikes: การดำเนินการก่อนหน้านี้
      subscribe: บอกรับ
      suspend: ระงับ
      suspended: ระงับอยู่
      suspension_irreversible: ลบข้อมูลของบัญชีนี้อย่างถาวรแล้ว คุณสามารถเลิกระงับบัญชีเพื่อทำให้บัญชีใช้งานได้แต่จะไม่กู้คืนข้อมูลใด ๆ ที่บัญชีมีก่อนหน้านี้
      suspension_reversible_hint_html: ระงับบัญชีแล้ว และจะเอาข้อมูลออกอย่างสมบูรณ์ใน %{date} จนกว่าจะถึงตอนนั้น สามารถคืนค่าบัญชีได้โดยไม่มีผลร้ายใด ๆ หากคุณต้องการเอาข้อมูลของบัญชีทั้งหมดออกทันที คุณสามารถทำได้ด้านล่าง
      title: บัญชี
      unblock_email: เลิกปิดกั้นที่อยู่อีเมล
      unblocked_email_msg: เลิกปิดกั้นที่อยู่อีเมลของ %{username} สำเร็จ
      unconfirmed_email: อีเมลที่ยังไม่ได้ยืนยัน
      undo_sensitized: เลิกทำการบังคับให้ละเอียดอ่อน
      undo_silenced: เลิกทำการจำกัด
      undo_suspension: เลิกทำการระงับ
      unsilenced_msg: เลิกจำกัดบัญชีของ %{username} สำเร็จ
      unsubscribe: เลิกบอกรับ
      unsuspended_msg: เลิกระงับบัญชีของ %{username} สำเร็จ
      username: ชื่อผู้ใช้
      view_domain: ดูข้อมูลสรุปสำหรับโดเมน
      warn: เตือน
      web: เว็บ
      whitelisted: อนุญาตการติดต่อกับภายนอกแล้ว
    action_logs:
      action_types:
        approve_appeal: อนุมัติการอุทธรณ์
        approve_user: อนุมัติผู้ใช้
        assigned_to_self_report: มอบหมายรายงาน
        change_email_user: เปลี่ยนอีเมลสำหรับผู้ใช้
        change_role_user: เปลี่ยนบทบาทของผู้ใช้
        confirm_user: ยืนยันผู้ใช้
        create_account_warning: สร้างคำเตือน
        create_announcement: สร้างประกาศ
        create_canonical_email_block: สร้างการปิดกั้นอีเมล
        create_custom_emoji: สร้างอีโมจิที่กำหนดเอง
        create_domain_allow: สร้างการอนุญาตโดเมน
        create_domain_block: สร้างการปิดกั้นโดเมน
        create_email_domain_block: สร้างการปิดกั้นโดเมนอีเมล
        create_ip_block: สร้างกฎ IP
        create_unavailable_domain: สร้างโดเมนที่ไม่พร้อมใช้งาน
        create_user_role: สร้างบทบาท
        demote_user: ลดขั้นผู้ใช้
        destroy_announcement: ลบประกาศ
        destroy_canonical_email_block: ลบการปิดกั้นอีเมล
        destroy_custom_emoji: ลบอีโมจิที่กำหนดเอง
        destroy_domain_allow: ลบการอนุญาตโดเมน
        destroy_domain_block: ลบการปิดกั้นโดเมน
        destroy_email_domain_block: ลบการปิดกั้นโดเมนอีเมล
        destroy_instance: ล้างข้อมูลโดเมน
        destroy_ip_block: ลบกฎ IP
        destroy_status: ลบโพสต์
        destroy_unavailable_domain: ลบโดเมนที่ไม่พร้อมใช้งาน
        destroy_user_role: ทำลายบทบาท
        disable_2fa_user: ปิดใช้งาน 2FA
        disable_custom_emoji: ปิดใช้งานอีโมจิที่กำหนดเอง
        disable_sign_in_token_auth_user: ปิดใช้งานการรับรองความถูกต้องด้วยโทเคนอีเมลสำหรับผู้ใช้
        disable_user: ปิดใช้งานผู้ใช้
        enable_custom_emoji: เปิดใช้งานอีโมจิที่กำหนดเอง
        enable_sign_in_token_auth_user: เปิดใช้งานการรับรองความถูกต้องด้วยโทเคนอีเมลสำหรับผู้ใช้
        enable_user: เปิดใช้งานผู้ใช้
        memorialize_account: ทำให้บัญชีเป็นอนุสรณ์
        promote_user: เลื่อนขั้นผู้ใช้
        reject_appeal: ปฏิเสธการอุทธรณ์
        reject_user: ปฏิเสธผู้ใช้
        remove_avatar_user: เอาภาพประจำตัวออก
        reopen_report: เปิดรายงานใหม่
        resend_user: ส่งจดหมายการยืนยันใหม่
        reset_password_user: ตั้งรหัสผ่านใหม่
        resolve_report: แก้ปัญหารายงาน
        sensitive_account: บังคับให้บัญชีละเอียดอ่อน
        silence_account: จำกัดบัญชี
        suspend_account: ระงับบัญชี
        unassigned_report: เลิกมอบหมายรายงาน
        unblock_email_account: เลิกปิดกั้นที่อยู่อีเมล
        unsensitive_account: เลิกทำการบังคับให้บัญชีละเอียดอ่อน
        unsilence_account: เลิกทำการจำกัดบัญชี
        unsuspend_account: เลิกระงับบัญชี
        update_announcement: อัปเดตประกาศ
        update_custom_emoji: อัปเดตอีโมจิที่กำหนดเอง
        update_domain_block: อัปเดตการปิดกั้นโดเมน
        update_ip_block: อัปเดตกฎ IP
        update_status: อัปเดตโพสต์
        update_user_role: อัปเดตบทบาท
      actions:
        approve_appeal_html: "%{name} ได้อนุมัติการอุทธรณ์การตัดสินใจในการควบคุมจาก %{target}"
        approve_user_html: "%{name} ได้อนุมัติการลงทะเบียนจาก %{target}"
        assigned_to_self_report_html: "%{name} ได้มอบหมายรายงาน %{target} ให้กับตนเอง"
        change_email_user_html: "%{name} ได้เปลี่ยนที่อยู่อีเมลของผู้ใช้ %{target}"
        change_role_user_html: "%{name} ได้เปลี่ยนบทบาทของ %{target}"
        confirm_user_html: "%{name} ได้ยืนยันที่อยู่อีเมลของผู้ใช้ %{target}"
        create_account_warning_html: "%{name} ได้ส่งคำเตือนไปยัง %{target}"
        create_announcement_html: "%{name} ได้สร้างประกาศใหม่ %{target}"
        create_canonical_email_block_html: "%{name} ได้ปิดกั้นอีเมลที่มีแฮช %{target}"
        create_custom_emoji_html: "%{name} ได้อัปโหลดอีโมจิใหม่ %{target}"
        create_domain_allow_html: "%{name} ได้อนุญาตการติดต่อกับภายนอกกับโดเมน %{target}"
        create_domain_block_html: "%{name} ได้ปิดกั้นโดเมน %{target}"
        create_email_domain_block_html: "%{name} ได้ปิดกั้นโดเมนอีเมล %{target}"
        create_ip_block_html: "%{name} ได้สร้างกฎสำหรับ IP %{target}"
        create_unavailable_domain_html: "%{name} ได้หยุดการจัดส่งไปยังโดเมน %{target}"
        create_user_role_html: "%{name} ได้สร้างบทบาท %{target}"
        demote_user_html: "%{name} ได้ลดขั้นผู้ใช้ %{target}"
        destroy_announcement_html: "%{name} ได้ลบประกาศ %{target}"
        destroy_canonical_email_block_html: "%{name} ได้เลิกปิดกั้นอีเมลที่มีแฮช %{target}"
        destroy_custom_emoji_html: "%{name} ได้ลบอีโมจิ %{target}"
        destroy_domain_allow_html: "%{name} ได้ไม่อนุญาตการติดต่อกับภายนอกกับโดเมน %{target}"
        destroy_domain_block_html: "%{name} ได้เลิกปิดกั้นโดเมน %{target}"
        destroy_email_domain_block_html: "%{name} ได้เลิกปิดกั้นโดเมนอีเมล %{target}"
        destroy_instance_html: "%{name} ได้ล้างข้อมูลโดเมน %{target}"
        destroy_ip_block_html: "%{name} ได้ลบกฎสำหรับ IP %{target}"
        destroy_status_html: "%{name} ได้เอาโพสต์โดย %{target} ออก"
        destroy_unavailable_domain_html: "%{name} ได้ทำการจัดส่งไปยังโดเมน %{target} ต่อ"
        destroy_user_role_html: "%{name} ได้ลบบทบาท %{target}"
        disable_2fa_user_html: "%{name} ได้ปิดใช้งานความต้องการสองปัจจัยสำหรับผู้ใช้ %{target}"
        disable_custom_emoji_html: "%{name} ได้ปิดใช้งานอีโมจิ %{target}"
        disable_sign_in_token_auth_user_html: "%{name} ได้ปิดใช้งานการรับรองความถูกต้องด้วยโทเคนอีเมลสำหรับ %{target}"
        disable_user_html: "%{name} ได้ปิดใช้งานการเข้าสู่ระบบสำหรับผู้ใช้ %{target}"
        enable_custom_emoji_html: "%{name} ได้เปิดใช้งานอีโมจิ %{target}"
        enable_sign_in_token_auth_user_html: "%{name} ได้เปิดใช้งานการรับรองความถูกต้องด้วยโทเคนอีเมลสำหรับ %{target}"
        enable_user_html: "%{name} ได้เปิดใช้งานการเข้าสู่ระบบสำหรับผู้ใช้ %{target}"
        memorialize_account_html: "%{name} ได้เปลี่ยนบัญชีของ %{target} เป็นหน้าอนุสรณ์"
        promote_user_html: "%{name} ได้เลื่อนขั้นผู้ใช้ %{target}"
        reject_appeal_html: "%{name} ได้ปฏิเสธการอุทธรณ์การตัดสินใจในการควบคุมจาก %{target}"
        reject_user_html: "%{name} ได้ปฏิเสธการลงทะเบียนจาก %{target}"
        remove_avatar_user_html: "%{name} ได้เอาภาพประจำตัวของ %{target} ออก"
        reopen_report_html: "%{name} ได้เปิดรายงาน %{target} ใหม่"
        resend_user_html: "%{name} ได้ส่งอีเมลการยืนยันสำหรับ %{target} ใหม่"
        reset_password_user_html: "%{name} ได้ตั้งรหัสผ่านของผู้ใช้ %{target} ใหม่"
        resolve_report_html: "%{name} ได้แก้ปัญหารายงาน %{target}"
        sensitive_account_html: "%{name} ได้ทำเครื่องหมายสื่อของ %{target} ว่าละเอียดอ่อน"
        silence_account_html: "%{name} ได้จำกัดบัญชีของ %{target}"
        suspend_account_html: "%{name} ได้ระงับบัญชีของ %{target}"
        unassigned_report_html: "%{name} ได้เลิกมอบหมายรายงาน %{target}"
        unblock_email_account_html: "%{name} ได้เลิกปิดกั้นที่อยู่อีเมลของ %{target}"
        unsensitive_account_html: "%{name} ได้เลิกทำเครื่องหมายสื่อของ %{target} ว่าละเอียดอ่อน"
        unsilence_account_html: "%{name} ได้เลิกจำกัดบัญชีของ %{target}"
        unsuspend_account_html: "%{name} ได้เลิกระงับบัญชีของ %{target}"
        update_announcement_html: "%{name} ได้อัปเดตประกาศ %{target}"
        update_custom_emoji_html: "%{name} ได้อัปเดตอีโมจิ %{target}"
        update_domain_block_html: "%{name} ได้อัปเดตการปิดกั้นโดเมนสำหรับ %{target}"
        update_ip_block_html: "%{name} ได้เปลี่ยนกฎสำหรับ IP %{target}"
        update_status_html: "%{name} ได้อัปเดตโพสต์โดย %{target}"
        update_user_role_html: "%{name} ได้เปลี่ยนบทบาท %{target}"
      deleted_account: บัญชีที่ลบแล้ว
      empty: ไม่พบรายการบันทึก
      filter_by_action: กรองตามการกระทำ
      filter_by_user: กรองตามผู้ใช้
      title: รายการบันทึกการตรวจสอบ
    announcements:
      destroyed_msg: ลบประกาศสำเร็จ!
      edit:
        title: แก้ไขประกาศ
      empty: ไม่พบประกาศ
      live: สด
      new:
        create: สร้างประกาศ
        title: ประกาศใหม่
      publish: เผยแพร่
      published_msg: เผยแพร่ประกาศสำเร็จ!
      scheduled_for: จัดกำหนดการไว้สำหรับ %{time}
      scheduled_msg: จัดกำหนดการสำหรับการเผยแพร่ประกาศแล้ว!
      title: ประกาศ
      unpublish: เลิกเผยแพร่
      unpublished_msg: เลิกเผยแพร่ประกาศสำเร็จ!
      updated_msg: อัปเดตประกาศสำเร็จ!
    custom_emojis:
      assign_category: กำหนดหมวดหมู่
      by_domain: โดเมน
      copied_msg: สร้างสำเนาของอีโมจิในเซิร์ฟเวอร์สำเร็จ
      copy: คัดลอก
      copy_failed_msg: ไม่สามารถสร้างสำเนาของอีโมจินั้นในเซิร์ฟเวอร์
      create_new_category: สร้างหมวดหมู่ใหม่
      created_msg: สร้างอีโมจิสำเร็จ!
      delete: ลบ
      destroyed_msg: ทำลายอีโมโจสำเร็จ!
      disable: ปิดใช้งาน
      disabled: ปิดใช้งานอยู่
      disabled_msg: ปิดใช้งานอีโมจินั้นสำเร็จ
      emoji: อีโมจิ
      enable: เปิดใช้งาน
      enabled: เปิดใช้งานอยู่
      enabled_msg: เปิดใช้งานอีโมจินั้นสำเร็จ
      image_hint: PNG หรือ GIF สูงสุด %{size}
      list: แสดงรายการ
      listed: อยู่ในรายการ
      new:
        title: เพิ่มอีโมจิที่กำหนดเองใหม่
      no_emoji_selected: ไม่มีการเปลี่ยนแปลงอีโมจิเนื่องจากไม่มีการเลือก
      not_permitted: คุณไม่ได้รับอนุญาตให้ทำการกระทำนี้
      overwrite: เขียนทับ
      shortcode: รหัสย่อ
      shortcode_hint: อย่างน้อย 2 ตัวอักษร เฉพาะตัวอักษรและตัวเลขและขีดล่างเท่านั้น
      title: อีโมจิที่กำหนดเอง
      uncategorized: ไม่มีหมวดหมู่
      unlist: เลิกแสดงรายการ
      unlisted: ไม่อยู่ในรายการ
      update_failed_msg: ไม่สามารถอัปเดตอีโมจินั้น
      updated_msg: อัปเดตอีโมจิสำเร็จ!
      upload: อัปโหลด
    dashboard:
      active_users: ผู้ใช้ที่ใช้งานอยู่
      interactions: การโต้ตอบ
      media_storage: ที่เก็บข้อมูลสื่อ
      new_users: ผู้ใช้ใหม่
      opened_reports: รายงานที่เปิด
      pending_appeals_html:
        other: "<strong>%{count}</strong> การอุทธรณ์ที่รอดำเนินการ"
      pending_reports_html:
        other: "<strong>%{count}</strong> รายงานที่รอดำเนินการ"
      pending_tags_html:
        other: "<strong>%{count}</strong> แฮชแท็กที่รอดำเนินการ"
      pending_users_html:
        other: "<strong>%{count}</strong> ผู้ใช้ที่รอดำเนินการ"
      resolved_reports: รายงานที่แก้ปัญหาแล้ว
      software: ซอฟต์แวร์
      sources: แหล่งที่มาการลงทะเบียน
      space: การใช้พื้นที่
      title: แดชบอร์ด
      top_languages: ภาษาที่ใช้งานอยู่สูงสุด
      top_servers: เซิร์ฟเวอร์ที่ใช้งานอยู่สูงสุด
      website: เว็บไซต์
    disputes:
      appeals:
        empty: ไม่พบการอุทธรณ์
        title: การอุทธรณ์
    domain_allows:
      add_new: อนุญาตการติดต่อกับภายนอกกับโดเมน
      created_msg: อนุญาตการติดต่อกับภายนอกกับโดเมนสำเร็จ
      destroyed_msg: ไม่อนุญาตการติดต่อกับภายนอกกับโดเมนแล้ว
      export: ส่งออก
      import: นำเข้า
      undo: ไม่อนุญาตการติดต่อกับภายนอกกับโดเมน
    domain_blocks:
      add_new: เพิ่มการปิดกั้นโดเมนใหม่
      confirm_suspension:
        cancel: ยกเลิก
        confirm: ระงับ
        permanent_action: การเลิกทำการระงับจะไม่คืนค่าข้อมูลหรือความสัมพันธ์ใด ๆ
        preamble_html: คุณกำลังจะระงับ <strong>%{domain}</strong> และโดเมนย่อยของโดเมน
        remove_all_data: นี่จะเอาเนื้อหา, สื่อ และข้อมูลโปรไฟล์ทั้งหมดสำหรับบัญชีของโดเมนนี้ออกจากเซิร์ฟเวอร์ของคุณ
        stop_communication: เซิร์ฟเวอร์ของคุณจะหยุดการสื่อสารกับเซิร์ฟเวอร์เหล่านี้
        title: ยืนยันการปิดกั้นโดเมนสำหรับ %{domain}
        undo_relationships: นี่จะเลิกทำความสัมพันธ์การติดตามใด ๆ ระหว่างบัญชีของเซิร์ฟเวอร์เหล่านี้และของคุณ
      created_msg: ตอนนี้กำลังประมวลผลการปิดกั้นโดเมน
      destroyed_msg: เลิกทำการปิดกั้นโดเมนแล้ว
      domain: โดเมน
      edit: แก้ไขการปิดกั้นโดเมน
      existing_domain_block: คุณได้กำหนดขีดจำกัดที่เข้มงวดกว่าใน %{name} ไปแล้ว
      existing_domain_block_html: คุณได้กำหนดขีดจำกัดที่เข้มงวดกว่าใน %{name} ไปแล้ว คุณจำเป็นต้อง <a href="%{unblock_url}">เลิกปิดกั้น</a> ก่อน
      export: ส่งออก
      import: นำเข้า
      new:
        create: สร้างการปิดกั้น
        hint: การปิดกั้นโดเมนจะไม่ป้องกันการสร้างรายการบัญชีในฐานข้อมูล แต่จะนำไปใช้วิธีการควบคุมที่เฉพาะเจาะจงกับบัญชีเหล่านั้นย้อนหลังและโดยอัตโนมัติ
        severity:
          desc_html: "<strong>จำกัด</strong> จะทำให้โพสต์จากบัญชีที่โดเมนนี้ไม่ปรากฏแก่ใครก็ตามที่ไม่ได้กำลังติดตามเขา <strong>ระงับ</strong> จะเอาข้อมูลเนื้อหา, สื่อ และโปรไฟล์ทั้งหมดสำหรับบัญชีของโดเมนนี้ออกจากเซิร์ฟเวอร์ของคุณ ใช้ <strong>ไม่มี</strong> หากคุณแค่ต้องการปฏิเสธไฟล์สื่อ"
          noop: ไม่มี
          silence: จำกัด
          suspend: ระงับ
        title: การปิดกั้นโดเมนใหม่
      no_domain_block_selected: ไม่มีการเปลี่ยนแปลงการปิดกั้นโดเมนเนื่องจากไม่มีการเลือก
      not_permitted: คุณไม่ได้รับอนุญาตให้ทำการกระทำนี้
      obfuscate: ทำให้ชื่อโดเมนคลุมเครือ
      obfuscate_hint: ทำให้ชื่อโดเมนในรายการคลุมเครือบางส่วนหากมีการเปิดใช้งานการประกาศรายการการจำกัดโดเมน
      private_comment: ความคิดเห็นส่วนตัว
      private_comment_hint: ความคิดเห็นเกี่ยวกับการจำกัดโดเมนนี้สำหรับการใช้งานภายในโดยผู้ควบคุม
      public_comment: ความคิดเห็นสาธารณะ
      public_comment_hint: ความคิดเห็นเกี่ยวกับการจำกัดโดเมนนี้สำหรับสาธารณชนทั่วไป หากมีการเปิดใช้งานการประกาศรายการการจำกัดโดเมน
      reject_media: ปฏิเสธไฟล์สื่อ
      reject_media_hint: เอาไฟล์สื่อที่จัดเก็บไว้ในเซิร์ฟเวอร์ออกและปฏิเสธที่จะดาวน์โหลดไฟล์ใด ๆ ในอนาคต ไม่เกี่ยวข้องกับการระงับ
      reject_reports: ปฏิเสธรายงาน
      reject_reports_hint: เพิกเฉยต่อรายงานทั้งหมดที่มาจากโดเมนนี้ ไม่เกี่ยวข้องกับการระงับ
      undo: เลิกทำการปิดกั้นโดเมน
      view: ดูการปิดกั้นโดเมน
    email_domain_blocks:
      add_new: เพิ่มใหม่
      attempts_over_week:
        other: "%{count} ความพยายามในการลงทะเบียนในช่วงสัปดาห์ที่ผ่านมา"
      created_msg: ปิดกั้นโดเมนอีเมลสำเร็จ
      delete: ลบ
      dns:
        types:
          mx: ระเบียน MX
      domain: โดเมน
      new:
        create: เพิ่มโดเมน
        resolve: แปลงที่อยู่โดเมน
        title: ปิดกั้นโดเมนอีเมลใหม่
      no_email_domain_block_selected: ไม่มีการเปลี่ยนแปลงการปิดกั้นโดเมนอีเมลเนื่องจากไม่มีการเลือก
      not_permitted: ไม่ได้รับอนุญาต
      resolved_dns_records_hint_html: ชื่อโดเมนแปลงที่อยู่เป็นโดเมน MX ดังต่อไปนี้ ซึ่งท้ายที่สุดแล้วจะรับผิดชอบสำหรับการยอมรับอีเมล การปิดกั้นโดเมน MX จะปิดกั้นการลงทะเบียนจากที่อยู่อีเมลใด ๆ ซึ่งใช้โดเมน MX เดียวกัน แม้ว่าชื่อโดเมนที่ปรากฏจะแตกต่างกันก็ตาม <strong>ระวังอย่าปิดกั้นผู้ให้บริการอีเมลรายใหญ่</strong>
      resolved_through_html: แปลงที่อยู่ผ่าน %{domain}
      title: โดเมนอีเมลที่ปิดกั้นอยู่
    export_domain_allows:
      new:
        title: นำเข้าการอนุญาตโดเมน
      no_file: ไม่ได้เลือกไฟล์
    export_domain_blocks:
      import:
        description_html: คุณกำลังจะนำเข้ารายการการปิดกั้นโดเมน โปรดตรวจทานรายการนี้อย่างระมัดระวังมาก โดยเฉพาะอย่างยิ่งหากคุณไม่ได้สร้างรายการนี้ด้วยตัวคุณเอง
        existing_relationships_warning: ความสัมพันธ์การติดตามที่มีอยู่
        private_comment_description_html: 'เพื่อช่วยให้คุณติดตามว่าการปิดกั้นที่นำเข้ามาจากที่ใด จะสร้างการปิดกั้นที่นำเข้าโดยมีความคิดเห็นส่วนตัวดังต่อไปนี้: <q>%{comment}</q>'
        private_comment_template: นำเข้าจาก %{source} เมื่อ %{date}
        title: นำเข้าการปิดกั้นโดเมน
      invalid_domain_block: 'มีการข้ามการปิดกั้นโดเมนจำนวนหนึ่งหรือมากกว่าเนื่องจากข้อผิดพลาดดังต่อไปนี้: %{error}'
      new:
        title: นำเข้าการปิดกั้นโดเมน
      no_file: ไม่ได้เลือกไฟล์
    follow_recommendations:
      description_html: "<strong>คำแนะนำการติดตามช่วยให้ผู้ใช้ใหม่ค้นหาเนื้อหาที่น่าสนใจได้อย่างรวดเร็ว</strong> เมื่อผู้ใช้ไม่ได้โต้ตอบกับผู้อื่นมากพอที่จะสร้างคำแนะนำการติดตามส่วนบุคคล จะแนะนำบัญชีเหล่านี้แทน จะคำนวณคำแนะนำใหม่เป็นประจำทุกวันจากบัญชีต่าง ๆ ที่มีการมีส่วนร่วมล่าสุดสูงสุดและจำนวนผู้ติดตามในเซิร์ฟเวอร์สูงสุดสำหรับภาษาที่กำหนด"
      language: สำหรับภาษา
      status: สถานะ
      suppress: ระงับคำแนะนำการติดตาม
      suppressed: ระงับอยู่
      title: คำแนะนำการติดตาม
      unsuppress: คืนค่าคำแนะนำการติดตาม
    instances:
      availability:
        description_html:
          other: หากการจัดส่งไปยังโดเมนล้มเหลวเป็นเวลา <strong>%{count} วันที่แตกต่างกัน</strong> โดยไม่สำเร็จ จะไม่ทำการพยายามจัดส่งเพิ่มเติมเว้นแต่จะได้รับการจัดส่ง <em>จาก</em> โดเมน
        failure_threshold_reached: ถึงค่าเกณฑ์ความล้มเหลวเมื่อ %{date}
        failures_recorded:
          other: ความพยายามที่ล้มเหลวเป็นเวลา %{count} วันที่แตกต่างกัน
        no_failures_recorded: ไม่มีความล้มเหลวในระเบียน
        title: ความพร้อมใช้งาน
        warning: ความพยายามล่าสุดในการเชื่อมต่อกับเซิร์ฟเวอร์นี้ไม่สำเร็จ
      back_to_all: ทั้งหมด
      back_to_limited: จำกัดอยู่
      back_to_warning: คำเตือน
      by_domain: โดเมน
      confirm_purge: คุณแน่ใจหรือไม่ว่าต้องการลบข้อมูลจากโดเมนนี้อย่างถาวร?
      content_policies:
        comment: หมายเหตุภายใน
        description_html: คุณสามารถกำหนดนโยบายเนื้อหาที่จะนำไปใช้กับบัญชีทั้งหมดจากโดเมนนี้และโดเมนย่อยใดก็ตามของโดเมน
        limited_federation_mode_description_html: คุณสามารถเลือกได้ว่าจะอนุญาตการติดต่อกับภายนอกกับโดเมนนี้หรือไม่
        policies:
          reject_media: ปฏิเสธสื่อ
          reject_reports: ปฏิเสธรายงาน
          silence: จำกัด
          suspend: ระงับ
        policy: นโยบาย
        reason: เหตุผลสาธารณะ
        title: นโยบายเนื้อหา
      dashboard:
        instance_accounts_dimension: บัญชีที่ติดตามมากที่สุด
        instance_accounts_measure: บัญชีที่จัดเก็บไว้
        instance_followers_measure: ผู้ติดตามของเราที่นั่น
        instance_follows_measure: ผู้ติดตามของเขาที่นี่
        instance_languages_dimension: ภาษายอดนิยม
        instance_media_attachments_measure: ไฟล์แนบสื่อที่จัดเก็บไว้
        instance_reports_measure: รายงานเกี่ยวกับเขา
        instance_statuses_measure: โพสต์ที่จัดเก็บไว้
      delivery:
        all: ทั้งหมด
        clear: ล้างข้อผิดพลาดการจัดส่ง
        failing: ล้มเหลว
        restart: เริ่มการจัดส่งใหม่
        stop: หยุดการจัดส่ง
        unavailable: ไม่พร้อมใช้งาน
      delivery_available: มีการจัดส่ง
      delivery_error_days: วันที่มีข้อผิดพลาดการจัดส่ง
      delivery_error_hint: หากไม่สามารถทำการจัดส่งได้เป็นเวลา %{count} วัน ระบบจะทำเครื่องหมายโดเมนว่าจัดส่งไม่ได้โดยอัตโนมัติ
      destroyed_msg: ตอนนี้จัดคิวข้อมูลจาก %{domain} สำหรับการลบในเร็ว ๆ นี้แล้ว
      empty: ไม่พบโดเมน
      known_accounts:
        other: "%{count} บัญชีที่รู้จัก"
      moderation:
        all: ทั้งหมด
        limited: จำกัดอยู่
        title: การควบคุม
      private_comment: ความคิดเห็นส่วนตัว
      public_comment: ความคิดเห็นสาธารณะ
      purge: ล้างข้อมูล
      purge_description_html: หากคุณเชื่อว่าโดเมนนี้ออฟไลน์อย่างถาวร คุณสามารถลบระเบียนบัญชีและข้อมูลที่เกี่ยวข้องทั้งหมดจากโดเมนนี้จากที่เก็บข้อมูลของคุณ นี่อาจใช้เวลาสักครู่
      title: การติดต่อกับภายนอก
      total_blocked_by_us: ปิดกั้นโดยเรา
      total_followed_by_them: ติดตามโดยเขา
      total_followed_by_us: ติดตามโดยเรา
      total_reported: รายงานเกี่ยวกับเขา
      total_storage: ไฟล์แนบสื่อ
      totals_time_period_hint_html: ยอดรวมที่แสดงด้านล่างรวมข้อมูลสำหรับเวลาทั้งหมด
    invites:
      deactivate_all: ปิดใช้งานทั้งหมด
      filter:
        all: ทั้งหมด
        available: พร้อมใช้งาน
        expired: หมดอายุแล้ว
        title: ตัวกรอง
      title: คำเชิญ
    ip_blocks:
      add_new: สร้างกฎ
      created_msg: เพิ่มกฎ IP ใหม่สำเร็จ
      delete: ลบ
      expires_in:
        '1209600': 2 สัปดาห์
        '15778476': 6 เดือน
        '2629746': 1 เดือน
        '31556952': 1 ปี
        '86400': 1 วัน
        '94670856': 3 ปี
      new:
        title: สร้างกฎ IP ใหม่
      no_ip_block_selected: ไม่มีการเปลี่ยนแปลงกฎ IP เนื่องจากไม่มีการเลือก
      title: กฎ IP
    relationships:
      title: "ความสัมพันธ์ของ %{acct}"
    relays:
      add_new: เพิ่มรีเลย์ใหม่
      delete: ลบ
      description_html: <strong>รีเลย์การติดต่อกับภายนอก</strong> เป็นเซิร์ฟเวอร์ตัวกลางที่แลกเปลี่ยนโพสต์สาธารณะจำนวนมากระหว่างเซิร์ฟเวอร์ที่บอกรับและเผยแพร่ไปยังรีเลย์ <strong>รีเลย์สามารถช่วยให้เซิร์ฟเวอร์ขนาดเล็กและขนาดกลางค้นพบเนื้อหาจากจักรวาลสหพันธ์</strong> ซึ่งมิฉะนั้นจะต้องให้ผู้ใช้ในเซิร์ฟเวอร์ติดตามผู้คนอื่น ๆ ในเซิร์ฟเวอร์ระยะไกลด้วยตนเอง
      disable: ปิดใช้งาน
      disabled: ปิดใช้งานอยู่
      enable: เปิดใช้งาน
      enable_hint: เมื่อเปิดใช้งาน เซิร์ฟเวอร์ของคุณจะบอกรับโพสต์สาธารณะทั้งหมดจากรีเลย์นี้ และจะเริ่มส่งโพสต์สาธารณะของเซิร์ฟเวอร์นี้ไปยังรีเลย์
      enabled: เปิดใช้งานอยู่
      inbox_url: URL ของรีเลย์
      pending: กำลังรอการอนุมัติของรีเลย์
      save_and_enable: บันทึกแล้วเปิดใช้งาน
      setup: ตั้งค่าการเชื่อมต่อรีเลย์
      signatures_not_enabled: รีเลย์อาจทำงานไม่ถูกต้องขณะที่มีการเปิดใช้งานโหมดปลอดภัยหรือโหมดการติดต่อกับภายนอกแบบจำกัด
      status: สถานะ
      title: รีเลย์
    report_notes:
      created_msg: สร้างหมายเหตุรายงานสำเร็จ!
      destroyed_msg: ลบหมายเหตุรายงานสำเร็จ!
    reports:
      account:
        notes:
          other: "%{count} หมายเหตุ"
      action_log: รายการบันทึกการตรวจสอบ
      action_taken_by: ใช้การกระทำโดย
      actions:
        delete_description_html: จะลบโพสต์ที่รายงานและจะบันทึกการดำเนินการเพื่อช่วยให้คุณเลื่อนระดับการละเมิดในอนาคตโดยบัญชีเดียวกัน
        mark_as_sensitive_description_html: จะทำเครื่องหมายสื่อในโพสต์ที่รายงานว่าละเอียดอ่อนและจะบันทึกการดำเนินการเพื่อช่วยให้คุณเลื่อนระดับการละเมิดในอนาคตโดยบัญชีเดียวกัน
        other_description_html: ดูตัวเลือกเพิ่มเติมสำหรับการควบคุมพฤติกรรมของบัญชีและปรับแต่งการสื่อสารไปยังบัญชีที่รายงาน
        resolve_description_html: จะไม่ใช้การกระทำต่อบัญชีที่รายงาน ไม่มีการบันทึกการดำเนินการ และจะปิดรายงาน
        silence_description_html: บัญชีจะปรากฏแก่เฉพาะผู้ที่ติดตามโปรไฟล์อยู่แล้วหรือค้นหาโปรไฟล์ด้วยตนเองเท่านั้น จำกัดการเข้าถึงของโปรไฟล์อย่างมาก สามารถแปลงกลับได้เสมอ ปิดรายงานต่อบัญชีนี้ทั้งหมด
        suspend_description_html: บัญชีและเนื้อหาของบัญชีทั้งหมดจะเข้าถึงไม่ได้และได้รับการลบในที่สุด และการโต้ตอบกับบัญชีจะเป็นไปไม่ได้ แปลงกลับได้ภายใน 30 วัน ปิดรายงานต่อบัญชีนี้ทั้งหมด
      actions_description_html: ตัดสินใจว่าการกระทำใดที่จะใช้เพื่อแก้ปัญหารายงานนี้ หากคุณใช้การกระทำที่เป็นการลงโทษต่อบัญชีที่รายงาน จะส่งการแจ้งเตือนอีเมลถึงเขา ยกเว้นเมื่อมีการเลือกหมวดหมู่ <strong>สแปม</strong>
      actions_description_remote_html: ตัดสินใจว่าการกระทำใดที่จะใช้เพื่อแก้ปัญหารายงานนี้ นี่จะมีผลต่อวิธีที่เซิร์ฟเวอร์ <strong>ของคุณ</strong> สื่อสารกับบัญชีระยะไกลนี้และจัดการเนื้อหาของบัญชีเท่านั้น
      add_to_report: เพิ่มข้อมูลเพิ่มเติมไปยังรายงาน
      are_you_sure: คุณแน่ใจหรือไม่?
      assign_to_self: มอบหมายให้ฉัน
      assigned: ผู้ควบคุมที่ได้รับมอบหมาย
      by_target_domain: โดเมนของบัญชีที่ได้รับการรายงาน
      cancel: ยกเลิก
      category: หมวดหมู่
      category_description_html: จะอ้างถึงเหตุผลที่บัญชีและ/หรือเนื้อหานี้ได้รับการรายงานในการสื่อสารกับบัญชีที่ได้รับการรายงาน
      comment:
        none: ไม่มี
      comment_description_html: 'เพื่อให้ข้อมูลเพิ่มเติม %{name} ได้เขียน:'
      confirm: ยืนยัน
      confirm_action: ยืนยันการกระทำการควบคุมต่อ @%{acct}
      created_at: รายงานเมื่อ
      delete_and_resolve: ลบโพสต์
      forwarded: ส่งต่อแล้ว
      forwarded_to: ส่งต่อไปยัง %{domain} แล้ว
      mark_as_resolved: ทำเครื่องหมายว่าแก้ปัญหาแล้ว
      mark_as_sensitive: ทำเครื่องหมายว่าละเอียดอ่อน
      mark_as_unresolved: ทำเครื่องหมายว่ายังไม่ได้แก้ปัญหา
      no_one_assigned: ไม่มีใคร
      notes:
        create: เพิ่มหมายเหตุ
        create_and_resolve: แก้ปัญหาโดยมีหมายเหตุ
        create_and_unresolve: เปิดใหม่โดยมีหมายเหตุ
        delete: ลบ
        placeholder: อธิบายว่ามีการใช้การกระทำใด หรือการอัปเดตที่เกี่ยวข้องอื่นใด...
        title: หมายเหตุ
      notes_description_html: ดูและฝากหมายเหตุถึงผู้ควบคุมอื่น ๆ และตัวคุณเองในอนาคต
      processed_msg: 'ประมวลผลรายงาน #%{id} สำเร็จ'
      quick_actions_description_html: 'ดำเนินการอย่างรวดเร็วหรือเลื่อนลงเพื่อดูเนื้อหาที่รายงาน:'
      remote_user_placeholder: ผู้ใช้ระยะไกลจาก %{instance}
      reopen: เปิดรายงานใหม่
      report: 'รายงาน #%{id}'
      reported_account: บัญชีที่ได้รับการรายงาน
      reported_by: รายงานโดย
      resolved: แก้ปัญหาแล้ว
      resolved_msg: แก้ปัญหารายงานสำเร็จ!
      skip_to_actions: ข้ามไปยังการกระทำ
      status: สถานะ
      statuses: เนื้อหาที่รายงาน
      statuses_description_html: จะอ้างถึงเนื้อหาที่ละเมิดในการสื่อสารกับบัญชีที่ได้รับการรายงาน
      summary:
        action_preambles:
          delete_html: 'คุณกำลังจะ <strong>เอา</strong> โพสต์บางส่วนของ <strong>@%{acct}</strong> <strong>ออก</strong> นี่จะ:'
          mark_as_sensitive_html: 'คุณกำลังจะ <strong>ทำเครื่องหมาย</strong> โพสต์บางส่วนของ <strong>@%{acct}</strong> ว่า <strong>ละเอียดอ่อน</strong> นี่จะ:'
          silence_html: 'คุณกำลังจะ <strong>จำกัด</strong> บัญชีของ <strong>@%{acct}</strong> นี่จะ:'
          suspend_html: 'คุณกำลังจะ <strong>ระงับ</strong> บัญชีของ <strong>@%{acct}</strong> นี่จะ:'
        actions:
          delete_html: เอาโพสต์ที่ละเมิดออก
          mark_as_sensitive_html: ทำเครื่องหมายสื่อของโพสต์ที่ละเมิดว่าละเอียดอ่อน
          silence_html: จำกัดการเข้าถึงของ <strong>@%{acct}</strong> อย่างมากโดยทำให้โปรไฟล์และเนื้อหาของเขาปรากฏแก่เฉพาะผู้คนที่กำลังติดตามเขาอยู่แล้วหรือค้นหาโปรไฟล์ของบัญชีด้วยตนเองเท่านั้น
          suspend_html: ระงับ <strong>@%{acct}</strong> ทำให้โปรไฟล์และเนื้อหาของเขาเข้าถึงไม่ได้และไม่สามารถโต้ตอบด้วย
        close_report: 'ทำเครื่องหมายรายงาน #%{id} ว่าแก้ปัญหาแล้ว'
        close_reports_html: ทำเครื่องหมายรายงาน <strong>ทั้งหมด</strong> ต่อ <strong>@%{acct}</strong> ว่าแก้ปัญหาแล้ว
        delete_data_html: ลบโปรไฟล์และเนื้อหาของ <strong>@%{acct}</strong> ในอีก 30 วันนับจากนี้เว้นแต่มีการเลิกระงับเขาในระหว่างนี้
        preview_preamble_html: "<strong>@%{acct}</strong> จะได้รับคำเตือนโดยมีเนื้อหาดังต่อไปนี้:"
        record_strike_html: บันทึกการดำเนินการต่อ <strong>@%{acct}</strong> เพื่อช่วยให้คุณเลื่อนระดับการละเมิดในอนาคตจากบัญชีนี้
        send_email_html: ส่งอีเมลคำเตือนถึง <strong>@%{acct}</strong>
        warning_placeholder: การให้เหตุผลเพิ่มเติมที่ไม่จำเป็นสำหรับการกระทำการควบคุม
      target_origin: จุดเริ่มต้นของบัญชีที่ได้รับการรายงาน
      title: รายงาน
      unassign: เลิกมอบหมาย
      unknown_action_msg: 'การกระทำที่ไม่รู้จัก: %{action}'
      unresolved: ยังไม่ได้แก้ปัญหา
      updated_at: อัปเดตเมื่อ
      view_profile: ดูโปรไฟล์
    roles:
      add_new: เพิ่มบทบาท
      assigned_users:
        other: "%{count} ผู้ใช้"
      categories:
        administration: การดูแล
        devops: DevOps
        invites: คำเชิญ
        moderation: การควบคุม
        special: พิเศษ
      delete: ลบ
      description_html: ด้วย <strong>บทบาทผู้ใช้</strong> คุณสามารถปรับแต่งว่าฟังก์ชันและพื้นที่ใดของ Mastodon ที่ผู้ใช้ของคุณสามารถเข้าถึง
      edit: แก้ไขบทบาท '%{name}'
      everyone: สิทธิอนุญาตเริ่มต้น
      everyone_full_description_html: นี่คือ <strong>บทบาทพื้นฐาน</strong> ที่มีผลต่อ <strong>ผู้ใช้ทั้งหมด</strong> แม้แต่ผู้ใช้ที่ไม่มีบทบาทที่กำหนด บทบาทอื่น ๆ ทั้งหมดสืบทอดสิทธิอนุญาตจากบทบาทพื้นฐาน
      permissions_count:
        other: "%{count} สิทธิอนุญาต"
      privileges:
        administrator: ผู้ดูแล
        administrator_description: ผู้ใช้ที่มีสิทธิอนุญาตนี้จะข้ามทุกสิทธิอนุญาต
        delete_user_data: ลบข้อมูลผู้ใช้
        delete_user_data_description: อนุญาตให้ผู้ใช้ลบข้อมูลของผู้ใช้อื่น ๆ โดยทันที
        invite_users: เชิญผู้ใช้
        invite_users_description: อนุญาตให้ผู้ใช้เชิญผู้คนใหม่ไปยังเซิร์ฟเวอร์
        manage_announcements: จัดการประกาศ
        manage_announcements_description: อนุญาตให้ผู้ใช้จัดการประกาศในเซิร์ฟเวอร์
        manage_appeals: จัดการการอุทธรณ์
        manage_appeals_description: อนุญาตให้ผู้ใช้ตรวจทานการอุทธรณ์ต่อการกระทำการควบคุม
        manage_blocks: จัดการการปิดกั้น
        manage_blocks_description: อนุญาตให้ผู้ใช้ปิดกั้นผู้ให้บริการอีเมลและที่อยู่ IP
        manage_custom_emojis: จัดการอีโมจิที่กำหนดเอง
        manage_custom_emojis_description: อนุญาตให้ผู้ใช้จัดการอีโมจิที่กำหนดเองในเซิร์ฟเวอร์
        manage_federation: จัดการการติดต่อกับภายนอก
        manage_federation_description: อนุญาตให้ผู้ใช้ปิดกั้นหรืออนุญาตการติดต่อกับภายนอกกับโดเมนอื่น ๆ และควบคุมความสามารถในการจัดส่ง
        manage_invites: จัดการคำเชิญ
        manage_invites_description: อนุญาตให้ผู้ใช้เรียกดูและปิดใช้งานลิงก์เชิญ
        manage_reports: จัดการรายงาน
        manage_reports_description: อนุญาตให้ผู้ใช้ตรวจทานรายงานและทำการกระทำการควบคุมต่อรายงาน
        manage_roles: จัดการบทบาท
        manage_roles_description: อนุญาตให้ผู้ใช้จัดการและกำหนดบทบาทที่ต่ำกว่าบทบาทของเขา
        manage_rules: จัดการกฎ
        manage_rules_description: อนุญาตให้ผู้ใช้เปลี่ยนกฎของเซิร์ฟเวอร์
        manage_settings: จัดการการตั้งค่า
        manage_settings_description: อนุญาตให้ผู้ใช้เปลี่ยนการตั้งค่าไซต์
        manage_taxonomies: จัดการอนุกรมวิธาน
        manage_taxonomies_description: อนุญาตให้ผู้ใช้ตรวจทานเนื้อหาที่กำลังนิยมและอัปเดตการตั้งค่าแฮชแท็ก
        manage_user_access: จัดการการเข้าถึงของผู้ใช้
        manage_user_access_description: อนุญาตให้ผู้ใช้ปิดใช้งานการรับรองความถูกต้องด้วยสองปัจจัยของผู้ใช้อื่น เปลี่ยนที่อยู่อีเมลของเขา และตั้งรหัสผ่านของเขาใหม่
        manage_users: จัดการผู้ใช้
        manage_users_description: อนุญาตให้ผู้ใช้ดูรายละเอียดของผู้ใช้อื่น ๆ และทำการกระทำการควบคุมต่อผู้ใช้
        manage_webhooks: จัดการเว็บฮุค
        manage_webhooks_description: อนุญาตให้ผู้ใช้ตั้งค่าเว็บฮุคสำหรับเหตุการณ์การดูแล
        view_audit_log: ดูรายการบันทึกการตรวจสอบ
        view_audit_log_description: อนุญาตให้ผู้ใช้ดูประวัติการกระทำการดูแลในเซิร์ฟเวอร์
        view_dashboard: ดูแดชบอร์ด
        view_dashboard_description: อนุญาตให้ผู้ใช้เข้าถึงแดชบอร์ดและเมตริกต่าง ๆ
        view_devops: DevOps
        view_devops_description: อนุญาตให้ผู้ใช้เข้าถึงแดชบอร์ด Sidekiq และ pgHero
      title: บทบาท
    rules:
      add_new: เพิ่มกฎ
      delete: ลบ
      description_html: ขณะที่ส่วนใหญ่อ้างว่าได้อ่านและยอมรับเงื่อนไขการให้บริการ ผู้คนมักจะไม่อ่านจนกว่าหลังจากปัญหาเกิดขึ้น <strong>ทำให้การดูกฎของเซิร์ฟเวอร์ของคุณอย่างรวดเร็วง่ายขึ้นโดยการระบุกฎของเซิร์ฟเวอร์ในรายการสัญลักษณ์แสดงหัวข้อย่อยแบบแบน</strong> พยายามทำให้กฎแต่ละข้อสั้นและเรียบง่าย แต่พยายามอย่าแบ่งกฎเป็นหลายรายการแยกเช่นกัน
      edit: แก้ไขกฎ
      empty: ยังไม่ได้กำหนดกฎของเซิร์ฟเวอร์
      title: กฎของเซิร์ฟเวอร์
    settings:
      about:
        manage_rules: จัดการกฎของเซิร์ฟเวอร์
        preamble: ให้ข้อมูลเชิงลึกเกี่ยวกับวิธีที่เซิร์ฟเวอร์ได้รับการดำเนินงาน ควบคุม ได้รับทุน
        rules_hint: มีพื้นที่เฉพาะสำหรับกฎที่คาดหวังให้ผู้ใช้ของคุณปฏิบัติตาม
        title: เกี่ยวกับ
      appearance:
        preamble: ปรับแต่งส่วนติดต่อเว็บของ Mastodon
        title: ลักษณะที่ปรากฏ
      branding:
        preamble: ตราสินค้าของเซิร์ฟเวอร์ของคุณสร้างความแตกต่างของตราสินค้าจากเซิร์ฟเวอร์อื่น ๆ ในเครือข่าย อาจแสดงข้อมูลนี้ทั่วทั้งสภาพแวดล้อมที่หลากหลาย เช่น ส่วนติดต่อเว็บของ Mastodon, แอปพลิเคชันเนทีฟ, ในการแสดงตัวอย่างลิงก์ในเว็บไซต์อื่น ๆ และภายในแอปการส่งข้อความ และอื่น ๆ ด้วยเหตุผลนี้ จึงเป็นการดีที่สุดที่จะทำให้ข้อมูลนี้ชัดเจน สั้น และกระชับ
        title: ตราสินค้า
      captcha_enabled:
        desc_html: สิ่งนี้พึ่งพาสคริปต์ภายนอกจาก hCaptcha ซึ่งอาจเป็นข้อกังวลด้านความปลอดภัยและความเป็นส่วนตัว นอกจากนี้ <strong>สิ่งนี้สามารถทำให้กระบวนการการลงทะเบียนเข้าถึงได้น้อยลงอย่างมีนัยสำคัญสำหรับผู้คนบางส่วน (โดยเฉพาะอย่างยิ่งผู้พิการ)</strong> ด้วยเหตุผลเหล่านี้ โปรดพิจารณามาตรการทางเลือก เช่น การลงทะเบียนตามการอนุมัติหรือตามคำเชิญ
        title: ต้องให้ผู้ใช้ใหม่แก้ CAPTCHA เพื่อยืนยันบัญชีของเขา
      content_retention:
        preamble: ควบคุมวิธีการจัดเก็บเนื้อหาที่ผู้ใช้สร้างขึ้นใน Mastodon
        title: การเก็บรักษาเนื้อหา
      default_noindex:
        desc_html: มีผลต่อผู้ใช้ทั้งหมดที่ไม่ได้เปลี่ยนการตั้งค่านี้ด้วยตนเอง
        title: เลือกให้ผู้ใช้ไม่รับการทำดัชนีโดยเครื่องมือค้นหาเป็นค่าเริ่มต้น
      discovery:
        follow_recommendations: คำแนะนำการติดตาม
        preamble: การแสดงเนื้อหาที่น่าสนใจเป็นเครื่องมือในการเตรียมความพร้อมให้ผู้ใช้ใหม่ที่อาจไม่รู้จักใครก็ตามใน Mastodon ควบคุมวิธีที่คุณลักษณะการค้นพบต่าง ๆ ทำงานในเซิร์ฟเวอร์ของคุณ
        profile_directory: ไดเรกทอรีโปรไฟล์
        public_timelines: เส้นเวลาสาธารณะ
        publish_discovered_servers: เผยแพร่เซิร์ฟเวอร์ที่ค้นพบ
        publish_statistics: เผยแพร่สถิติ
        title: การค้นพบ
        trends: แนวโน้ม
      domain_blocks:
        all: ให้กับทุกคน
        disabled: ให้กับไม่มีใคร
        users: ให้กับผู้ใช้ในเซิร์ฟเวอร์ที่เข้าสู่ระบบ
      registrations:
        preamble: ควบคุมผู้ที่สามารถสร้างบัญชีในเซิร์ฟเวอร์ของคุณ
        title: การลงทะเบียน
      registrations_mode:
        modes:
          approved: ต้องการการอนุมัติสำหรับการลงทะเบียน
          none: ไม่มีใครสามารถลงทะเบียน
          open: ใครก็ตามสามารถลงทะเบียน
      title: การตั้งค่าเซิร์ฟเวอร์
    site_uploads:
      delete: ลบไฟล์ที่อัปโหลด
      destroyed_msg: ลบการอัปโหลดไซต์สำเร็จ!
    statuses:
      account: ผู้สร้าง
      application: แอปพลิเคชัน
      back_to_account: กลับไปที่หน้าบัญชี
      back_to_report: กลับไปที่หน้ารายงาน
      batch:
        remove_from_report: เอาออกจากรายงาน
        report: รายงาน
      deleted: ลบแล้ว
      favourites: รายการโปรด
      history: ประวัติรุ่น
      in_reply_to: กำลังตอบกลับ
      language: ภาษา
      media:
        title: สื่อ
      metadata: ข้อมูลอภิพันธุ์
      no_status_selected: ไม่มีการเปลี่ยนแปลงโพสต์เนื่องจากไม่มีการเลือก
      open: เปิดโพสต์
      original_status: โพสต์ดั้งเดิม
      reblogs: การดัน
      status_changed: เปลี่ยนโพสต์แล้ว
      title: โพสต์ของบัญชี
      trending: กำลังนิยม
      visibility: การมองเห็น
      with_media: มีสื่อ
    strikes:
      actions:
        delete_statuses: "%{name} ได้ลบโพสต์ของ %{target}"
        disable: "%{name} ได้อายัดบัญชีของ %{target}"
        mark_statuses_as_sensitive: "%{name} ได้ทำเครื่องหมายโพสต์ของ %{target} ว่าละเอียดอ่อน"
        none: "%{name} ได้ส่งคำเตือนไปยัง %{target}"
        sensitive: "%{name} ได้ทำเครื่องหมายบัญชีของ %{target} ว่าละเอียดอ่อน"
        silence: "%{name} ได้จำกัดบัญชีของ %{target}"
        suspend: "%{name} ได้ระงับบัญชีของ %{target}"
      appeal_approved: อุทธรณ์แล้ว
      appeal_pending: รอดำเนินการการอุทธรณ์
      appeal_rejected: ปฏิเสธการอุทธรณ์แล้ว
    system_checks:
      database_schema_check:
        message_html: มีการโยกย้ายฐานข้อมูลที่รอดำเนินการ โปรดเรียกใช้การโยกย้ายเพื่อให้แน่ใจว่าแอปพลิเคชันทำงานตามที่คาดไว้
      elasticsearch_running_check:
        message_html: ไม่สามารถเชื่อมต่อกับ Elasticsearch โปรดตรวจสอบว่าซอฟต์แวร์กำลังทำงาน หรือปิดใช้งานการค้นหาข้อความแบบเต็ม
      elasticsearch_version_check:
        message_html: 'รุ่น Elasticsearch ที่เข้ากันไม่ได้: %{value}'
        version_comparison: Elasticsearch %{running_version} กำลังทำงานขณะที่ต้องการ %{required_version}
      rules_check:
        action: จัดการกฎของเซิร์ฟเวอร์
        message_html: คุณไม่ได้กำหนดกฎของเซิร์ฟเวอร์ใด ๆ
      sidekiq_process_check:
        message_html: ไม่มีกระบวนการ Sidekiq ที่กำลังทำงานสำหรับคิว %{value} โปรดตรวจทานการกำหนดค่า Sidekiq ของคุณ
      upload_check_privacy_error:
        action: ตรวจสอบที่นี่สำหรับข้อมูลเพิ่มเติม
        message_html: "<strong>เว็บเซิร์ฟเวอร์ของคุณกำหนดค่าไม่ถูกต้อง ความเป็นส่วนตัวของผู้ใช้ของคุณตกอยู่ในความเสี่ยง</strong>"
      upload_check_privacy_error_object_storage:
        action: ตรวจสอบที่นี่สำหรับข้อมูลเพิ่มเติม
        message_html: "<strong>ที่เก็บข้อมูลวัตถุของคุณกำหนดค่าไม่ถูกต้อง ความเป็นส่วนตัวของผู้ใช้ของคุณตกอยู่ในความเสี่ยง</strong>"
    tags:
      review: สถานะการตรวจทาน
      updated_msg: อัปเดตการตั้งค่าแฮชแท็กสำเร็จ
    title: การดูแล
    trends:
      allow: อนุญาต
      approved: อนุมัติแล้ว
      disallow: ไม่อนุญาต
      links:
        allow: อนุญาตลิงก์
        allow_provider: อนุญาตผู้เผยแพร่
        description_html: นี่คือลิงก์ที่กำลังได้รับการแบ่งปันเป็นจำนวนมากโดยบัญชีที่เซิร์ฟเวอร์ของคุณเห็นโพสต์จากในปัจจุบัน ลิงก์สามารถช่วยให้ผู้ใช้ของคุณค้นหาสิ่งที่กำลังเกิดขึ้นในโลก จะไม่แสดงลิงก์เป็นสาธารณะจนกว่าคุณจะอนุมัติผู้เผยแพร่ คุณยังสามารถอนุญาตหรือปฏิเสธลิงก์แต่ละรายการ
        disallow: ไม่อนุญาตลิงก์
        disallow_provider: ไม่อนุญาตผู้เผยแพร่
        no_link_selected: ไม่มีการเปลี่ยนแปลงลิงก์เนื่องจากไม่มีการเลือก
        publishers:
          no_publisher_selected: ไม่มีการเปลี่ยนแปลงผู้เผยแพร่เนื่องจากไม่มีการเลือก
        shared_by_over_week:
          other: แบ่งปันโดย %{count} คนในช่วงสัปดาห์ที่ผ่านมา
        title: ลิงก์ที่กำลังนิยม
        usage_comparison: แบ่งปัน %{today} ครั้งวันนี้ เทียบกับ %{yesterday} เมื่อวานนี้
      not_allowed_to_trend: ไม่ได้รับอนุญาตให้ขึ้นแนวโน้ม
      only_allowed: อนุญาตเท่านั้น
      pending_review: การตรวจทานที่รอดำเนินการ
      preview_card_providers:
        allowed: ลิงก์จากผู้เผยแพร่นี้สามารถขึ้นแนวโน้ม
        description_html: นี่คือโดเมนจากลิงก์ที่มักได้รับการแบ่งปันในเซิร์ฟเวอร์ของคุณ ลิงก์จะไม่ขึ้นแนวโน้มเป็นสาธารณะเว้นแต่จะอนุมัติโดเมนของลิงก์ การอนุมัติ (หรือการปฏิเสธ) ของคุณจะขยายไปยังโดเมนย่อย
        rejected: ลิงก์จากผู้เผยแพร่นี้จะไม่ขึ้นแนวโน้ม
        title: ผู้เผยแพร่
      rejected: ปฏิเสธแล้ว
      statuses:
        allow: อนุญาตโพสต์
        allow_account: อนุญาตผู้สร้าง
        description_html: นี่คือโพสต์ที่เซิร์ฟเวอร์ของคุณทราบเกี่ยวกับที่กำลังได้รับการแบ่งปันและชื่นชอบเป็นจำนวนมากในปัจจุบันในขณะนี้ โพสต์สามารถช่วยให้ผู้ใช้ใหม่และที่กลับมาของคุณค้นหาผู้คนเพิ่มเติมที่จะติดตาม จะไม่แสดงโพสต์เป็นสาธารณะจนกว่าคุณจะอนุมัติผู้สร้าง และผู้สร้างอนุญาตให้แนะนำบัญชีของเขากับผู้อื่น คุณยังสามารถอนุญาตหรือปฏิเสธโพสต์แต่ละรายการ
        disallow: ไม่อนุญาตโพสต์
        disallow_account: ไม่อนุญาตผู้สร้าง
        no_status_selected: ไม่มีการเปลี่ยนแปลงโพสต์ที่กำลังนิยมเนื่องจากไม่มีการเลือก
        not_discoverable: ผู้สร้างไม่ได้เลือกรับให้สามารถค้นพบได้
        shared_by:
          other: แบ่งปันและชื่นชอบ %{friendly_count} ครั้ง
        title: โพสต์ที่กำลังนิยม
      tags:
        current_score: คะแนนปัจจุบัน %{score}
        dashboard:
          tag_accounts_measure: การใช้งานที่ไม่ซ้ำกัน
          tag_languages_dimension: ภาษายอดนิยม
          tag_servers_dimension: เซิร์ฟเวอร์ยอดนิยม
          tag_servers_measure: เซิร์ฟเวอร์ต่าง ๆ
          tag_uses_measure: การใช้งานทั้งหมด
        description_html: นี่คือแฮชแท็กที่กำลังปรากฏในโพสต์จำนวนมากที่เซิร์ฟเวอร์ของคุณเห็นในปัจจุบัน แฮชแท็กสามารถช่วยให้ผู้ใช้ของคุณค้นหาสิ่งที่ผู้คนกำลังพูดถึงมากที่สุดในขณะนี้ จะไม่แสดงแฮชแท็กเป็นสาธารณะจนกว่าคุณจะอนุมัติแฮชแท็ก
        listable: สามารถแนะนำ
        no_tag_selected: ไม่มีการเปลี่ยนแปลงแท็กเนื่องจากไม่มีการเลือก
        not_listable: จะไม่แนะนำ
        not_trendable: จะไม่ปรากฏภายใต้แนวโน้ม
        not_usable: ไม่สามารถใช้
        peaked_on_and_decaying: สูงสุดเมื่อ %{date} ตอนนี้กำลังลง
        title: แฮชแท็กที่กำลังนิยม
        trendable: สามารถปรากฏภายใต้แนวโน้ม
        trending_rank: 'กำลังนิยม #%{rank}'
        usable: สามารถใช้
        usage_comparison: ใช้ %{today} ครั้งวันนี้ เทียบกับ %{yesterday} เมื่อวานนี้
        used_by_over_week:
          other: ใช้โดย %{count} คนในช่วงสัปดาห์ที่ผ่านมา
      title: แนวโน้ม
      trending: กำลังนิยม
    warning_presets:
      add_new: เพิ่มใหม่
      delete: ลบ
      edit_preset: แก้ไขคำเตือนที่ตั้งไว้ล่วงหน้า
      empty: คุณยังไม่ได้กำหนดคำเตือนที่ตั้งไว้ล่วงหน้าใด ๆ
      title: จัดการคำเตือนที่ตั้งไว้ล่วงหน้า
    webhooks:
      add_new: เพิ่มปลายทาง
      delete: ลบ
      description_html: <strong>เว็บฮุค</strong> ทำให้ Mastodon สามารถส่ง <strong>การแจ้งเตือนตามเวลาจริง</strong> แบบผลักเกี่ยวกับเหตุการณ์ที่เลือกไปยังแอปพลิเคชันของคุณเอง ดังนั้นแอปพลิเคชันของคุณสามารถ <strong>ทริกเกอร์การตอบสนองได้โดยอัตโนมัติ</strong>
      disable: ปิดใช้งาน
      disabled: ปิดใช้งานอยู่
      edit: แก้ไขปลายทาง
      empty: คุณยังไม่ได้กำหนดค่าปลายทางเว็บฮุคใด ๆ
      enable: เปิดใช้งาน
      enabled: ใช้งานอยู่
      enabled_events:
        other: "%{count} เหตุการณ์ที่เปิดใช้งาน"
      events: เหตุการณ์
      new: เว็บฮุคใหม่
      rotate_secret: สับเปลี่ยนข้อมูลลับ
      secret: ข้อมูลลับการเซ็น
      status: สถานะ
      title: เว็บฮุค
      webhook: เว็บฮุค
  admin_mailer:
    new_appeal:
      actions:
        delete_statuses: เพื่อลบโพสต์ของเขา
        disable: เพื่ออายัดบัญชีของเขา
        mark_statuses_as_sensitive: เพื่อทำเครื่องหมายโพสต์ของเขาว่าละเอียดอ่อน
        none: คำเตือน
        sensitive: เพื่อทำเครื่องหมายบัญชีของเขาว่าละเอียดอ่อน
        silence: เพื่อจำกัดบัญชีของเขา
        suspend: เพื่อระงับบัญชีของเขา
      body: "%{target} กำลังอุทธรณ์การตัดสินใจในการควบคุมโดย %{action_taken_by} จาก %{date} ซึ่งเป็น %{type} เขาเขียนว่า:"
      next_steps: คุณสามารถอนุมัติการอุทธรณ์เพื่อเลิกทำการตัดสินใจในการควบคุม หรือเพิกเฉยต่อการอุทธรณ์
      subject: "%{username} กำลังอุทธรณ์การตัดสินใจในการควบคุมใน %{instance}"
    new_pending_account:
      body: รายละเอียดของบัญชีใหม่อยู่ด้านล่าง คุณสามารถอนุมัติหรือปฏิเสธใบสมัครนี้
      subject: บัญชีใหม่สำหรับตรวจทานใน %{instance} (%{username})
    new_report:
      body: "%{reporter} ได้รายงาน %{target}"
      body_remote: ใครสักคนจาก %{domain} ได้รายงาน %{target}
      subject: 'รายงานใหม่สำหรับ %{instance} (#%{id})'
    new_trends:
      body: 'รายการดังต่อไปนี้จำเป็นต้องมีการตรวจทานก่อนที่จะสามารถแสดงรายการเป็นสาธารณะ:'
      new_trending_links:
        title: ลิงก์ที่กำลังนิยม
      new_trending_statuses:
        title: โพสต์ที่กำลังนิยม
      new_trending_tags:
        no_approved_tags: ไม่มีแฮชแท็กที่กำลังนิยมที่ได้รับอนุมัติในปัจจุบัน
        requirements: 'ตัวเลือกใดก็ตามนี้สามารถแซงหน้าแฮชแท็กที่กำลังนิยมที่ได้รับอนุมัติ #%{rank} ซึ่งคือ #%{lowest_tag_name} ในปัจจุบันด้วยคะแนน %{lowest_tag_score}'
        title: แฮชแท็กที่กำลังนิยม
      subject: แนวโน้มใหม่สำหรับตรวจทานใน %{instance}
  aliases:
    add_new: สร้างนามแฝง
    created_msg: สร้างนามแฝงใหม่สำเร็จ ตอนนี้คุณสามารถเริ่มต้นการย้ายจากบัญชีเก่า
    deleted_msg: เอานามแฝงออกสำเร็จ จะไม่สามารถย้ายจากบัญชีนั้นไปยังบัญชีนี้ได้อีกต่อไป
    empty: คุณไม่มีนามแฝง
    hint_html: หากคุณต้องการย้ายจากบัญชีอื่นไปยังบัญชีนี้ ที่นี่คุณสามารถสร้างนามแฝง ซึ่งจำเป็นก่อนที่คุณจะสามารถดำเนินการต่อด้วยการย้ายผู้ติดตามจากบัญชีเก่าไปยังบัญชีนี้ การกระทำนี้โดยตัวการกระทำเอง <strong>ไม่เป็นอันตรายและย้อนกลับได้</strong> <strong>การโยกย้ายบัญชีเริ่มต้นจากบัญชีเก่า</strong>
    remove: เลิกเชื่อมโยงนามแฝง
  appearance:
    advanced_web_interface: ส่วนติดต่อเว็บขั้นสูง
    advanced_web_interface_hint: 'หากคุณต้องการใช้ประโยชน์จากความกว้างหน้าจอทั้งหมดของคุณ ส่วนติดต่อเว็บขั้นสูงอนุญาตให้คุณกำหนดค่าคอลัมน์ต่าง ๆ จำนวนมากเพื่อให้เห็นข้อมูลได้มากในเวลาเดียวกันเท่าที่คุณต้องการ: หน้าแรก, การแจ้งเตือน, เส้นเวลาที่ติดต่อกับภายนอก, รายการและแฮชแท็กจำนวนเท่าใดก็ได้'
    animations_and_accessibility: ภาพเคลื่อนไหวและการช่วยการเข้าถึง
    confirmation_dialogs: กล่องโต้ตอบการยืนยัน
    discovery: การค้นพบ
    localization:
      body: Mastodon ได้รับการแปลโดยอาสาสมัคร
      guide_link: https://crowdin.com/project/mastodon/th
      guide_link_text: ทุกคนสามารถมีส่วนร่วม
    sensitive_content: เนื้อหาที่ละเอียดอ่อน
    toot_layout: เค้าโครงโพสต์
  application_mailer:
    notification_preferences: เปลี่ยนการกำหนดลักษณะอีเมล
    salutation: "%{name},"
    settings: 'เปลี่ยนการกำหนดลักษณะอีเมล: %{link}'
    unsubscribe: เลิกบอกรับ
    view: 'มุมมอง:'
    view_profile: ดูโปรไฟล์
    view_status: ดูโพสต์
  applications:
    created: สร้างแอปพลิเคชันสำเร็จ
    destroyed: ลบแอปพลิเคชันสำเร็จ
    logout: ออกจากระบบ
    regenerate_token: สร้างโทเคนการเข้าถึงใหม่
    token_regenerated: สร้างโทเคนการเข้าถึงใหม่สำเร็จ
    warning: ระวังเป็นอย่างสูงกับข้อมูลนี้ อย่าแบ่งปันข้อมูลกับใครก็ตาม!
    your_token: โทเคนการเข้าถึงของคุณ
  auth:
    apply_for_account: ขอบัญชี
    captcha_confirmation:
      help_html: หากคุณมีปัญหาในการแก้ CAPTCHA คุณสามารถติดต่อเราได้ผ่าน %{email} และเราจะสามารถช่วยคุณ
      hint_html: อีกเพียงหนึ่งสิ่งเพิ่มเติม! เราจำเป็นต้องยืนยันว่าคุณเป็นมนุษย์ (นี่ก็เพื่อให้เราสามารถกันสแปมออกไป!) แก้ CAPTCHA ด้านล่างและคลิก "ดำเนินการต่อ"
      title: การตรวจสอบความปลอดภัย
    confirmations:
      wrong_email_hint: หากที่อยู่อีเมลนั้นไม่ถูกต้อง คุณสามารถเปลี่ยนที่อยู่อีเมลได้ในการตั้งค่าบัญชี
    delete_account: ลบบัญชี
    delete_account_html: หากคุณต้องการลบบัญชีของคุณ คุณสามารถ <a href="%{path}">ดำเนินการต่อที่นี่</a> คุณจะได้รับการถามเพื่อการยืนยัน
    description:
      prefix_invited_by_user: "@%{name} เชิญคุณเข้าร่วมเซิร์ฟเวอร์ Mastodon นี้!"
      prefix_sign_up: ลงทะเบียนใน Mastodon วันนี้!
      suffix: ด้วยบัญชี คุณจะสามารถติดตามผู้คน โพสต์การอัปเดต และแลกเปลี่ยนข้อความกับผู้ใช้จากเซิร์ฟเวอร์ Mastodon และอื่น ๆ!
    didnt_get_confirmation: ไม่ได้รับลิงก์การยืนยัน?
    dont_have_your_security_key: ไม่มีกุญแจความปลอดภัยของคุณ?
    forgot_password: ลืมรหัสผ่านของคุณ?
    invalid_reset_password_token: โทเคนการตั้งรหัสผ่านใหม่ไม่ถูกต้องหรือหมดอายุแล้ว โปรดขอโทเคนใหม่
    link_to_otp: ป้อนรหัสสองปัจจัยจากโทรศัพท์ของคุณหรือรหัสกู้คืน
    link_to_webauth: ใช้อุปกรณ์กุญแจความปลอดภัยของคุณ
    log_in_with: เข้าสู่ระบบด้วย
    login: เข้าสู่ระบบ
    logout: ออกจากระบบ
    migrate_account: ย้ายไปยังบัญชีอื่น
    migrate_account_html: หากคุณต้องการเปลี่ยนเส้นทางบัญชีนี้ไปยังบัญชีอื่น คุณสามารถ <a href="%{path}">กำหนดค่าบัญชีที่นี่</a>
    or_log_in_with: หรือเข้าสู่ระบบด้วย
    privacy_policy_agreement_html: ฉันได้อ่านและเห็นด้วยกับ <a href="%{privacy_policy_path}" target="_blank">นโยบายความเป็นส่วนตัว</a>
    progress:
      confirm: ยืนยันอีเมล
      details: รายละเอียดของคุณ
      review: การตรวจทานของเรา
      rules: ยอมรับกฎ
    providers:
      cas: CAS
      saml: SAML
    register: ลงทะเบียน
    registration_closed: "%{instance} ไม่ได้กำลังเปิดรับสมาชิกใหม่"
    resend_confirmation: ส่งลิงก์การยืนยันใหม่
    reset_password: ตั้งรหัสผ่านใหม่
    rules:
      accept: ยอมรับ
      back: ย้อนกลับ
      invited_by: 'คุณสามารถเข้าร่วม %{domain} ได้ด้วยคำเชิญที่คุณได้รับจาก:'
      preamble: มีการตั้งและบังคับใช้กฎโดยผู้ควบคุมของ %{domain}
      preamble_invited: ก่อนที่คุณจะดำเนินการต่อ โปรดพิจารณากฎพื้นฐานที่ตั้งโดยผู้ควบคุมของ %{domain}
      title: กฎพื้นฐานบางประการ
      title_invited: คุณได้รับการเชิญ
    security: ความปลอดภัย
    set_new_password: ตั้งรหัสผ่านใหม่
    setup:
      email_below_hint_html: ตรวจสอบโฟลเดอร์สแปมของคุณ หรือขออีเมลอื่น คุณสามารถแก้ไขที่อยู่อีเมลของคุณหากที่อยู่อีเมลผิด
      email_settings_hint_html: คลิกลิงก์ที่เราส่งถึงคุณเพื่อยืนยัน %{email} เราจะรออยู่ตรงนี้
      link_not_received: ไม่ได้รับลิงก์?
      new_confirmation_instructions_sent: คุณจะได้รับอีเมลใหม่พร้อมลิงก์การยืนยันในไม่กี่นาที!
      title: ตรวจสอบกล่องขาเข้าของคุณ
    sign_in:
      preamble_html: เข้าสู่ระบบด้วยข้อมูลประจำตัว <strong>%{domain}</strong> ของคุณ หากบัญชีของคุณได้รับการโฮสต์ในเซิร์ฟเวอร์อื่น คุณจะไม่สามารถเข้าสู่ระบบได้ที่นี่
      title: เข้าสู่ระบบ %{domain}
    sign_up:
      manual_review: การลงทะเบียนใน %{domain} จะผ่านการตรวจทานด้วยตนเองโดยผู้ควบคุมของเรา เพื่อช่วยให้เราประมวลผลการลงทะเบียนของคุณ เขียนสักนิดเกี่ยวกับตัวคุณเองและเหตุผลที่คุณต้องการบัญชีใน %{domain}
      preamble: ด้วยบัญชีในเซิร์ฟเวอร์ Mastodon นี้ คุณจะสามารถติดตามบุคคลอื่นใดในเครือข่าย โดยไม่คำนึงถึงที่ซึ่งบัญชีของเขาได้รับการโฮสต์
      title: มาตั้งค่าของคุณใน %{domain} กันเลย
    status:
      account_status: สถานะบัญชี
      confirming: กำลังรอการยืนยันอีเมลให้เสร็จสมบูรณ์
      functional: บัญชีของคุณทำงานได้อย่างเต็มที่
      pending: ใบสมัครของคุณกำลังรอดำเนินการตรวจทานโดยพนักงานของเรา นี่อาจใช้เวลาสักครู่ คุณจะได้รับอีเมลหากมีการอนุมัติใบสมัครของคุณ
      redirecting_to: บัญชีของคุณไม่ได้ใช้งานเนื่องจากบัญชีกำลังเปลี่ยนเส้นทางไปยัง %{acct} ในปัจจุบัน
      view_strikes: ดูการดำเนินการที่ผ่านมาต่อบัญชีของคุณ
    too_fast: ส่งแบบฟอร์มเร็วเกินไป ลองอีกครั้ง
    use_security_key: ใช้กุญแจความปลอดภัย
  authorize_follow:
    already_following: คุณกำลังติดตามบัญชีนี้อยู่แล้ว
    already_requested: คุณได้ส่งคำขอติดตามไปยังบัญชีนั้นไปแล้ว
    error: น่าเสียดาย มีข้อผิดพลาดในการมองหาบัญชีระยะไกล
    follow: ติดตาม
    follow_request: 'คุณได้ส่งคำขอติดตามไปยัง:'
    following: 'สำเร็จ! ตอนนี้คุณกำลังติดตาม:'
    post_follow:
      close: หรือคุณสามารถปิดหน้าต่างนี้
      return: แสดงโปรไฟล์ของผู้ใช้
      web: ไปยังเว็บ
    title: ติดตาม %{acct}
  challenge:
    confirm: ดำเนินการต่อ
    hint_html: "<strong>เคล็ดลับ:</strong> เราจะไม่ถามรหัสผ่านของคุณกับคุณสำหรับชั่วโมงถัดไป"
    invalid_password: รหัสผ่านไม่ถูกต้อง
    prompt: ยืนยันรหัสผ่านเพื่อดำเนินการต่อ
  crypto:
    errors:
      invalid_key: ไม่ใช่กุญแจ Ed25519 หรือ Curve25519 ที่ถูกต้อง
      invalid_signature: ไม่ใช่ลายเซ็น Ed25519 ที่ถูกต้อง
  date:
    formats:
      default: "%d %b %Y"
      with_month_name: "%d %B %Y"
  datetime:
    distance_in_words:
      about_x_hours: "%{count} ชั่วโมง"
      about_x_months: "%{count} เดือน"
      about_x_years: "%{count} ปี"
      almost_x_years: "%{count} ปี"
      half_a_minute: เมื่อกี้นี้
      less_than_x_minutes: "%{count} นาที"
      less_than_x_seconds: เมื่อกี้นี้
      over_x_years: "%{count} ปี"
      x_days: "%{count} วัน"
      x_minutes: "%{count} นาที"
      x_months: "%{count} เดือน"
      x_seconds: "%{count} วินาที"
  deletes:
    challenge_not_passed: ข้อมูลที่คุณป้อนไม่ถูกต้อง
    confirm_password: ป้อนรหัสผ่านปัจจุบันของคุณเพื่อยืนยันตัวตนของคุณ
    confirm_username: ป้อนชื่อผู้ใช้ของคุณเพื่อยืนยันกระบวนงาน
    proceed: ลบบัญชี
    success_msg: ลบบัญชีของคุณสำเร็จ
    warning:
      before: 'ก่อนดำเนินการต่อ โปรดอ่านหมายเหตุเหล่านี้อย่างระมัดระวัง:'
      caches: เนื้อหาที่ได้รับการแคชโดยเซิร์ฟเวอร์อื่น ๆ อาจยังคงอยู่
      data_removal: จะเอาโพสต์และข้อมูลอื่น ๆ ของคุณออกโดยถาวร
      email_change_html: คุณสามารถ <a href="%{path}">เปลี่ยนที่อยู่อีเมลของคุณ</a> ได้โดยไม่ต้องลบบัญชีของคุณ
      email_contact_html: หากอีเมลยังคงมาไม่ถึง คุณสามารถส่งอีเมลถึง <a href="mailto:%{email}">%{email}</a> สำหรับความช่วยเหลือ
      email_reconfirmation_html: หากคุณไม่ได้รับอีเมลการยืนยัน คุณสามารถ <a href="%{path}">ขออีเมลอีกครั้ง</a>
      irreversible: คุณจะไม่สามารถคืนค่าหรือเปิดใช้งานบัญชีของคุณใหม่
      more_details_html: สำหรับรายละเอียดเพิ่มเติม ดู <a href="%{terms_path}">นโยบายความเป็นส่วนตัว</a>
      username_available: ชื่อผู้ใช้ของคุณจะพร้อมใช้งานอีกครั้ง
      username_unavailable: ชื่อผู้ใช้ของคุณจะยังคงไม่พร้อมใช้งาน
  disputes:
    strikes:
      action_taken: การกระทำที่ใช้
      appeal: อุทธรณ์
      appeal_approved: อุทธรณ์การดำเนินการนี้สำเร็จและไม่มีผลบังคับอีกต่อไป
      appeal_rejected: ปฏิเสธการอุทธรณ์แล้ว
      appeal_submitted_at: ส่งการอุทธรณ์เมื่อ
      appealed_msg: ส่งการอุทธรณ์ของคุณแล้ว หากมีการอนุมัติการอุทธรณ์ คุณจะได้รับการแจ้งเตือน
      appeals:
        submit: ส่งการอุทธรณ์
      approve_appeal: อนุมัติการอุทธรณ์
      associated_report: รายงานที่เกี่ยวข้อง
      created_at: ลงวันที่
      description_html: นี่คือการกระทำที่ใช้ต่อบัญชีของคุณและคำเตือนที่ส่งถึงคุณโดยพนักงานของ %{instance}
      recipient: ส่งถึง
      reject_appeal: ปฏิเสธการอุทธรณ์
      status: 'โพสต์ #%{id}'
      status_removed: เอาโพสต์ออกจากระบบไปแล้ว
      title: "%{action} จาก %{date}"
      title_actions:
        delete_statuses: การเอาโพสต์ออก
        disable: การอายัดบัญชี
        mark_statuses_as_sensitive: การทำเครื่องหมายโพสต์ว่าละเอียดอ่อน
        none: คำเตือน
        sensitive: การทำเครื่องหมายบัญชีว่าละเอียดอ่อน
        silence: การจำกัดบัญชี
        suspend: การระงับบัญชี
      your_appeal_approved: อนุมัติการอุทธรณ์ของคุณแล้ว
      your_appeal_pending: คุณได้ส่งการอุทธรณ์
      your_appeal_rejected: ปฏิเสธการอุทธรณ์ของคุณแล้ว
  domain_validator:
    invalid_domain: ไม่ใช่ชื่อโดเมนที่ถูกต้อง
  edit_profile:
    basic_information: ข้อมูลพื้นฐาน
    hint_html: "<strong>ปรับแต่งสิ่งที่ผู้คนเห็นในโปรไฟล์สาธารณะของคุณและถัดจากโพสต์ของคุณ</strong> ผู้คนอื่น ๆ มีแนวโน้มที่จะติดตามคุณกลับและโต้ตอบกับคุณมากขึ้นเมื่อคุณมีโปรไฟล์ที่กรอกแล้วและรูปภาพโปรไฟล์"
    other: อื่น ๆ
    safety_and_privacy: ความปลอดภัยและความเป็นส่วนตัว
  errors:
    '400': คำขอที่คุณได้ส่งไม่ถูกต้องหรือผิดรูปแบบ
    '403': คุณไม่มีสิทธิอนุญาตเพื่อดูหน้านี้
    '404': หน้าที่คุณกำลังมองหาไม่ได้อยู่ที่นี่
    '406': หน้านี้ไม่พร้อมใช้งานในรูปแบบที่ขอ
    '410': ไม่มีหน้าที่คุณกำลังมองหาอยู่ที่นี่อีกต่อไป
    '422':
      content: การตรวจสอบความปลอดภัยล้มเหลว คุณกำลังปิดกั้นคุกกี้หรือไม่?
      title: การตรวจสอบความปลอดภัยล้มเหลว
    '429': คำขอมากเกินไป
    '500':
      content: เราขออภัย แต่มีบางอย่างผิดพลาดในส่วนของเรา
      title: หน้านี้ไม่ถูกต้อง
    '503': ไม่สามารถให้บริการหน้าได้เนื่องจากเซิร์ฟเวอร์ล้มเหลวชั่วคราว
    noscript_html: เพื่อใช้แอปพลิเคชันเว็บ Mastodon โปรดเปิดใช้งาน JavaScript หรืออีกวิธีหนึ่ง ลองหนึ่งใน <a href="%{apps_path}">แอปเนทีฟ</a> สำหรับ Mastodon สำหรับแพลตฟอร์มของคุณ
  existing_username_validator:
    not_found: ไม่พบผู้ใช้ในเซิร์ฟเวอร์ที่มีชื่อผู้ใช้นั้น
    not_found_multiple: ไม่พบ %{usernames}
  exports:
    archive_takeout:
      date: วันที่
      download: ดาวน์โหลดการเก็บถาวรของคุณ
      hint_html: คุณสามารถขอการเก็บถาวรของ <strong>โพสต์และสื่อที่อัปโหลด</strong> ของคุณ ข้อมูลที่ส่งออกจะอยู่ในรูปแบบ ActivityPub อ่านได้โดยซอฟต์แวร์ใด ๆ ที่ตรงตามมาตรฐาน คุณสามารถขอการเก็บถาวรได้ทุก 7 วัน
      in_progress: กำลังคอมไพล์การเก็บถาวรของคุณ...
      request: ขอการเก็บถาวรของคุณ
      size: ขนาด
    blocks: คุณปิดกั้น
    bookmarks: ที่คั่นหน้า
    csv: CSV
    domain_blocks: การปิดกั้นโดเมน
    lists: รายการ
    mutes: คุณซ่อน
    storage: ที่เก็บข้อมูลสื่อ
  featured_tags:
    add_new: เพิ่มใหม่
    errors:
      limit: คุณได้แนะนำแฮชแท็กถึงจำนวนสูงสุดไปแล้ว
    hint_html: "<strong>แนะนำแฮชแท็กที่สำคัญที่สุดของคุณในโปรไฟล์ของคุณ</strong> เครื่องมือที่ยอดเยี่ยมสำหรับการติดตามงานสร้างสรรค์หรือโครงการระยะยาวของคุณ จะแสดงแฮชแท็กที่แนะนำอย่างเด่นชัดในโปรไฟล์ของคุณและอนุญาตให้เข้าถึงโพสต์ของคุณเองได้อย่างรวดเร็ว"
  filters:
    contexts:
      account: โปรไฟล์
      home: หน้าแรกและรายการ
      notifications: การแจ้งเตือน
      public: เส้นเวลาสาธารณะ
      thread: การสนทนา
    edit:
      add_keyword: เพิ่มคำสำคัญ
      keywords: คำสำคัญ
      statuses: โพสต์แต่ละรายการ
      statuses_hint_html: ตัวกรองนี้นำไปใช้เพื่อเลือกโพสต์แต่ละรายการโดยไม่คำนึงถึงว่าโพสต์ตรงกับคำสำคัญด้านล่างหรือไม่ <a href="%{path}">ตรวจทานหรือเอาโพสต์ออกจากตัวกรอง</a>
      title: แก้ไขตัวกรอง
    errors:
      deprecated_api_multiple_keywords: ไม่สามารถเปลี่ยนพารามิเตอร์เหล่านี้จากแอปพลิเคชันนี้เนื่องจากพารามิเตอร์นำไปใช้กับคำสำคัญของตัวกรองมากกว่าหนึ่ง ใช้แอปพลิเคชันที่ใหม่กว่าหรือส่วนติดต่อเว็บ
      invalid_context: ไม่มีหรือบริบทที่ให้มาไม่ถูกต้อง
    index:
      contexts: กรองใน %{contexts}
      delete: ลบ
      empty: คุณไม่มีตัวกรอง
      expires_in: หมดอายุใน %{distance}
      expires_on: หมดอายุเมื่อ %{date}
      keywords:
        other: "%{count} คำสำคัญ"
      statuses:
        other: "%{count} โพสต์"
      statuses_long:
        other: "มีการซ่อน %{count} โพสต์แต่ละรายการ"
      title: ตัวกรอง
    new:
      save: บันทึกตัวกรองใหม่
      title: เพิ่มตัวกรองใหม่
    statuses:
      back_to_filter: กลับไปที่ตัวกรอง
      batch:
        remove: เอาออกจากตัวกรอง
      index:
        hint: ตัวกรองนี้นำไปใช้เพื่อเลือกโพสต์แต่ละรายการโดยไม่คำนึงถึงเกณฑ์อื่น ๆ คุณสามารถเพิ่มโพสต์เพิ่มเติมไปยังตัวกรองนี้ได้จากส่วนติดต่อเว็บ
        title: โพสต์ที่กรองอยู่
  generic:
    all: ทั้งหมด
    all_items_on_page_selected_html:
      other: เลือกอยู่ทั้งหมด <strong>%{count}</strong> รายการในหน้านี้
    all_matching_items_selected_html:
      other: เลือกอยู่ทั้งหมด <strong>%{count}</strong> รายการที่ตรงกับการค้นหาของคุณ
    cancel: ยกเลิก
    changes_saved_msg: บันทึกการเปลี่ยนแปลงสำเร็จ!
    confirm: ยืนยัน
    copy: คัดลอก
    delete: ลบ
    deselect: ไม่เลือกทั้งหมด
    none: ไม่มี
    order_by: เรียงลำดับตาม
    save_changes: บันทึกการเปลี่ยนแปลง
    select_all_matching_items:
      other: เลือกทั้งหมด %{count} รายการที่ตรงกับการค้นหาของคุณ
    today: วันนี้
    validation_errors:
      other: ยังมีบางอย่างไม่ถูกต้อง! โปรดตรวจทาน %{count} ข้อผิดพลาดด้านล่าง
  imports:
    errors:
      empty: ไฟล์ CSV ว่างเปล่า
      incompatible_type: เข้ากันไม่ได้กับชนิดการนำเข้าที่เลือก
      invalid_csv_file: 'ไฟล์ CSV ไม่ถูกต้อง ข้อผิดพลาด: %{error}'
      over_rows_processing_limit: มีมากกว่า %{count} แถว
      too_large: ไฟล์ใหญ่เกินไป
    failures: ความล้มเหลว
    imported: นำเข้าแล้ว
    mismatched_types_warning: ดูเหมือนว่าคุณอาจเลือกชนิดที่ผิดสำหรับการนำเข้านี้ โปรดตรวจสอบอีกครั้ง
    modes:
      merge: ผสาน
      merge_long: เก็บระเบียนที่มีอยู่และเพิ่มระเบียนใหม่
      overwrite: เขียนทับ
      overwrite_long: แทนที่ระเบียนปัจจุบันด้วยระเบียนใหม่
    overwrite_preambles:
      blocking_html: คุณกำลังจะ <strong>แทนที่รายการการปิดกั้นของคุณ</strong> ด้วยมากถึง <strong>%{total_items} บัญชี</strong> จาก <strong>%{filename}</strong>
      bookmarks_html: คุณกำลังจะ <strong>แทนที่ที่คั่นหน้าของคุณ</strong> ด้วยมากถึง <strong>%{total_items} โพสต์</strong> จาก <strong>%{filename}</strong>
      domain_blocking_html: คุณกำลังจะ <strong>แทนที่รายการการปิดกั้นโดเมนของคุณ</strong> ด้วยมากถึง <strong>%{total_items} โดเมน</strong> จาก <strong>%{filename}</strong>
      following_html: คุณกำลังจะ <strong>ติดตาม</strong> มากถึง <strong>%{total_items} บัญชี</strong> จาก <strong>%{filename}</strong> และ <strong>หยุดการติดตามคนอื่นใด</strong>
      muting_html: คุณกำลังจะ <strong>แทนที่รายการบัญชีที่ซ่อนอยู่ของคุณ</strong> ด้วยมากถึง <strong>%{total_items} บัญชี</strong> จาก <strong>%{filename}</strong>
    preambles:
      blocking_html: คุณกำลังจะ <strong>ปิดกั้น</strong> มากถึง <strong>%{total_items} บัญชี</strong> จาก <strong>%{filename}</strong>
      bookmarks_html: คุณกำลังจะเพิ่มมากถึง <strong>%{total_items} โพสต์</strong> จาก <strong>%{filename}</strong> ไปยัง <strong>ที่คั่นหน้า</strong> ของคุณ
      domain_blocking_html: คุณกำลังจะ <strong>ปิดกั้น</strong> มากถึง <strong>%{total_items} โดเมน</strong> จาก <strong>%{filename}</strong>
      following_html: คุณกำลังจะ <strong>ติดตาม</strong> มากถึง <strong>%{total_items} บัญชี</strong> จาก <strong>%{filename}</strong>
      muting_html: คุณกำลังจะ <strong>ซ่อน</strong> มากถึง <strong>%{total_items} บัญชี</strong> จาก <strong>%{filename}</strong>
    preface: คุณสามารถนำเข้าข้อมูลที่คุณได้ส่งออกจากเซิร์ฟเวอร์อื่น เช่น รายการผู้คนที่คุณกำลังติดตามหรือกำลังปิดกั้น
    recent_imports: การนำเข้าล่าสุด
    states:
      finished: เสร็จสิ้นแล้ว
      in_progress: กำลังดำเนินการ
      scheduled: จัดกำหนดการแล้ว
      unconfirmed: ยังไม่ได้ยืนยัน
    status: สถานะ
    success: อัปโหลดข้อมูลของคุณสำเร็จและจะได้รับการประมวลผลในเวลาที่ครบกำหนด
    time_started: เริ่มเมื่อ
    titles:
      blocking: กำลังนำเข้าบัญชีที่ปิดกั้นอยู่
      bookmarks: กำลังนำเข้าที่คั่นหน้า
      domain_blocking: กำลังนำเข้าโดเมนที่ปิดกั้นอยู่
      following: กำลังนำเข้าบัญชีที่ติดตาม
      muting: กำลังนำเข้าบัญชีที่ซ่อนอยู่
    type: ชนิดการนำเข้า
    type_groups:
      constructive: การติดตามและที่คั่นหน้า
      destructive: การปิดกั้นและการซ่อน
    types:
      blocking: รายการการปิดกั้น
      bookmarks: ที่คั่นหน้า
      domain_blocking: รายการการปิดกั้นโดเมน
      following: รายการติดตาม
      muting: รายการซ่อน
    upload: อัปโหลด
  invites:
    delete: ปิดใช้งาน
    expired: หมดอายุแล้ว
    expires_in:
      '1800': 30 นาที
      '21600': 6 ชั่วโมง
      '3600': 1 ชั่วโมง
      '43200': 12 ชั่วโมง
      '604800': 1 สัปดาห์
      '86400': 1 วัน
    expires_in_prompt: ไม่เลย
    generate: สร้างลิงก์เชิญ
    invited_by: 'คุณได้รับเชิญโดย:'
    max_uses:
      other: "%{count} การใช้งาน"
    max_uses_prompt: ไม่มีขีดจำกัด
    prompt: สร้างและแบ่งปันลิงก์กับผู้อื่นเพื่ออนุญาตให้เข้าถึงเซิร์ฟเวอร์นี้
    table:
      expires_at: หมดอายุเมื่อ
      uses: การใช้งาน
    title: เชิญผู้คน
  lists:
    errors:
      limit: คุณมีรายการถึงจำนวนสูงสุดแล้ว
  login_activities:
    authentication_methods:
      otp: แอปการรับรองความถูกต้องด้วยสองปัจจัย
      password: รหัสผ่าน
      sign_in_token: รหัสความปลอดภัยอีเมล
      webauthn: กุญแจความปลอดภัย
    description_html: หากคุณเห็นกิจกรรมที่คุณไม่รู้จัก พิจารณาเปลี่ยนรหัสผ่านของคุณและเปิดใช้งานการรับรองความถูกต้องด้วยสองปัจจัย
    empty: ไม่มีประวัติการรับรองความถูกต้อง
    failed_sign_in_html: ความพยายามลงชื่อเข้าด้วย %{method} จาก %{ip} (%{browser}) ล้มเหลว
    successful_sign_in_html: ลงชื่อเข้าด้วย %{method} จาก %{ip} (%{browser}) สำเร็จ
    title: ประวัติการรับรองความถูกต้อง
  mail_subscriptions:
    unsubscribe:
      action: ใช่ เลิกบอกรับ
      complete: เลิกบอกรับแล้ว
      confirmation_html: คุณแน่ใจหรือไม่ว่าต้องการเลิกบอกรับจากการรับ %{type} สำหรับ Mastodon ใน %{domain} ไปยังอีเมลของคุณที่ %{email}? คุณสามารถบอกรับใหม่ได้เสมอจาก <a href="%{settings_path}">การตั้งค่าการแจ้งเตือนอีเมล</a> ของคุณ
      emails:
        notification_emails:
          favourite: อีเมลการแจ้งเตือนการชื่นชอบ
          follow: อีเมลการแจ้งเตือนการติดตาม
          follow_request: อีเมลคำขอติดตาม
          mention: อีเมลการแจ้งเตือนการกล่าวถึง
          reblog: อีเมลการแจ้งเตือนการดัน
      resubscribe_html: หากคุณได้เลิกบอกรับโดยไม่ได้ตั้งใจ คุณสามารถบอกรับใหม่ได้จาก <a href="%{settings_path}">การตั้งค่าการแจ้งเตือนอีเมล</a> ของคุณ
      success_html: คุณจะไม่ได้รับ %{type} สำหรับ Mastodon ใน %{domain} ไปยังอีเมลของคุณที่ %{email} อีกต่อไป
      title: เลิกบอกรับ
  media_attachments:
    validations:
      images_and_video: ไม่สามารถแนบวิดีโอกับโพสต์ที่มีภาพอยู่แล้ว
      not_ready: ไม่สามารถแนบไฟล์ที่ยังประมวลผลไม่เสร็จ ลองอีกครั้งในอีกสักครู่!
      too_many: ไม่สามารถแนบมากกว่า 4 ไฟล์
  migrations:
    acct: ย้ายไปยัง
    cancel: ยกเลิกการเปลี่ยนเส้นทาง
    cancel_explanation: การยกเลิกการเปลี่ยนเส้นทางจะเปิดใช้งานบัญชีปัจจุบันของคุณใหม่ แต่จะไม่นำผู้ติดตามที่ได้รับการย้ายไปยังบัญชีนั้นกลับมา
    cancelled_msg: ยกเลิกการเปลี่ยนเส้นทางสำเร็จ
    errors:
      already_moved: เป็นบัญชีเดียวกันกับที่คุณได้ย้ายไปแล้ว
      missing_also_known_as: ไม่ใช่นามแฝงของบัญชีนี้
      move_to_self: ไม่สามารถเป็นบัญชีปัจจุบัน
      not_found: ไม่พบ
      on_cooldown: คุณอยู่ในช่วงพัก
    followers_count: ผู้ติดตาม ณ เวลาที่ย้าย
    incoming_migrations: การย้ายจากบัญชีอื่น
    incoming_migrations_html: เพื่อย้ายจากบัญชีอื่นไปยังบัญชีนี้ ก่อนอื่นคุณจำเป็นต้อง <a href="%{path}">สร้างนามแฝงบัญชี</a>
    moved_msg: ตอนนี้กำลังเปลี่ยนเส้นทางบัญชีของคุณไปยัง %{acct} และกำลังย้ายผู้ติดตามของคุณไป
    not_redirecting: บัญชีของคุณไม่ได้กำลังเปลี่ยนเส้นทางไปยังบัญชีอื่นใดในปัจจุบัน
    on_cooldown: คุณเพิ่งโยกย้ายบัญชีของคุณ ฟังก์ชันนี้จะพร้อมใช้งานอีกครั้งในอีก %{count} วัน
    past_migrations: การโยกย้ายที่ผ่านมา
    proceed_with_move: ย้ายผู้ติดตาม
    redirected_msg: ตอนนี้บัญชีของคุณกำลังเปลี่ยนเส้นทางไปยัง %{acct}
    redirecting_to: บัญชีของคุณกำลังเปลี่ยนเส้นทางไปยัง %{acct}
    set_redirect: ตั้งการเปลี่ยนเส้นทาง
    warning:
      backreference_required: ต้องกำหนดค่าให้บัญชีใหม่อ้างอิงย้อนกลับไปยังบัญชีนี้ก่อน
      before: 'ก่อนดำเนินการต่อ โปรดอ่านหมายเหตุเหล่านี้อย่างระมัดระวัง:'
      cooldown: หลังจากการย้ายจะมีระยะเวลาการรอซึ่งในระหว่างนั้นคุณจะไม่สามารถย้ายได้อีกครั้ง
      disabled_account: บัญชีปัจจุบันของคุณจะไม่สามารถใช้งานได้อย่างเต็มที่หลังจากนั้น อย่างไรก็ตาม คุณจะสามารถเข้าถึงการส่งออกข้อมูลเช่นเดียวกับการเปิดใช้งานใหม่
      followers: การกระทำนี้จะย้ายผู้ติดตามทั้งหมดจากบัญชีปัจจุบันไปยังบัญชีใหม่
      only_redirect_html: หรืออีกวิธีหนึ่ง คุณสามารถ <a href="%{path}">ตั้งเพียงการเปลี่ยนเส้นทางในโปรไฟล์ของคุณเท่านั้น</a>
      other_data: จะไม่ย้ายข้อมูลอื่น ๆ โดยอัตโนมัติ
      redirect: จะอัปเดตโปรไฟล์ของบัญชีปัจจุบันของคุณด้วยข้อสังเกตการเปลี่ยนเส้นทางและจะไม่รวมอยู่ในการค้นหา
  moderation:
    title: การควบคุม
  move_handler:
    carry_blocks_over_text: ผู้ใช้นี้ได้ย้ายจาก %{acct} ซึ่งคุณได้ปิดกั้น
    carry_mutes_over_text: ผู้ใช้นี้ได้ย้ายจาก %{acct} ซึ่งคุณได้ซ่อน
    copy_account_note_text: 'ผู้ใช้นี้ได้ย้ายจาก %{acct} นี่คือหมายเหตุก่อนหน้านี้ของคุณเกี่ยวกับผู้ใช้:'
  navigation:
    toggle_menu: เปิด/ปิดเมนู
  notification_mailer:
    admin:
      report:
        subject: "%{name} ได้ส่งรายงาน"
      sign_up:
        subject: "%{name} ได้ลงทะเบียน"
    favourite:
      body: 'โพสต์ของคุณได้รับการชื่นชอบโดย %{name}:'
      subject: "%{name} ได้ชื่นชอบโพสต์ของคุณ"
      title: รายการโปรดใหม่
    follow:
      body: "ตอนนี้ %{name} กำลังติดตามคุณ!"
      subject: "ตอนนี้ %{name} กำลังติดตามคุณ"
      title: ผู้ติดตามใหม่
    follow_request:
      action: จัดการคำขอติดตาม
      body: "%{name} ได้ขอติดตามคุณ"
      subject: 'ผู้ติดตามที่รอดำเนินการ: %{name}'
      title: คำขอติดตามใหม่
    mention:
      action: ตอบกลับ
      body: 'คุณได้รับการกล่าวถึงโดย %{name} ใน:'
      subject: คุณได้รับการกล่าวถึงโดย %{name}
      title: การกล่าวถึงใหม่
    poll:
      subject: การสำรวจความคิดเห็นโดย %{name} ได้สิ้นสุดแล้ว
    reblog:
      body: 'โพสต์ของคุณได้รับการดันโดย %{name}:'
      subject: "%{name} ได้ดันโพสต์ของคุณ"
      title: การดันใหม่
    status:
      subject: "%{name} เพิ่งโพสต์"
    update:
      subject: "%{name} ได้แก้ไขโพสต์"
  notifications:
    email_events: เหตุการณ์สำหรับการแจ้งเตือนอีเมล
    email_events_hint: 'เลือกเหตุการณ์ที่คุณต้องการรับการแจ้งเตือน:'
    other_settings: การตั้งค่าการแจ้งเตือนอื่น ๆ
  number:
    human:
      decimal_units:
        format: "%n %u"
        units:
          billion: พันล้าน
          million: ล้าน
          quadrillion: พันล้านล้าน
          thousand: พัน
          trillion: ล้านล้าน
  otp_authentication:
    code_hint: ป้อนรหัสที่สร้างโดยแอปตัวรับรองความถูกต้องของคุณเพื่อยืนยัน
    description_html: หากคุณเปิดใช้งาน <strong>การรับรองความถูกต้องด้วยสองปัจจัย</strong> โดยใช้แอปตัวรับรองความถูกต้อง การเข้าสู่ระบบจะต้องการให้คุณอยู่ในความครอบครองโทรศัพท์ของคุณ ซึ่งจะสร้างโทเคนสำหรับให้คุณป้อน
    enable: เปิดใช้งาน
    instructions_html: "<strong>สแกนรหัส QR นี้ลงใน Google Authenticator หรือแอป TOTP ที่คล้ายกันในโทรศัพท์ของคุณ</strong> จากนี้ไป แอปนั้นจะสร้างโทเคนที่คุณจะต้องป้อนเมื่อเข้าสู่ระบบ"
    manual_instructions: 'หากคุณไม่สามารถสแกนรหัส QR และจำเป็นต้องป้อนรหัสด้วยตนเอง นี่คือรหัสลับแบบข้อความธรรมดา:'
    setup: ตั้งค่า
    wrong_code: รหัสที่ป้อนไม่ถูกต้อง! เวลาเซิร์ฟเวอร์และเวลาอุปกรณ์ถูกต้องหรือไม่?
  pagination:
    newer: ใหม่กว่า
    next: ถัดไป
    older: เก่ากว่า
    prev: ก่อนหน้า
    truncate: "&hellip;"
  polls:
    errors:
      already_voted: คุณได้ลงคะแนนในการสำรวจความคิดเห็นนี้ไปแล้ว
      duplicate_options: มีรายการที่ซ้ำกัน
      duration_too_long: อยู่ไกลเกินไปในอนาคต
      duration_too_short: อยู่เร็วเกินไป
      expired: การสำรวจความคิดเห็นได้สิ้นสุดไปแล้ว
      invalid_choice: ไม่มีตัวเลือกการลงคะแนนที่เลือกอยู่
      over_character_limit: ไม่สามารถยาวกว่า %{max} ตัวอักษรในแต่ละรายการ
      self_vote: คุณไม่สามารถลงคะแนนในการสำรวจความคิดเห็นของคุณเอง
      too_few_options: ต้องมีมากกว่าหนึ่งรายการ
      too_many_options: ไม่สามารถมีมากกว่า %{max} รายการ
  preferences:
    other: อื่น ๆ
    posting_defaults: ค่าเริ่มต้นการโพสต์
    public_timelines: เส้นเวลาสาธารณะ
  privacy_policy:
    title: นโยบายความเป็นส่วนตัว
  reactions:
    errors:
      limit_reached: ถึงขีดจำกัดของการตอบสนองต่าง ๆ แล้ว
      unrecognized_emoji: ไม่ใช่อีโมจิที่รู้จัก
  relationships:
    activity: กิจกรรมบัญชี
    confirm_follow_selected_followers: คุณแน่ใจหรือไม่ว่าต้องการติดตามผู้ติดตามที่เลือก?
    confirm_remove_selected_followers: คุณแน่ใจหรือไม่ว่าต้องการเอาผู้ติดตามที่เลือกออก?
    confirm_remove_selected_follows: คุณแน่ใจหรือไม่ว่าต้องการเอาการติดตามที่เลือกออก?
    dormant: ไม่เคลื่อนไหว
    follow_failure: ไม่สามารถติดตามบัญชีที่เลือกบางส่วน
    follow_selected_followers: ติดตามผู้ติดตามที่เลือก
    followers: ผู้ติดตาม
    following: กำลังติดตาม
    invited: เชิญแล้ว
    last_active: ใช้งานล่าสุด
    most_recent: ล่าสุด
    moved: ย้ายแล้ว
    mutual: ร่วมกัน
    primary: หลัก
    relationship: ความสัมพันธ์
    remove_selected_domains: เอาผู้ติดตามทั้งหมดออกจากโดเมนที่เลือก
    remove_selected_followers: เอาผู้ติดตามที่เลือกออก
    remove_selected_follows: เลิกติดตามผู้ใช้ที่เลือก
    status: สถานะบัญชี
  remote_follow:
    missing_resource: ไม่พบ URL การเปลี่ยนเส้นทางที่จำเป็นสำหรับบัญชีของคุณ
  reports:
    errors:
      invalid_rules: ไม่อ้างอิงกฎที่ถูกต้อง
  rss:
    content_warning: 'คำเตือนเนื้อหา:'
    descriptions:
      account: โพสต์สาธารณะจาก @%{acct}
      tag: 'โพสต์สาธารณะที่ได้รับการแท็ก #%{hashtag}'
  scheduled_statuses:
    over_daily_limit: คุณมีโพสต์ที่จัดกำหนดการไว้เกินขีดจำกัดที่ %{limit} สำหรับวันนี้
    over_total_limit: คุณมีโพสต์ที่จัดกำหนดการไว้เกินขีดจำกัดที่ %{limit}
    too_soon: วันที่จัดกำหนดการต้องอยู่ในอนาคต
  sessions:
    activity: กิจกรรมล่าสุด
    browser: เบราว์เซอร์
    browsers:
      alipay: Alipay
      blackberry: BlackBerry
      chrome: Chrome
      edge: Microsoft Edge
      electron: Electron
      firefox: Firefox
      generic: เบราว์เซอร์ที่ไม่รู้จัก
      huawei_browser: เบราว์เซอร์ Huawei
      ie: Internet Explorer
      micro_messenger: MicroMessenger
      nokia: เบราว์เซอร์ Nokia S40 Ovi
      opera: Opera
      otter: Otter
      phantom_js: PhantomJS
      qq: เบราว์เซอร์ QQ
      safari: Safari
      uc_browser: เบราว์เซอร์ UC
      unknown_browser: เบราว์เซอร์ที่ไม่รู้จัก
      weibo: Weibo
    current_session: เซสชันปัจจุบัน
    description: "%{browser} ใน %{platform}"
    explanation: นี่คือเว็บเบราว์เซอร์ที่เข้าสู่ระบบบัญชี Mastodon ของคุณในปัจจุบัน
    ip: IP
    platforms:
      adobe_air: Adobe Air
      android: Android
      blackberry: BlackBerry
      chrome_os: ChromeOS
      firefox_os: Firefox OS
      ios: iOS
      kai_os: KaiOS
      linux: Linux
      mac: macOS
      unknown_platform: แพลตฟอร์มที่ไม่รู้จัก
      windows: Windows
      windows_mobile: Windows Mobile
      windows_phone: Windows Phone
    revoke: เพิกถอน
    revoke_success: เพิกถอนเซสชันสำเร็จ
    title: เซสชัน
    view_authentication_history: ดูประวัติการรับรองความถูกต้องบัญชีของคุณ
  settings:
    account: บัญชี
    account_settings: การตั้งค่าบัญชี
    aliases: นามแฝงบัญชี
    appearance: ลักษณะที่ปรากฏ
    authorized_apps: แอปที่ได้รับอนุญาต
    back: กลับไปที่ Mastodon
    delete: การลบบัญชี
    development: การพัฒนา
    edit_profile: แก้ไขโปรไฟล์
    export: การส่งออกข้อมูล
    featured_tags: แฮชแท็กที่แนะนำ
    import: การนำเข้า
    import_and_export: การนำเข้าและการส่งออก
    migrate: การโยกย้ายบัญชี
    notifications: การแจ้งเตือน
    preferences: การกำหนดลักษณะ
    profile: โปรไฟล์สาธารณะ
    relationships: การติดตามและผู้ติดตาม
    statuses_cleanup: การลบโพสต์แบบอัตโนมัติ
    strikes: การดำเนินการการควบคุม
    two_factor_authentication: การรับรองความถูกต้องด้วยสองปัจจัย
    webauthn_authentication: กุญแจความปลอดภัย
  statuses:
    attached:
      audio:
        other: "%{count} เสียง"
      description: 'แนบอยู่: %{attached}'
      image:
        other: "%{count} ภาพ"
      video:
        other: "%{count} วิดีโอ"
    boosted_from_html: ดันจาก %{acct_link}
    content_warning: 'คำเตือนเนื้อหา: %{warning}'
    default_language: เหมือนกับภาษาส่วนติดต่อ
    disallowed_hashtags:
      other: 'มีแฮชแท็กที่ไม่อนุญาต: %{tags}'
    edited_at_html: แก้ไขเมื่อ %{date}
    errors:
      in_reply_not_found: ดูเหมือนว่าจะไม่มีโพสต์ที่คุณกำลังพยายามตอบกลับอยู่
    open_in_web: เปิดในเว็บ
    over_character_limit: เกินขีดจำกัดตัวอักษรที่ %{max}
    pin_errors:
      direct: ไม่สามารถปักหมุดโพสต์ที่ปรากฏแก่ผู้ใช้ที่กล่าวถึงเท่านั้น
      limit: คุณได้ปักหมุดโพสต์ถึงจำนวนสูงสุดไปแล้ว
      ownership: ไม่สามารถปักหมุดโพสต์ของคนอื่น
      reblog: ไม่สามารถปักหมุดการดัน
    poll:
      total_people:
        other: "%{count} คน"
      total_votes:
        other: "%{count} การลงคะแนน"
      vote: ลงคะแนน
    show_more: แสดงเพิ่มเติม
    show_newer: แสดงที่ใหม่กว่า
    show_older: แสดงที่เก่ากว่า
    show_thread: แสดงกระทู้
<<<<<<< HEAD
    sign_in_to_participate: เข้าสู่ระบบเพื่อเข้าร่วมการสนทนา
=======
>>>>>>> 42698b4c
    title: '%{name}: "%{quote}"'
    visibilities:
      direct: โดยตรง
      private: ผู้ติดตามเท่านั้น
      private_long: แสดงแก่ผู้ติดตามเท่านั้น
      public: สาธารณะ
      public_long: ทุกคนสามารถเห็น
      unlisted: ไม่อยู่ในรายการ
      unlisted_long: ทุกคนสามารถเห็น แต่ไม่แสดงรายการในเส้นเวลาสาธารณะ
  statuses_cleanup:
    enabled: ลบโพสต์เก่าโดยอัตโนมัติ
    enabled_hint: ลบโพสต์ของคุณโดยอัตโนมัติเมื่อโพสต์ถึงค่าเกณฑ์อายุที่ระบุ เว้นแต่โพสต์ตรงกับหนึ่งในข้อยกเว้นด้านล่าง
    exceptions: ข้อยกเว้น
    explanation: เนื่องจากการลบโพสต์เป็นการดำเนินงานที่มีค่าใช้จ่ายสูง นี่จึงทำอย่างช้า ๆ เมื่อเวลาผ่านไปเมื่อเซิร์ฟเวอร์ไม่ได้ไม่ว่างอย่างอื่น ด้วยเหตุผลนี้ อาจลบโพสต์ของคุณสักครู่หลังจากที่โพสต์ถึงค่าเกณฑ์อายุ
    ignore_favs: เพิกเฉยต่อรายการโปรด
    ignore_reblogs: เพิกเฉยต่อการดัน
    interaction_exceptions: ข้อยกเว้นโดยอิงตามการโต้ตอบ
    interaction_exceptions_explanation: โปรดทราบว่าไม่มีการรับประกันว่าจะลบโพสต์หากโพสต์ลงไปต่ำกว่าค่าเกณฑ์การชื่นชอบหรือการดันหลังจากที่ผ่านโพสต์ไปแล้วครั้งหนึ่ง
    keep_direct: เก็บข้อความโดยตรง
    keep_direct_hint: ไม่ลบข้อความโดยตรงใดก็ตามของคุณ
    keep_media: เก็บโพสต์ที่มีไฟล์แนบสื่อ
    keep_media_hint: ไม่ลบโพสต์ที่มีไฟล์แนบสื่อใดก็ตามของคุณ
    keep_pinned: เก็บโพสต์ที่ปักหมุด
    keep_pinned_hint: ไม่ลบโพสต์ที่ปักหมุดใดก็ตามของคุณ
    keep_polls: เก็บการสำรวจความคิดเห็น
    keep_polls_hint: ไม่ลบการสำรวจความคิดเห็นใดก็ตามของคุณ
    keep_self_bookmark: เก็บโพสต์ที่คุณได้เพิ่มที่คั่นหน้า
    keep_self_bookmark_hint: ไม่ลบโพสต์ของคุณเองหากคุณได้เพิ่มที่คั่นหน้าโพสต์ไว้
    keep_self_fav: เก็บโพสต์ที่คุณได้ชื่นชอบ
    keep_self_fav_hint: ไม่ลบโพสต์ของคุณเองหากคุณได้ชื่นชอบโพสต์ไว้
    min_age:
      '1209600': 2 สัปดาห์
      '15778476': 6 เดือน
      '2629746': 1 เดือน
      '31556952': 1 ปี
      '5259492': 2 เดือน
      '604800': 1 สัปดาห์
      '63113904': 2 ปี
      '7889238': 3 เดือน
    min_age_label: ค่าเกณฑ์อายุ
    min_favs: เก็บโพสต์ที่ได้รับการชื่นชอบอย่างน้อย
    min_favs_hint: ไม่ลบโพสต์ใดก็ตามของคุณที่ได้รับจำนวนการชื่นชอบอย่างน้อยเท่านี้ เว้นว่างไว้เพื่อลบโพสต์โดยไม่คำนึงถึงจำนวนการชื่นชอบของโพสต์
    min_reblogs: เก็บโพสต์ที่ได้รับการดันอย่างน้อย
    min_reblogs_hint: ไม่ลบโพสต์ใดก็ตามของคุณที่ได้รับจำนวนครั้งการดันอย่างน้อยเท่านี้ เว้นว่างไว้เพื่อลบโพสต์โดยไม่คำนึงถึงจำนวนการดันของโพสต์
  stream_entries:
    sensitive_content: เนื้อหาที่ละเอียดอ่อน
  strikes:
    errors:
      too_late: สายเกินไปที่จะอุทธรณ์การดำเนินการนี้
  tags:
    does_not_match_previous_name: ไม่ตรงกับชื่อก่อนหน้านี้
  themes:
    contrast: Mastodon (ความคมชัดสูง)
    default: Mastodon (มืด)
    mastodon-light: Mastodon (สว่าง)
  time:
    formats:
      default: "%d %b %Y, %H:%M"
      month: "%b %Y"
      time: "%H:%M"
  two_factor_authentication:
    add: เพิ่ม
    disable: ปิดใช้งาน 2FA
    disabled_success: ปิดใช้งานการรับรองความถูกต้องด้วยสองปัจจัยสำเร็จ
    edit: แก้ไข
    enabled: เปิดใช้งานการรับรองความถูกต้องด้วยสองปัจจัยแล้ว
    enabled_success: เปิดใช้งานการรับรองความถูกต้องด้วยสองปัจจัยสำเร็จ
    generate_recovery_codes: สร้างรหัสกู้คืน
    lost_recovery_codes: รหัสกู้คืนอนุญาตให้คุณเข้าถึงบัญชีของคุณได้อีกครั้งหากคุณทำโทรศัพท์ของคุณหาย หากคุณทำรหัสกู้คืนหาย คุณสามารถสร้างรหัสใหม่ได้ที่นี่ จะยกเลิกรหัสกู้คืนเก่าของคุณ
    methods: วิธีการสองปัจจัย
    otp: แอปตัวรับรองความถูกต้อง
    recovery_codes: รหัสกู้คืนข้อมูลสำรอง
    recovery_codes_regenerated: สร้างรหัสกู้คืนใหม่สำเร็จ
    recovery_instructions_html: หากคุณสูญเสียการเข้าถึงโทรศัพท์ของคุณ คุณสามารถใช้หนึ่งในรหัสกู้คืนด้านล่างเพื่อให้เข้าถึงบัญชีของคุณได้อีกครั้ง <strong>รักษารหัสกู้คืนให้ปลอดภัย</strong> ตัวอย่างเช่น คุณสามารถพิมพ์รหัสและจัดเก็บรหัสไว้กับเอกสารสำคัญอื่น ๆ
    webauthn: กุญแจความปลอดภัย
  user_mailer:
    appeal_approved:
      action: ไปยังบัญชีของคุณ
      explanation: อนุมัติการอุทธรณ์การดำเนินการต่อบัญชีของคุณเมื่อ %{strike_date} ที่คุณได้ส่งเมื่อ %{appeal_date} แล้ว บัญชีของคุณอยู่ในสถานะที่ดีอีกครั้งหนึ่ง
      subject: อนุมัติการอุทธรณ์ของคุณจาก %{date} แล้ว
      title: อนุมัติการอุทธรณ์แล้ว
    appeal_rejected:
      explanation: ปฏิเสธการอุทธรณ์การดำเนินการต่อบัญชีของคุณเมื่อ %{strike_date} ที่คุณได้ส่งเมื่อ %{appeal_date} แล้ว
      subject: ปฏิเสธการอุทธรณ์ของคุณจาก %{date} แล้ว
      title: ปฏิเสธการอุทธรณ์แล้ว
    backup_ready:
      explanation: คุณได้ขอข้อมูลสำรองแบบเต็มของบัญชี Mastodon ของคุณ ตอนนี้ข้อมูลสำรองพร้อมสำหรับการดาวน์โหลดแล้ว!
      subject: การเก็บถาวรของคุณพร้อมสำหรับการดาวน์โหลดแล้ว
      title: การส่งออกการเก็บถาวร
    suspicious_sign_in:
      change_password: เปลี่ยนรหัสผ่านของคุณ
      details: 'นี่คือรายละเอียดของการลงชื่อเข้า:'
      explanation: เราตรวจพบการลงชื่อเข้าบัญชีของคุณจากที่อยู่ IP ใหม่
      further_actions_html: หากนี่ไม่ใช่คุณ เราแนะนำให้คุณ %{action} ทันทีและเปิดใช้งานการรับรองความถูกต้องด้วยสองปัจจัยเพื่อรักษาบัญชีของคุณให้ปลอดภัย
      subject: มีการเข้าถึงบัญชีของคุณจากที่อยู่ IP ใหม่
      title: การลงชื่อเข้าใหม่
    warning:
      appeal: ส่งการอุทธรณ์
      appeal_description: หากคุณเชื่อว่านี่เป็นข้อผิดพลาด คุณสามารถส่งการอุทธรณ์ไปยังพนักงานของ %{instance}
      categories:
        spam: สแปม
        violation: เนื้อหาละเมิดหลักเกณฑ์ชุมชนดังต่อไปนี้
      explanation:
        delete_statuses: มีการพบว่าโพสต์บางส่วนของคุณละเมิดหลักเกณฑ์ชุมชนจำนวนหนึ่งหรือมากกว่าและได้รับการเอาออกโดยผู้ควบคุมของ %{instance} ในเวลาต่อมา
        disable: คุณไม่สามารถใช้บัญชีของคุณได้อีกต่อไป แต่โปรไฟล์และข้อมูลอื่น ๆ ของคุณยังคงอยู่ในสภาพเดิม คุณสามารถขอข้อมูลสำรองของข้อมูลของคุณ เปลี่ยนการตั้งค่าบัญชี หรือลบบัญชีของคุณ
        mark_statuses_as_sensitive: ทำเครื่องหมายโพสต์บางส่วนของคุณว่าละเอียดอ่อนโดยผู้ควบคุมของ %{instance} แล้ว นี่หมายความว่าผู้คนจะต้องแตะสื่อในโพสต์ก่อนที่จะแสดงตัวอย่าง คุณสามารถทำเครื่องหมายสื่อว่าละเอียดอ่อนด้วยตัวคุณเองเมื่อโพสต์ในอนาคต
        sensitive: จากนี้ไป จะทำเครื่องหมายไฟล์สื่อที่อัปโหลดทั้งหมดของคุณว่าละเอียดอ่อนและซ่อนอยู่หลังการคลิกไปยังคำเตือน
        silence: คุณยังคงสามารถใช้บัญชีของคุณแต่เฉพาะผู้คนที่กำลังติดตามคุณอยู่แล้วเท่านั้นที่จะเห็นโพสต์ของคุณในเซิร์ฟเวอร์นี้ และอาจไม่รวมคุณอยู่ในคุณลักษณะการค้นพบต่าง ๆ อย่างไรก็ตาม ผู้อื่นอาจยังติดตามคุณด้วยตนเอง
        suspend: คุณไม่สามารถใช้บัญชีของคุณได้อีกต่อไป และจะไม่สามารถเข้าถึงโปรไฟล์และข้อมูลอื่น ๆ ของคุณได้อีกต่อไป คุณยังคงสามารถเข้าสู่ระบบเพื่อขอข้อมูลสำรองของข้อมูลของคุณจนกว่าจะเอาข้อมูลออกอย่างสมบูรณ์ในเวลาประมาณ 30 วัน แต่เราจะเก็บรักษาข้อมูลพื้นฐานบางอย่างไว้เพื่อป้องกันไม่ให้คุณหลบเลี่ยงการระงับ
      reason: 'เหตุผล:'
      statuses: 'โพสต์ที่อ้างถึง:'
      subject:
        delete_statuses: เอาโพสต์ของคุณใน %{acct} ออกแล้ว
        disable: อายัดบัญชีของคุณ %{acct} แล้ว
        mark_statuses_as_sensitive: ทำเครื่องหมายโพสต์ของคุณใน %{acct} ว่าละเอียดอ่อนแล้ว
        none: คำเตือนสำหรับ %{acct}
        sensitive: จะทำเครื่องหมายโพสต์ของคุณใน %{acct} ว่าละเอียดอ่อนนับจากนี้ไป
        silence: จำกัดบัญชีของคุณ %{acct} แล้ว
        suspend: ระงับบัญชีของคุณ %{acct} แล้ว
      title:
        delete_statuses: เอาโพสต์ออกแล้ว
        disable: อายัดบัญชีอยู่
        mark_statuses_as_sensitive: ทำเครื่องหมายโพสต์ว่าละเอียดอ่อนแล้ว
        none: คำเตือน
        sensitive: ทำเครื่องหมายบัญชีว่าละเอียดอ่อนแล้ว
        silence: จำกัดบัญชีอยู่
        suspend: ระงับบัญชีอยู่
    welcome:
      edit_profile_action: ตั้งค่าโปรไฟล์
      edit_profile_step: คุณสามารถปรับแต่งโปรไฟล์ของคุณได้โดยอัปโหลดรูปภาพโปรไฟล์ เปลี่ยนชื่อที่แสดงของคุณ และอื่น ๆ คุณสามารถเลือกรับการตรวจทานผู้ติดตามใหม่ก่อนที่จะอนุญาตให้เขาติดตามคุณ
      explanation: นี่คือเคล็ดลับบางส่วนที่จะช่วยให้คุณเริ่มต้นใช้งาน
      final_action: เริ่มโพสต์
      final_step: 'เริ่มโพสต์! แม้ว่าไม่มีผู้ติดตาม โพสต์สาธารณะของคุณอาจเห็นโดยผู้อื่น ตัวอย่างเช่น ในเส้นเวลาในเซิร์ฟเวอร์หรือในแฮชแท็ก คุณอาจต้องการแนะนำตัวเองในแฮชแท็ก #introductions'
      full_handle: นามเต็มของคุณ
      full_handle_hint: นี่คือสิ่งที่คุณจะบอกเพื่อน ๆ ของคุณเพื่อให้เขาสามารถส่งข้อความหรือติดตามคุณจากเซิร์ฟเวอร์อื่น
      subject: ยินดีต้อนรับสู่ Mastodon
      title: ยินดีต้อนรับ %{name}!
  users:
    follow_limit_reached: คุณไม่สามารถติดตามมากกว่า %{limit} คน
    go_to_sso_account_settings: ไปยังการตั้งค่าบัญชีของผู้ให้บริการข้อมูลประจำตัวของคุณ
    invalid_otp_token: รหัสสองปัจจัยไม่ถูกต้อง
    otp_lost_help_html: หากคุณสูญเสียการเข้าถึงทั้งสองอย่าง คุณสามารถติดต่อ %{email}
    seamless_external_login: คุณได้เข้าสู่ระบบผ่านบริการภายนอก ดังนั้นจึงไม่มีการตั้งค่ารหัสผ่านและอีเมล
    signed_in_as: 'ลงชื่อเข้าเป็น:'
  verification:
    extra_instructions_html: <strong>เคล็ดลับ:</strong> ลิงก์ในเว็บไซต์ของคุณสามารถเป็นแบบมองไม่เห็น ส่วนที่สำคัญคือ <code>rel="me"</code> ซึ่งป้องกันการแอบอ้างในเว็บไซต์ที่มีเนื้อหาที่ผู้ใช้สร้างขึ้น คุณยังสามารถใช้แท็ก <code>link</code> ในส่วนหัวของหน้าแทนที่จะเป็น <code>a</code> แต่ HTML ต้องเข้าถึงได้โดยไม่มีการประมวลผล JavaScript
    here_is_how: นี่คือวิธี
    hint_html: "<strong>การยืนยันตัวตนของคุณใน Mastodon มีไว้สำหรับทุกคน</strong> โดยอิงตามมาตรฐานเว็บแบบเปิด ฟรีตอนนี้และตลอดไป ทั้งหมดที่คุณจำเป็นต้องมีคือเว็บไซต์ส่วนบุคคลที่ผู้คนรู้จักคุณ เมื่อคุณเชื่อมโยงไปยังเว็บไซต์นี้จากโปรไฟล์ของคุณ เราจะตรวจสอบว่าเว็บไซต์เชื่อมโยงกลับไปยังโปรไฟล์ของคุณและแสดงตัวบ่งชี้ที่มองเห็นได้ในโปรไฟล์"
    instructions_html: คัดลอกแล้ววางโค้ดด้านล่างลงใน HTML ของเว็บไซต์ของคุณ จากนั้นเพิ่มที่อยู่ของเว็บไซต์ของคุณลงในหนึ่งในช่องพิเศษในโปรไฟล์ของคุณจากแท็บ "แก้ไขโปรไฟล์" และบันทึกการเปลี่ยนแปลง
    verification: การตรวจสอบ
    verified_links: ลิงก์ที่ยืนยันแล้วของคุณ
  webauthn_credentials:
    add: เพิ่มกุญแจความปลอดภัยใหม่
    create:
      error: มีปัญหาในการเพิ่มกุญแจความปลอดภัยของคุณ โปรดลองอีกครั้ง
      success: เพิ่มกุญแจความปลอดภัยของคุณสำเร็จ
    delete: ลบ
    delete_confirmation: คุณแน่ใจหรือไม่ว่าต้องการลบกุญแจความปลอดภัยนี้?
    description_html: หากคุณเปิดใช้งาน <strong>การรับรองความถูกต้องด้วยกุญแจความปลอดภัย</strong> การเข้าสู่ระบบจะต้องการให้คุณใช้หนึ่งในกุญแจความปลอดภัยของคุณ
    destroy:
      error: มีปัญหาในการลบกุญแจความปลอดภัยของคุณ โปรดลองอีกครั้ง
      success: ลบกุญแจความปลอดภัยของคุณสำเร็จ
    invalid_credential: กุญแจความปลอดภัยไม่ถูกต้อง
    nickname_hint: ป้อนชื่อเล่นของกุญแจความปลอดภัยใหม่ของคุณ
    not_enabled: คุณยังไม่ได้เปิดใช้งาน WebAuthn
    not_supported: เบราว์เซอร์นี้ไม่รองรับกุญแจความปลอดภัย
    otp_required: เพื่อใช้กุญแจความปลอดภัย โปรดเปิดใช้งานการรับรองความถูกต้องด้วยสองปัจจัยก่อน
    registered_on: ลงทะเบียนเมื่อ %{date}<|MERGE_RESOLUTION|>--- conflicted
+++ resolved
@@ -1601,10 +1601,6 @@
     show_newer: แสดงที่ใหม่กว่า
     show_older: แสดงที่เก่ากว่า
     show_thread: แสดงกระทู้
-<<<<<<< HEAD
-    sign_in_to_participate: เข้าสู่ระบบเพื่อเข้าร่วมการสนทนา
-=======
->>>>>>> 42698b4c
     title: '%{name}: "%{quote}"'
     visibilities:
       direct: โดยตรง
