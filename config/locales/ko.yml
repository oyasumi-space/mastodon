--- conflicted
+++ resolved
@@ -1041,21 +1041,6 @@
       view_strikes: 내 계정에 대한 과거 중재 기록 보기
     too_fast: 너무 빠르게 양식이 제출되었습니다, 다시 시도하세요.
     use_security_key: 보안 키 사용
-<<<<<<< HEAD
-  authorize_follow:
-    already_following: 이미 이 계정을 팔로우 하고 있습니다
-    already_requested: 이미 이 계정에게 팔로우 요청을 보냈습니다
-    error: 리모트 계정을 확인하는 도중 오류가 발생했습니다
-    follow: 팔로우
-    follow_request: '팔로우 요청을 보냄:'
-    following: '성공! 당신은 다음 계정을 팔로우 하고 있습니다:'
-    post_follow:
-      close: 혹은, 그저 이 창을 닫을 수도 있습니다.
-      return: 사용자 프로필 보기
-      web: 웹으로 가기
-    title: '%{acct} 를 팔로우'
-=======
->>>>>>> fd284311
   challenge:
     confirm: 계속
     hint_html: "<strong>팁:</strong> 한 시간 동안 다시 암호를 묻지 않을 것입니다."
