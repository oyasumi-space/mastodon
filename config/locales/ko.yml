--- conflicted
+++ resolved
@@ -905,15 +905,6 @@
         description_html: 현재 서버에서 볼 수 있는 게시물에서 많이 공유되고 있는 해시태그들입니다. 현재 사람들이 무슨 이야기를 하고 있는지 사용자들이 파악할 수 있도록 도움이 됩니다. 승인하지 않는 한 해시태그는 공개적으로 게시되지 않습니다.
         listable: 추천될 수 있음
         no_tag_selected: 아무 것도 선택 되지 않아 어떤 태그도 바뀌지 않았습니다
-<<<<<<< HEAD
-        not_listable: 추천될 수 없습니다
-        not_trendable: 유행 목록에 나타나지 않습니다
-        not_usable: 사용불가
-        peaked_on_and_decaying: '%{date}에 고점을 찍고, 떨어지고 있습니다'
-        title: 유행하는 해시태그
-        trendable: 유행 목록에 나타날 수 있습니다
-        trending_rank: '#%{rank}위로 유행 중'
-=======
         not_listable: 추천하지 않음
         not_trendable: 유행 목록에 나타내지 않음
         not_usable: 이용할 수 없음
@@ -921,7 +912,6 @@
         title: 유행하는 해시태그
         trendable: 유행 목록에 나타날 수 있음
         trending_rank: "#%{rank}위로 유행 중"
->>>>>>> c348b904
         usable: 사용 가능
         usage_comparison: 오늘은 %{today}회 쓰였고, 어제는 %{yesterday}회 쓰임
         used_by_over_week:
