--- conflicted
+++ resolved
@@ -596,13 +596,8 @@
       created_at: 신고 시각
       delete_and_resolve: 게시물 삭제
       forwarded: 전달됨
-<<<<<<< HEAD
-      forwarded_to: '%{domain}에게 전달됨'
-      mark_as_resolved: 해결 완료 처리
-=======
       forwarded_to: "%{domain}에게 전달됨"
       mark_as_resolved: 해결로 표시
->>>>>>> d2dbaba4
       mark_as_sensitive: 민감함으로 설정
       mark_as_unresolved: 미해결로 표시
       no_one_assigned: 아무도 없음
