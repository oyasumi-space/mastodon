--- conflicted
+++ resolved
@@ -973,13 +973,10 @@
     your_token: 액세스 토큰
   auth:
     apply_for_account: 가입 요청하기
-<<<<<<< HEAD
-=======
     captcha_confirmation:
       help_html: 만약 CAPTCHA를 푸는데 문제가 생겼다면 %{email}을 통해 연락을 주시면 도와드릴 수 있습니다.
       hint_html: 하나만 더! 당신이 사람인지 확인이 필요합니다 (스팸 계정을 거르기 위해서 필요한 과정입니다). 아래에 있는 CAPTCHA를 풀고 "계속"을 누르세요
       title: 보안 체크
->>>>>>> 2f049281
     confirmations:
       wrong_email_hint: 만약 이메일 주소가 올바르지 않다면, 계정 설정에서 수정할 수 있습니다.
     delete_account: 계정 삭제
@@ -1752,13 +1749,10 @@
     seamless_external_login: 외부 서비스를 이용해 로그인했으므로 이메일과 암호는 설정할 수 없습니다.
     signed_in_as: '다음과 같이 로그인 중:'
   verification:
-<<<<<<< HEAD
-=======
     extra_instructions_html: <strong>팁:</strong> 웹사이트에 안 보이는 링크로 삽입할 수 있습니다. 중요한 것은 나를 도용하는 것을 방지하는 <code>rel="me"</code> 부분입니다. 심지어 <code>a</code> 대신 <code>link</code>태그를 페이지 헤더에 넣는 것으로 대체할 수도 있습니다. 하지만 HTML 코드는 자바스크립트 실행 없이 접근이 가능해야 합니다.
     here_is_how: 사용방법
     hint_html: "<strong>내 신분을 모두에게 증명하세요.</strong> 영원히 무료로 쓸 수 있는 웹 표준을 기반으로 합니다. 나를 확인할 수 있는 개인 웹사이트가 필요한 전부입니다. 이 웹사이트 링크를 프로필에 추가하면 우리는 그 웹사이트가 이 계정으로 역링크를 걸었는지 확인하고 프로필에 잘 보이는 마크를 보여줄 것입니다."
     instructions_html: 웹사이트에 아래 코드를 복사해 붙여 넣으세요. 그리고 "프로필 수정" 탭에서 그 웹사이트 주소를 프로필의 추가 필드 중 하나에 넣고 변경사항을 저장하세요.
->>>>>>> 2f049281
     verification: 검증
     verified_links: 인증된 링크들
   webauthn_credentials:
