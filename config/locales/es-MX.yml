--- conflicted
+++ resolved
@@ -306,14 +306,9 @@
       scheduled_msg: '¡Anuncio programado para su publicación!'
       title: Anuncios
       unpublish: Retirar publicación
-<<<<<<< HEAD
-      unpublished_msg: '¡Anuncio despublicado con éxito!'
-      updated_msg: '¡Anuncio actualizado con éxito!'
-=======
       unpublished_msg: "¡Anuncio despublicado con éxito!"
       updated_msg: "¡Anuncio actualizado con éxito!"
     critical_update_pending: Actualización crítica pendiente
->>>>>>> ef8ca2fd
     custom_emojis:
       assign_category: Asignar categoría
       by_domain: Dominio
@@ -783,9 +778,6 @@
       title: Ajustes del servidor
     site_uploads:
       delete: Eliminar archivo subido
-<<<<<<< HEAD
-      destroyed_msg: '¡Carga del sitio eliminada con éxito!'
-=======
       destroyed_msg: "¡Carga del sitio eliminada con éxito!"
     software_updates:
       critical_update: Crítico — por favor actualiza rápidamente
@@ -799,7 +791,6 @@
         minor: Versión menor
         patch: Versión del parche — correcciones de errores y cambios fáciles de aplicar
       version: Versión
->>>>>>> ef8ca2fd
     statuses:
       account: Autor
       application: Aplicación
@@ -992,14 +983,10 @@
     new_report:
       body: "%{reporter} ha reportado a %{target}"
       body_remote: Alguien de %{domain} a reportado a %{target}
-<<<<<<< HEAD
-      subject: 'Nuevo reporte para la %{instance} (#%{id})'
-=======
       subject: Nuevo reporte para la %{instance} (#%{id})
     new_software_updates:
       body: Se han liberado nuevas versiones de Mastodon, ¡es posible que quiera actualizar!
       subject: "¡Nuevas versiones de Mastodon están disponibles para %{instance}!"
->>>>>>> ef8ca2fd
     new_trends:
       body: 'Los siguientes elementos necesitan una revisión antes de que se puedan mostrar públicamente:'
       new_trending_links:
