tt:
  simple_form:
    labels:
      account:
        fields:
          name: Билге
          value: Эчтәлек
      account_warning_preset:
        title: Исем
      admin_account_action:
        type: Гамәл
        types:
          disable: Туңдыру
          none: Кисәтү җибәрү
          sensitive: Sizmäle
          silence: Яшерү
          suspend: Искә алмау
      announcement:
        starts_at: Чараның башы
      defaults:
        avatar: Аватар
        data: Мәгълүмат
        email: Почта адресы
        header: Башлам
        note: Шәхси мәгълүмат
        otp_attempt: Ике-факторлы код
        password: Серсүз
        setting_display_media_default: Töpcay
        setting_use_pending_items: Әкрен режим
        title: Башлам
        username: Кулланучы исеме
      featured_tag:
        name: Хэштег
      form_admin_settings:
        custom_css: Махсус CSS
        site_contact_email: Элемтә эл. почтасы
        site_terms: Хосусыйлык Сәясәте
      invite:
        comment: Аңлатма
      ip_block:
        comment: Аңлатма
        ip: ІР
        severities:
          sign_up_block: Теркәлүләрне блоклау
        severity: Кагыйдә
      rule:
        text: Кагыйдә
      tag:
        name: Хэштег
      user:
        role: Роль
      user_role:
        color: Бейдж төсе
        name: Исем
        permissions_as_keys: Рөхсәтләр
<<<<<<< HEAD
    'no': 'Юк'
=======
    'no': Юк
>>>>>>> 42698b4c
    recommended: Тәкъдим ителгән
    required:
      mark: "*"
    'yes': 'Әйе'<|MERGE_RESOLUTION|>--- conflicted
+++ resolved
@@ -53,11 +53,7 @@
         color: Бейдж төсе
         name: Исем
         permissions_as_keys: Рөхсәтләр
-<<<<<<< HEAD
-    'no': 'Юк'
-=======
     'no': Юк
->>>>>>> 42698b4c
     recommended: Тәкъдим ителгән
     required:
       mark: "*"
