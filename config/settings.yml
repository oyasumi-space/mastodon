--- conflicted
+++ resolved
@@ -9,17 +9,13 @@
   site_terms: ''
   site_contact_username: ''
   site_contact_email: ''
-<<<<<<< HEAD
-  registrations_mode: 'open'
+  registrations_mode: 'none'
   registrations_limit: 0
   registrations_limit_per_day: 0
   registrations_start_hour: 0
   registrations_end_hour: 24
   registrations_secondary_start_hour: 0
   registrations_secondary_end_hour: 0
-=======
-  registrations_mode: 'none'
->>>>>>> 1cb74eee
   profile_directory: true
   closed_registrations_message: ''
   timeline_preview: true
