--- conflicted
+++ resolved
@@ -10,15 +10,12 @@
   site_contact_username: ''
   site_contact_email: ''
   registrations_mode: 'none'
-<<<<<<< HEAD
-=======
   registrations_limit: 0
   registrations_limit_per_day: 0
   registrations_start_hour: 0
   registrations_end_hour: 24
   registrations_secondary_start_hour: 0
   registrations_secondary_end_hour: 0
->>>>>>> 428abf33
   profile_directory: true
   closed_registrations_message: ''
   timeline_preview: true
