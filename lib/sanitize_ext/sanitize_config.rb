--- conflicted
+++ resolved
@@ -50,23 +50,14 @@
       current_node.replace(Nokogiri::XML::Text.new(current_node.text, current_node.document)) unless LINK_PROTOCOLS.include?(scheme)
     end
 
-<<<<<<< HEAD
-    UNSUPPORTED_ELEMENTS_TRANSFORMER = lambda do |env|
-      return unless %w(h1 h2 h3 h4 h5 h6).include?(env[:node_name])
-=======
     PHISHING_SCAM_HREF_TRANSFORMER = lambda do |env|
       return unless env[:node_name] == 'a'
->>>>>>> df6f55b7
 
       current_node = env[:node]
       href = current_node['href']
       text = current_node.text
       cls = current_node['class'] || ''
 
-<<<<<<< HEAD
-      current_node.name = 'strong'
-      current_node.wrap('<p></p>')
-=======
       scheme = if current_node['href'] =~ Sanitize::REGEX_PROTOCOL
                  Regexp.last_match(1).downcase
                else
@@ -77,7 +68,6 @@
         current_node['class'] = cls + ' kmy-dangerous-link'
         current_node.before(Nokogiri::XML::Text.new('⚠', current_node.document))
       end
->>>>>>> df6f55b7
     end
 
     UNSUPPORTED_ELEMENTS_TRANSFORMER = lambda do |env|
