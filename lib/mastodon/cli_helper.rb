# frozen_string_literal: true

dev_null = Logger.new('/dev/null')

Rails.logger                 = dev_null
ActiveRecord::Base.logger    = dev_null
ActiveJob::Base.logger       = dev_null
HttpLog.configuration.logger = dev_null
Paperclip.options[:log]      = false
Chewy.logger                 = dev_null

module Mastodon
  module CLIHelper
    def dry_run?
      options[:dry_run]
    end

    def create_progress_bar(total = nil)
      ProgressBar.create(total: total, format: '%c/%u |%b%i| %e')
    end

    def reset_connection_pools!
      ActiveRecord::Base.establish_connection(ActiveRecord::Base.configurations[Rails.env].dup.tap { |config| config['pool'] = options[:concurrency] + 1 })
      RedisConfiguration.establish_pool(options[:concurrency])
    end

    def parallelize_with_progress(scope)
      if options[:concurrency] < 1
        say('Cannot run with this concurrency setting, must be at least 1', :red)
        exit(1)
      end

      reset_connection_pools!

      progress  = create_progress_bar(scope.count)
      pool      = Concurrent::FixedThreadPool.new(options[:concurrency])
      total     = Concurrent::AtomicFixnum.new(0)
      aggregate = Concurrent::AtomicFixnum.new(0)

      scope.reorder(nil).find_in_batches do |items|
        futures = []

        items.each do |item|
          futures << Concurrent::Future.execute(executor: pool) do
<<<<<<< HEAD
            if !progress.total.nil? && progress.progress + 1 > progress.total
              # The number of items has changed between start and now,
              # since there is no good way to predict the final count from
              # here, just change the progress bar to an indeterminate one

              progress.total = nil
            end

            progress.log("Processing #{item.id}") if options[:verbose]

            result = ActiveRecord::Base.connection_pool.with_connection do
              yield(item)
=======
            begin
              if !progress.total.nil? && progress.progress + 1 > progress.total
                # The number of items has changed between start and now,
                # since there is no good way to predict the final count from
                # here, just change the progress bar to an indeterminate one

                progress.total = nil
              end

              progress.log("Processing #{item.id}") if options[:verbose]

              Chewy.strategy(:mastodon) do
                result = ActiveRecord::Base.connection_pool.with_connection do
                  yield(item)
                ensure
                  RedisConfiguration.pool.checkin if Thread.current[:redis]
                  Thread.current[:redis] = nil
                end

                aggregate.increment(result) if result.is_a?(Integer)
              end
            rescue => e
              progress.log pastel.red("Error processing #{item.id}: #{e}")
>>>>>>> 4b9e4f63
            ensure
              RedisConfiguration.pool.checkin if Thread.current[:redis]
              Thread.current[:redis] = nil
            end

            aggregate.increment(result) if result.is_a?(Integer)
          rescue => e
            progress.log pastel.red("Error processing #{item.id}: #{e}")
          ensure
            progress.increment
          end
        end

        total.increment(items.size)
        futures.map(&:value)
      end

      progress.stop

      [total.value, aggregate.value]
    end

    def pastel
      @pastel ||= Pastel.new
    end
  end
end<|MERGE_RESOLUTION|>--- conflicted
+++ resolved
@@ -42,7 +42,6 @@
 
         items.each do |item|
           futures << Concurrent::Future.execute(executor: pool) do
-<<<<<<< HEAD
             if !progress.total.nil? && progress.progress + 1 > progress.total
               # The number of items has changed between start and now,
               # since there is no good way to predict the final count from
@@ -53,39 +52,16 @@
 
             progress.log("Processing #{item.id}") if options[:verbose]
 
-            result = ActiveRecord::Base.connection_pool.with_connection do
-              yield(item)
-=======
-            begin
-              if !progress.total.nil? && progress.progress + 1 > progress.total
-                # The number of items has changed between start and now,
-                # since there is no good way to predict the final count from
-                # here, just change the progress bar to an indeterminate one
-
-                progress.total = nil
+            Chewy.strategy(:mastodon) do
+              result = ActiveRecord::Base.connection_pool.with_connection do
+                yield(item)
+              ensure
+                RedisConfiguration.pool.checkin if Thread.current[:redis]
+                Thread.current[:redis] = nil
               end
 
-              progress.log("Processing #{item.id}") if options[:verbose]
-
-              Chewy.strategy(:mastodon) do
-                result = ActiveRecord::Base.connection_pool.with_connection do
-                  yield(item)
-                ensure
-                  RedisConfiguration.pool.checkin if Thread.current[:redis]
-                  Thread.current[:redis] = nil
-                end
-
-                aggregate.increment(result) if result.is_a?(Integer)
-              end
-            rescue => e
-              progress.log pastel.red("Error processing #{item.id}: #{e}")
->>>>>>> 4b9e4f63
-            ensure
-              RedisConfiguration.pool.checkin if Thread.current[:redis]
-              Thread.current[:redis] = nil
+              aggregate.increment(result) if result.is_a?(Integer)
             end
-
-            aggregate.increment(result) if result.is_a?(Integer)
           rescue => e
             progress.log pastel.red("Error processing #{item.id}: #{e}")
           ensure
