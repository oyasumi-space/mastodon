--- conflicted
+++ resolved
@@ -13,11 +13,7 @@
     end
 
     def patch
-<<<<<<< HEAD
-      6
-=======
       1
->>>>>>> 74dd3251
     end
 
     def default_prerelease
