# frozen_string_literal: true

module Mastodon
  module Version
    module_function

    def kmyblue_major
      6
    end

    def kmyblue_minor
      0
    end

    def kmyblue_flag
      nil # 'LTS'
    end

    def major
      4
    end

    def minor
      3
    end

    def patch
      1
    end

    def default_prerelease
<<<<<<< HEAD
      'alpha.0'
=======
      'rc1'
>>>>>>> 1ac499ae
    end

    def prerelease
      ENV['MASTODON_VERSION_PRERELEASE'].presence || default_prerelease
    end

    def to_a_of_kmyblue
      [kmyblue_major, kmyblue_minor].compact
    end

    def to_s_of_kmyblue
      components = [to_a_of_kmyblue.join('.')]
      components << "-#{kmyblue_flag}" if kmyblue_flag.present?
      components.join
    end

    def build_metadata
      ['kmyblue', to_s_of_kmyblue, ENV.fetch('MASTODON_VERSION_METADATA', nil)].compact.join('.')
    end

    def to_a
      [major, minor, patch].compact
    end

    def to_s
      components = [to_a.join('.')]
      components << "-#{prerelease}" if prerelease.present?
      components << "+#{build_metadata}" if build_metadata.present?
      components.join
    end

    def gem_version
      @gem_version ||= if ENV.fetch('UPDATE_CHECK_SOURCE', 'kmyblue') == 'kmyblue'
                         Gem::Version.new("#{kmyblue_major}.#{kmyblue_minor}")
                       else
                         Gem::Version.new(to_s.split('+')[0])
                       end
    end

    def repository
      ENV.fetch('GITHUB_REPOSITORY', 'kmycode/mastodon')
    end

    def source_base_url
      ENV.fetch('SOURCE_BASE_URL', "https://github.com/#{repository}")
    end

    # specify git tag or commit hash here
    def source_tag
      ENV.fetch('SOURCE_TAG', nil)
    end

    def source_url
      if source_tag
        "#{source_base_url}/tree/#{source_tag}"
      else
        source_base_url
      end
    end

    def user_agent
      @user_agent ||= "#{HTTP::Request::USER_AGENT} (Mastodon/#{Version}; +http#{Rails.configuration.x.use_https ? 's' : ''}://#{Rails.configuration.x.web_domain}/)"
    end
  end
end<|MERGE_RESOLUTION|>--- conflicted
+++ resolved
@@ -29,11 +29,7 @@
     end
 
     def default_prerelease
-<<<<<<< HEAD
-      'alpha.0'
-=======
       'rc1'
->>>>>>> 1ac499ae
     end
 
     def prerelease
