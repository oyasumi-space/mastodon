# frozen_string_literal: true

module Mastodon
  module Version
    KMYBLUE_API_VERSION = 1

    module_function

    # If you change the version number, also change the image version in docker-compose.yml.

    def kmyblue_major
      15
    end

    def kmyblue_minor
<<<<<<< HEAD
      24
=======
      0
>>>>>>> 428abf33
    end

    def kmyblue_flag
      'LTS'
      # 'dev'
      # nil
    end

    def major
      4
    end

    def minor
      3
    end

    def patch
<<<<<<< HEAD
      12
=======
      0
>>>>>>> 428abf33
    end

    def default_prerelease
      ''
    end

    def prerelease
      ENV['MASTODON_VERSION_PRERELEASE'].presence || default_prerelease
    end

    def to_a_of_kmyblue
      [kmyblue_major, kmyblue_minor].compact
    end

    def to_s_of_kmyblue
      components = [to_a_of_kmyblue.join('.')]
      components << "-#{kmyblue_flag}" if kmyblue_flag.present?
      components.join
    end

    def to_s_of_mastodon
      components = [to_a.join('.')]
      components << "-#{prerelease}" if prerelease.present?
      components << "+#{build_metadata_of_mastodon}" if build_metadata_of_mastodon.present?
      components.join
    end

    def build_metadata
      ['kmyblue', to_s_of_kmyblue, build_metadata_of_mastodon].compact.join('.')
    end

    def build_metadata_of_mastodon
      ENV.fetch('MASTODON_VERSION_METADATA', nil)
    end

    def to_a
      [major, minor, patch].compact
    end

    def to_s
      components = [to_a.join('.')]
      components << "-#{prerelease}" if prerelease.present?
      components << "+#{build_metadata}" if build_metadata.present?
      components.join
    end

    def gem_version
      @gem_version ||= if ENV.fetch('UPDATE_CHECK_SOURCE', 'kmyblue') == 'kmyblue'
                         Gem::Version.new("#{kmyblue_major}.#{kmyblue_minor}")
                       else
                         Gem::Version.new(to_s.split('+')[0])
                       end
    end

    def lts?
      kmyblue_flag == 'LTS'
    end

    def dev?
      kmyblue_flag == 'dev'
    end

    def api_versions
      {
        mastodon: 2,
        kmyblue: KMYBLUE_API_VERSION,
      }
    end

    def repository
      ENV.fetch('GITHUB_REPOSITORY', 'oyasumi-space/mastodon')
    end

    def source_base_url
      ENV.fetch('SOURCE_BASE_URL', "https://github.com/#{repository}")
    end

    # specify git tag or commit hash here
    def source_tag
      ENV.fetch('SOURCE_TAG', nil)
    end

    def source_url
      if source_tag
        "#{source_base_url}/tree/#{source_tag}"
      else
        source_base_url
      end
    end

    def user_agent
      @user_agent ||= "Mastodon/#{Version} (#{HTTP::Request::USER_AGENT}; +http#{Rails.configuration.x.use_https ? 's' : ''}://#{Rails.configuration.x.web_domain}/)"
    end
  end
end<|MERGE_RESOLUTION|>--- conflicted
+++ resolved
@@ -13,11 +13,7 @@
     end
 
     def kmyblue_minor
-<<<<<<< HEAD
-      24
-=======
       0
->>>>>>> 428abf33
     end
 
     def kmyblue_flag
@@ -35,11 +31,7 @@
     end
 
     def patch
-<<<<<<< HEAD
-      12
-=======
       0
->>>>>>> 428abf33
     end
 
     def default_prerelease
@@ -110,7 +102,7 @@
     end
 
     def repository
-      ENV.fetch('GITHUB_REPOSITORY', 'oyasumi-space/mastodon')
+      ENV.fetch('GITHUB_REPOSITORY', 'kmycode/mastodon')
     end
 
     def source_base_url
