# frozen_string_literal: true

module Mastodon
  module Version
    module_function

    def kmyblue_major
      5
    end

    def kmyblue_minor
      18
    end

    def kmyblue_flag
      'LTS'
    end

    def major
      4
    end

    def minor
      2
    end

    def patch
      8
    end

    def default_prerelease
      ''
    end

    def prerelease
      ENV['MASTODON_VERSION_PRERELEASE'].presence || default_prerelease
    end

    def to_a_of_kmyblue
      [kmyblue_major, kmyblue_minor].compact
    end

    def to_s_of_kmyblue
      components = [to_a_of_kmyblue.join('.')]
      components << "-#{kmyblue_flag}" if kmyblue_flag.present?
      components.join
    end

    def to_s_of_mastodon
      components = [to_a.join('.')]
      components << "-#{prerelease}" if prerelease.present?
      components << "+#{build_metadata_of_mastodon}" if build_metadata_of_mastodon.present?
      components.join
    end

    def build_metadata
      ['kmyblue', to_s_of_kmyblue, build_metadata_of_mastodon].compact.join('.')
    end

    def build_metadata_of_mastodon
      ENV.fetch('MASTODON_VERSION_METADATA', nil)
    end

    def to_a
      [major, minor, patch].compact
    end

    def to_s
      components = [to_a.join('.')]
      components << "-#{prerelease}" if prerelease.present?
      components << "+#{build_metadata}" if build_metadata.present?
      components.join
    end

    def gem_version
      @gem_version ||= if ENV.fetch('UPDATE_CHECK_SOURCE', 'kmyblue') == 'kmyblue'
                         Gem::Version.new("#{kmyblue_major}.#{kmyblue_minor}")
                       else
                         Gem::Version.new(to_s.split('+')[0])
                       end
    end

    def repository
<<<<<<< HEAD
      ENV.fetch('GITHUB_REPOSITORY', 'oyasumi-space/mastodon')
=======
      ENV.fetch('GITHUB_REPOSITORY', 'kmycode/mastodon')
>>>>>>> 6a5ea619
    end

    def source_base_url
      ENV.fetch('SOURCE_BASE_URL', "https://github.com/#{repository}")
    end

    # specify git tag or commit hash here
    def source_tag
      ENV.fetch('SOURCE_TAG', nil)
    end

    def source_url
      if source_tag
        "#{source_base_url}/tree/#{source_tag}"
      else
        source_base_url
      end
    end

    def user_agent
      @user_agent ||= "#{HTTP::Request::USER_AGENT} (Mastodon/#{Version}; +http#{Rails.configuration.x.use_https ? 's' : ''}://#{Rails.configuration.x.web_domain}/)"
    end
  end
end<|MERGE_RESOLUTION|>--- conflicted
+++ resolved
@@ -81,11 +81,7 @@
     end
 
     def repository
-<<<<<<< HEAD
       ENV.fetch('GITHUB_REPOSITORY', 'oyasumi-space/mastodon')
-=======
-      ENV.fetch('GITHUB_REPOSITORY', 'kmycode/mastodon')
->>>>>>> 6a5ea619
     end
 
     def source_base_url
