# frozen_string_literal: true

module Mastodon
  module Version
    module_function

    def kmyblue_major
<<<<<<< HEAD
      7
=======
      6
>>>>>>> e9a18c7b
    end

    def kmyblue_minor
      1
    end

    def kmyblue_flag
      nil # 'LTS'
    end

    def major
      4
    end

    def minor
      2
    end

    def patch
      0
    end

    def default_prerelease
      ''
    end

    def prerelease
      ENV['MASTODON_VERSION_PRERELEASE'].presence || default_prerelease
    end

    def to_a_of_kmyblue
      [kmyblue_major, kmyblue_minor].compact
    end

    def to_s_of_kmyblue
      components = [to_a_of_kmyblue.join('.')]
      components << "-#{kmyblue_flag}" if kmyblue_flag.present?
      components.join
    end

    def build_metadata
      ['kmyblue', to_s_of_kmyblue, ENV.fetch('MASTODON_VERSION_METADATA', nil)].compact.join('.')
    end

    def to_a
      [major, minor, patch].compact
    end

    def to_s
      components = [to_a.join('.')]
      components << "-#{prerelease}" if prerelease.present?
      components << "+#{build_metadata}" if build_metadata.present?
      components.join
    end

    def gem_version
      @gem_version ||= if ENV.fetch('UPDATE_CHECK_SOURCE', 'kmyblue') == 'kmyblue'
                         Gem::Version.new("#{kmyblue_major}.#{kmyblue_minor}")
                       else
                         Gem::Version.new(to_s.split('+')[0])
                       end
    end

    def repository
      ENV.fetch('GITHUB_REPOSITORY', 'kmycode/mastodon')
    end

    def source_base_url
      ENV.fetch('SOURCE_BASE_URL', "https://github.com/#{repository}")
    end

    # specify git tag or commit hash here
    def source_tag
      ENV.fetch('SOURCE_TAG', nil)
    end

    def source_url
      if source_tag
        "#{source_base_url}/tree/#{source_tag}"
      else
        source_base_url
      end
    end

    def user_agent
      @user_agent ||= "#{HTTP::Request::USER_AGENT} (Mastodon/#{Version}; +http#{Rails.configuration.x.use_https ? 's' : ''}://#{Rails.configuration.x.web_domain}/)"
    end
  end
end<|MERGE_RESOLUTION|>--- conflicted
+++ resolved
@@ -5,11 +5,7 @@
     module_function
 
     def kmyblue_major
-<<<<<<< HEAD
       7
-=======
-      6
->>>>>>> e9a18c7b
     end
 
     def kmyblue_minor
