--- conflicted
+++ resolved
@@ -42,11 +42,7 @@
   def clean_up_elasticsearch_connections!
     return unless Chewy.enabled? && Chewy.current[:chewy_client].present?
 
-<<<<<<< HEAD
-    Chewy.client.transport.connections.each do |connection|
-=======
     Chewy.client.transport.transport.connections.each do |connection|
->>>>>>> 428abf33
       # NOTE: This bit of code is tailored for the HTTPClient Faraday adapter
       connection.connection.app.instance_variable_get(:@client)&.reset_all
     end
