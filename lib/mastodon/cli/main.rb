--- conflicted
+++ resolved
@@ -67,73 +67,10 @@
     desc 'maintenance SUBCOMMAND ...ARGS', 'Various maintenance utilities'
     subcommand 'maintenance', Maintenance
 
-<<<<<<< HEAD
     desc 'ohagi SUBCOMMAND ...ARGS', 'Ohagis'
     subcommand 'ohagi', Ohagi
 
-    desc 'self-destruct', 'Erase the server from the federation'
-    long_desc <<~LONG_DESC
-      Erase the server from the federation by broadcasting account delete
-      activities to all known other servers. This allows a "clean exit" from
-      running a Mastodon server, as it leaves next to no cache behind on
-      other servers.
-
-      This command is always interactive and requires confirmation twice.
-
-      No local data is actually deleted, because emptying the
-      database or removing files is much faster through other, external
-      means, such as e.g. deleting the entire VPS. However, because other
-      servers will delete data about local users, but no local data will be
-      updated (such as e.g. followers), there will be a state mismatch
-      that will lead to glitches and issues if you then continue to run and use
-      the server.
-
-      So either you know exactly what you are doing, or you are starting
-      from a blank slate afterwards by manually clearing out all the local
-      data!
-    LONG_DESC
-    def self_destruct
-      require 'tty-prompt'
-
-      prompt = TTY::Prompt.new
-
-      if SelfDestructHelper.self_destruct?
-        prompt.ok('Self-destruct mode is already enabled for this Mastodon server')
-
-        pending_accounts = Account.local.without_suspended.count + Account.local.suspended.joins(:deletion_request).count
-        sidekiq_stats = Sidekiq::Stats.new
-
-        if pending_accounts.positive?
-          prompt.warn("#{pending_accounts} accounts are still pending deletion.")
-        elsif sidekiq_stats.enqueued.positive?
-          prompt.warn('Deletion notices are still being processed')
-        elsif sidekiq_stats.retry_size.positive?
-          prompt.warn('At least one delivery attempt for each deletion notice has been made, but some have failed and are scheduled for retry')
-        else
-          prompt.ok('Every deletion notice has been sent! You can safely delete all data and decomission your servers!')
-        end
-
-        exit(0)
-      end
-
-      exit(1) unless prompt.ask('Type in the domain of the server to confirm:', required: true) == Rails.configuration.x.local_domain
-
-      prompt.warn('This operation WILL NOT be reversible.')
-      prompt.warn('While the data won\'t be erased locally, the server will be in a BROKEN STATE afterwards.')
-      prompt.warn('The deletion process itself may take a long time, and will be handled by Sidekiq, so do not shut it down until it has finished (you will be able to re-run this command to see the state of the self-destruct process).')
-
-      exit(1) if prompt.no?('Are you sure you want to proceed?')
-
-      self_destruct_value = Rails.application.message_verifier('self-destruct').generate(Rails.configuration.x.local_domain)
-      prompt.ok('To switch Mastodon to self-destruct mode, add the following variable to your evironment (e.g. by adding a line to your `.env.production`) and restart all Mastodon processes:')
-      prompt.ok("  SELF_DESTRUCT=#{self_destruct_value}")
-      prompt.ok("\nYou can re-run this command to see the state of the self-destruct process.")
-    rescue TTY::Reader::InputInterrupt
-      exit(1)
-    end
-=======
     include Federation
->>>>>>> 456597da
 
     map %w(--version -v) => :version
 
