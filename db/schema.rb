# This file is auto-generated from the current state of the database. Instead
# of editing this file, please use the migrations feature of Active Record to
# incrementally modify your database, and then regenerate this schema definition.
#
# This file is the source Rails uses to define your schema when running `bin/rails
# db:schema:load`. When creating a new database, `bin/rails db:schema:load` tends to
# be faster and is potentially less error prone than running all of your
# migrations from scratch. Old migrations may fail to apply correctly if those
# migrations use external dependencies or application code.
#
# It's strongly recommended that you check this file into your version control system.

<<<<<<< HEAD
ActiveRecord::Schema[7.1].define(version: 2024_03_20_231633) do
=======
ActiveRecord::Schema[7.1].define(version: 2024_03_22_161611) do
>>>>>>> 0cea7a62
  # These are extensions that must be enabled in order to support this database
  enable_extension "plpgsql"

  create_table "account_aliases", force: :cascade do |t|
    t.bigint "account_id"
    t.string "acct", default: "", null: false
    t.string "uri", default: "", null: false
    t.datetime "created_at", precision: nil, null: false
    t.datetime "updated_at", precision: nil, null: false
    t.index ["account_id"], name: "index_account_aliases_on_account_id"
  end

  create_table "account_conversations", force: :cascade do |t|
    t.bigint "account_id"
    t.bigint "conversation_id"
    t.bigint "participant_account_ids", default: [], null: false, array: true
    t.bigint "status_ids", default: [], null: false, array: true
    t.bigint "last_status_id"
    t.integer "lock_version", default: 0, null: false
    t.boolean "unread", default: false, null: false
    t.index ["account_id", "conversation_id", "participant_account_ids"], name: "index_unique_conversations", unique: true
    t.index ["conversation_id"], name: "index_account_conversations_on_conversation_id"
  end

  create_table "account_deletion_requests", force: :cascade do |t|
    t.bigint "account_id"
    t.datetime "created_at", precision: nil, null: false
    t.datetime "updated_at", precision: nil, null: false
    t.index ["account_id"], name: "index_account_deletion_requests_on_account_id"
  end

  create_table "account_domain_blocks", force: :cascade do |t|
    t.string "domain"
    t.datetime "created_at", precision: nil, null: false
    t.datetime "updated_at", precision: nil, null: false
    t.bigint "account_id"
    t.index ["account_id", "domain"], name: "index_account_domain_blocks_on_account_id_and_domain", unique: true
  end

  create_table "account_migrations", force: :cascade do |t|
    t.bigint "account_id"
    t.string "acct", default: "", null: false
    t.bigint "followers_count", default: 0, null: false
    t.bigint "target_account_id"
    t.datetime "created_at", precision: nil, null: false
    t.datetime "updated_at", precision: nil, null: false
    t.index ["account_id"], name: "index_account_migrations_on_account_id"
    t.index ["target_account_id"], name: "index_account_migrations_on_target_account_id", where: "(target_account_id IS NOT NULL)"
  end

  create_table "account_moderation_notes", force: :cascade do |t|
    t.text "content", null: false
    t.bigint "account_id", null: false
    t.bigint "target_account_id", null: false
    t.datetime "created_at", precision: nil, null: false
    t.datetime "updated_at", precision: nil, null: false
    t.index ["account_id"], name: "index_account_moderation_notes_on_account_id"
    t.index ["target_account_id"], name: "index_account_moderation_notes_on_target_account_id"
  end

  create_table "account_notes", force: :cascade do |t|
    t.bigint "account_id"
    t.bigint "target_account_id"
    t.text "comment", null: false
    t.datetime "created_at", precision: nil, null: false
    t.datetime "updated_at", precision: nil, null: false
    t.index ["account_id", "target_account_id"], name: "index_account_notes_on_account_id_and_target_account_id", unique: true
    t.index ["target_account_id"], name: "index_account_notes_on_target_account_id"
  end

  create_table "account_pins", force: :cascade do |t|
    t.bigint "account_id"
    t.bigint "target_account_id"
    t.datetime "created_at", precision: nil, null: false
    t.datetime "updated_at", precision: nil, null: false
    t.index ["account_id", "target_account_id"], name: "index_account_pins_on_account_id_and_target_account_id", unique: true
    t.index ["target_account_id"], name: "index_account_pins_on_target_account_id"
  end

  create_table "account_relationship_severance_events", force: :cascade do |t|
    t.bigint "account_id", null: false
    t.bigint "relationship_severance_event_id", null: false
    t.datetime "created_at", null: false
    t.datetime "updated_at", null: false
    t.integer "followers_count", default: 0, null: false
    t.integer "following_count", default: 0, null: false
    t.index ["account_id", "relationship_severance_event_id"], name: "idx_on_account_id_relationship_severance_event_id_7bd82bf20e", unique: true
    t.index ["account_id"], name: "index_account_relationship_severance_events_on_account_id"
    t.index ["relationship_severance_event_id"], name: "idx_on_relationship_severance_event_id_403f53e707"
  end

  create_table "account_stats", force: :cascade do |t|
    t.bigint "account_id", null: false
    t.bigint "statuses_count", default: 0, null: false
    t.bigint "following_count", default: 0, null: false
    t.bigint "followers_count", default: 0, null: false
    t.datetime "created_at", precision: nil, null: false
    t.datetime "updated_at", precision: nil, null: false
    t.datetime "last_status_at", precision: nil
    t.index ["account_id"], name: "index_account_stats_on_account_id", unique: true
    t.index ["last_status_at", "account_id"], name: "index_account_stats_on_last_status_at_and_account_id", order: { last_status_at: "DESC NULLS LAST" }
  end

  create_table "account_statuses_cleanup_policies", force: :cascade do |t|
    t.bigint "account_id", null: false
    t.boolean "enabled", default: true, null: false
    t.integer "min_status_age", default: 1209600, null: false
    t.boolean "keep_direct", default: true, null: false
    t.boolean "keep_pinned", default: true, null: false
    t.boolean "keep_polls", default: false, null: false
    t.boolean "keep_media", default: false, null: false
    t.boolean "keep_self_fav", default: true, null: false
    t.boolean "keep_self_bookmark", default: true, null: false
    t.integer "min_favs"
    t.integer "min_reblogs"
    t.datetime "created_at", null: false
    t.datetime "updated_at", null: false
    t.integer "min_emojis"
    t.boolean "keep_self_emoji", default: true, null: false
    t.index ["account_id"], name: "index_account_statuses_cleanup_policies_on_account_id"
  end

  create_table "account_warning_presets", force: :cascade do |t|
    t.text "text", default: "", null: false
    t.datetime "created_at", precision: nil, null: false
    t.datetime "updated_at", precision: nil, null: false
    t.string "title", default: "", null: false
  end

  create_table "account_warnings", force: :cascade do |t|
    t.bigint "account_id"
    t.bigint "target_account_id"
    t.integer "action", default: 0, null: false
    t.text "text", default: "", null: false
    t.datetime "created_at", precision: nil, null: false
    t.datetime "updated_at", precision: nil, null: false
    t.bigint "report_id"
    t.string "status_ids", array: true
    t.datetime "overruled_at", precision: nil
    t.index ["account_id"], name: "index_account_warnings_on_account_id"
    t.index ["target_account_id"], name: "index_account_warnings_on_target_account_id"
  end

  create_table "accounts", id: :bigint, default: -> { "timestamp_id('accounts'::text)" }, force: :cascade do |t|
    t.string "username", default: "", null: false
    t.string "domain"
    t.text "private_key"
    t.text "public_key", default: "", null: false
    t.datetime "created_at", precision: nil, null: false
    t.datetime "updated_at", precision: nil, null: false
    t.text "note", default: "", null: false
    t.string "display_name", default: "", null: false
    t.string "uri", default: "", null: false
    t.string "url"
    t.string "avatar_file_name"
    t.string "avatar_content_type"
    t.integer "avatar_file_size"
    t.datetime "avatar_updated_at", precision: nil
    t.string "header_file_name"
    t.string "header_content_type"
    t.integer "header_file_size"
    t.datetime "header_updated_at", precision: nil
    t.string "avatar_remote_url"
    t.boolean "locked", default: false, null: false
    t.string "header_remote_url", default: "", null: false
    t.datetime "last_webfingered_at", precision: nil
    t.string "inbox_url", default: "", null: false
    t.string "outbox_url", default: "", null: false
    t.string "shared_inbox_url", default: "", null: false
    t.string "followers_url", default: "", null: false
    t.integer "protocol", default: 0, null: false
    t.boolean "memorial", default: false, null: false
    t.bigint "moved_to_account_id"
    t.string "featured_collection_url"
    t.jsonb "fields"
    t.string "actor_type"
    t.boolean "discoverable"
    t.string "also_known_as", array: true
    t.datetime "silenced_at", precision: nil
    t.datetime "suspended_at", precision: nil
    t.boolean "hide_collections"
    t.integer "avatar_storage_schema_version"
    t.integer "header_storage_schema_version"
    t.string "devices_url"
    t.integer "suspension_origin"
    t.datetime "sensitized_at", precision: nil
    t.boolean "trendable"
    t.datetime "reviewed_at", precision: nil
    t.datetime "requested_review_at", precision: nil
    t.integer "searchability", default: 2, null: false
    t.jsonb "settings"
    t.boolean "indexable", default: false, null: false
    t.jsonb "master_settings"
    t.boolean "remote_pending", default: false, null: false
    t.index "(((setweight(to_tsvector('simple'::regconfig, (display_name)::text), 'A'::\"char\") || setweight(to_tsvector('simple'::regconfig, (username)::text), 'B'::\"char\")) || setweight(to_tsvector('simple'::regconfig, (COALESCE(domain, ''::character varying))::text), 'C'::\"char\")))", name: "search_index", using: :gin
    t.index "lower((username)::text), COALESCE(lower((domain)::text), ''::text)", name: "index_accounts_on_username_and_domain_lower", unique: true
    t.index ["domain", "id"], name: "index_accounts_on_domain_and_id"
    t.index ["id"], name: "index_accounts_on_id", where: "((domain IS NOT NULL) AND remote_pending AND (suspended_at IS NOT NULL))"
    t.index ["moved_to_account_id"], name: "index_accounts_on_moved_to_account_id", where: "(moved_to_account_id IS NOT NULL)"
    t.index ["uri"], name: "index_accounts_on_uri"
    t.index ["url"], name: "index_accounts_on_url", opclass: :text_pattern_ops, where: "(url IS NOT NULL)"
  end

  create_table "accounts_tags", primary_key: ["tag_id", "account_id"], force: :cascade do |t|
    t.bigint "account_id", null: false
    t.bigint "tag_id", null: false
    t.index ["account_id", "tag_id"], name: "index_accounts_tags_on_account_id_and_tag_id"
  end

  create_table "admin_action_logs", force: :cascade do |t|
    t.bigint "account_id"
    t.string "action", default: "", null: false
    t.string "target_type"
    t.bigint "target_id"
    t.datetime "created_at", precision: nil, null: false
    t.datetime "updated_at", precision: nil, null: false
    t.string "human_identifier"
    t.string "route_param"
    t.string "permalink"
    t.index ["account_id"], name: "index_admin_action_logs_on_account_id"
    t.index ["target_type", "target_id"], name: "index_admin_action_logs_on_target_type_and_target_id"
  end

  create_table "announcement_mutes", force: :cascade do |t|
    t.bigint "account_id"
    t.bigint "announcement_id"
    t.datetime "created_at", precision: nil, null: false
    t.datetime "updated_at", precision: nil, null: false
    t.index ["account_id", "announcement_id"], name: "index_announcement_mutes_on_account_id_and_announcement_id", unique: true
    t.index ["announcement_id"], name: "index_announcement_mutes_on_announcement_id"
  end

  create_table "announcement_reactions", force: :cascade do |t|
    t.bigint "account_id"
    t.bigint "announcement_id"
    t.string "name", default: "", null: false
    t.bigint "custom_emoji_id"
    t.datetime "created_at", precision: nil, null: false
    t.datetime "updated_at", precision: nil, null: false
    t.index ["account_id", "announcement_id", "name"], name: "index_announcement_reactions_on_account_id_and_announcement_id", unique: true
    t.index ["announcement_id"], name: "index_announcement_reactions_on_announcement_id"
    t.index ["custom_emoji_id"], name: "index_announcement_reactions_on_custom_emoji_id", where: "(custom_emoji_id IS NOT NULL)"
  end

  create_table "announcements", force: :cascade do |t|
    t.text "text", default: "", null: false
    t.boolean "published", default: false, null: false
    t.boolean "all_day", default: false, null: false
    t.datetime "scheduled_at", precision: nil
    t.datetime "starts_at", precision: nil
    t.datetime "ends_at", precision: nil
    t.datetime "created_at", precision: nil, null: false
    t.datetime "updated_at", precision: nil, null: false
    t.datetime "published_at", precision: nil
    t.bigint "status_ids", array: true
  end

  create_table "antenna_accounts", force: :cascade do |t|
    t.bigint "antenna_id", null: false
    t.bigint "account_id", null: false
    t.boolean "exclude", default: false, null: false
    t.datetime "created_at", precision: nil, null: false
    t.datetime "updated_at", precision: nil, null: false
    t.index ["account_id"], name: "index_antenna_accounts_on_account_id"
    t.index ["antenna_id", "account_id"], name: "index_antenna_accounts_on_antenna_id_and_account_id", unique: true
    t.index ["antenna_id"], name: "index_antenna_accounts_on_antenna_id"
    t.index ["exclude"], name: "index_antenna_accounts_on_exclude"
  end

  create_table "antenna_domains", force: :cascade do |t|
    t.bigint "antenna_id", null: false
    t.string "name"
    t.boolean "exclude", default: false, null: false
    t.datetime "created_at", precision: nil, null: false
    t.datetime "updated_at", precision: nil, null: false
    t.index ["antenna_id", "name"], name: "index_antenna_domains_on_antenna_id_and_name", unique: true
    t.index ["antenna_id"], name: "index_antenna_domains_on_antenna_id"
    t.index ["exclude"], name: "index_antenna_domains_on_exclude"
    t.index ["name"], name: "index_antenna_domains_on_name"
  end

  create_table "antenna_tags", force: :cascade do |t|
    t.bigint "antenna_id", null: false
    t.bigint "tag_id", null: false
    t.boolean "exclude", default: false, null: false
    t.datetime "created_at", precision: nil, null: false
    t.datetime "updated_at", precision: nil, null: false
    t.index ["antenna_id", "tag_id"], name: "index_antenna_tags_on_antenna_id_and_tag_id", unique: true
    t.index ["antenna_id"], name: "index_antenna_tags_on_antenna_id"
    t.index ["exclude"], name: "index_antenna_tags_on_exclude"
    t.index ["tag_id"], name: "index_antenna_tags_on_tag_id"
  end

  create_table "antennas", force: :cascade do |t|
    t.bigint "account_id", null: false
    t.bigint "list_id", null: false
    t.string "title", default: "", null: false
    t.jsonb "keywords"
    t.jsonb "exclude_keywords"
    t.boolean "any_domains", default: true, null: false
    t.boolean "any_tags", default: true, null: false
    t.boolean "any_accounts", default: true, null: false
    t.boolean "any_keywords", default: true, null: false
    t.boolean "available", default: true, null: false
    t.datetime "created_at", precision: nil, null: false
    t.datetime "updated_at", precision: nil, null: false
    t.datetime "expires_at", precision: nil
    t.boolean "with_media_only", default: false, null: false
    t.jsonb "exclude_domains"
    t.jsonb "exclude_accounts"
    t.jsonb "exclude_tags"
    t.boolean "stl", default: false, null: false
    t.boolean "ignore_reblog", default: false, null: false
    t.boolean "insert_feeds", default: false, null: false
    t.boolean "ltl", default: false, null: false
    t.index ["account_id"], name: "index_antennas_on_account_id"
    t.index ["any_accounts"], name: "index_antennas_on_any_accounts"
    t.index ["any_domains"], name: "index_antennas_on_any_domains"
    t.index ["any_keywords"], name: "index_antennas_on_any_keywords"
    t.index ["any_tags"], name: "index_antennas_on_any_tags"
    t.index ["available"], name: "index_antennas_on_available"
    t.index ["ignore_reblog"], name: "index_antennas_on_ignore_reblog"
    t.index ["list_id"], name: "index_antennas_on_list_id"
    t.index ["stl"], name: "index_antennas_on_stl"
  end

  create_table "appeals", force: :cascade do |t|
    t.bigint "account_id", null: false
    t.bigint "account_warning_id", null: false
    t.text "text", default: "", null: false
    t.datetime "approved_at", precision: nil
    t.bigint "approved_by_account_id"
    t.datetime "rejected_at", precision: nil
    t.bigint "rejected_by_account_id"
    t.datetime "created_at", null: false
    t.datetime "updated_at", null: false
    t.index ["account_id"], name: "index_appeals_on_account_id"
    t.index ["account_warning_id"], name: "index_appeals_on_account_warning_id", unique: true
    t.index ["approved_by_account_id"], name: "index_appeals_on_approved_by_account_id", where: "(approved_by_account_id IS NOT NULL)"
    t.index ["rejected_by_account_id"], name: "index_appeals_on_rejected_by_account_id", where: "(rejected_by_account_id IS NOT NULL)"
  end

  create_table "backups", force: :cascade do |t|
    t.bigint "user_id"
    t.string "dump_file_name"
    t.string "dump_content_type"
    t.datetime "dump_updated_at", precision: nil
    t.boolean "processed", default: false, null: false
    t.datetime "created_at", precision: nil, null: false
    t.datetime "updated_at", precision: nil, null: false
    t.bigint "dump_file_size"
    t.index ["user_id"], name: "index_backups_on_user_id"
  end

  create_table "blocks", force: :cascade do |t|
    t.datetime "created_at", precision: nil, null: false
    t.datetime "updated_at", precision: nil, null: false
    t.bigint "account_id", null: false
    t.bigint "target_account_id", null: false
    t.string "uri"
    t.index ["account_id", "target_account_id"], name: "index_blocks_on_account_id_and_target_account_id", unique: true
    t.index ["target_account_id"], name: "index_blocks_on_target_account_id"
  end

  create_table "bookmark_categories", force: :cascade do |t|
    t.bigint "account_id", null: false
    t.string "title", default: "", null: false
    t.datetime "created_at", null: false
    t.datetime "updated_at", null: false
    t.index ["account_id"], name: "index_bookmark_categories_on_account_id"
  end

  create_table "bookmark_category_statuses", force: :cascade do |t|
    t.bigint "bookmark_category_id", null: false
    t.bigint "status_id", null: false
    t.bigint "bookmark_id"
    t.datetime "created_at", null: false
    t.datetime "updated_at", null: false
    t.index ["bookmark_category_id", "status_id"], name: "index_bc_statuses", unique: true
    t.index ["bookmark_category_id"], name: "index_bookmark_category_statuses_on_bookmark_category_id"
    t.index ["bookmark_id"], name: "index_bookmark_category_statuses_on_bookmark_id"
    t.index ["status_id"], name: "index_bookmark_category_statuses_on_status_id"
  end

  create_table "bookmarks", force: :cascade do |t|
    t.bigint "account_id", null: false
    t.bigint "status_id", null: false
    t.datetime "created_at", precision: nil, null: false
    t.datetime "updated_at", precision: nil, null: false
    t.index ["account_id", "status_id"], name: "index_bookmarks_on_account_id_and_status_id", unique: true
    t.index ["status_id"], name: "index_bookmarks_on_status_id"
  end

  create_table "bulk_import_rows", force: :cascade do |t|
    t.bigint "bulk_import_id", null: false
    t.jsonb "data"
    t.datetime "created_at", null: false
    t.datetime "updated_at", null: false
    t.index ["bulk_import_id"], name: "index_bulk_import_rows_on_bulk_import_id"
  end

  create_table "bulk_imports", force: :cascade do |t|
    t.integer "type", null: false
    t.integer "state", null: false
    t.integer "total_items", default: 0, null: false
    t.integer "imported_items", default: 0, null: false
    t.integer "processed_items", default: 0, null: false
    t.datetime "finished_at", precision: nil
    t.boolean "overwrite", default: false, null: false
    t.boolean "likely_mismatched", default: false, null: false
    t.string "original_filename", default: "", null: false
    t.bigint "account_id", null: false
    t.datetime "created_at", null: false
    t.datetime "updated_at", null: false
    t.index ["account_id"], name: "index_bulk_imports_on_account_id"
    t.index ["id"], name: "index_bulk_imports_unconfirmed", where: "(state = 0)"
  end

  create_table "canonical_email_blocks", force: :cascade do |t|
    t.string "canonical_email_hash", default: "", null: false
    t.bigint "reference_account_id"
    t.datetime "created_at", null: false
    t.datetime "updated_at", null: false
    t.index ["canonical_email_hash"], name: "index_canonical_email_blocks_on_canonical_email_hash", unique: true
    t.index ["reference_account_id"], name: "index_canonical_email_blocks_on_reference_account_id"
  end

  create_table "circle_accounts", force: :cascade do |t|
    t.bigint "circle_id"
    t.bigint "account_id", null: false
    t.bigint "follow_id", null: false
    t.datetime "created_at", null: false
    t.datetime "updated_at", null: false
    t.index ["account_id"], name: "index_circle_accounts_on_account_id"
    t.index ["circle_id", "account_id"], name: "index_circle_accounts_on_circle_id_and_account_id", unique: true
    t.index ["circle_id"], name: "index_circle_accounts_on_circle_id"
    t.index ["follow_id"], name: "index_circle_accounts_on_follow_id"
  end

  create_table "circle_statuses", force: :cascade do |t|
    t.bigint "circle_id"
    t.bigint "status_id", null: false
    t.datetime "created_at", null: false
    t.datetime "updated_at", null: false
    t.index ["circle_id", "status_id"], name: "index_circle_statuses_on_circle_id_and_status_id", unique: true
    t.index ["circle_id"], name: "index_circle_statuses_on_circle_id"
    t.index ["status_id"], name: "index_circle_statuses_on_status_id"
  end

  create_table "circles", force: :cascade do |t|
    t.bigint "account_id", null: false
    t.string "title", default: "", null: false
    t.datetime "created_at", null: false
    t.datetime "updated_at", null: false
    t.index ["account_id"], name: "index_circles_on_account_id"
  end

  create_table "conversation_mutes", force: :cascade do |t|
    t.bigint "conversation_id", null: false
    t.bigint "account_id", null: false
    t.index ["account_id", "conversation_id"], name: "index_conversation_mutes_on_account_id_and_conversation_id", unique: true
  end

  create_table "conversations", force: :cascade do |t|
    t.string "uri"
    t.datetime "created_at", precision: nil, null: false
    t.datetime "updated_at", precision: nil, null: false
    t.string "inbox_url"
    t.bigint "ancestor_status_id"
    t.index ["ancestor_status_id"], name: "index_conversations_on_ancestor_status_id", where: "(ancestor_status_id IS NOT NULL)"
    t.index ["uri"], name: "index_conversations_on_uri", unique: true, opclass: :text_pattern_ops, where: "(uri IS NOT NULL)"
  end

  create_table "custom_emoji_categories", force: :cascade do |t|
    t.string "name"
    t.datetime "created_at", precision: nil, null: false
    t.datetime "updated_at", precision: nil, null: false
    t.index ["name"], name: "index_custom_emoji_categories_on_name", unique: true
  end

  create_table "custom_emojis", force: :cascade do |t|
    t.string "shortcode", default: "", null: false
    t.string "domain"
    t.string "image_file_name"
    t.string "image_content_type"
    t.integer "image_file_size"
    t.datetime "image_updated_at", precision: nil
    t.datetime "created_at", precision: nil, null: false
    t.datetime "updated_at", precision: nil, null: false
    t.boolean "disabled", default: false, null: false
    t.string "uri"
    t.string "image_remote_url"
    t.boolean "visible_in_picker", default: true, null: false
    t.bigint "category_id"
    t.integer "image_storage_schema_version"
    t.integer "image_width"
    t.integer "image_height"
    t.jsonb "aliases"
    t.boolean "is_sensitive", default: false, null: false
    t.string "license"
    t.index ["shortcode", "domain"], name: "index_custom_emojis_on_shortcode_and_domain", unique: true
  end

  create_table "custom_filter_keywords", force: :cascade do |t|
    t.bigint "custom_filter_id", null: false
    t.text "keyword", default: "", null: false
    t.boolean "whole_word", default: false, null: false
    t.datetime "created_at", null: false
    t.datetime "updated_at", null: false
    t.index ["custom_filter_id"], name: "index_custom_filter_keywords_on_custom_filter_id"
  end

  create_table "custom_filter_statuses", force: :cascade do |t|
    t.bigint "custom_filter_id", null: false
    t.bigint "status_id", null: false
    t.datetime "created_at", null: false
    t.datetime "updated_at", null: false
    t.index ["custom_filter_id"], name: "index_custom_filter_statuses_on_custom_filter_id"
    t.index ["status_id"], name: "index_custom_filter_statuses_on_status_id"
  end

  create_table "custom_filters", force: :cascade do |t|
    t.bigint "account_id"
    t.datetime "expires_at", precision: nil
    t.text "phrase", default: "", null: false
    t.string "context", default: [], null: false, array: true
    t.datetime "created_at", precision: nil, null: false
    t.datetime "updated_at", precision: nil, null: false
    t.integer "action", default: 0, null: false
    t.boolean "exclude_follows", default: false, null: false
    t.boolean "exclude_localusers", default: false, null: false
    t.boolean "with_quote", default: true, null: false
    t.index ["account_id"], name: "index_custom_filters_on_account_id"
  end

  create_table "devices", force: :cascade do |t|
    t.bigint "access_token_id"
    t.bigint "account_id"
    t.string "device_id", default: "", null: false
    t.string "name", default: "", null: false
    t.text "fingerprint_key", default: "", null: false
    t.text "identity_key", default: "", null: false
    t.datetime "created_at", precision: nil, null: false
    t.datetime "updated_at", precision: nil, null: false
    t.index ["access_token_id"], name: "index_devices_on_access_token_id"
    t.index ["account_id"], name: "index_devices_on_account_id"
  end

  create_table "domain_allows", force: :cascade do |t|
    t.string "domain", default: "", null: false
    t.datetime "created_at", precision: nil, null: false
    t.datetime "updated_at", precision: nil, null: false
    t.index ["domain"], name: "index_domain_allows_on_domain", unique: true
  end

  create_table "domain_blocks", force: :cascade do |t|
    t.string "domain", default: "", null: false
    t.datetime "created_at", precision: nil, null: false
    t.datetime "updated_at", precision: nil, null: false
    t.integer "severity", default: 0
    t.boolean "reject_media", default: false, null: false
    t.boolean "reject_reports", default: false, null: false
    t.text "private_comment"
    t.text "public_comment"
    t.boolean "obfuscate", default: false, null: false
    t.boolean "reject_favourite", default: false, null: false
    t.boolean "reject_send_sensitive", default: false, null: false
    t.boolean "reject_hashtag", default: false, null: false
    t.boolean "reject_straight_follow", default: false, null: false
    t.boolean "reject_new_follow", default: false, null: false
    t.boolean "hidden", default: false, null: false
    t.boolean "detect_invalid_subscription", default: false, null: false
    t.boolean "reject_reply_exclude_followers", default: false, null: false
    t.boolean "reject_friend", default: false, null: false
    t.boolean "block_trends", default: false, null: false
    t.index ["domain"], name: "index_domain_blocks_on_domain", unique: true
  end

  create_table "email_domain_blocks", force: :cascade do |t|
    t.string "domain", default: "", null: false
    t.datetime "created_at", precision: nil, null: false
    t.datetime "updated_at", precision: nil, null: false
    t.bigint "parent_id"
    t.boolean "allow_with_approval", default: false, null: false
    t.index ["domain"], name: "index_email_domain_blocks_on_domain", unique: true
  end

  create_table "emoji_reactions", force: :cascade do |t|
    t.bigint "account_id", null: false
    t.bigint "status_id", null: false
    t.string "name", default: "", null: false
    t.bigint "custom_emoji_id"
    t.string "uri"
    t.datetime "created_at", precision: nil, null: false
    t.datetime "updated_at", precision: nil, null: false
    t.index ["account_id"], name: "index_emoji_reactions_on_account_id"
    t.index ["custom_emoji_id"], name: "index_emoji_reactions_on_custom_emoji_id"
    t.index ["status_id"], name: "index_emoji_reactions_on_status_id"
    t.index ["uri"], name: "index_emoji_reactions_on_uri", unique: true
  end

  create_table "encrypted_messages", id: :bigint, default: -> { "timestamp_id('encrypted_messages'::text)" }, force: :cascade do |t|
    t.bigint "device_id"
    t.bigint "from_account_id"
    t.string "from_device_id", default: "", null: false
    t.integer "type", default: 0, null: false
    t.text "body", default: "", null: false
    t.text "digest", default: "", null: false
    t.text "message_franking", default: "", null: false
    t.datetime "created_at", precision: nil, null: false
    t.datetime "updated_at", precision: nil, null: false
    t.index ["device_id"], name: "index_encrypted_messages_on_device_id"
    t.index ["from_account_id"], name: "index_encrypted_messages_on_from_account_id"
  end

  create_table "favourites", force: :cascade do |t|
    t.datetime "created_at", precision: nil, null: false
    t.datetime "updated_at", precision: nil, null: false
    t.bigint "account_id", null: false
    t.bigint "status_id", null: false
    t.string "uri"
    t.index ["account_id", "id"], name: "index_favourites_on_account_id_and_id"
    t.index ["account_id", "status_id"], name: "index_favourites_on_account_id_and_status_id", unique: true
    t.index ["status_id"], name: "index_favourites_on_status_id"
    t.index ["uri"], name: "index_favourites_on_uri", unique: true
  end

  create_table "featured_tags", force: :cascade do |t|
    t.bigint "account_id", null: false
    t.bigint "tag_id", null: false
    t.bigint "statuses_count", default: 0, null: false
    t.datetime "last_status_at", precision: nil
    t.datetime "created_at", precision: nil, null: false
    t.datetime "updated_at", precision: nil, null: false
    t.string "name"
    t.index ["account_id", "tag_id"], name: "index_featured_tags_on_account_id_and_tag_id", unique: true
    t.index ["tag_id"], name: "index_featured_tags_on_tag_id"
  end

  create_table "follow_recommendation_mutes", force: :cascade do |t|
    t.bigint "account_id", null: false
    t.bigint "target_account_id", null: false
    t.datetime "created_at", null: false
    t.datetime "updated_at", null: false
    t.index ["account_id", "target_account_id"], name: "idx_on_account_id_target_account_id_a8c8ddf44e", unique: true
    t.index ["target_account_id"], name: "index_follow_recommendation_mutes_on_target_account_id"
  end

  create_table "follow_recommendation_suppressions", force: :cascade do |t|
    t.bigint "account_id", null: false
    t.datetime "created_at", null: false
    t.datetime "updated_at", null: false
    t.index ["account_id"], name: "index_follow_recommendation_suppressions_on_account_id", unique: true
  end

  create_table "follow_requests", force: :cascade do |t|
    t.datetime "created_at", precision: nil, null: false
    t.datetime "updated_at", precision: nil, null: false
    t.bigint "account_id", null: false
    t.bigint "target_account_id", null: false
    t.boolean "show_reblogs", default: true, null: false
    t.string "uri"
    t.boolean "notify", default: false, null: false
    t.string "languages", array: true
    t.index ["account_id", "target_account_id"], name: "index_follow_requests_on_account_id_and_target_account_id", unique: true
  end

  create_table "follows", force: :cascade do |t|
    t.datetime "created_at", precision: nil, null: false
    t.datetime "updated_at", precision: nil, null: false
    t.bigint "account_id", null: false
    t.bigint "target_account_id", null: false
    t.boolean "show_reblogs", default: true, null: false
    t.string "uri"
    t.boolean "notify", default: false, null: false
    t.string "languages", array: true
    t.index ["account_id", "target_account_id"], name: "index_follows_on_account_id_and_target_account_id", unique: true
    t.index ["target_account_id"], name: "index_follows_on_target_account_id"
  end

  create_table "friend_domains", force: :cascade do |t|
    t.string "domain", default: "", null: false
    t.string "inbox_url", default: "", null: false
    t.integer "active_state", default: 0, null: false
    t.integer "passive_state", default: 0, null: false
    t.string "active_follow_activity_id"
    t.string "passive_follow_activity_id"
    t.boolean "available", default: true, null: false
    t.boolean "pseudo_relay", default: false, null: false
    t.boolean "allow_all_posts", default: true, null: false
    t.datetime "created_at", null: false
    t.datetime "updated_at", null: false
    t.boolean "delivery_local", default: true, null: false
    t.index ["domain"], name: "index_friend_domains_on_domain", unique: true
    t.index ["inbox_url"], name: "index_friend_domains_on_inbox_url", unique: true
  end

  create_table "generated_annual_reports", force: :cascade do |t|
    t.bigint "account_id", null: false
    t.integer "year", null: false
    t.jsonb "data", null: false
    t.integer "schema_version", null: false
    t.datetime "viewed_at"
    t.datetime "created_at", null: false
    t.datetime "updated_at", null: false
    t.index ["account_id", "year"], name: "index_generated_annual_reports_on_account_id_and_year", unique: true
  end

  create_table "identities", force: :cascade do |t|
    t.string "provider", default: "", null: false
    t.string "uid", default: "", null: false
    t.datetime "created_at", precision: nil, null: false
    t.datetime "updated_at", precision: nil, null: false
    t.bigint "user_id"
    t.index ["user_id"], name: "index_identities_on_user_id"
  end

  create_table "imports", force: :cascade do |t|
    t.integer "type", null: false
    t.boolean "approved", default: false, null: false
    t.datetime "created_at", precision: nil, null: false
    t.datetime "updated_at", precision: nil, null: false
    t.string "data_file_name"
    t.string "data_content_type"
    t.integer "data_file_size"
    t.datetime "data_updated_at", precision: nil
    t.bigint "account_id", null: false
    t.boolean "overwrite", default: false, null: false
  end

  create_table "instance_infos", force: :cascade do |t|
    t.string "domain", default: "", null: false
    t.string "software", default: "", null: false
    t.string "version", default: "", null: false
    t.jsonb "data", default: {}, null: false
    t.datetime "created_at", null: false
    t.datetime "updated_at", null: false
    t.index ["domain"], name: "index_instance_infos_on_domain", unique: true
  end

  create_table "invites", force: :cascade do |t|
    t.bigint "user_id", null: false
    t.string "code", default: "", null: false
    t.datetime "expires_at", precision: nil
    t.integer "max_uses"
    t.integer "uses", default: 0, null: false
    t.datetime "created_at", precision: nil, null: false
    t.datetime "updated_at", precision: nil, null: false
    t.boolean "autofollow", default: false, null: false
    t.text "comment"
    t.index ["code"], name: "index_invites_on_code", unique: true
    t.index ["user_id"], name: "index_invites_on_user_id"
  end

  create_table "ip_blocks", force: :cascade do |t|
    t.datetime "created_at", precision: nil, null: false
    t.datetime "updated_at", precision: nil, null: false
    t.datetime "expires_at", precision: nil
    t.inet "ip", default: "0.0.0.0", null: false
    t.integer "severity", default: 0, null: false
    t.text "comment", default: "", null: false
    t.index ["ip"], name: "index_ip_blocks_on_ip", unique: true
  end

  create_table "list_accounts", force: :cascade do |t|
    t.bigint "list_id", null: false
    t.bigint "account_id", null: false
    t.bigint "follow_id"
    t.bigint "follow_request_id"
    t.index ["account_id", "list_id"], name: "index_list_accounts_on_account_id_and_list_id", unique: true
    t.index ["follow_id"], name: "index_list_accounts_on_follow_id", where: "(follow_id IS NOT NULL)"
    t.index ["follow_request_id"], name: "index_list_accounts_on_follow_request_id", where: "(follow_request_id IS NOT NULL)"
    t.index ["list_id", "account_id"], name: "index_list_accounts_on_list_id_and_account_id"
  end

  create_table "list_statuses", force: :cascade do |t|
    t.bigint "list_id", null: false
    t.bigint "status_id", null: false
    t.datetime "created_at", null: false
    t.datetime "updated_at", null: false
    t.index ["list_id", "status_id"], name: "index_list_statuses_on_list_id_and_status_id", unique: true
    t.index ["list_id"], name: "index_list_statuses_on_list_id"
    t.index ["status_id"], name: "index_list_statuses_on_status_id"
  end

  create_table "lists", force: :cascade do |t|
    t.bigint "account_id", null: false
    t.string "title", default: "", null: false
    t.datetime "created_at", precision: nil, null: false
    t.datetime "updated_at", precision: nil, null: false
    t.integer "replies_policy", default: 0, null: false
    t.boolean "exclusive", default: false, null: false
    t.boolean "notify", default: false, null: false
    t.index ["account_id"], name: "index_lists_on_account_id"
  end

  create_table "login_activities", force: :cascade do |t|
    t.bigint "user_id", null: false
    t.string "authentication_method"
    t.string "provider"
    t.boolean "success"
    t.string "failure_reason"
    t.inet "ip"
    t.string "user_agent"
    t.datetime "created_at", precision: nil
    t.index ["user_id"], name: "index_login_activities_on_user_id"
  end

  create_table "markers", force: :cascade do |t|
    t.bigint "user_id"
    t.string "timeline", default: "", null: false
    t.bigint "last_read_id", default: 0, null: false
    t.integer "lock_version", default: 0, null: false
    t.datetime "created_at", precision: nil, null: false
    t.datetime "updated_at", precision: nil, null: false
    t.index ["user_id", "timeline"], name: "index_markers_on_user_id_and_timeline", unique: true
  end

  create_table "media_attachments", id: :bigint, default: -> { "timestamp_id('media_attachments'::text)" }, force: :cascade do |t|
    t.bigint "status_id"
    t.string "file_file_name"
    t.string "file_content_type"
    t.integer "file_file_size"
    t.datetime "file_updated_at", precision: nil
    t.string "remote_url", default: "", null: false
    t.datetime "created_at", precision: nil, null: false
    t.datetime "updated_at", precision: nil, null: false
    t.string "shortcode"
    t.integer "type", default: 0, null: false
    t.json "file_meta"
    t.bigint "account_id"
    t.text "description"
    t.bigint "scheduled_status_id"
    t.string "blurhash"
    t.integer "processing"
    t.integer "file_storage_schema_version"
    t.string "thumbnail_file_name"
    t.string "thumbnail_content_type"
    t.integer "thumbnail_file_size"
    t.datetime "thumbnail_updated_at", precision: nil
    t.string "thumbnail_remote_url"
    t.index ["account_id", "status_id"], name: "index_media_attachments_on_account_id_and_status_id", order: { status_id: :desc }
    t.index ["scheduled_status_id"], name: "index_media_attachments_on_scheduled_status_id", where: "(scheduled_status_id IS NOT NULL)"
    t.index ["shortcode"], name: "index_media_attachments_on_shortcode", unique: true, opclass: :text_pattern_ops, where: "(shortcode IS NOT NULL)"
    t.index ["status_id"], name: "index_media_attachments_on_status_id"
  end

  create_table "mentions", force: :cascade do |t|
    t.bigint "status_id"
    t.datetime "created_at", precision: nil, null: false
    t.datetime "updated_at", precision: nil, null: false
    t.bigint "account_id"
    t.boolean "silent", default: false, null: false
    t.index ["account_id", "status_id"], name: "index_mentions_on_account_id_and_status_id", unique: true
    t.index ["status_id"], name: "index_mentions_on_status_id"
  end

  create_table "mutes", force: :cascade do |t|
    t.datetime "created_at", precision: nil, null: false
    t.datetime "updated_at", precision: nil, null: false
    t.boolean "hide_notifications", default: true, null: false
    t.bigint "account_id", null: false
    t.bigint "target_account_id", null: false
    t.datetime "expires_at", precision: nil
    t.index ["account_id", "target_account_id"], name: "index_mutes_on_account_id_and_target_account_id", unique: true
    t.index ["target_account_id"], name: "index_mutes_on_target_account_id"
  end

  create_table "ng_rule_histories", force: :cascade do |t|
    t.bigint "ng_rule_id", null: false
    t.bigint "account_id"
    t.string "text"
    t.string "uri"
    t.integer "reason", null: false
    t.integer "reason_action", null: false
    t.boolean "local", default: true, null: false
    t.boolean "hidden", default: false, null: false
    t.jsonb "data"
    t.datetime "created_at", null: false
    t.datetime "updated_at", null: false
    t.index ["created_at"], name: "index_ng_rule_histories_on_created_at"
    t.index ["ng_rule_id", "account_id"], name: "index_ng_rule_histories_on_ng_rule_id_and_account_id"
    t.index ["uri"], name: "index_ng_rule_histories_on_uri"
  end

  create_table "ng_rules", force: :cascade do |t|
    t.string "title", default: "", null: false
    t.boolean "available", default: true, null: false
    t.boolean "record_history_also_local", default: true, null: false
    t.string "account_domain", default: "", null: false
    t.string "account_username", default: "", null: false
    t.string "account_display_name", default: "", null: false
    t.string "account_note", default: "", null: false
    t.string "account_field_name", default: "", null: false
    t.string "account_field_value", default: "", null: false
    t.integer "account_avatar_state", default: 0, null: false
    t.integer "account_header_state", default: 0, null: false
    t.boolean "account_include_local", default: true, null: false
    t.boolean "account_allow_followed_by_local", default: false, null: false
    t.string "status_spoiler_text", default: "", null: false
    t.string "status_text", default: "", null: false
    t.string "status_tag", default: "", null: false
    t.string "status_visibility", default: [], null: false, array: true
    t.string "status_searchability", default: [], null: false, array: true
    t.integer "status_media_state", default: 0, null: false
    t.integer "status_sensitive_state", default: 0, null: false
    t.integer "status_cw_state", default: 0, null: false
    t.integer "status_poll_state", default: 0, null: false
    t.integer "status_quote_state", default: 0, null: false
    t.integer "status_reply_state", default: 0, null: false
    t.integer "status_mention_state", default: 0, null: false
    t.integer "status_reference_state", default: 0, null: false
    t.integer "status_tag_threshold", default: -1, null: false
    t.integer "status_media_threshold", default: -1, null: false
    t.integer "status_poll_threshold", default: -1, null: false
    t.integer "status_mention_threshold", default: -1, null: false
    t.boolean "status_allow_follower_mention", default: true, null: false
    t.integer "status_reference_threshold", default: -1, null: false
    t.string "reaction_type", default: [], null: false, array: true
    t.boolean "reaction_allow_follower", default: true, null: false
    t.string "emoji_reaction_name", default: "", null: false
    t.string "emoji_reaction_origin_domain", default: "", null: false
    t.datetime "expires_at"
    t.datetime "created_at", null: false
    t.datetime "updated_at", null: false
  end

  create_table "ng_words", force: :cascade do |t|
    t.string "keyword", null: false
    t.boolean "regexp", default: false, null: false
    t.boolean "stranger", default: true, null: false
    t.datetime "created_at", null: false
    t.datetime "updated_at", null: false
  end

  create_table "ngword_histories", force: :cascade do |t|
    t.string "uri", null: false
    t.integer "target_type", null: false
    t.integer "reason", null: false
    t.string "text", null: false
    t.string "keyword", null: false
    t.datetime "created_at", null: false
    t.datetime "updated_at", null: false
    t.integer "count", default: 0, null: false
    t.index ["created_at"], name: "index_ngword_histories_on_created_at"
    t.index ["uri", "keyword", "created_at"], name: "index_ngword_histories_on_uri_and_keyword_and_created_at"
    t.index ["uri", "reason", "created_at"], name: "index_ngword_histories_on_uri_and_reason_and_created_at"
  end

  create_table "notification_permissions", force: :cascade do |t|
    t.bigint "account_id", null: false
    t.bigint "from_account_id", null: false
    t.datetime "created_at", null: false
    t.datetime "updated_at", null: false
    t.index ["account_id"], name: "index_notification_permissions_on_account_id"
    t.index ["from_account_id"], name: "index_notification_permissions_on_from_account_id"
  end

  create_table "notification_policies", force: :cascade do |t|
    t.bigint "account_id", null: false
    t.boolean "filter_not_following", default: false, null: false
    t.boolean "filter_not_followers", default: false, null: false
    t.boolean "filter_new_accounts", default: false, null: false
    t.boolean "filter_private_mentions", default: true, null: false
    t.datetime "created_at", null: false
    t.datetime "updated_at", null: false
    t.index ["account_id"], name: "index_notification_policies_on_account_id", unique: true
  end

  create_table "notification_requests", id: :bigint, default: -> { "timestamp_id('notification_requests'::text)" }, force: :cascade do |t|
    t.bigint "account_id", null: false
    t.bigint "from_account_id", null: false
    t.bigint "last_status_id"
    t.bigint "notifications_count", default: 0, null: false
    t.boolean "dismissed", default: false, null: false
    t.datetime "created_at", null: false
    t.datetime "updated_at", null: false
    t.index ["account_id", "from_account_id"], name: "index_notification_requests_on_account_id_and_from_account_id", unique: true
    t.index ["account_id", "id"], name: "index_notification_requests_on_account_id_and_id", order: { id: :desc }, where: "(dismissed = false)"
    t.index ["from_account_id"], name: "index_notification_requests_on_from_account_id"
    t.index ["last_status_id"], name: "index_notification_requests_on_last_status_id"
  end

  create_table "notifications", force: :cascade do |t|
    t.bigint "activity_id", null: false
    t.string "activity_type", null: false
    t.datetime "created_at", precision: nil, null: false
    t.datetime "updated_at", precision: nil, null: false
    t.bigint "account_id", null: false
    t.bigint "from_account_id", null: false
    t.string "type"
    t.boolean "filtered", default: false, null: false
    t.index ["account_id", "id", "type"], name: "index_notifications_on_account_id_and_id_and_type", order: { id: :desc }
    t.index ["account_id", "id", "type"], name: "index_notifications_on_filtered", order: { id: :desc }, where: "(filtered = false)"
    t.index ["activity_id", "activity_type"], name: "index_notifications_on_activity_id_and_activity_type"
    t.index ["from_account_id"], name: "index_notifications_on_from_account_id"
  end

  create_table "oauth_access_grants", force: :cascade do |t|
    t.string "token", null: false
    t.integer "expires_in", null: false
    t.text "redirect_uri", null: false
    t.datetime "created_at", precision: nil, null: false
    t.datetime "revoked_at", precision: nil
    t.string "scopes"
    t.bigint "application_id", null: false
    t.bigint "resource_owner_id", null: false
    t.index ["resource_owner_id"], name: "index_oauth_access_grants_on_resource_owner_id"
    t.index ["token"], name: "index_oauth_access_grants_on_token", unique: true
  end

  create_table "oauth_access_tokens", force: :cascade do |t|
    t.string "token", null: false
    t.string "refresh_token"
    t.integer "expires_in"
    t.datetime "revoked_at", precision: nil
    t.datetime "created_at", precision: nil, null: false
    t.string "scopes"
    t.bigint "application_id"
    t.bigint "resource_owner_id"
    t.datetime "last_used_at", precision: nil
    t.inet "last_used_ip"
    t.index ["refresh_token"], name: "index_oauth_access_tokens_on_refresh_token", unique: true, opclass: :text_pattern_ops, where: "(refresh_token IS NOT NULL)"
    t.index ["resource_owner_id"], name: "index_oauth_access_tokens_on_resource_owner_id", where: "(resource_owner_id IS NOT NULL)"
    t.index ["token"], name: "index_oauth_access_tokens_on_token", unique: true
  end

  create_table "oauth_applications", force: :cascade do |t|
    t.string "name", null: false
    t.string "uid", null: false
    t.string "secret", null: false
    t.text "redirect_uri", null: false
    t.string "scopes", default: "", null: false
    t.datetime "created_at", precision: nil
    t.datetime "updated_at", precision: nil
    t.boolean "superapp", default: false, null: false
    t.string "website"
    t.string "owner_type"
    t.bigint "owner_id"
    t.boolean "confidential", default: true, null: false
    t.index ["owner_id", "owner_type"], name: "index_oauth_applications_on_owner_id_and_owner_type"
    t.index ["superapp"], name: "index_oauth_applications_on_superapp", where: "(superapp = true)"
    t.index ["uid"], name: "index_oauth_applications_on_uid", unique: true
  end

  create_table "one_time_keys", force: :cascade do |t|
    t.bigint "device_id"
    t.string "key_id", default: "", null: false
    t.text "key", default: "", null: false
    t.text "signature", default: "", null: false
    t.datetime "created_at", precision: nil, null: false
    t.datetime "updated_at", precision: nil, null: false
    t.index ["device_id"], name: "index_one_time_keys_on_device_id"
    t.index ["key_id"], name: "index_one_time_keys_on_key_id"
  end

  create_table "pending_follow_requests", force: :cascade do |t|
    t.bigint "account_id", null: false
    t.bigint "target_account_id", null: false
    t.string "uri", null: false
    t.datetime "created_at", null: false
    t.datetime "updated_at", null: false
    t.index ["account_id", "target_account_id"], name: "idx_on_account_id_target_account_id_46f2a00f12", unique: true
    t.index ["target_account_id"], name: "index_pending_follow_requests_on_target_account_id"
    t.index ["uri"], name: "index_pending_follow_requests_on_uri", unique: true
  end

  create_table "pending_statuses", force: :cascade do |t|
    t.bigint "account_id", null: false
    t.bigint "fetch_account_id", null: false
    t.string "uri", null: false
    t.datetime "created_at", null: false
    t.datetime "updated_at", null: false
    t.index ["account_id"], name: "index_pending_statuses_on_account_id"
    t.index ["fetch_account_id"], name: "index_pending_statuses_on_fetch_account_id"
    t.index ["uri"], name: "index_pending_statuses_on_uri", unique: true
  end

  create_table "pghero_space_stats", force: :cascade do |t|
    t.text "database"
    t.text "schema"
    t.text "relation"
    t.bigint "size"
    t.datetime "captured_at", precision: nil
    t.index ["database", "captured_at"], name: "index_pghero_space_stats_on_database_and_captured_at"
  end

  create_table "poll_votes", force: :cascade do |t|
    t.bigint "account_id"
    t.bigint "poll_id"
    t.integer "choice", default: 0, null: false
    t.datetime "created_at", precision: nil, null: false
    t.datetime "updated_at", precision: nil, null: false
    t.string "uri"
    t.index ["account_id"], name: "index_poll_votes_on_account_id"
    t.index ["poll_id"], name: "index_poll_votes_on_poll_id"
  end

  create_table "polls", force: :cascade do |t|
    t.bigint "account_id"
    t.bigint "status_id"
    t.datetime "expires_at", precision: nil
    t.string "options", default: [], null: false, array: true
    t.bigint "cached_tallies", default: [], null: false, array: true
    t.boolean "multiple", default: false, null: false
    t.boolean "hide_totals", default: false, null: false
    t.bigint "votes_count", default: 0, null: false
    t.datetime "last_fetched_at", precision: nil
    t.datetime "created_at", precision: nil, null: false
    t.datetime "updated_at", precision: nil, null: false
    t.integer "lock_version", default: 0, null: false
    t.bigint "voters_count"
    t.index ["account_id"], name: "index_polls_on_account_id"
    t.index ["status_id"], name: "index_polls_on_status_id"
  end

  create_table "preview_card_providers", force: :cascade do |t|
    t.string "domain", default: "", null: false
    t.string "icon_file_name"
    t.string "icon_content_type"
    t.bigint "icon_file_size"
    t.datetime "icon_updated_at", precision: nil
    t.boolean "trendable"
    t.datetime "reviewed_at", precision: nil
    t.datetime "requested_review_at", precision: nil
    t.datetime "created_at", null: false
    t.datetime "updated_at", null: false
    t.index ["domain"], name: "index_preview_card_providers_on_domain", unique: true
  end

  create_table "preview_card_trends", force: :cascade do |t|
    t.bigint "preview_card_id", null: false
    t.float "score", default: 0.0, null: false
    t.integer "rank", default: 0, null: false
    t.boolean "allowed", default: false, null: false
    t.string "language"
    t.index ["preview_card_id"], name: "index_preview_card_trends_on_preview_card_id", unique: true
  end

  create_table "preview_cards", force: :cascade do |t|
    t.string "url", default: "", null: false
    t.string "title", default: "", null: false
    t.string "description", default: "", null: false
    t.string "image_file_name"
    t.string "image_content_type"
    t.integer "image_file_size"
    t.datetime "image_updated_at", precision: nil
    t.integer "type", default: 0, null: false
    t.text "html", default: "", null: false
    t.string "author_name", default: "", null: false
    t.string "author_url", default: "", null: false
    t.string "provider_name", default: "", null: false
    t.string "provider_url", default: "", null: false
    t.integer "width", default: 0, null: false
    t.integer "height", default: 0, null: false
    t.datetime "created_at", precision: nil, null: false
    t.datetime "updated_at", precision: nil, null: false
    t.string "embed_url", default: "", null: false
    t.integer "image_storage_schema_version"
    t.string "blurhash"
    t.string "language"
    t.float "max_score"
    t.datetime "max_score_at", precision: nil
    t.boolean "trendable"
    t.integer "link_type"
    t.datetime "published_at"
    t.string "image_description", default: "", null: false
    t.index ["url"], name: "index_preview_cards_on_url", unique: true
  end

  create_table "preview_cards_statuses", primary_key: ["status_id", "preview_card_id"], force: :cascade do |t|
    t.bigint "preview_card_id", null: false
    t.bigint "status_id", null: false
    t.string "url"
  end

  create_table "relationship_severance_events", force: :cascade do |t|
    t.integer "type", null: false
    t.string "target_name", null: false
    t.boolean "purged", default: false, null: false
    t.datetime "created_at", null: false
    t.datetime "updated_at", null: false
    t.index ["type", "target_name"], name: "index_relationship_severance_events_on_type_and_target_name"
  end

  create_table "relays", force: :cascade do |t|
    t.string "inbox_url", default: "", null: false
    t.string "follow_activity_id"
    t.datetime "created_at", precision: nil, null: false
    t.datetime "updated_at", precision: nil, null: false
    t.integer "state", default: 0, null: false
  end

  create_table "report_notes", force: :cascade do |t|
    t.text "content", null: false
    t.bigint "report_id", null: false
    t.bigint "account_id", null: false
    t.datetime "created_at", precision: nil, null: false
    t.datetime "updated_at", precision: nil, null: false
    t.index ["account_id"], name: "index_report_notes_on_account_id"
    t.index ["report_id"], name: "index_report_notes_on_report_id"
  end

  create_table "reports", force: :cascade do |t|
    t.bigint "status_ids", default: [], null: false, array: true
    t.text "comment", default: "", null: false
    t.datetime "created_at", precision: nil, null: false
    t.datetime "updated_at", precision: nil, null: false
    t.bigint "account_id", null: false
    t.bigint "action_taken_by_account_id"
    t.bigint "target_account_id", null: false
    t.bigint "assigned_account_id"
    t.string "uri"
    t.boolean "forwarded"
    t.integer "category", default: 0, null: false
    t.datetime "action_taken_at", precision: nil
    t.bigint "rule_ids", array: true
    t.index ["account_id"], name: "index_reports_on_account_id"
    t.index ["action_taken_by_account_id"], name: "index_reports_on_action_taken_by_account_id", where: "(action_taken_by_account_id IS NOT NULL)"
    t.index ["assigned_account_id"], name: "index_reports_on_assigned_account_id", where: "(assigned_account_id IS NOT NULL)"
    t.index ["target_account_id"], name: "index_reports_on_target_account_id"
  end

  create_table "rules", force: :cascade do |t|
    t.integer "priority", default: 0, null: false
    t.datetime "deleted_at", precision: nil
    t.text "text", default: "", null: false
    t.datetime "created_at", precision: nil, null: false
    t.datetime "updated_at", precision: nil, null: false
    t.text "hint", default: "", null: false
  end

  create_table "scheduled_expiration_statuses", force: :cascade do |t|
    t.bigint "account_id"
    t.bigint "status_id", null: false
    t.datetime "scheduled_at", precision: nil
    t.datetime "created_at", precision: nil, null: false
    t.datetime "updated_at", precision: nil, null: false
    t.index ["account_id"], name: "index_scheduled_expiration_statuses_on_account_id"
    t.index ["scheduled_at"], name: "index_scheduled_expiration_statuses_on_scheduled_at"
    t.index ["status_id"], name: "index_scheduled_expiration_statuses_on_status_id"
  end

  create_table "scheduled_statuses", force: :cascade do |t|
    t.bigint "account_id"
    t.datetime "scheduled_at", precision: nil
    t.jsonb "params"
    t.index ["account_id"], name: "index_scheduled_statuses_on_account_id"
    t.index ["scheduled_at"], name: "index_scheduled_statuses_on_scheduled_at"
  end

  create_table "sensitive_words", force: :cascade do |t|
    t.string "keyword", null: false
    t.boolean "regexp", default: false, null: false
    t.boolean "remote", default: false, null: false
    t.boolean "spoiler", default: true, null: false
    t.datetime "created_at", null: false
    t.datetime "updated_at", null: false
  end

  create_table "session_activations", force: :cascade do |t|
    t.string "session_id", null: false
    t.datetime "created_at", precision: nil, null: false
    t.datetime "updated_at", precision: nil, null: false
    t.string "user_agent", default: "", null: false
    t.inet "ip"
    t.bigint "access_token_id"
    t.bigint "user_id", null: false
    t.bigint "web_push_subscription_id"
    t.index ["access_token_id"], name: "index_session_activations_on_access_token_id"
    t.index ["session_id"], name: "index_session_activations_on_session_id", unique: true
    t.index ["user_id"], name: "index_session_activations_on_user_id"
  end

  create_table "settings", force: :cascade do |t|
    t.string "var", null: false
    t.text "value"
    t.string "thing_type"
    t.datetime "created_at", precision: nil
    t.datetime "updated_at", precision: nil
    t.bigint "thing_id"
    t.index ["thing_type", "thing_id", "var"], name: "index_settings_on_thing_type_and_thing_id_and_var", unique: true
  end

  create_table "severed_relationships", force: :cascade do |t|
    t.bigint "relationship_severance_event_id", null: false
    t.bigint "local_account_id", null: false
    t.bigint "remote_account_id", null: false
    t.integer "direction", null: false
    t.boolean "show_reblogs"
    t.boolean "notify"
    t.string "languages", array: true
    t.datetime "created_at", null: false
    t.datetime "updated_at", null: false
    t.index ["local_account_id", "relationship_severance_event_id"], name: "index_severed_relationships_on_local_account_and_event"
    t.index ["relationship_severance_event_id", "local_account_id", "direction", "remote_account_id"], name: "index_severed_relationships_on_unique_tuples", unique: true
    t.index ["remote_account_id"], name: "index_severed_relationships_on_remote_account_id"
  end

  create_table "site_uploads", force: :cascade do |t|
    t.string "var", default: "", null: false
    t.string "file_file_name"
    t.string "file_content_type"
    t.integer "file_file_size"
    t.datetime "file_updated_at", precision: nil
    t.json "meta"
    t.datetime "created_at", precision: nil, null: false
    t.datetime "updated_at", precision: nil, null: false
    t.string "blurhash"
    t.index ["var"], name: "index_site_uploads_on_var", unique: true
  end

  create_table "software_updates", force: :cascade do |t|
    t.string "version", null: false
    t.boolean "urgent", default: false, null: false
    t.integer "type", default: 0, null: false
    t.string "release_notes", default: "", null: false
    t.datetime "created_at", null: false
    t.datetime "updated_at", null: false
    t.index ["version"], name: "index_software_updates_on_version", unique: true
  end

  create_table "status_capability_tokens", force: :cascade do |t|
    t.bigint "status_id", null: false
    t.string "token"
    t.datetime "created_at", null: false
    t.datetime "updated_at", null: false
    t.index ["status_id"], name: "index_status_capability_tokens_on_status_id"
  end

  create_table "status_edits", force: :cascade do |t|
    t.bigint "status_id", null: false
    t.bigint "account_id"
    t.text "text", default: "", null: false
    t.text "spoiler_text", default: "", null: false
    t.datetime "created_at", null: false
    t.datetime "updated_at", null: false
    t.bigint "ordered_media_attachment_ids", array: true
    t.text "media_descriptions", array: true
    t.string "poll_options", array: true
    t.boolean "sensitive"
    t.boolean "markdown", default: false
    t.index ["account_id"], name: "index_status_edits_on_account_id"
    t.index ["status_id"], name: "index_status_edits_on_status_id"
  end

  create_table "status_pins", force: :cascade do |t|
    t.bigint "account_id", null: false
    t.bigint "status_id", null: false
    t.datetime "created_at", precision: nil, default: -> { "now()" }, null: false
    t.datetime "updated_at", precision: nil, default: -> { "now()" }, null: false
    t.index ["account_id", "status_id"], name: "index_status_pins_on_account_id_and_status_id", unique: true
    t.index ["status_id"], name: "index_status_pins_on_status_id"
  end

  create_table "status_references", force: :cascade do |t|
    t.bigint "status_id", null: false
    t.bigint "target_status_id", null: false
    t.datetime "created_at", precision: nil, null: false
    t.datetime "updated_at", precision: nil, null: false
    t.string "attribute_type"
    t.boolean "quote", default: false, null: false
    t.index ["status_id"], name: "index_status_references_on_status_id"
    t.index ["target_status_id"], name: "index_status_references_on_target_status_id"
  end

  create_table "status_stats", force: :cascade do |t|
    t.bigint "status_id", null: false
    t.bigint "replies_count", default: 0, null: false
    t.bigint "reblogs_count", default: 0, null: false
    t.bigint "favourites_count", default: 0, null: false
    t.datetime "created_at", precision: nil, null: false
    t.datetime "updated_at", precision: nil, null: false
    t.string "emoji_reactions"
    t.integer "emoji_reactions_count", default: 0, null: false
    t.integer "emoji_reaction_accounts_count", default: 0, null: false
    t.integer "status_referred_by_count", default: 0, null: false
    t.index ["status_id"], name: "index_status_stats_on_status_id", unique: true
  end

  create_table "status_trends", force: :cascade do |t|
    t.bigint "status_id", null: false
    t.bigint "account_id", null: false
    t.float "score", default: 0.0, null: false
    t.integer "rank", default: 0, null: false
    t.boolean "allowed", default: false, null: false
    t.string "language"
    t.index ["account_id"], name: "index_status_trends_on_account_id"
    t.index ["status_id"], name: "index_status_trends_on_status_id", unique: true
  end

  create_table "statuses", id: :bigint, default: -> { "timestamp_id('statuses'::text)" }, force: :cascade do |t|
    t.string "uri"
    t.text "text", default: "", null: false
    t.datetime "created_at", precision: nil, null: false
    t.datetime "updated_at", precision: nil, null: false
    t.bigint "in_reply_to_id"
    t.bigint "reblog_of_id"
    t.string "url"
    t.boolean "sensitive", default: false, null: false
    t.integer "visibility", default: 0, null: false
    t.text "spoiler_text", default: "", null: false
    t.boolean "reply", default: false, null: false
    t.string "language"
    t.bigint "conversation_id"
    t.boolean "local"
    t.bigint "account_id", null: false
    t.bigint "application_id"
    t.bigint "in_reply_to_account_id"
    t.bigint "poll_id"
    t.datetime "deleted_at", precision: nil
    t.datetime "edited_at", precision: nil
    t.boolean "trendable"
    t.bigint "ordered_media_attachment_ids", array: true
    t.integer "searchability"
    t.boolean "markdown", default: false
    t.integer "limited_scope"
    t.bigint "quote_of_id"
    t.index ["account_id", "id", "visibility", "updated_at"], name: "index_statuses_20190820", order: { id: :desc }, where: "(deleted_at IS NULL)"
    t.index ["account_id", "reblog_of_id", "deleted_at", "searchability"], name: "index_statuses_for_get_following_accounts_to_search", where: "((deleted_at IS NULL) AND (reblog_of_id IS NULL) AND (searchability = ANY (ARRAY[0, 10, 1])))"
    t.index ["account_id"], name: "index_statuses_on_account_id"
    t.index ["conversation_id"], name: "index_statuses_on_conversation_id"
    t.index ["deleted_at"], name: "index_statuses_on_deleted_at", where: "(deleted_at IS NOT NULL)"
    t.index ["id", "account_id"], name: "index_statuses_local_20231213", order: { id: :desc }, where: "((local OR (uri IS NULL)) AND (deleted_at IS NULL) AND (visibility = ANY (ARRAY[0, 10, 11])) AND (reblog_of_id IS NULL) AND ((NOT reply) OR (in_reply_to_account_id = account_id)))"
    t.index ["id", "account_id"], name: "index_statuses_public_20231213", order: { id: :desc }, where: "((deleted_at IS NULL) AND (visibility = ANY (ARRAY[0, 10, 11])) AND (reblog_of_id IS NULL) AND ((NOT reply) OR (in_reply_to_account_id = account_id)))"
    t.index ["in_reply_to_account_id"], name: "index_statuses_on_in_reply_to_account_id", where: "(in_reply_to_account_id IS NOT NULL)"
    t.index ["in_reply_to_id"], name: "index_statuses_on_in_reply_to_id", where: "(in_reply_to_id IS NOT NULL)"
    t.index ["quote_of_id", "account_id"], name: "index_statuses_on_quote_of_id_and_account_id"
    t.index ["reblog_of_id", "account_id"], name: "index_statuses_on_reblog_of_id_and_account_id"
    t.index ["uri"], name: "index_statuses_on_uri", unique: true, opclass: :text_pattern_ops, where: "(uri IS NOT NULL)"
    t.index ["url"], name: "index_statuses_on_url", opclass: :text_pattern_ops, where: "((url IS NOT NULL) AND ((url)::text <> (uri)::text))"
  end

  create_table "statuses_tags", primary_key: ["tag_id", "status_id"], force: :cascade do |t|
    t.bigint "status_id", null: false
    t.bigint "tag_id", null: false
    t.index ["status_id"], name: "index_statuses_tags_on_status_id"
  end

  create_table "system_keys", force: :cascade do |t|
    t.binary "key"
    t.datetime "created_at", precision: nil, null: false
    t.datetime "updated_at", precision: nil, null: false
  end

  create_table "tag_follows", force: :cascade do |t|
    t.bigint "tag_id", null: false
    t.bigint "account_id", null: false
    t.datetime "created_at", null: false
    t.datetime "updated_at", null: false
    t.index ["account_id", "tag_id"], name: "index_tag_follows_on_account_id_and_tag_id", unique: true
    t.index ["tag_id"], name: "index_tag_follows_on_tag_id"
  end

  create_table "tags", force: :cascade do |t|
    t.string "name", default: "", null: false
    t.datetime "created_at", precision: nil, null: false
    t.datetime "updated_at", precision: nil, null: false
    t.boolean "usable"
    t.boolean "trendable"
    t.boolean "listable"
    t.datetime "reviewed_at", precision: nil
    t.datetime "requested_review_at", precision: nil
    t.datetime "last_status_at", precision: nil
    t.float "max_score"
    t.datetime "max_score_at", precision: nil
    t.string "display_name"
    t.index "lower((name)::text) text_pattern_ops", name: "index_tags_on_name_lower_btree", unique: true
  end

  create_table "tombstones", force: :cascade do |t|
    t.bigint "account_id"
    t.string "uri", null: false
    t.datetime "created_at", precision: nil, null: false
    t.datetime "updated_at", precision: nil, null: false
    t.boolean "by_moderator"
    t.index ["account_id"], name: "index_tombstones_on_account_id"
    t.index ["uri"], name: "index_tombstones_on_uri"
  end

  create_table "unavailable_domains", force: :cascade do |t|
    t.string "domain", default: "", null: false
    t.datetime "created_at", precision: nil, null: false
    t.datetime "updated_at", precision: nil, null: false
    t.index ["domain"], name: "index_unavailable_domains_on_domain", unique: true
  end

  create_table "user_invite_requests", force: :cascade do |t|
    t.bigint "user_id"
    t.text "text"
    t.datetime "created_at", precision: nil, null: false
    t.datetime "updated_at", precision: nil, null: false
    t.index ["user_id"], name: "index_user_invite_requests_on_user_id"
  end

  create_table "user_roles", force: :cascade do |t|
    t.string "name", default: "", null: false
    t.string "color", default: "", null: false
    t.integer "position", default: 0, null: false
    t.bigint "permissions", default: 0, null: false
    t.boolean "highlighted", default: false, null: false
    t.datetime "created_at", null: false
    t.datetime "updated_at", null: false
  end

  create_table "users", force: :cascade do |t|
    t.string "email", default: "", null: false
    t.datetime "created_at", precision: nil, null: false
    t.datetime "updated_at", precision: nil, null: false
    t.string "encrypted_password", default: "", null: false
    t.string "reset_password_token"
    t.datetime "reset_password_sent_at", precision: nil
    t.integer "sign_in_count", default: 0, null: false
    t.datetime "current_sign_in_at", precision: nil
    t.datetime "last_sign_in_at", precision: nil
    t.string "confirmation_token"
    t.datetime "confirmed_at", precision: nil
    t.datetime "confirmation_sent_at", precision: nil
    t.string "unconfirmed_email"
    t.string "locale"
    t.string "encrypted_otp_secret"
    t.string "encrypted_otp_secret_iv"
    t.string "encrypted_otp_secret_salt"
    t.integer "consumed_timestep"
    t.boolean "otp_required_for_login", default: false, null: false
    t.datetime "last_emailed_at", precision: nil
    t.string "otp_backup_codes", array: true
    t.bigint "account_id", null: false
    t.boolean "disabled", default: false, null: false
    t.bigint "invite_id"
    t.string "chosen_languages", array: true
    t.bigint "created_by_application_id"
    t.boolean "approved", default: true, null: false
    t.string "sign_in_token"
    t.datetime "sign_in_token_sent_at", precision: nil
    t.string "webauthn_id"
    t.inet "sign_up_ip"
    t.boolean "skip_sign_in_token"
    t.bigint "role_id"
    t.text "settings"
    t.string "time_zone"
    t.index ["account_id"], name: "index_users_on_account_id"
    t.index ["confirmation_token"], name: "index_users_on_confirmation_token", unique: true
    t.index ["created_by_application_id"], name: "index_users_on_created_by_application_id", where: "(created_by_application_id IS NOT NULL)"
    t.index ["email"], name: "index_users_on_email", unique: true
    t.index ["reset_password_token"], name: "index_users_on_reset_password_token", unique: true, opclass: :text_pattern_ops, where: "(reset_password_token IS NOT NULL)"
    t.index ["role_id"], name: "index_users_on_role_id", where: "(role_id IS NOT NULL)"
    t.index ["unconfirmed_email"], name: "index_users_on_unconfirmed_email", where: "(unconfirmed_email IS NOT NULL)"
  end

  create_table "web_push_subscriptions", force: :cascade do |t|
    t.string "endpoint", null: false
    t.string "key_p256dh", null: false
    t.string "key_auth", null: false
    t.json "data"
    t.datetime "created_at", precision: nil, null: false
    t.datetime "updated_at", precision: nil, null: false
    t.bigint "access_token_id"
    t.bigint "user_id"
    t.index ["access_token_id"], name: "index_web_push_subscriptions_on_access_token_id", where: "(access_token_id IS NOT NULL)"
    t.index ["user_id"], name: "index_web_push_subscriptions_on_user_id"
  end

  create_table "web_settings", force: :cascade do |t|
    t.json "data"
    t.datetime "created_at", precision: nil, null: false
    t.datetime "updated_at", precision: nil, null: false
    t.bigint "user_id", null: false
    t.index ["user_id"], name: "index_web_settings_on_user_id", unique: true
  end

  create_table "webauthn_credentials", force: :cascade do |t|
    t.string "external_id", null: false
    t.string "public_key", null: false
    t.string "nickname", null: false
    t.bigint "sign_count", default: 0, null: false
    t.bigint "user_id"
    t.datetime "created_at", precision: nil, null: false
    t.datetime "updated_at", precision: nil, null: false
    t.index ["external_id"], name: "index_webauthn_credentials_on_external_id", unique: true
    t.index ["user_id"], name: "index_webauthn_credentials_on_user_id"
  end

  create_table "webhooks", force: :cascade do |t|
    t.string "url", null: false
    t.string "events", default: [], null: false, array: true
    t.string "secret", default: "", null: false
    t.boolean "enabled", default: true, null: false
    t.datetime "created_at", null: false
    t.datetime "updated_at", null: false
    t.text "template"
    t.index ["url"], name: "index_webhooks_on_url", unique: true
  end

  add_foreign_key "account_aliases", "accounts", on_delete: :cascade
  add_foreign_key "account_conversations", "accounts", on_delete: :cascade
  add_foreign_key "account_conversations", "conversations", on_delete: :cascade
  add_foreign_key "account_deletion_requests", "accounts", on_delete: :cascade
  add_foreign_key "account_domain_blocks", "accounts", name: "fk_206c6029bd", on_delete: :cascade
  add_foreign_key "account_migrations", "accounts", column: "target_account_id", on_delete: :nullify
  add_foreign_key "account_migrations", "accounts", on_delete: :cascade
  add_foreign_key "account_moderation_notes", "accounts"
  add_foreign_key "account_moderation_notes", "accounts", column: "target_account_id"
  add_foreign_key "account_notes", "accounts", column: "target_account_id", on_delete: :cascade
  add_foreign_key "account_notes", "accounts", on_delete: :cascade
  add_foreign_key "account_pins", "accounts", column: "target_account_id", on_delete: :cascade
  add_foreign_key "account_pins", "accounts", on_delete: :cascade
  add_foreign_key "account_relationship_severance_events", "accounts", on_delete: :cascade
  add_foreign_key "account_relationship_severance_events", "relationship_severance_events", on_delete: :cascade
  add_foreign_key "account_stats", "accounts", on_delete: :cascade
  add_foreign_key "account_statuses_cleanup_policies", "accounts", on_delete: :cascade
  add_foreign_key "account_warnings", "accounts", column: "target_account_id", on_delete: :cascade
  add_foreign_key "account_warnings", "accounts", on_delete: :nullify
  add_foreign_key "account_warnings", "reports", on_delete: :cascade
  add_foreign_key "accounts", "accounts", column: "moved_to_account_id", on_delete: :nullify
  add_foreign_key "admin_action_logs", "accounts", on_delete: :cascade
  add_foreign_key "announcement_mutes", "accounts", on_delete: :cascade
  add_foreign_key "announcement_mutes", "announcements", on_delete: :cascade
  add_foreign_key "announcement_reactions", "accounts", on_delete: :cascade
  add_foreign_key "announcement_reactions", "announcements", on_delete: :cascade
  add_foreign_key "announcement_reactions", "custom_emojis", on_delete: :cascade
  add_foreign_key "antenna_accounts", "accounts", on_delete: :cascade
  add_foreign_key "antenna_accounts", "antennas", on_delete: :cascade
  add_foreign_key "antenna_domains", "antennas", on_delete: :cascade
  add_foreign_key "antenna_tags", "antennas", on_delete: :cascade
  add_foreign_key "antenna_tags", "tags", on_delete: :cascade
  add_foreign_key "antennas", "accounts", on_delete: :cascade
  add_foreign_key "appeals", "account_warnings", on_delete: :cascade
  add_foreign_key "appeals", "accounts", column: "approved_by_account_id", on_delete: :nullify
  add_foreign_key "appeals", "accounts", column: "rejected_by_account_id", on_delete: :nullify
  add_foreign_key "appeals", "accounts", on_delete: :cascade
  add_foreign_key "backups", "users", on_delete: :nullify
  add_foreign_key "blocks", "accounts", column: "target_account_id", name: "fk_9571bfabc1", on_delete: :cascade
  add_foreign_key "blocks", "accounts", name: "fk_4269e03e65", on_delete: :cascade
  add_foreign_key "bookmark_categories", "accounts", on_delete: :cascade
  add_foreign_key "bookmark_category_statuses", "bookmark_categories", on_delete: :cascade
  add_foreign_key "bookmark_category_statuses", "bookmarks", on_delete: :cascade
  add_foreign_key "bookmark_category_statuses", "statuses", on_delete: :cascade
  add_foreign_key "bookmarks", "accounts", on_delete: :cascade
  add_foreign_key "bookmarks", "statuses", on_delete: :cascade
  add_foreign_key "bulk_import_rows", "bulk_imports", on_delete: :cascade
  add_foreign_key "bulk_imports", "accounts", on_delete: :cascade
  add_foreign_key "canonical_email_blocks", "accounts", column: "reference_account_id", on_delete: :cascade
  add_foreign_key "circle_accounts", "accounts", on_delete: :cascade
  add_foreign_key "circle_accounts", "circles", on_delete: :cascade
  add_foreign_key "circle_accounts", "follows", on_delete: :cascade
  add_foreign_key "circle_statuses", "circles", on_delete: :cascade
  add_foreign_key "circle_statuses", "statuses", on_delete: :cascade
  add_foreign_key "circles", "accounts", on_delete: :cascade
  add_foreign_key "conversation_mutes", "accounts", name: "fk_225b4212bb", on_delete: :cascade
  add_foreign_key "conversation_mutes", "conversations", on_delete: :cascade
  add_foreign_key "custom_filter_keywords", "custom_filters", on_delete: :cascade
  add_foreign_key "custom_filter_statuses", "custom_filters", on_delete: :cascade
  add_foreign_key "custom_filter_statuses", "statuses", on_delete: :cascade
  add_foreign_key "custom_filters", "accounts", on_delete: :cascade
  add_foreign_key "devices", "accounts", on_delete: :cascade
  add_foreign_key "devices", "oauth_access_tokens", column: "access_token_id", on_delete: :cascade
  add_foreign_key "email_domain_blocks", "email_domain_blocks", column: "parent_id", on_delete: :cascade
  add_foreign_key "emoji_reactions", "accounts", on_delete: :cascade
  add_foreign_key "emoji_reactions", "custom_emojis", on_delete: :cascade
  add_foreign_key "emoji_reactions", "statuses", on_delete: :cascade
  add_foreign_key "encrypted_messages", "accounts", column: "from_account_id", on_delete: :cascade
  add_foreign_key "encrypted_messages", "devices", on_delete: :cascade
  add_foreign_key "favourites", "accounts", name: "fk_5eb6c2b873", on_delete: :cascade
  add_foreign_key "favourites", "statuses", name: "fk_b0e856845e", on_delete: :cascade
  add_foreign_key "featured_tags", "accounts", on_delete: :cascade
  add_foreign_key "featured_tags", "tags", on_delete: :cascade
  add_foreign_key "follow_recommendation_mutes", "accounts", column: "target_account_id", on_delete: :cascade
  add_foreign_key "follow_recommendation_mutes", "accounts", on_delete: :cascade
  add_foreign_key "follow_recommendation_suppressions", "accounts", on_delete: :cascade
  add_foreign_key "follow_requests", "accounts", column: "target_account_id", name: "fk_9291ec025d", on_delete: :cascade
  add_foreign_key "follow_requests", "accounts", name: "fk_76d644b0e7", on_delete: :cascade
  add_foreign_key "follows", "accounts", column: "target_account_id", name: "fk_745ca29eac", on_delete: :cascade
  add_foreign_key "follows", "accounts", name: "fk_32ed1b5560", on_delete: :cascade
  add_foreign_key "generated_annual_reports", "accounts"
  add_foreign_key "identities", "users", name: "fk_bea040f377", on_delete: :cascade
  add_foreign_key "imports", "accounts", name: "fk_6db1b6e408", on_delete: :cascade
  add_foreign_key "invites", "users", on_delete: :cascade
  add_foreign_key "list_accounts", "accounts", on_delete: :cascade
  add_foreign_key "list_accounts", "follow_requests", on_delete: :cascade
  add_foreign_key "list_accounts", "follows", on_delete: :cascade
  add_foreign_key "list_accounts", "lists", on_delete: :cascade
  add_foreign_key "list_statuses", "lists", on_delete: :cascade
  add_foreign_key "list_statuses", "statuses", on_delete: :cascade
  add_foreign_key "lists", "accounts", on_delete: :cascade
  add_foreign_key "login_activities", "users", on_delete: :cascade
  add_foreign_key "markers", "users", on_delete: :cascade
  add_foreign_key "media_attachments", "accounts", name: "fk_96dd81e81b", on_delete: :nullify
  add_foreign_key "media_attachments", "scheduled_statuses", on_delete: :nullify
  add_foreign_key "media_attachments", "statuses", on_delete: :nullify
  add_foreign_key "mentions", "accounts", name: "fk_970d43f9d1", on_delete: :cascade
  add_foreign_key "mentions", "statuses", on_delete: :cascade
  add_foreign_key "mutes", "accounts", column: "target_account_id", name: "fk_eecff219ea", on_delete: :cascade
  add_foreign_key "mutes", "accounts", name: "fk_b8d8daf315", on_delete: :cascade
  add_foreign_key "ng_rule_histories", "accounts"
  add_foreign_key "ng_rule_histories", "ng_rules"
  add_foreign_key "notification_permissions", "accounts"
  add_foreign_key "notification_permissions", "accounts", column: "from_account_id"
  add_foreign_key "notification_policies", "accounts"
  add_foreign_key "notification_requests", "accounts", column: "from_account_id", on_delete: :cascade
  add_foreign_key "notification_requests", "accounts", on_delete: :cascade
  add_foreign_key "notification_requests", "statuses", column: "last_status_id", on_delete: :nullify
  add_foreign_key "notifications", "accounts", column: "from_account_id", name: "fk_fbd6b0bf9e", on_delete: :cascade
  add_foreign_key "notifications", "accounts", name: "fk_c141c8ee55", on_delete: :cascade
  add_foreign_key "oauth_access_grants", "oauth_applications", column: "application_id", name: "fk_34d54b0a33", on_delete: :cascade
  add_foreign_key "oauth_access_grants", "users", column: "resource_owner_id", name: "fk_63b044929b", on_delete: :cascade
  add_foreign_key "oauth_access_tokens", "oauth_applications", column: "application_id", name: "fk_f5fc4c1ee3", on_delete: :cascade
  add_foreign_key "oauth_access_tokens", "users", column: "resource_owner_id", name: "fk_e84df68546", on_delete: :cascade
  add_foreign_key "oauth_applications", "users", column: "owner_id", name: "fk_b0988c7c0a", on_delete: :cascade
  add_foreign_key "one_time_keys", "devices", on_delete: :cascade
  add_foreign_key "pending_follow_requests", "accounts", column: "target_account_id", on_delete: :cascade
  add_foreign_key "pending_follow_requests", "accounts", on_delete: :cascade
  add_foreign_key "pending_statuses", "accounts", column: "fetch_account_id", on_delete: :cascade
  add_foreign_key "pending_statuses", "accounts", on_delete: :cascade
  add_foreign_key "poll_votes", "accounts", on_delete: :cascade
  add_foreign_key "poll_votes", "polls", on_delete: :cascade
  add_foreign_key "polls", "accounts", on_delete: :cascade
  add_foreign_key "polls", "statuses", on_delete: :cascade
  add_foreign_key "preview_card_trends", "preview_cards", on_delete: :cascade
  add_foreign_key "report_notes", "accounts", on_delete: :cascade
  add_foreign_key "report_notes", "reports", on_delete: :cascade
  add_foreign_key "reports", "accounts", column: "action_taken_by_account_id", name: "fk_bca45b75fd", on_delete: :nullify
  add_foreign_key "reports", "accounts", column: "assigned_account_id", on_delete: :nullify
  add_foreign_key "reports", "accounts", column: "target_account_id", name: "fk_eb37af34f0", on_delete: :cascade
  add_foreign_key "reports", "accounts", name: "fk_4b81f7522c", on_delete: :cascade
  add_foreign_key "scheduled_expiration_statuses", "accounts", on_delete: :cascade
  add_foreign_key "scheduled_expiration_statuses", "statuses", on_delete: :cascade
  add_foreign_key "scheduled_statuses", "accounts", on_delete: :cascade
  add_foreign_key "session_activations", "oauth_access_tokens", column: "access_token_id", name: "fk_957e5bda89", on_delete: :cascade
  add_foreign_key "session_activations", "users", name: "fk_e5fda67334", on_delete: :cascade
<<<<<<< HEAD
  add_foreign_key "status_capability_tokens", "statuses", on_delete: :cascade
=======
  add_foreign_key "severed_relationships", "accounts", column: "local_account_id", on_delete: :cascade
  add_foreign_key "severed_relationships", "accounts", column: "remote_account_id", on_delete: :cascade
  add_foreign_key "severed_relationships", "relationship_severance_events", on_delete: :cascade
>>>>>>> 0cea7a62
  add_foreign_key "status_edits", "accounts", on_delete: :nullify
  add_foreign_key "status_edits", "statuses", on_delete: :cascade
  add_foreign_key "status_pins", "accounts", name: "fk_d4cb435b62", on_delete: :cascade
  add_foreign_key "status_pins", "statuses", on_delete: :cascade
  add_foreign_key "status_references", "statuses", column: "target_status_id", on_delete: :cascade
  add_foreign_key "status_references", "statuses", on_delete: :cascade
  add_foreign_key "status_stats", "statuses", on_delete: :cascade
  add_foreign_key "status_trends", "accounts", on_delete: :cascade
  add_foreign_key "status_trends", "statuses", on_delete: :cascade
  add_foreign_key "statuses", "accounts", column: "in_reply_to_account_id", name: "fk_c7fa917661", on_delete: :nullify
  add_foreign_key "statuses", "accounts", name: "fk_9bda1543f7", on_delete: :cascade
  add_foreign_key "statuses", "statuses", column: "in_reply_to_id", on_delete: :nullify
  add_foreign_key "statuses", "statuses", column: "reblog_of_id", on_delete: :cascade
  add_foreign_key "statuses_tags", "statuses", on_delete: :cascade
  add_foreign_key "statuses_tags", "tags", name: "fk_3081861e21", on_delete: :cascade
  add_foreign_key "tag_follows", "accounts", on_delete: :cascade
  add_foreign_key "tag_follows", "tags", on_delete: :cascade
  add_foreign_key "tombstones", "accounts", on_delete: :cascade
  add_foreign_key "user_invite_requests", "users", on_delete: :cascade
  add_foreign_key "users", "accounts", name: "fk_50500f500d", on_delete: :cascade
  add_foreign_key "users", "invites", on_delete: :nullify
  add_foreign_key "users", "oauth_applications", column: "created_by_application_id", on_delete: :nullify
  add_foreign_key "users", "user_roles", column: "role_id", on_delete: :nullify
  add_foreign_key "web_push_subscriptions", "oauth_access_tokens", column: "access_token_id", on_delete: :cascade
  add_foreign_key "web_push_subscriptions", "users", on_delete: :cascade
  add_foreign_key "web_settings", "users", name: "fk_11910667b2", on_delete: :cascade
  add_foreign_key "webauthn_credentials", "users"

  create_view "instances", materialized: true, sql_definition: <<-SQL
      WITH domain_counts(domain, accounts_count) AS (
           SELECT accounts.domain,
              count(*) AS accounts_count
             FROM accounts
            WHERE (accounts.domain IS NOT NULL)
            GROUP BY accounts.domain
          )
   SELECT domain_counts.domain,
      domain_counts.accounts_count
     FROM domain_counts
  UNION
   SELECT domain_blocks.domain,
      COALESCE(domain_counts.accounts_count, (0)::bigint) AS accounts_count
     FROM (domain_blocks
       LEFT JOIN domain_counts ON (((domain_counts.domain)::text = (domain_blocks.domain)::text)))
  UNION
   SELECT domain_allows.domain,
      COALESCE(domain_counts.accounts_count, (0)::bigint) AS accounts_count
     FROM (domain_allows
       LEFT JOIN domain_counts ON (((domain_counts.domain)::text = (domain_allows.domain)::text)));
  SQL
  add_index "instances", "reverse(('.'::text || (domain)::text)), domain", name: "index_instances_on_reverse_domain"
  add_index "instances", ["domain"], name: "index_instances_on_domain", unique: true

  create_view "user_ips", sql_definition: <<-SQL
      SELECT t0.user_id,
      t0.ip,
      max(t0.used_at) AS used_at
     FROM ( SELECT users.id AS user_id,
              users.sign_up_ip AS ip,
              users.created_at AS used_at
             FROM users
            WHERE (users.sign_up_ip IS NOT NULL)
          UNION ALL
           SELECT session_activations.user_id,
              session_activations.ip,
              session_activations.updated_at
             FROM session_activations
          UNION ALL
           SELECT login_activities.user_id,
              login_activities.ip,
              login_activities.created_at
             FROM login_activities
            WHERE (login_activities.success = true)) t0
    GROUP BY t0.user_id, t0.ip;
  SQL
  create_view "account_summaries", materialized: true, sql_definition: <<-SQL
      SELECT accounts.id AS account_id,
      mode() WITHIN GROUP (ORDER BY t0.language) AS language,
      mode() WITHIN GROUP (ORDER BY t0.sensitive) AS sensitive
     FROM (accounts
       CROSS JOIN LATERAL ( SELECT statuses.account_id,
              statuses.language,
              statuses.sensitive
             FROM statuses
            WHERE ((statuses.account_id = accounts.id) AND (statuses.deleted_at IS NULL) AND (statuses.reblog_of_id IS NULL))
            ORDER BY statuses.id DESC
           LIMIT 20) t0)
    WHERE ((accounts.suspended_at IS NULL) AND (accounts.silenced_at IS NULL) AND (accounts.moved_to_account_id IS NULL) AND (accounts.discoverable = true) AND (accounts.locked = false))
    GROUP BY accounts.id;
  SQL
  add_index "account_summaries", ["account_id", "language", "sensitive"], name: "idx_on_account_id_language_sensitive_250461e1eb"
  add_index "account_summaries", ["account_id"], name: "index_account_summaries_on_account_id", unique: true

  create_view "global_follow_recommendations", materialized: true, sql_definition: <<-SQL
      SELECT t0.account_id,
      sum(t0.rank) AS rank,
      array_agg(t0.reason) AS reason
     FROM ( SELECT account_summaries.account_id,
              ((count(follows.id))::numeric / (1.0 + (count(follows.id))::numeric)) AS rank,
              'most_followed'::text AS reason
             FROM ((follows
               JOIN account_summaries ON ((account_summaries.account_id = follows.target_account_id)))
               JOIN users ON ((users.account_id = follows.account_id)))
            WHERE ((users.current_sign_in_at >= (now() - 'P30D'::interval)) AND (account_summaries.sensitive = false) AND (NOT (EXISTS ( SELECT 1
                     FROM follow_recommendation_suppressions
                    WHERE (follow_recommendation_suppressions.account_id = follows.target_account_id)))))
            GROUP BY account_summaries.account_id
           HAVING (count(follows.id) >= 5)
          UNION ALL
           SELECT account_summaries.account_id,
              (sum((status_stats.reblogs_count + status_stats.favourites_count)) / (1.0 + sum((status_stats.reblogs_count + status_stats.favourites_count)))) AS rank,
              'most_interactions'::text AS reason
             FROM ((status_stats
               JOIN statuses ON ((statuses.id = status_stats.status_id)))
               JOIN account_summaries ON ((account_summaries.account_id = statuses.account_id)))
            WHERE ((statuses.id >= (((date_part('epoch'::text, (now() - 'P30D'::interval)) * (1000)::double precision))::bigint << 16)) AND (account_summaries.sensitive = false) AND (NOT (EXISTS ( SELECT 1
                     FROM follow_recommendation_suppressions
                    WHERE (follow_recommendation_suppressions.account_id = statuses.account_id)))))
            GROUP BY account_summaries.account_id
           HAVING (sum((status_stats.reblogs_count + status_stats.favourites_count)) >= (5)::numeric)) t0
    GROUP BY t0.account_id
    ORDER BY (sum(t0.rank)) DESC;
  SQL
  add_index "global_follow_recommendations", ["account_id"], name: "index_global_follow_recommendations_on_account_id", unique: true

end<|MERGE_RESOLUTION|>--- conflicted
+++ resolved
@@ -10,11 +10,7 @@
 #
 # It's strongly recommended that you check this file into your version control system.
 
-<<<<<<< HEAD
-ActiveRecord::Schema[7.1].define(version: 2024_03_20_231633) do
-=======
 ActiveRecord::Schema[7.1].define(version: 2024_03_22_161611) do
->>>>>>> 0cea7a62
   # These are extensions that must be enabled in order to support this database
   enable_extension "plpgsql"
 
@@ -1745,13 +1741,10 @@
   add_foreign_key "scheduled_statuses", "accounts", on_delete: :cascade
   add_foreign_key "session_activations", "oauth_access_tokens", column: "access_token_id", name: "fk_957e5bda89", on_delete: :cascade
   add_foreign_key "session_activations", "users", name: "fk_e5fda67334", on_delete: :cascade
-<<<<<<< HEAD
-  add_foreign_key "status_capability_tokens", "statuses", on_delete: :cascade
-=======
   add_foreign_key "severed_relationships", "accounts", column: "local_account_id", on_delete: :cascade
   add_foreign_key "severed_relationships", "accounts", column: "remote_account_id", on_delete: :cascade
   add_foreign_key "severed_relationships", "relationship_severance_events", on_delete: :cascade
->>>>>>> 0cea7a62
+  add_foreign_key "status_capability_tokens", "statuses", on_delete: :cascade
   add_foreign_key "status_edits", "accounts", on_delete: :nullify
   add_foreign_key "status_edits", "statuses", on_delete: :cascade
   add_foreign_key "status_pins", "accounts", name: "fk_d4cb435b62", on_delete: :cascade
