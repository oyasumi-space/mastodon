# This file is auto-generated from the current state of the database. Instead
# of editing this file, please use the migrations feature of Active Record to
# incrementally modify your database, and then regenerate this schema definition.
#
# This file is the source Rails uses to define your schema when running `bin/rails
# db:schema:load`. When creating a new database, `bin/rails db:schema:load` tends to
# be faster and is potentially less error prone than running all of your
# migrations from scratch. Old migrations may fail to apply correctly if those
# migrations use external dependencies or application code.
#
# It's strongly recommended that you check this file into your version control system.

ActiveRecord::Schema[7.1].define(version: 2024_05_22_041528) do
  # These are extensions that must be enabled in order to support this database
  enable_extension "plpgsql"

  create_table "account_aliases", force: :cascade do |t|
    t.bigint "account_id"
    t.string "acct", default: "", null: false
    t.string "uri", default: "", null: false
    t.datetime "created_at", precision: nil, null: false
    t.datetime "updated_at", precision: nil, null: false
    t.index ["account_id", "uri"], name: "index_account_aliases_on_account_id_and_uri", unique: true
    t.index ["account_id"], name: "index_account_aliases_on_account_id"
  end

  create_table "account_conversations", force: :cascade do |t|
    t.bigint "account_id"
    t.bigint "conversation_id"
    t.bigint "participant_account_ids", default: [], null: false, array: true
    t.bigint "status_ids", default: [], null: false, array: true
    t.bigint "last_status_id"
    t.integer "lock_version", default: 0, null: false
    t.boolean "unread", default: false, null: false
    t.index ["account_id", "conversation_id", "participant_account_ids"], name: "index_unique_conversations", unique: true
    t.index ["conversation_id"], name: "index_account_conversations_on_conversation_id"
  end

  create_table "account_deletion_requests", force: :cascade do |t|
    t.bigint "account_id"
    t.datetime "created_at", precision: nil, null: false
    t.datetime "updated_at", precision: nil, null: false
    t.index ["account_id"], name: "index_account_deletion_requests_on_account_id"
  end

  create_table "account_domain_blocks", force: :cascade do |t|
    t.string "domain"
    t.datetime "created_at", precision: nil, null: false
    t.datetime "updated_at", precision: nil, null: false
    t.bigint "account_id"
    t.index ["account_id", "domain"], name: "index_account_domain_blocks_on_account_id_and_domain", unique: true
  end

  create_table "account_migrations", force: :cascade do |t|
    t.bigint "account_id"
    t.string "acct", default: "", null: false
    t.bigint "followers_count", default: 0, null: false
    t.bigint "target_account_id"
    t.datetime "created_at", precision: nil, null: false
    t.datetime "updated_at", precision: nil, null: false
    t.index ["account_id"], name: "index_account_migrations_on_account_id"
    t.index ["target_account_id"], name: "index_account_migrations_on_target_account_id", where: "(target_account_id IS NOT NULL)"
  end

  create_table "account_moderation_notes", force: :cascade do |t|
    t.text "content", null: false
    t.bigint "account_id", null: false
    t.bigint "target_account_id", null: false
    t.datetime "created_at", precision: nil, null: false
    t.datetime "updated_at", precision: nil, null: false
    t.index ["account_id"], name: "index_account_moderation_notes_on_account_id"
    t.index ["target_account_id"], name: "index_account_moderation_notes_on_target_account_id"
  end

  create_table "account_notes", force: :cascade do |t|
    t.bigint "account_id"
    t.bigint "target_account_id"
    t.text "comment", null: false
    t.datetime "created_at", precision: nil, null: false
    t.datetime "updated_at", precision: nil, null: false
    t.index ["account_id", "target_account_id"], name: "index_account_notes_on_account_id_and_target_account_id", unique: true
    t.index ["target_account_id"], name: "index_account_notes_on_target_account_id"
  end

  create_table "account_pins", force: :cascade do |t|
    t.bigint "account_id"
    t.bigint "target_account_id"
    t.datetime "created_at", precision: nil, null: false
    t.datetime "updated_at", precision: nil, null: false
    t.index ["account_id", "target_account_id"], name: "index_account_pins_on_account_id_and_target_account_id", unique: true
    t.index ["target_account_id"], name: "index_account_pins_on_target_account_id"
  end

  create_table "account_relationship_severance_events", force: :cascade do |t|
    t.bigint "account_id", null: false
    t.bigint "relationship_severance_event_id", null: false
    t.datetime "created_at", null: false
    t.datetime "updated_at", null: false
    t.integer "followers_count", default: 0, null: false
    t.integer "following_count", default: 0, null: false
    t.index ["account_id", "relationship_severance_event_id"], name: "idx_on_account_id_relationship_severance_event_id_7bd82bf20e", unique: true
    t.index ["account_id"], name: "index_account_relationship_severance_events_on_account_id"
    t.index ["relationship_severance_event_id"], name: "idx_on_relationship_severance_event_id_403f53e707"
  end

  create_table "account_stats", force: :cascade do |t|
    t.bigint "account_id", null: false
    t.bigint "statuses_count", default: 0, null: false
    t.bigint "following_count", default: 0, null: false
    t.bigint "followers_count", default: 0, null: false
    t.datetime "created_at", precision: nil, null: false
    t.datetime "updated_at", precision: nil, null: false
    t.datetime "last_status_at", precision: nil
    t.index ["account_id"], name: "index_account_stats_on_account_id", unique: true
    t.index ["last_status_at", "account_id"], name: "index_account_stats_on_last_status_at_and_account_id", order: { last_status_at: "DESC NULLS LAST" }
  end

  create_table "account_statuses_cleanup_policies", force: :cascade do |t|
    t.bigint "account_id", null: false
    t.boolean "enabled", default: true, null: false
    t.integer "min_status_age", default: 1209600, null: false
    t.boolean "keep_direct", default: true, null: false
    t.boolean "keep_pinned", default: true, null: false
    t.boolean "keep_polls", default: false, null: false
    t.boolean "keep_media", default: false, null: false
    t.boolean "keep_self_fav", default: true, null: false
    t.boolean "keep_self_bookmark", default: true, null: false
    t.integer "min_favs"
    t.integer "min_reblogs"
    t.datetime "created_at", null: false
    t.datetime "updated_at", null: false
    t.integer "min_emojis"
    t.boolean "keep_self_emoji", default: true, null: false
    t.index ["account_id"], name: "index_account_statuses_cleanup_policies_on_account_id"
  end

  create_table "account_warning_presets", force: :cascade do |t|
    t.text "text", default: "", null: false
    t.datetime "created_at", precision: nil, null: false
    t.datetime "updated_at", precision: nil, null: false
    t.string "title", default: "", null: false
  end

  create_table "account_warnings", force: :cascade do |t|
    t.bigint "account_id"
    t.bigint "target_account_id"
    t.integer "action", default: 0, null: false
    t.text "text", default: "", null: false
    t.datetime "created_at", precision: nil, null: false
    t.datetime "updated_at", precision: nil, null: false
    t.bigint "report_id"
    t.string "status_ids", array: true
    t.datetime "overruled_at", precision: nil
    t.index ["account_id"], name: "index_account_warnings_on_account_id"
    t.index ["target_account_id"], name: "index_account_warnings_on_target_account_id"
  end

  create_table "accounts", id: :bigint, default: -> { "timestamp_id('accounts'::text)" }, force: :cascade do |t|
    t.string "username", default: "", null: false
    t.string "domain"
    t.text "private_key"
    t.text "public_key", default: "", null: false
    t.datetime "created_at", precision: nil, null: false
    t.datetime "updated_at", precision: nil, null: false
    t.text "note", default: "", null: false
    t.string "display_name", default: "", null: false
    t.string "uri", default: "", null: false
    t.string "url"
    t.string "avatar_file_name"
    t.string "avatar_content_type"
    t.datetime "avatar_updated_at", precision: nil
    t.string "header_file_name"
    t.string "header_content_type"
    t.datetime "header_updated_at", precision: nil
    t.string "avatar_remote_url"
    t.boolean "locked", default: false, null: false
    t.string "header_remote_url", default: "", null: false
    t.datetime "last_webfingered_at", precision: nil
    t.string "inbox_url", default: "", null: false
    t.string "outbox_url", default: "", null: false
    t.string "shared_inbox_url", default: "", null: false
    t.string "followers_url", default: "", null: false
    t.integer "protocol", default: 0, null: false
    t.boolean "memorial", default: false, null: false
    t.bigint "moved_to_account_id"
    t.string "featured_collection_url"
    t.jsonb "fields"
    t.string "actor_type"
    t.boolean "discoverable"
    t.string "also_known_as", array: true
    t.datetime "silenced_at", precision: nil
    t.datetime "suspended_at", precision: nil
    t.boolean "hide_collections"
    t.integer "avatar_storage_schema_version"
    t.integer "header_storage_schema_version"
    t.string "devices_url"
    t.integer "suspension_origin"
    t.datetime "sensitized_at", precision: nil
    t.boolean "trendable"
    t.datetime "reviewed_at", precision: nil
    t.datetime "requested_review_at", precision: nil
    t.integer "searchability", default: 2, null: false
    t.jsonb "settings"
    t.boolean "indexable", default: false, null: false
    t.jsonb "master_settings"
    t.boolean "remote_pending", default: false, null: false
    t.integer "avatar_file_size"
    t.integer "header_file_size"
    t.index "(((setweight(to_tsvector('simple'::regconfig, (display_name)::text), 'A'::\"char\") || setweight(to_tsvector('simple'::regconfig, (username)::text), 'B'::\"char\")) || setweight(to_tsvector('simple'::regconfig, (COALESCE(domain, ''::character varying))::text), 'C'::\"char\")))", name: "search_index", using: :gin
    t.index "lower((username)::text), COALESCE(lower((domain)::text), ''::text)", name: "index_accounts_on_username_and_domain_lower", unique: true
    t.index ["domain", "id"], name: "index_accounts_on_domain_and_id"
    t.index ["id"], name: "index_accounts_on_id", where: "((domain IS NOT NULL) AND remote_pending AND (suspended_at IS NOT NULL))"
    t.index ["moved_to_account_id"], name: "index_accounts_on_moved_to_account_id", where: "(moved_to_account_id IS NOT NULL)"
    t.index ["uri"], name: "index_accounts_on_uri"
    t.index ["url"], name: "index_accounts_on_url", opclass: :text_pattern_ops, where: "(url IS NOT NULL)"
  end

  create_table "accounts_tags", primary_key: ["tag_id", "account_id"], force: :cascade do |t|
    t.bigint "account_id", null: false
    t.bigint "tag_id", null: false
    t.index ["account_id", "tag_id"], name: "index_accounts_tags_on_account_id_and_tag_id"
  end

  create_table "admin_action_logs", force: :cascade do |t|
    t.bigint "account_id"
    t.string "action", default: "", null: false
    t.string "target_type"
    t.bigint "target_id"
    t.datetime "created_at", precision: nil, null: false
    t.datetime "updated_at", precision: nil, null: false
    t.string "human_identifier"
    t.string "route_param"
    t.string "permalink"
    t.index ["account_id"], name: "index_admin_action_logs_on_account_id"
    t.index ["target_type", "target_id"], name: "index_admin_action_logs_on_target_type_and_target_id"
  end

  create_table "announcement_mutes", force: :cascade do |t|
    t.bigint "account_id"
    t.bigint "announcement_id"
    t.datetime "created_at", precision: nil, null: false
    t.datetime "updated_at", precision: nil, null: false
    t.index ["account_id", "announcement_id"], name: "index_announcement_mutes_on_account_id_and_announcement_id", unique: true
    t.index ["announcement_id"], name: "index_announcement_mutes_on_announcement_id"
  end

  create_table "announcement_reactions", force: :cascade do |t|
    t.bigint "account_id"
    t.bigint "announcement_id"
    t.string "name", default: "", null: false
    t.bigint "custom_emoji_id"
    t.datetime "created_at", precision: nil, null: false
    t.datetime "updated_at", precision: nil, null: false
    t.index ["account_id", "announcement_id", "name"], name: "index_announcement_reactions_on_account_id_and_announcement_id", unique: true
    t.index ["announcement_id"], name: "index_announcement_reactions_on_announcement_id"
    t.index ["custom_emoji_id"], name: "index_announcement_reactions_on_custom_emoji_id", where: "(custom_emoji_id IS NOT NULL)"
  end

  create_table "announcements", force: :cascade do |t|
    t.text "text", default: "", null: false
    t.boolean "published", default: false, null: false
    t.boolean "all_day", default: false, null: false
    t.datetime "scheduled_at", precision: nil
    t.datetime "starts_at", precision: nil
    t.datetime "ends_at", precision: nil
    t.datetime "created_at", precision: nil, null: false
    t.datetime "updated_at", precision: nil, null: false
    t.datetime "published_at", precision: nil
    t.bigint "status_ids", array: true
  end

  create_table "antenna_accounts", force: :cascade do |t|
    t.bigint "antenna_id", null: false
    t.bigint "account_id", null: false
    t.boolean "exclude", default: false, null: false
    t.datetime "created_at", precision: nil, null: false
    t.datetime "updated_at", precision: nil, null: false
    t.index ["account_id"], name: "index_antenna_accounts_on_account_id"
    t.index ["antenna_id", "account_id"], name: "index_antenna_accounts_on_antenna_id_and_account_id", unique: true
    t.index ["exclude"], name: "index_antenna_accounts_on_exclude"
  end

  create_table "antenna_domains", force: :cascade do |t|
    t.bigint "antenna_id", null: false
    t.string "name"
    t.boolean "exclude", default: false, null: false
    t.datetime "created_at", precision: nil, null: false
    t.datetime "updated_at", precision: nil, null: false
    t.index ["antenna_id", "name"], name: "index_antenna_domains_on_antenna_id_and_name", unique: true
    t.index ["exclude"], name: "index_antenna_domains_on_exclude"
    t.index ["name"], name: "index_antenna_domains_on_name"
  end

  create_table "antenna_tags", force: :cascade do |t|
    t.bigint "antenna_id", null: false
    t.bigint "tag_id", null: false
    t.boolean "exclude", default: false, null: false
    t.datetime "created_at", precision: nil, null: false
    t.datetime "updated_at", precision: nil, null: false
    t.index ["antenna_id", "tag_id"], name: "index_antenna_tags_on_antenna_id_and_tag_id", unique: true
    t.index ["exclude"], name: "index_antenna_tags_on_exclude"
    t.index ["tag_id"], name: "index_antenna_tags_on_tag_id"
  end

  create_table "antennas", force: :cascade do |t|
    t.bigint "account_id", null: false
    t.bigint "list_id", null: false
    t.string "title", default: "", null: false
    t.jsonb "keywords"
    t.jsonb "exclude_keywords"
    t.boolean "any_domains", default: true, null: false
    t.boolean "any_tags", default: true, null: false
    t.boolean "any_accounts", default: true, null: false
    t.boolean "any_keywords", default: true, null: false
    t.boolean "available", default: true, null: false
    t.datetime "created_at", precision: nil, null: false
    t.datetime "updated_at", precision: nil, null: false
    t.datetime "expires_at", precision: nil
    t.boolean "with_media_only", default: false, null: false
    t.jsonb "exclude_domains"
    t.jsonb "exclude_accounts"
    t.jsonb "exclude_tags"
    t.boolean "stl", default: false, null: false
    t.boolean "ignore_reblog", default: false, null: false
    t.boolean "insert_feeds", default: false, null: false
    t.boolean "ltl", default: false, null: false
    t.index ["account_id"], name: "index_antennas_on_account_id"
    t.index ["any_accounts"], name: "index_antennas_on_any_accounts"
    t.index ["any_domains"], name: "index_antennas_on_any_domains"
    t.index ["any_keywords"], name: "index_antennas_on_any_keywords"
    t.index ["any_tags"], name: "index_antennas_on_any_tags"
    t.index ["available"], name: "index_antennas_on_available"
    t.index ["ignore_reblog"], name: "index_antennas_on_ignore_reblog"
    t.index ["list_id"], name: "index_antennas_on_list_id"
    t.index ["stl"], name: "index_antennas_on_stl"
  end

  create_table "appeals", force: :cascade do |t|
    t.bigint "account_id", null: false
    t.bigint "account_warning_id", null: false
    t.text "text", default: "", null: false
    t.datetime "approved_at", precision: nil
    t.bigint "approved_by_account_id"
    t.datetime "rejected_at", precision: nil
    t.bigint "rejected_by_account_id"
    t.datetime "created_at", null: false
    t.datetime "updated_at", null: false
    t.index ["account_id"], name: "index_appeals_on_account_id"
    t.index ["account_warning_id"], name: "index_appeals_on_account_warning_id", unique: true
    t.index ["approved_by_account_id"], name: "index_appeals_on_approved_by_account_id", where: "(approved_by_account_id IS NOT NULL)"
    t.index ["rejected_by_account_id"], name: "index_appeals_on_rejected_by_account_id", where: "(rejected_by_account_id IS NOT NULL)"
  end

  create_table "backups", force: :cascade do |t|
    t.bigint "user_id"
    t.string "dump_file_name"
    t.string "dump_content_type"
    t.datetime "dump_updated_at", precision: nil
    t.boolean "processed", default: false, null: false
    t.datetime "created_at", precision: nil, null: false
    t.datetime "updated_at", precision: nil, null: false
    t.bigint "dump_file_size"
    t.index ["user_id"], name: "index_backups_on_user_id"
  end

  create_table "blocks", force: :cascade do |t|
    t.datetime "created_at", precision: nil, null: false
    t.datetime "updated_at", precision: nil, null: false
    t.bigint "account_id", null: false
    t.bigint "target_account_id", null: false
    t.string "uri"
    t.index ["account_id", "target_account_id"], name: "index_blocks_on_account_id_and_target_account_id", unique: true
    t.index ["target_account_id"], name: "index_blocks_on_target_account_id"
  end

  create_table "bookmark_categories", force: :cascade do |t|
    t.bigint "account_id", null: false
    t.string "title", default: "", null: false
    t.datetime "created_at", null: false
    t.datetime "updated_at", null: false
    t.index ["account_id"], name: "index_bookmark_categories_on_account_id"
  end

  create_table "bookmark_category_statuses", force: :cascade do |t|
    t.bigint "bookmark_category_id", null: false
    t.bigint "status_id", null: false
    t.bigint "bookmark_id"
    t.datetime "created_at", null: false
    t.datetime "updated_at", null: false
    t.index ["bookmark_category_id", "status_id"], name: "index_bc_statuses", unique: true
    t.index ["bookmark_id"], name: "index_bookmark_category_statuses_on_bookmark_id"
    t.index ["status_id"], name: "index_bookmark_category_statuses_on_status_id"
  end

  create_table "bookmarks", force: :cascade do |t|
    t.bigint "account_id", null: false
    t.bigint "status_id", null: false
    t.datetime "created_at", precision: nil, null: false
    t.datetime "updated_at", precision: nil, null: false
    t.index ["account_id", "status_id"], name: "index_bookmarks_on_account_id_and_status_id", unique: true
    t.index ["status_id"], name: "index_bookmarks_on_status_id"
  end

  create_table "bulk_import_rows", force: :cascade do |t|
    t.bigint "bulk_import_id", null: false
    t.jsonb "data"
    t.datetime "created_at", null: false
    t.datetime "updated_at", null: false
    t.index ["bulk_import_id"], name: "index_bulk_import_rows_on_bulk_import_id"
  end

  create_table "bulk_imports", force: :cascade do |t|
    t.integer "type", null: false
    t.integer "state", null: false
    t.integer "total_items", default: 0, null: false
    t.integer "imported_items", default: 0, null: false
    t.integer "processed_items", default: 0, null: false
    t.datetime "finished_at", precision: nil
    t.boolean "overwrite", default: false, null: false
    t.boolean "likely_mismatched", default: false, null: false
    t.string "original_filename", default: "", null: false
    t.bigint "account_id", null: false
    t.datetime "created_at", null: false
    t.datetime "updated_at", null: false
    t.index ["account_id"], name: "index_bulk_imports_on_account_id"
    t.index ["id"], name: "index_bulk_imports_unconfirmed", where: "(state = 0)"
  end

  create_table "canonical_email_blocks", force: :cascade do |t|
    t.string "canonical_email_hash", default: "", null: false
    t.bigint "reference_account_id"
    t.datetime "created_at", null: false
    t.datetime "updated_at", null: false
    t.index ["canonical_email_hash"], name: "index_canonical_email_blocks_on_canonical_email_hash", unique: true
    t.index ["reference_account_id"], name: "index_canonical_email_blocks_on_reference_account_id"
  end

  create_table "circle_accounts", force: :cascade do |t|
    t.bigint "circle_id"
    t.bigint "account_id", null: false
    t.bigint "follow_id", null: false
    t.datetime "created_at", null: false
    t.datetime "updated_at", null: false
    t.index ["account_id"], name: "index_circle_accounts_on_account_id"
    t.index ["circle_id", "account_id"], name: "index_circle_accounts_on_circle_id_and_account_id", unique: true
    t.index ["follow_id"], name: "index_circle_accounts_on_follow_id"
  end

  create_table "circle_statuses", force: :cascade do |t|
    t.bigint "circle_id"
    t.bigint "status_id", null: false
    t.datetime "created_at", null: false
    t.datetime "updated_at", null: false
    t.index ["circle_id", "status_id"], name: "index_circle_statuses_on_circle_id_and_status_id", unique: true
    t.index ["status_id"], name: "index_circle_statuses_on_status_id"
  end

  create_table "circles", force: :cascade do |t|
    t.bigint "account_id", null: false
    t.string "title", default: "", null: false
    t.datetime "created_at", null: false
    t.datetime "updated_at", null: false
    t.index ["account_id"], name: "index_circles_on_account_id"
  end

  create_table "conversation_mutes", force: :cascade do |t|
    t.bigint "conversation_id", null: false
    t.bigint "account_id", null: false
    t.index ["account_id", "conversation_id"], name: "index_conversation_mutes_on_account_id_and_conversation_id", unique: true
  end

  create_table "conversations", force: :cascade do |t|
    t.string "uri"
    t.datetime "created_at", precision: nil, null: false
    t.datetime "updated_at", precision: nil, null: false
    t.string "inbox_url"
    t.bigint "ancestor_status_id"
    t.index ["ancestor_status_id"], name: "index_conversations_on_ancestor_status_id", where: "(ancestor_status_id IS NOT NULL)"
    t.index ["uri"], name: "index_conversations_on_uri", unique: true, opclass: :text_pattern_ops, where: "(uri IS NOT NULL)"
  end

  create_table "custom_emoji_categories", force: :cascade do |t|
    t.string "name"
    t.datetime "created_at", precision: nil, null: false
    t.datetime "updated_at", precision: nil, null: false
    t.index ["name"], name: "index_custom_emoji_categories_on_name", unique: true
  end

  create_table "custom_emojis", force: :cascade do |t|
    t.string "shortcode", default: "", null: false
    t.string "domain"
    t.string "image_file_name"
    t.string "image_content_type"
    t.datetime "image_updated_at", precision: nil
    t.datetime "created_at", precision: nil, null: false
    t.datetime "updated_at", precision: nil, null: false
    t.boolean "disabled", default: false, null: false
    t.string "uri"
    t.string "image_remote_url"
    t.boolean "visible_in_picker", default: true, null: false
    t.bigint "category_id"
    t.integer "image_storage_schema_version"
    t.integer "image_width"
    t.integer "image_height"
    t.jsonb "aliases"
    t.boolean "is_sensitive", default: false, null: false
    t.string "license"
    t.integer "image_file_size"
    t.index ["shortcode", "domain"], name: "index_custom_emojis_on_shortcode_and_domain", unique: true
  end

  create_table "custom_filter_keywords", force: :cascade do |t|
    t.bigint "custom_filter_id", null: false
    t.text "keyword", default: "", null: false
    t.boolean "whole_word", default: false, null: false
    t.datetime "created_at", null: false
    t.datetime "updated_at", null: false
    t.index ["custom_filter_id"], name: "index_custom_filter_keywords_on_custom_filter_id"
  end

  create_table "custom_filter_statuses", force: :cascade do |t|
    t.bigint "custom_filter_id", null: false
    t.bigint "status_id", null: false
    t.datetime "created_at", null: false
    t.datetime "updated_at", null: false
    t.index ["custom_filter_id"], name: "index_custom_filter_statuses_on_custom_filter_id"
    t.index ["status_id", "custom_filter_id"], name: "index_custom_filter_statuses_on_status_id_and_custom_filter_id", unique: true
    t.index ["status_id"], name: "index_custom_filter_statuses_on_status_id"
  end

  create_table "custom_filters", force: :cascade do |t|
    t.bigint "account_id"
    t.datetime "expires_at", precision: nil
    t.text "phrase", default: "", null: false
    t.string "context", default: [], null: false, array: true
    t.datetime "created_at", precision: nil, null: false
    t.datetime "updated_at", precision: nil, null: false
    t.integer "action", default: 0, null: false
    t.boolean "exclude_follows", default: false, null: false
    t.boolean "exclude_localusers", default: false, null: false
    t.boolean "with_quote", default: true, null: false
    t.index ["account_id"], name: "index_custom_filters_on_account_id"
  end

  create_table "devices", force: :cascade do |t|
    t.bigint "access_token_id"
    t.bigint "account_id"
    t.string "device_id", default: "", null: false
    t.string "name", default: "", null: false
    t.text "fingerprint_key", default: "", null: false
    t.text "identity_key", default: "", null: false
    t.datetime "created_at", precision: nil, null: false
    t.datetime "updated_at", precision: nil, null: false
    t.index ["access_token_id"], name: "index_devices_on_access_token_id"
    t.index ["account_id"], name: "index_devices_on_account_id"
  end

  create_table "domain_allows", force: :cascade do |t|
    t.string "domain", default: "", null: false
    t.datetime "created_at", precision: nil, null: false
    t.datetime "updated_at", precision: nil, null: false
    t.index ["domain"], name: "index_domain_allows_on_domain", unique: true
  end

  create_table "domain_blocks", force: :cascade do |t|
    t.string "domain", default: "", null: false
    t.datetime "created_at", precision: nil, null: false
    t.datetime "updated_at", precision: nil, null: false
    t.integer "severity", default: 0
    t.boolean "reject_media", default: false, null: false
    t.boolean "reject_reports", default: false, null: false
    t.text "private_comment"
    t.text "public_comment"
    t.boolean "obfuscate", default: false, null: false
    t.boolean "reject_favourite", default: false, null: false
    t.boolean "reject_send_sensitive", default: false, null: false
    t.boolean "reject_hashtag", default: false, null: false
    t.boolean "reject_straight_follow", default: false, null: false
    t.boolean "reject_new_follow", default: false, null: false
    t.boolean "hidden", default: false, null: false
    t.boolean "detect_invalid_subscription", default: false, null: false
    t.boolean "reject_reply_exclude_followers", default: false, null: false
    t.boolean "reject_friend", default: false, null: false
    t.boolean "block_trends", default: false, null: false
    t.index ["domain"], name: "index_domain_blocks_on_domain", unique: true
  end

  create_table "email_domain_blocks", force: :cascade do |t|
    t.string "domain", default: "", null: false
    t.datetime "created_at", precision: nil, null: false
    t.datetime "updated_at", precision: nil, null: false
    t.bigint "parent_id"
    t.boolean "allow_with_approval", default: false, null: false
    t.index ["domain"], name: "index_email_domain_blocks_on_domain", unique: true
  end

  create_table "emoji_reactions", force: :cascade do |t|
    t.bigint "account_id", null: false
    t.bigint "status_id", null: false
    t.string "name", default: "", null: false
    t.bigint "custom_emoji_id"
    t.string "uri"
    t.datetime "created_at", precision: nil, null: false
    t.datetime "updated_at", precision: nil, null: false
    t.index ["account_id"], name: "index_emoji_reactions_on_account_id"
    t.index ["custom_emoji_id"], name: "index_emoji_reactions_on_custom_emoji_id"
    t.index ["status_id"], name: "index_emoji_reactions_on_status_id"
    t.index ["uri"], name: "index_emoji_reactions_on_uri", unique: true
  end

  create_table "encrypted_messages", id: :bigint, default: -> { "timestamp_id('encrypted_messages'::text)" }, force: :cascade do |t|
    t.bigint "device_id"
    t.bigint "from_account_id"
    t.string "from_device_id", default: "", null: false
    t.integer "type", default: 0, null: false
    t.text "body", default: "", null: false
    t.text "digest", default: "", null: false
    t.text "message_franking", default: "", null: false
    t.datetime "created_at", precision: nil, null: false
    t.datetime "updated_at", precision: nil, null: false
    t.index ["device_id"], name: "index_encrypted_messages_on_device_id"
    t.index ["from_account_id"], name: "index_encrypted_messages_on_from_account_id"
  end

  create_table "favourites", force: :cascade do |t|
    t.datetime "created_at", precision: nil, null: false
    t.datetime "updated_at", precision: nil, null: false
    t.bigint "account_id", null: false
    t.bigint "status_id", null: false
    t.string "uri"
    t.index ["account_id", "id"], name: "index_favourites_on_account_id_and_id"
    t.index ["account_id", "status_id"], name: "index_favourites_on_account_id_and_status_id", unique: true
    t.index ["status_id"], name: "index_favourites_on_status_id"
    t.index ["uri"], name: "index_favourites_on_uri", unique: true
  end

  create_table "featured_tags", force: :cascade do |t|
    t.bigint "account_id", null: false
    t.bigint "tag_id", null: false
    t.bigint "statuses_count", default: 0, null: false
    t.datetime "last_status_at", precision: nil
    t.datetime "created_at", precision: nil, null: false
    t.datetime "updated_at", precision: nil, null: false
    t.string "name"
    t.index ["account_id", "tag_id"], name: "index_featured_tags_on_account_id_and_tag_id", unique: true
    t.index ["tag_id"], name: "index_featured_tags_on_tag_id"
  end

  create_table "follow_recommendation_mutes", force: :cascade do |t|
    t.bigint "account_id", null: false
    t.bigint "target_account_id", null: false
    t.datetime "created_at", null: false
    t.datetime "updated_at", null: false
    t.index ["account_id", "target_account_id"], name: "idx_on_account_id_target_account_id_a8c8ddf44e", unique: true
    t.index ["target_account_id"], name: "index_follow_recommendation_mutes_on_target_account_id"
  end

  create_table "follow_recommendation_suppressions", force: :cascade do |t|
    t.bigint "account_id", null: false
    t.datetime "created_at", null: false
    t.datetime "updated_at", null: false
    t.index ["account_id"], name: "index_follow_recommendation_suppressions_on_account_id", unique: true
  end

  create_table "follow_requests", force: :cascade do |t|
    t.datetime "created_at", precision: nil, null: false
    t.datetime "updated_at", precision: nil, null: false
    t.bigint "account_id", null: false
    t.bigint "target_account_id", null: false
    t.boolean "show_reblogs", default: true, null: false
    t.string "uri"
    t.boolean "notify", default: false, null: false
    t.string "languages", array: true
    t.index ["account_id", "target_account_id"], name: "index_follow_requests_on_account_id_and_target_account_id", unique: true
  end

  create_table "follows", force: :cascade do |t|
    t.datetime "created_at", precision: nil, null: false
    t.datetime "updated_at", precision: nil, null: false
    t.bigint "account_id", null: false
    t.bigint "target_account_id", null: false
    t.boolean "show_reblogs", default: true, null: false
    t.string "uri"
    t.boolean "notify", default: false, null: false
    t.string "languages", array: true
    t.index ["account_id", "target_account_id"], name: "index_follows_on_account_id_and_target_account_id", unique: true
    t.index ["target_account_id"], name: "index_follows_on_target_account_id"
  end

  create_table "friend_domains", force: :cascade do |t|
    t.string "domain", default: "", null: false
    t.string "inbox_url", default: "", null: false
    t.integer "active_state", default: 0, null: false
    t.integer "passive_state", default: 0, null: false
    t.string "active_follow_activity_id"
    t.string "passive_follow_activity_id"
    t.boolean "available", default: true, null: false
    t.boolean "pseudo_relay", default: false, null: false
    t.boolean "allow_all_posts", default: true, null: false
    t.datetime "created_at", null: false
    t.datetime "updated_at", null: false
    t.boolean "delivery_local", default: true, null: false
    t.index ["domain"], name: "index_friend_domains_on_domain", unique: true
    t.index ["inbox_url"], name: "index_friend_domains_on_inbox_url", unique: true
  end

  create_table "generated_annual_reports", force: :cascade do |t|
    t.bigint "account_id", null: false
    t.integer "year", null: false
    t.jsonb "data", null: false
    t.integer "schema_version", null: false
    t.datetime "viewed_at"
    t.datetime "created_at", null: false
    t.datetime "updated_at", null: false
    t.index ["account_id", "year"], name: "index_generated_annual_reports_on_account_id_and_year", unique: true
  end

  create_table "identities", force: :cascade do |t|
    t.string "provider", default: "", null: false
    t.string "uid", default: "", null: false
    t.datetime "created_at", precision: nil, null: false
    t.datetime "updated_at", precision: nil, null: false
    t.bigint "user_id"
    t.index ["uid", "provider"], name: "index_identities_on_uid_and_provider", unique: true
    t.index ["user_id"], name: "index_identities_on_user_id"
  end

  create_table "imports", force: :cascade do |t|
    t.integer "type", null: false
    t.boolean "approved", default: false, null: false
    t.datetime "created_at", precision: nil, null: false
    t.datetime "updated_at", precision: nil, null: false
    t.string "data_file_name"
    t.string "data_content_type"
    t.datetime "data_updated_at", precision: nil
    t.bigint "account_id", null: false
    t.boolean "overwrite", default: false, null: false
    t.integer "data_file_size"
  end

  create_table "instance_infos", force: :cascade do |t|
    t.string "domain", default: "", null: false
    t.string "software", default: "", null: false
    t.string "version", default: "", null: false
    t.jsonb "data", default: {}, null: false
    t.datetime "created_at", null: false
    t.datetime "updated_at", null: false
    t.index ["domain"], name: "index_instance_infos_on_domain", unique: true
  end

  create_table "invites", force: :cascade do |t|
    t.bigint "user_id", null: false
    t.string "code", default: "", null: false
    t.datetime "expires_at", precision: nil
    t.integer "max_uses"
    t.integer "uses", default: 0, null: false
    t.datetime "created_at", precision: nil, null: false
    t.datetime "updated_at", precision: nil, null: false
    t.boolean "autofollow", default: false, null: false
    t.text "comment"
    t.index ["code"], name: "index_invites_on_code", unique: true
    t.index ["user_id"], name: "index_invites_on_user_id"
  end

  create_table "ip_blocks", force: :cascade do |t|
    t.datetime "created_at", precision: nil, null: false
    t.datetime "updated_at", precision: nil, null: false
    t.datetime "expires_at", precision: nil
    t.inet "ip", default: "0.0.0.0", null: false
    t.integer "severity", default: 0, null: false
    t.text "comment", default: "", null: false
    t.index ["ip"], name: "index_ip_blocks_on_ip", unique: true
  end

  create_table "list_accounts", force: :cascade do |t|
    t.bigint "list_id", null: false
    t.bigint "account_id", null: false
    t.bigint "follow_id"
    t.bigint "follow_request_id"
    t.index ["account_id", "list_id"], name: "index_list_accounts_on_account_id_and_list_id", unique: true
    t.index ["follow_id"], name: "index_list_accounts_on_follow_id", where: "(follow_id IS NOT NULL)"
    t.index ["follow_request_id"], name: "index_list_accounts_on_follow_request_id", where: "(follow_request_id IS NOT NULL)"
    t.index ["list_id", "account_id"], name: "index_list_accounts_on_list_id_and_account_id"
  end

  create_table "list_statuses", force: :cascade do |t|
    t.bigint "list_id", null: false
    t.bigint "status_id", null: false
    t.datetime "created_at", null: false
    t.datetime "updated_at", null: false
    t.index ["list_id", "status_id"], name: "index_list_statuses_on_list_id_and_status_id", unique: true
    t.index ["status_id"], name: "index_list_statuses_on_status_id"
  end

  create_table "lists", force: :cascade do |t|
    t.bigint "account_id", null: false
    t.string "title", default: "", null: false
    t.datetime "created_at", precision: nil, null: false
    t.datetime "updated_at", precision: nil, null: false
    t.integer "replies_policy", default: 0, null: false
    t.boolean "exclusive", default: false, null: false
    t.boolean "notify", default: false, null: false
    t.index ["account_id"], name: "index_lists_on_account_id"
  end

  create_table "login_activities", force: :cascade do |t|
    t.bigint "user_id", null: false
    t.string "authentication_method"
    t.string "provider"
    t.boolean "success"
    t.string "failure_reason"
    t.inet "ip"
    t.string "user_agent"
    t.datetime "created_at", precision: nil
    t.index ["user_id"], name: "index_login_activities_on_user_id"
  end

  create_table "markers", force: :cascade do |t|
    t.bigint "user_id"
    t.string "timeline", default: "", null: false
    t.bigint "last_read_id", default: 0, null: false
    t.integer "lock_version", default: 0, null: false
    t.datetime "created_at", precision: nil, null: false
    t.datetime "updated_at", precision: nil, null: false
    t.index ["user_id", "timeline"], name: "index_markers_on_user_id_and_timeline", unique: true
  end

  create_table "media_attachments", id: :bigint, default: -> { "timestamp_id('media_attachments'::text)" }, force: :cascade do |t|
    t.bigint "status_id"
    t.string "file_file_name"
    t.string "file_content_type"
    t.datetime "file_updated_at", precision: nil
    t.string "remote_url", default: "", null: false
    t.datetime "created_at", precision: nil, null: false
    t.datetime "updated_at", precision: nil, null: false
    t.string "shortcode"
    t.integer "type", default: 0, null: false
    t.json "file_meta"
    t.bigint "account_id"
    t.text "description"
    t.bigint "scheduled_status_id"
    t.string "blurhash"
    t.integer "processing"
    t.integer "file_storage_schema_version"
    t.string "thumbnail_file_name"
    t.string "thumbnail_content_type"
    t.datetime "thumbnail_updated_at", precision: nil
    t.string "thumbnail_remote_url"
    t.integer "file_file_size"
    t.integer "thumbnail_file_size"
    t.index ["account_id", "status_id"], name: "index_media_attachments_on_account_id_and_status_id", order: { status_id: :desc }
    t.index ["id"], name: "index_media_attachments_vacuum", where: "((file_file_name IS NOT NULL) AND ((remote_url)::text <> ''::text))"
    t.index ["scheduled_status_id"], name: "index_media_attachments_on_scheduled_status_id", where: "(scheduled_status_id IS NOT NULL)"
    t.index ["shortcode"], name: "index_media_attachments_on_shortcode", unique: true, opclass: :text_pattern_ops, where: "(shortcode IS NOT NULL)"
    t.index ["status_id"], name: "index_media_attachments_on_status_id"
  end

  create_table "mentions", force: :cascade do |t|
    t.bigint "status_id"
    t.datetime "created_at", precision: nil, null: false
    t.datetime "updated_at", precision: nil, null: false
    t.bigint "account_id"
    t.boolean "silent", default: false, null: false
    t.index ["account_id", "status_id"], name: "index_mentions_on_account_id_and_status_id", unique: true
    t.index ["status_id"], name: "index_mentions_on_status_id"
  end

  create_table "mutes", force: :cascade do |t|
    t.datetime "created_at", precision: nil, null: false
    t.datetime "updated_at", precision: nil, null: false
    t.boolean "hide_notifications", default: true, null: false
    t.bigint "account_id", null: false
    t.bigint "target_account_id", null: false
    t.datetime "expires_at", precision: nil
    t.index ["account_id", "target_account_id"], name: "index_mutes_on_account_id_and_target_account_id", unique: true
    t.index ["target_account_id"], name: "index_mutes_on_target_account_id"
  end

  create_table "ng_rule_histories", force: :cascade do |t|
    t.bigint "ng_rule_id", null: false
    t.bigint "account_id"
    t.string "text"
    t.string "uri"
    t.integer "reason", null: false
    t.integer "reason_action", null: false
    t.boolean "local", default: true, null: false
    t.boolean "hidden", default: false, null: false
    t.jsonb "data"
    t.datetime "created_at", null: false
    t.datetime "updated_at", null: false
    t.index ["created_at"], name: "index_ng_rule_histories_on_created_at"
    t.index ["ng_rule_id", "account_id"], name: "index_ng_rule_histories_on_ng_rule_id_and_account_id"
    t.index ["uri"], name: "index_ng_rule_histories_on_uri"
  end

  create_table "ng_rules", force: :cascade do |t|
    t.string "title", default: "", null: false
    t.boolean "available", default: true, null: false
    t.boolean "record_history_also_local", default: true, null: false
    t.string "account_domain", default: "", null: false
    t.string "account_username", default: "", null: false
    t.string "account_display_name", default: "", null: false
    t.string "account_note", default: "", null: false
    t.string "account_field_name", default: "", null: false
    t.string "account_field_value", default: "", null: false
    t.integer "account_avatar_state", default: 0, null: false
    t.integer "account_header_state", default: 0, null: false
    t.boolean "account_include_local", default: true, null: false
    t.boolean "account_allow_followed_by_local", default: false, null: false
    t.string "status_spoiler_text", default: "", null: false
    t.string "status_text", default: "", null: false
    t.string "status_tag", default: "", null: false
    t.string "status_visibility", default: [], null: false, array: true
    t.string "status_searchability", default: [], null: false, array: true
    t.integer "status_media_state", default: 0, null: false
    t.integer "status_sensitive_state", default: 0, null: false
    t.integer "status_cw_state", default: 0, null: false
    t.integer "status_poll_state", default: 0, null: false
    t.integer "status_quote_state", default: 0, null: false
    t.integer "status_reply_state", default: 0, null: false
    t.integer "status_mention_state", default: 0, null: false
    t.integer "status_reference_state", default: 0, null: false
    t.integer "status_tag_threshold", default: -1, null: false
    t.integer "status_media_threshold", default: -1, null: false
    t.integer "status_poll_threshold", default: -1, null: false
    t.integer "status_mention_threshold", default: -1, null: false
    t.boolean "status_allow_follower_mention", default: true, null: false
    t.integer "status_reference_threshold", default: -1, null: false
    t.string "reaction_type", default: [], null: false, array: true
    t.boolean "reaction_allow_follower", default: true, null: false
    t.string "emoji_reaction_name", default: "", null: false
    t.string "emoji_reaction_origin_domain", default: "", null: false
    t.datetime "expires_at"
    t.datetime "created_at", null: false
    t.datetime "updated_at", null: false
  end

  create_table "ng_words", force: :cascade do |t|
    t.string "keyword", null: false
    t.boolean "regexp", default: false, null: false
    t.boolean "stranger", default: true, null: false
    t.datetime "created_at", null: false
    t.datetime "updated_at", null: false
  end

  create_table "ngword_histories", force: :cascade do |t|
    t.string "uri", null: false
    t.integer "target_type", null: false
    t.integer "reason", null: false
    t.string "text", null: false
    t.string "keyword", null: false
    t.datetime "created_at", null: false
    t.datetime "updated_at", null: false
    t.integer "count", default: 0, null: false
    t.index ["created_at"], name: "index_ngword_histories_on_created_at"
    t.index ["uri", "keyword", "created_at"], name: "index_ngword_histories_on_uri_and_keyword_and_created_at"
    t.index ["uri", "reason", "created_at"], name: "index_ngword_histories_on_uri_and_reason_and_created_at"
  end

  create_table "notification_permissions", force: :cascade do |t|
    t.bigint "account_id", null: false
    t.bigint "from_account_id", null: false
    t.datetime "created_at", null: false
    t.datetime "updated_at", null: false
    t.index ["account_id"], name: "index_notification_permissions_on_account_id"
    t.index ["from_account_id"], name: "index_notification_permissions_on_from_account_id"
  end

  create_table "notification_policies", force: :cascade do |t|
    t.bigint "account_id", null: false
    t.boolean "filter_not_following", default: false, null: false
    t.boolean "filter_not_followers", default: false, null: false
    t.boolean "filter_new_accounts", default: false, null: false
    t.boolean "filter_private_mentions", default: true, null: false
    t.datetime "created_at", null: false
    t.datetime "updated_at", null: false
    t.index ["account_id"], name: "index_notification_policies_on_account_id", unique: true
  end

  create_table "notification_requests", id: :bigint, default: -> { "timestamp_id('notification_requests'::text)" }, force: :cascade do |t|
    t.bigint "account_id", null: false
    t.bigint "from_account_id", null: false
    t.bigint "last_status_id"
    t.bigint "notifications_count", default: 0, null: false
    t.boolean "dismissed", default: false, null: false
    t.datetime "created_at", null: false
    t.datetime "updated_at", null: false
    t.index ["account_id", "from_account_id"], name: "index_notification_requests_on_account_id_and_from_account_id", unique: true
    t.index ["account_id", "id"], name: "index_notification_requests_on_account_id_and_id", order: { id: :desc }, where: "(dismissed = false)"
    t.index ["from_account_id"], name: "index_notification_requests_on_from_account_id"
    t.index ["last_status_id"], name: "index_notification_requests_on_last_status_id"
  end

  create_table "notifications", force: :cascade do |t|
    t.bigint "activity_id", null: false
    t.string "activity_type", null: false
    t.datetime "created_at", precision: nil, null: false
    t.datetime "updated_at", precision: nil, null: false
    t.bigint "account_id", null: false
    t.bigint "from_account_id", null: false
    t.string "type"
    t.boolean "filtered", default: false, null: false
    t.index ["account_id", "id", "type"], name: "index_notifications_on_account_id_and_id_and_type", order: { id: :desc }
    t.index ["account_id", "id", "type"], name: "index_notifications_on_filtered", order: { id: :desc }, where: "(filtered = false)"
    t.index ["activity_id", "activity_type"], name: "index_notifications_on_activity_id_and_activity_type"
    t.index ["from_account_id"], name: "index_notifications_on_from_account_id"
  end

  create_table "oauth_access_grants", force: :cascade do |t|
    t.string "token", null: false
    t.integer "expires_in", null: false
    t.text "redirect_uri", null: false
    t.datetime "created_at", precision: nil, null: false
    t.datetime "revoked_at", precision: nil
    t.string "scopes"
    t.bigint "application_id", null: false
    t.bigint "resource_owner_id", null: false
    t.index ["resource_owner_id"], name: "index_oauth_access_grants_on_resource_owner_id"
    t.index ["token"], name: "index_oauth_access_grants_on_token", unique: true
  end

  create_table "oauth_access_tokens", force: :cascade do |t|
    t.string "token", null: false
    t.string "refresh_token"
    t.integer "expires_in"
    t.datetime "revoked_at", precision: nil
    t.datetime "created_at", precision: nil, null: false
    t.string "scopes"
    t.bigint "application_id"
    t.bigint "resource_owner_id"
    t.datetime "last_used_at", precision: nil
    t.inet "last_used_ip"
    t.index ["refresh_token"], name: "index_oauth_access_tokens_on_refresh_token", unique: true, opclass: :text_pattern_ops, where: "(refresh_token IS NOT NULL)"
    t.index ["resource_owner_id"], name: "index_oauth_access_tokens_on_resource_owner_id", where: "(resource_owner_id IS NOT NULL)"
    t.index ["token"], name: "index_oauth_access_tokens_on_token", unique: true
  end

  create_table "oauth_applications", force: :cascade do |t|
    t.string "name", null: false
    t.string "uid", null: false
    t.string "secret", null: false
    t.text "redirect_uri", null: false
    t.string "scopes", default: "", null: false
    t.datetime "created_at", precision: nil
    t.datetime "updated_at", precision: nil
    t.boolean "superapp", default: false, null: false
    t.string "website"
    t.string "owner_type"
    t.bigint "owner_id"
    t.boolean "confidential", default: true, null: false
    t.index ["owner_id", "owner_type"], name: "index_oauth_applications_on_owner_id_and_owner_type"
    t.index ["superapp"], name: "index_oauth_applications_on_superapp", where: "(superapp = true)"
    t.index ["uid"], name: "index_oauth_applications_on_uid", unique: true
  end

  create_table "one_time_keys", force: :cascade do |t|
    t.bigint "device_id"
    t.string "key_id", default: "", null: false
    t.text "key", default: "", null: false
    t.text "signature", default: "", null: false
    t.datetime "created_at", precision: nil, null: false
    t.datetime "updated_at", precision: nil, null: false
    t.index ["device_id"], name: "index_one_time_keys_on_device_id"
    t.index ["key_id"], name: "index_one_time_keys_on_key_id"
  end

  create_table "pending_follow_requests", force: :cascade do |t|
    t.bigint "account_id", null: false
    t.bigint "target_account_id", null: false
    t.string "uri", null: false
    t.datetime "created_at", null: false
    t.datetime "updated_at", null: false
    t.index ["account_id", "target_account_id"], name: "idx_on_account_id_target_account_id_46f2a00f12", unique: true
    t.index ["target_account_id"], name: "index_pending_follow_requests_on_target_account_id"
    t.index ["uri"], name: "index_pending_follow_requests_on_uri", unique: true
  end

  create_table "pending_statuses", force: :cascade do |t|
    t.bigint "account_id", null: false
    t.bigint "fetch_account_id", null: false
    t.string "uri", null: false
    t.datetime "created_at", null: false
    t.datetime "updated_at", null: false
    t.index ["account_id"], name: "index_pending_statuses_on_account_id"
    t.index ["fetch_account_id"], name: "index_pending_statuses_on_fetch_account_id"
    t.index ["uri"], name: "index_pending_statuses_on_uri", unique: true
  end

  create_table "pghero_space_stats", force: :cascade do |t|
    t.text "database"
    t.text "schema"
    t.text "relation"
    t.bigint "size"
    t.datetime "captured_at", precision: nil
    t.index ["database", "captured_at"], name: "index_pghero_space_stats_on_database_and_captured_at"
  end

  create_table "poll_votes", force: :cascade do |t|
    t.bigint "account_id"
    t.bigint "poll_id"
    t.integer "choice", default: 0, null: false
    t.datetime "created_at", precision: nil, null: false
    t.datetime "updated_at", precision: nil, null: false
    t.string "uri"
    t.index ["account_id"], name: "index_poll_votes_on_account_id"
    t.index ["poll_id"], name: "index_poll_votes_on_poll_id"
  end

  create_table "polls", force: :cascade do |t|
    t.bigint "account_id"
    t.bigint "status_id"
    t.datetime "expires_at", precision: nil
    t.string "options", default: [], null: false, array: true
    t.bigint "cached_tallies", default: [], null: false, array: true
    t.boolean "multiple", default: false, null: false
    t.boolean "hide_totals", default: false, null: false
    t.bigint "votes_count", default: 0, null: false
    t.datetime "last_fetched_at", precision: nil
    t.datetime "created_at", precision: nil, null: false
    t.datetime "updated_at", precision: nil, null: false
    t.integer "lock_version", default: 0, null: false
    t.bigint "voters_count"
    t.index ["account_id"], name: "index_polls_on_account_id"
    t.index ["status_id"], name: "index_polls_on_status_id"
  end

  create_table "preview_card_providers", force: :cascade do |t|
    t.string "domain", default: "", null: false
    t.string "icon_file_name"
    t.string "icon_content_type"
    t.bigint "icon_file_size"
    t.datetime "icon_updated_at", precision: nil
    t.boolean "trendable"
    t.datetime "reviewed_at", precision: nil
    t.datetime "requested_review_at", precision: nil
    t.datetime "created_at", null: false
    t.datetime "updated_at", null: false
    t.index ["domain"], name: "index_preview_card_providers_on_domain", unique: true
  end

  create_table "preview_card_trends", force: :cascade do |t|
    t.bigint "preview_card_id", null: false
    t.float "score", default: 0.0, null: false
    t.integer "rank", default: 0, null: false
    t.boolean "allowed", default: false, null: false
    t.string "language"
    t.index ["preview_card_id"], name: "index_preview_card_trends_on_preview_card_id", unique: true
  end

  create_table "preview_cards", force: :cascade do |t|
    t.string "url", default: "", null: false
    t.string "title", default: "", null: false
    t.string "description", default: "", null: false
    t.string "image_file_name"
    t.string "image_content_type"
    t.datetime "image_updated_at", precision: nil
    t.integer "type", default: 0, null: false
    t.text "html", default: "", null: false
    t.string "author_name", default: "", null: false
    t.string "author_url", default: "", null: false
    t.string "provider_name", default: "", null: false
    t.string "provider_url", default: "", null: false
    t.integer "width", default: 0, null: false
    t.integer "height", default: 0, null: false
    t.datetime "created_at", precision: nil, null: false
    t.datetime "updated_at", precision: nil, null: false
    t.string "embed_url", default: "", null: false
    t.integer "image_storage_schema_version"
    t.string "blurhash"
    t.string "language"
    t.float "max_score"
    t.datetime "max_score_at", precision: nil
    t.boolean "trendable"
    t.integer "link_type"
    t.datetime "published_at"
    t.string "image_description", default: "", null: false
<<<<<<< HEAD
    t.integer "image_file_size"
    t.index ["id"], name: "index_preview_cards_vacuum", where: "((image_file_name IS NOT NULL) AND ((image_file_name)::text <> ''::text))"
=======
    t.bigint "author_account_id"
    t.index ["author_account_id"], name: "index_preview_cards_on_author_account_id", where: "(author_account_id IS NOT NULL)"
>>>>>>> 7f808ff6
    t.index ["url"], name: "index_preview_cards_on_url", unique: true
  end

  create_table "preview_cards_statuses", primary_key: ["status_id", "preview_card_id"], force: :cascade do |t|
    t.bigint "preview_card_id", null: false
    t.bigint "status_id", null: false
    t.string "url"
  end

  create_table "relationship_severance_events", force: :cascade do |t|
    t.integer "type", null: false
    t.string "target_name", null: false
    t.boolean "purged", default: false, null: false
    t.datetime "created_at", null: false
    t.datetime "updated_at", null: false
    t.index ["type", "target_name"], name: "index_relationship_severance_events_on_type_and_target_name"
  end

  create_table "relays", force: :cascade do |t|
    t.string "inbox_url", default: "", null: false
    t.string "follow_activity_id"
    t.datetime "created_at", precision: nil, null: false
    t.datetime "updated_at", precision: nil, null: false
    t.integer "state", default: 0, null: false
  end

  create_table "report_notes", force: :cascade do |t|
    t.text "content", null: false
    t.bigint "report_id", null: false
    t.bigint "account_id", null: false
    t.datetime "created_at", precision: nil, null: false
    t.datetime "updated_at", precision: nil, null: false
    t.index ["account_id"], name: "index_report_notes_on_account_id"
    t.index ["report_id"], name: "index_report_notes_on_report_id"
  end

  create_table "reports", force: :cascade do |t|
    t.bigint "status_ids", default: [], null: false, array: true
    t.text "comment", default: "", null: false
    t.datetime "created_at", precision: nil, null: false
    t.datetime "updated_at", precision: nil, null: false
    t.bigint "account_id", null: false
    t.bigint "action_taken_by_account_id"
    t.bigint "target_account_id", null: false
    t.bigint "assigned_account_id"
    t.string "uri"
    t.boolean "forwarded"
    t.integer "category", default: 0, null: false
    t.datetime "action_taken_at", precision: nil
    t.bigint "rule_ids", array: true
    t.index ["account_id"], name: "index_reports_on_account_id"
    t.index ["action_taken_by_account_id"], name: "index_reports_on_action_taken_by_account_id", where: "(action_taken_by_account_id IS NOT NULL)"
    t.index ["assigned_account_id"], name: "index_reports_on_assigned_account_id", where: "(assigned_account_id IS NOT NULL)"
    t.index ["target_account_id"], name: "index_reports_on_target_account_id"
  end

  create_table "rules", force: :cascade do |t|
    t.integer "priority", default: 0, null: false
    t.datetime "deleted_at", precision: nil
    t.text "text", default: "", null: false
    t.datetime "created_at", precision: nil, null: false
    t.datetime "updated_at", precision: nil, null: false
    t.text "hint", default: "", null: false
  end

  create_table "scheduled_expiration_statuses", force: :cascade do |t|
    t.bigint "account_id"
    t.bigint "status_id", null: false
    t.datetime "scheduled_at", precision: nil
    t.datetime "created_at", precision: nil, null: false
    t.datetime "updated_at", precision: nil, null: false
    t.index ["account_id"], name: "index_scheduled_expiration_statuses_on_account_id"
    t.index ["scheduled_at"], name: "index_scheduled_expiration_statuses_on_scheduled_at"
    t.index ["status_id"], name: "index_scheduled_expiration_statuses_on_status_id"
  end

  create_table "scheduled_statuses", force: :cascade do |t|
    t.bigint "account_id"
    t.datetime "scheduled_at", precision: nil
    t.jsonb "params"
    t.index ["account_id"], name: "index_scheduled_statuses_on_account_id"
    t.index ["scheduled_at"], name: "index_scheduled_statuses_on_scheduled_at"
  end

  create_table "sensitive_words", force: :cascade do |t|
    t.string "keyword", null: false
    t.boolean "regexp", default: false, null: false
    t.boolean "remote", default: false, null: false
    t.boolean "spoiler", default: true, null: false
    t.datetime "created_at", null: false
    t.datetime "updated_at", null: false
  end

  create_table "session_activations", force: :cascade do |t|
    t.string "session_id", null: false
    t.datetime "created_at", precision: nil, null: false
    t.datetime "updated_at", precision: nil, null: false
    t.string "user_agent", default: "", null: false
    t.inet "ip"
    t.bigint "access_token_id"
    t.bigint "user_id", null: false
    t.bigint "web_push_subscription_id"
    t.index ["access_token_id"], name: "index_session_activations_on_access_token_id"
    t.index ["session_id"], name: "index_session_activations_on_session_id", unique: true
    t.index ["user_id"], name: "index_session_activations_on_user_id"
  end

  create_table "settings", force: :cascade do |t|
    t.string "var", null: false
    t.text "value"
    t.string "thing_type"
    t.datetime "created_at", precision: nil
    t.datetime "updated_at", precision: nil
    t.bigint "thing_id"
    t.index ["thing_type", "thing_id", "var"], name: "index_settings_on_thing_type_and_thing_id_and_var", unique: true
  end

  create_table "severed_relationships", force: :cascade do |t|
    t.bigint "relationship_severance_event_id", null: false
    t.bigint "local_account_id", null: false
    t.bigint "remote_account_id", null: false
    t.integer "direction", null: false
    t.boolean "show_reblogs"
    t.boolean "notify"
    t.string "languages", array: true
    t.datetime "created_at", null: false
    t.datetime "updated_at", null: false
    t.index ["local_account_id", "relationship_severance_event_id"], name: "index_severed_relationships_on_local_account_and_event"
    t.index ["relationship_severance_event_id", "local_account_id", "direction", "remote_account_id"], name: "index_severed_relationships_on_unique_tuples", unique: true
    t.index ["remote_account_id"], name: "index_severed_relationships_on_remote_account_id"
  end

  create_table "site_uploads", force: :cascade do |t|
    t.string "var", default: "", null: false
    t.string "file_file_name"
    t.string "file_content_type"
    t.datetime "file_updated_at", precision: nil
    t.json "meta"
    t.datetime "created_at", precision: nil, null: false
    t.datetime "updated_at", precision: nil, null: false
    t.string "blurhash"
    t.integer "file_file_size"
    t.index ["var"], name: "index_site_uploads_on_var", unique: true
  end

  create_table "software_updates", force: :cascade do |t|
    t.string "version", null: false
    t.boolean "urgent", default: false, null: false
    t.integer "type", default: 0, null: false
    t.string "release_notes", default: "", null: false
    t.datetime "created_at", null: false
    t.datetime "updated_at", null: false
    t.index ["version"], name: "index_software_updates_on_version", unique: true
  end

  create_table "specified_domains", force: :cascade do |t|
    t.string "domain", null: false
    t.integer "table", default: 0, null: false
    t.jsonb "options", default: {}, null: false
    t.datetime "created_at", null: false
    t.datetime "updated_at", null: false
    t.index ["domain", "table"], name: "index_specified_domains_on_domain_and_table", unique: true
  end

  create_table "status_capability_tokens", force: :cascade do |t|
    t.bigint "status_id", null: false
    t.string "token"
    t.datetime "created_at", null: false
    t.datetime "updated_at", null: false
    t.index ["status_id"], name: "index_status_capability_tokens_on_status_id"
  end

  create_table "status_edits", force: :cascade do |t|
    t.bigint "status_id", null: false
    t.bigint "account_id"
    t.text "text", default: "", null: false
    t.text "spoiler_text", default: "", null: false
    t.datetime "created_at", null: false
    t.datetime "updated_at", null: false
    t.bigint "ordered_media_attachment_ids", array: true
    t.text "media_descriptions", array: true
    t.string "poll_options", array: true
    t.boolean "sensitive"
    t.boolean "markdown", default: false
    t.index ["account_id"], name: "index_status_edits_on_account_id"
    t.index ["status_id"], name: "index_status_edits_on_status_id"
  end

  create_table "status_pins", force: :cascade do |t|
    t.bigint "account_id", null: false
    t.bigint "status_id", null: false
    t.datetime "created_at", precision: nil, null: false
    t.datetime "updated_at", precision: nil, null: false
    t.index ["account_id", "status_id"], name: "index_status_pins_on_account_id_and_status_id", unique: true
    t.index ["status_id"], name: "index_status_pins_on_status_id"
  end

  create_table "status_references", force: :cascade do |t|
    t.bigint "status_id", null: false
    t.bigint "target_status_id", null: false
    t.datetime "created_at", precision: nil, null: false
    t.datetime "updated_at", precision: nil, null: false
    t.string "attribute_type"
    t.boolean "quote", default: false, null: false
    t.index ["status_id"], name: "index_status_references_on_status_id"
    t.index ["target_status_id"], name: "index_status_references_on_target_status_id"
  end

  create_table "status_stats", force: :cascade do |t|
    t.bigint "status_id", null: false
    t.bigint "replies_count", default: 0, null: false
    t.bigint "reblogs_count", default: 0, null: false
    t.bigint "favourites_count", default: 0, null: false
    t.datetime "created_at", precision: nil, null: false
    t.datetime "updated_at", precision: nil, null: false
    t.string "emoji_reactions"
    t.integer "emoji_reactions_count", default: 0, null: false
    t.integer "emoji_reaction_accounts_count", default: 0, null: false
    t.integer "status_referred_by_count", default: 0, null: false
    t.index ["status_id"], name: "index_status_stats_on_status_id", unique: true
  end

  create_table "status_trends", force: :cascade do |t|
    t.bigint "status_id", null: false
    t.bigint "account_id", null: false
    t.float "score", default: 0.0, null: false
    t.integer "rank", default: 0, null: false
    t.boolean "allowed", default: false, null: false
    t.string "language"
    t.index ["account_id"], name: "index_status_trends_on_account_id"
    t.index ["status_id"], name: "index_status_trends_on_status_id", unique: true
  end

  create_table "statuses", id: :bigint, default: -> { "timestamp_id('statuses'::text)" }, force: :cascade do |t|
    t.string "uri"
    t.text "text", default: "", null: false
    t.datetime "created_at", precision: nil, null: false
    t.datetime "updated_at", precision: nil, null: false
    t.bigint "in_reply_to_id"
    t.bigint "reblog_of_id"
    t.string "url"
    t.boolean "sensitive", default: false, null: false
    t.integer "visibility", default: 0, null: false
    t.text "spoiler_text", default: "", null: false
    t.boolean "reply", default: false, null: false
    t.string "language"
    t.bigint "conversation_id"
    t.boolean "local"
    t.bigint "account_id", null: false
    t.bigint "application_id"
    t.bigint "in_reply_to_account_id"
    t.bigint "poll_id"
    t.datetime "deleted_at", precision: nil
    t.datetime "edited_at", precision: nil
    t.boolean "trendable"
    t.bigint "ordered_media_attachment_ids", array: true
    t.integer "searchability"
    t.boolean "markdown", default: false
    t.integer "limited_scope"
    t.bigint "quote_of_id"
    t.index ["account_id", "id", "visibility", "updated_at"], name: "index_statuses_20190820", order: { id: :desc }, where: "(deleted_at IS NULL)"
    t.index ["account_id", "reblog_of_id", "deleted_at", "searchability"], name: "index_statuses_for_get_following_accounts_to_search", where: "((deleted_at IS NULL) AND (reblog_of_id IS NULL) AND (searchability = ANY (ARRAY[0, 10, 1])))"
    t.index ["account_id"], name: "index_statuses_on_account_id"
    t.index ["conversation_id"], name: "index_statuses_on_conversation_id"
    t.index ["deleted_at"], name: "index_statuses_on_deleted_at", where: "(deleted_at IS NOT NULL)"
    t.index ["id", "account_id"], name: "index_statuses_local_20231213", order: { id: :desc }, where: "((local OR (uri IS NULL)) AND (deleted_at IS NULL) AND (visibility = ANY (ARRAY[0, 10, 11])) AND (reblog_of_id IS NULL) AND ((NOT reply) OR (in_reply_to_account_id = account_id)))"
    t.index ["id", "account_id"], name: "index_statuses_public_20231213", order: { id: :desc }, where: "((deleted_at IS NULL) AND (visibility = ANY (ARRAY[0, 10, 11])) AND (reblog_of_id IS NULL) AND ((NOT reply) OR (in_reply_to_account_id = account_id)))"
    t.index ["in_reply_to_account_id"], name: "index_statuses_on_in_reply_to_account_id", where: "(in_reply_to_account_id IS NOT NULL)"
    t.index ["in_reply_to_id"], name: "index_statuses_on_in_reply_to_id", where: "(in_reply_to_id IS NOT NULL)"
    t.index ["quote_of_id", "account_id"], name: "index_statuses_on_quote_of_id_and_account_id"
    t.index ["reblog_of_id", "account_id"], name: "index_statuses_on_reblog_of_id_and_account_id"
    t.index ["uri"], name: "index_statuses_on_uri", unique: true, opclass: :text_pattern_ops, where: "(uri IS NOT NULL)"
    t.index ["url"], name: "index_statuses_on_url", opclass: :text_pattern_ops, where: "((url IS NOT NULL) AND ((url)::text <> (uri)::text))"
  end

  create_table "statuses_tags", primary_key: ["tag_id", "status_id"], force: :cascade do |t|
    t.bigint "status_id", null: false
    t.bigint "tag_id", null: false
    t.index ["status_id"], name: "index_statuses_tags_on_status_id"
  end

  create_table "system_keys", force: :cascade do |t|
    t.binary "key"
    t.datetime "created_at", precision: nil, null: false
    t.datetime "updated_at", precision: nil, null: false
  end

  create_table "tag_follows", force: :cascade do |t|
    t.bigint "tag_id", null: false
    t.bigint "account_id", null: false
    t.datetime "created_at", null: false
    t.datetime "updated_at", null: false
    t.index ["account_id", "tag_id"], name: "index_tag_follows_on_account_id_and_tag_id", unique: true
    t.index ["tag_id"], name: "index_tag_follows_on_tag_id"
  end

  create_table "tags", force: :cascade do |t|
    t.string "name", default: "", null: false
    t.datetime "created_at", precision: nil, null: false
    t.datetime "updated_at", precision: nil, null: false
    t.boolean "usable"
    t.boolean "trendable"
    t.boolean "listable"
    t.datetime "reviewed_at", precision: nil
    t.datetime "requested_review_at", precision: nil
    t.datetime "last_status_at", precision: nil
    t.float "max_score"
    t.datetime "max_score_at", precision: nil
    t.string "display_name"
    t.index "lower((name)::text) text_pattern_ops", name: "index_tags_on_name_lower_btree", unique: true
  end

  create_table "tombstones", force: :cascade do |t|
    t.bigint "account_id"
    t.string "uri", null: false
    t.datetime "created_at", precision: nil, null: false
    t.datetime "updated_at", precision: nil, null: false
    t.boolean "by_moderator"
    t.index ["account_id"], name: "index_tombstones_on_account_id"
    t.index ["uri"], name: "index_tombstones_on_uri"
  end

  create_table "unavailable_domains", force: :cascade do |t|
    t.string "domain", default: "", null: false
    t.datetime "created_at", precision: nil, null: false
    t.datetime "updated_at", precision: nil, null: false
    t.index ["domain"], name: "index_unavailable_domains_on_domain", unique: true
  end

  create_table "user_invite_requests", force: :cascade do |t|
    t.bigint "user_id"
    t.text "text"
    t.datetime "created_at", precision: nil, null: false
    t.datetime "updated_at", precision: nil, null: false
    t.index ["user_id"], name: "index_user_invite_requests_on_user_id"
  end

  create_table "user_roles", force: :cascade do |t|
    t.string "name", default: "", null: false
    t.string "color", default: "", null: false
    t.integer "position", default: 0, null: false
    t.bigint "permissions", default: 0, null: false
    t.boolean "highlighted", default: false, null: false
    t.datetime "created_at", null: false
    t.datetime "updated_at", null: false
  end

  create_table "users", force: :cascade do |t|
    t.string "email", default: "", null: false
    t.datetime "created_at", precision: nil, null: false
    t.datetime "updated_at", precision: nil, null: false
    t.string "encrypted_password", default: "", null: false
    t.string "reset_password_token"
    t.datetime "reset_password_sent_at", precision: nil
    t.integer "sign_in_count", default: 0, null: false
    t.datetime "current_sign_in_at", precision: nil
    t.datetime "last_sign_in_at", precision: nil
    t.string "confirmation_token"
    t.datetime "confirmed_at", precision: nil
    t.datetime "confirmation_sent_at", precision: nil
    t.string "unconfirmed_email"
    t.string "locale"
    t.string "encrypted_otp_secret"
    t.string "encrypted_otp_secret_iv"
    t.string "encrypted_otp_secret_salt"
    t.integer "consumed_timestep"
    t.boolean "otp_required_for_login", default: false, null: false
    t.datetime "last_emailed_at", precision: nil
    t.string "otp_backup_codes", array: true
    t.bigint "account_id", null: false
    t.boolean "disabled", default: false, null: false
    t.bigint "invite_id"
    t.string "chosen_languages", array: true
    t.bigint "created_by_application_id"
    t.boolean "approved", default: true, null: false
    t.string "sign_in_token"
    t.datetime "sign_in_token_sent_at", precision: nil
    t.string "webauthn_id"
    t.inet "sign_up_ip"
    t.boolean "skip_sign_in_token"
    t.bigint "role_id"
    t.text "settings"
    t.string "time_zone"
    t.string "otp_secret"
    t.index ["account_id"], name: "index_users_on_account_id"
    t.index ["confirmation_token"], name: "index_users_on_confirmation_token", unique: true
    t.index ["created_by_application_id"], name: "index_users_on_created_by_application_id", where: "(created_by_application_id IS NOT NULL)"
    t.index ["email"], name: "index_users_on_email", unique: true
    t.index ["reset_password_token"], name: "index_users_on_reset_password_token", unique: true, opclass: :text_pattern_ops, where: "(reset_password_token IS NOT NULL)"
    t.index ["role_id"], name: "index_users_on_role_id", where: "(role_id IS NOT NULL)"
    t.index ["unconfirmed_email"], name: "index_users_on_unconfirmed_email", where: "(unconfirmed_email IS NOT NULL)"
  end

  create_table "web_push_subscriptions", force: :cascade do |t|
    t.string "endpoint", null: false
    t.string "key_p256dh", null: false
    t.string "key_auth", null: false
    t.json "data"
    t.datetime "created_at", precision: nil, null: false
    t.datetime "updated_at", precision: nil, null: false
    t.bigint "access_token_id"
    t.bigint "user_id"
    t.index ["access_token_id"], name: "index_web_push_subscriptions_on_access_token_id", where: "(access_token_id IS NOT NULL)"
    t.index ["user_id"], name: "index_web_push_subscriptions_on_user_id"
  end

  create_table "web_settings", force: :cascade do |t|
    t.json "data"
    t.datetime "created_at", precision: nil, null: false
    t.datetime "updated_at", precision: nil, null: false
    t.bigint "user_id", null: false
    t.index ["user_id"], name: "index_web_settings_on_user_id", unique: true
  end

  create_table "webauthn_credentials", force: :cascade do |t|
    t.string "external_id", null: false
    t.string "public_key", null: false
    t.string "nickname", null: false
    t.bigint "sign_count", default: 0, null: false
    t.bigint "user_id"
    t.datetime "created_at", precision: nil, null: false
    t.datetime "updated_at", precision: nil, null: false
    t.index ["external_id"], name: "index_webauthn_credentials_on_external_id", unique: true
    t.index ["user_id", "nickname"], name: "index_webauthn_credentials_on_user_id_and_nickname", unique: true
    t.index ["user_id"], name: "index_webauthn_credentials_on_user_id"
  end

  create_table "webhooks", force: :cascade do |t|
    t.string "url", null: false
    t.string "events", default: [], null: false, array: true
    t.string "secret", default: "", null: false
    t.boolean "enabled", default: true, null: false
    t.datetime "created_at", null: false
    t.datetime "updated_at", null: false
    t.text "template"
    t.index ["url"], name: "index_webhooks_on_url", unique: true
  end

  add_foreign_key "account_aliases", "accounts", on_delete: :cascade
  add_foreign_key "account_conversations", "accounts", on_delete: :cascade
  add_foreign_key "account_conversations", "conversations", on_delete: :cascade
  add_foreign_key "account_deletion_requests", "accounts", on_delete: :cascade
  add_foreign_key "account_domain_blocks", "accounts", name: "fk_206c6029bd", on_delete: :cascade
  add_foreign_key "account_migrations", "accounts", column: "target_account_id", on_delete: :nullify
  add_foreign_key "account_migrations", "accounts", on_delete: :cascade
  add_foreign_key "account_moderation_notes", "accounts"
  add_foreign_key "account_moderation_notes", "accounts", column: "target_account_id"
  add_foreign_key "account_notes", "accounts", column: "target_account_id", on_delete: :cascade
  add_foreign_key "account_notes", "accounts", on_delete: :cascade
  add_foreign_key "account_pins", "accounts", column: "target_account_id", on_delete: :cascade
  add_foreign_key "account_pins", "accounts", on_delete: :cascade
  add_foreign_key "account_relationship_severance_events", "accounts", on_delete: :cascade
  add_foreign_key "account_relationship_severance_events", "relationship_severance_events", on_delete: :cascade
  add_foreign_key "account_stats", "accounts", on_delete: :cascade
  add_foreign_key "account_statuses_cleanup_policies", "accounts", on_delete: :cascade
  add_foreign_key "account_warnings", "accounts", column: "target_account_id", on_delete: :cascade
  add_foreign_key "account_warnings", "accounts", on_delete: :nullify
  add_foreign_key "account_warnings", "reports", on_delete: :cascade
  add_foreign_key "accounts", "accounts", column: "moved_to_account_id", on_delete: :nullify
  add_foreign_key "admin_action_logs", "accounts", on_delete: :cascade
  add_foreign_key "announcement_mutes", "accounts", on_delete: :cascade
  add_foreign_key "announcement_mutes", "announcements", on_delete: :cascade
  add_foreign_key "announcement_reactions", "accounts", on_delete: :cascade
  add_foreign_key "announcement_reactions", "announcements", on_delete: :cascade
  add_foreign_key "announcement_reactions", "custom_emojis", on_delete: :cascade
  add_foreign_key "antenna_accounts", "accounts", on_delete: :cascade
  add_foreign_key "antenna_accounts", "antennas", on_delete: :cascade
  add_foreign_key "antenna_domains", "antennas", on_delete: :cascade
  add_foreign_key "antenna_tags", "antennas", on_delete: :cascade
  add_foreign_key "antenna_tags", "tags", on_delete: :cascade
  add_foreign_key "antennas", "accounts", on_delete: :cascade
  add_foreign_key "appeals", "account_warnings", on_delete: :cascade
  add_foreign_key "appeals", "accounts", column: "approved_by_account_id", on_delete: :nullify
  add_foreign_key "appeals", "accounts", column: "rejected_by_account_id", on_delete: :nullify
  add_foreign_key "appeals", "accounts", on_delete: :cascade
  add_foreign_key "backups", "users", on_delete: :nullify
  add_foreign_key "blocks", "accounts", column: "target_account_id", name: "fk_9571bfabc1", on_delete: :cascade
  add_foreign_key "blocks", "accounts", name: "fk_4269e03e65", on_delete: :cascade
  add_foreign_key "bookmark_categories", "accounts", on_delete: :cascade
  add_foreign_key "bookmark_category_statuses", "bookmark_categories", on_delete: :cascade
  add_foreign_key "bookmark_category_statuses", "bookmarks", on_delete: :cascade
  add_foreign_key "bookmark_category_statuses", "statuses", on_delete: :cascade
  add_foreign_key "bookmarks", "accounts", on_delete: :cascade
  add_foreign_key "bookmarks", "statuses", on_delete: :cascade
  add_foreign_key "bulk_import_rows", "bulk_imports", on_delete: :cascade
  add_foreign_key "bulk_imports", "accounts", on_delete: :cascade
  add_foreign_key "canonical_email_blocks", "accounts", column: "reference_account_id", on_delete: :cascade
  add_foreign_key "circle_accounts", "accounts", on_delete: :cascade
  add_foreign_key "circle_accounts", "circles", on_delete: :cascade
  add_foreign_key "circle_accounts", "follows", on_delete: :cascade
  add_foreign_key "circle_statuses", "circles", on_delete: :cascade
  add_foreign_key "circle_statuses", "statuses", on_delete: :cascade
  add_foreign_key "circles", "accounts", on_delete: :cascade
  add_foreign_key "conversation_mutes", "accounts", name: "fk_225b4212bb", on_delete: :cascade
  add_foreign_key "conversation_mutes", "conversations", on_delete: :cascade
  add_foreign_key "custom_filter_keywords", "custom_filters", on_delete: :cascade
  add_foreign_key "custom_filter_statuses", "custom_filters", on_delete: :cascade
  add_foreign_key "custom_filter_statuses", "statuses", on_delete: :cascade
  add_foreign_key "custom_filters", "accounts", on_delete: :cascade
  add_foreign_key "devices", "accounts", on_delete: :cascade
  add_foreign_key "devices", "oauth_access_tokens", column: "access_token_id", on_delete: :cascade
  add_foreign_key "email_domain_blocks", "email_domain_blocks", column: "parent_id", on_delete: :cascade
  add_foreign_key "emoji_reactions", "accounts", on_delete: :cascade
  add_foreign_key "emoji_reactions", "custom_emojis", on_delete: :cascade
  add_foreign_key "emoji_reactions", "statuses", on_delete: :cascade
  add_foreign_key "encrypted_messages", "accounts", column: "from_account_id", on_delete: :cascade
  add_foreign_key "encrypted_messages", "devices", on_delete: :cascade
  add_foreign_key "favourites", "accounts", name: "fk_5eb6c2b873", on_delete: :cascade
  add_foreign_key "favourites", "statuses", name: "fk_b0e856845e", on_delete: :cascade
  add_foreign_key "featured_tags", "accounts", on_delete: :cascade
  add_foreign_key "featured_tags", "tags", on_delete: :cascade
  add_foreign_key "follow_recommendation_mutes", "accounts", column: "target_account_id", on_delete: :cascade
  add_foreign_key "follow_recommendation_mutes", "accounts", on_delete: :cascade
  add_foreign_key "follow_recommendation_suppressions", "accounts", on_delete: :cascade
  add_foreign_key "follow_requests", "accounts", column: "target_account_id", name: "fk_9291ec025d", on_delete: :cascade
  add_foreign_key "follow_requests", "accounts", name: "fk_76d644b0e7", on_delete: :cascade
  add_foreign_key "follows", "accounts", column: "target_account_id", name: "fk_745ca29eac", on_delete: :cascade
  add_foreign_key "follows", "accounts", name: "fk_32ed1b5560", on_delete: :cascade
  add_foreign_key "generated_annual_reports", "accounts"
  add_foreign_key "identities", "users", name: "fk_bea040f377", on_delete: :cascade
  add_foreign_key "imports", "accounts", name: "fk_6db1b6e408", on_delete: :cascade
  add_foreign_key "invites", "users", on_delete: :cascade
  add_foreign_key "list_accounts", "accounts", on_delete: :cascade
  add_foreign_key "list_accounts", "follow_requests", on_delete: :cascade
  add_foreign_key "list_accounts", "follows", on_delete: :cascade
  add_foreign_key "list_accounts", "lists", on_delete: :cascade
  add_foreign_key "list_statuses", "lists", on_delete: :cascade
  add_foreign_key "list_statuses", "statuses", on_delete: :cascade
  add_foreign_key "lists", "accounts", on_delete: :cascade
  add_foreign_key "login_activities", "users", on_delete: :cascade
  add_foreign_key "markers", "users", on_delete: :cascade
  add_foreign_key "media_attachments", "accounts", name: "fk_96dd81e81b", on_delete: :nullify
  add_foreign_key "media_attachments", "scheduled_statuses", on_delete: :nullify
  add_foreign_key "media_attachments", "statuses", on_delete: :nullify
  add_foreign_key "mentions", "accounts", name: "fk_970d43f9d1", on_delete: :cascade
  add_foreign_key "mentions", "statuses", on_delete: :cascade
  add_foreign_key "mutes", "accounts", column: "target_account_id", name: "fk_eecff219ea", on_delete: :cascade
  add_foreign_key "mutes", "accounts", name: "fk_b8d8daf315", on_delete: :cascade
  add_foreign_key "ng_rule_histories", "accounts"
  add_foreign_key "ng_rule_histories", "ng_rules"
  add_foreign_key "notification_permissions", "accounts"
  add_foreign_key "notification_permissions", "accounts", column: "from_account_id"
  add_foreign_key "notification_policies", "accounts", on_delete: :cascade
  add_foreign_key "notification_requests", "accounts", column: "from_account_id", on_delete: :cascade
  add_foreign_key "notification_requests", "accounts", on_delete: :cascade
  add_foreign_key "notification_requests", "statuses", column: "last_status_id", on_delete: :nullify
  add_foreign_key "notifications", "accounts", column: "from_account_id", name: "fk_fbd6b0bf9e", on_delete: :cascade
  add_foreign_key "notifications", "accounts", name: "fk_c141c8ee55", on_delete: :cascade
  add_foreign_key "oauth_access_grants", "oauth_applications", column: "application_id", name: "fk_34d54b0a33", on_delete: :cascade
  add_foreign_key "oauth_access_grants", "users", column: "resource_owner_id", name: "fk_63b044929b", on_delete: :cascade
  add_foreign_key "oauth_access_tokens", "oauth_applications", column: "application_id", name: "fk_f5fc4c1ee3", on_delete: :cascade
  add_foreign_key "oauth_access_tokens", "users", column: "resource_owner_id", name: "fk_e84df68546", on_delete: :cascade
  add_foreign_key "oauth_applications", "users", column: "owner_id", name: "fk_b0988c7c0a", on_delete: :cascade
  add_foreign_key "one_time_keys", "devices", on_delete: :cascade
  add_foreign_key "pending_follow_requests", "accounts", column: "target_account_id", on_delete: :cascade
  add_foreign_key "pending_follow_requests", "accounts", on_delete: :cascade
  add_foreign_key "pending_statuses", "accounts", column: "fetch_account_id", on_delete: :cascade
  add_foreign_key "pending_statuses", "accounts", on_delete: :cascade
  add_foreign_key "poll_votes", "accounts", on_delete: :cascade
  add_foreign_key "poll_votes", "polls", on_delete: :cascade
  add_foreign_key "polls", "accounts", on_delete: :cascade
  add_foreign_key "polls", "statuses", on_delete: :cascade
  add_foreign_key "preview_card_trends", "preview_cards", on_delete: :cascade
  add_foreign_key "preview_cards", "accounts", column: "author_account_id", on_delete: :nullify
  add_foreign_key "report_notes", "accounts", on_delete: :cascade
  add_foreign_key "report_notes", "reports", on_delete: :cascade
  add_foreign_key "reports", "accounts", column: "action_taken_by_account_id", name: "fk_bca45b75fd", on_delete: :nullify
  add_foreign_key "reports", "accounts", column: "assigned_account_id", on_delete: :nullify
  add_foreign_key "reports", "accounts", column: "target_account_id", name: "fk_eb37af34f0", on_delete: :cascade
  add_foreign_key "reports", "accounts", name: "fk_4b81f7522c", on_delete: :cascade
  add_foreign_key "scheduled_expiration_statuses", "accounts", on_delete: :cascade
  add_foreign_key "scheduled_expiration_statuses", "statuses", on_delete: :cascade
  add_foreign_key "scheduled_statuses", "accounts", on_delete: :cascade
  add_foreign_key "session_activations", "oauth_access_tokens", column: "access_token_id", name: "fk_957e5bda89", on_delete: :cascade
  add_foreign_key "session_activations", "users", name: "fk_e5fda67334", on_delete: :cascade
  add_foreign_key "severed_relationships", "accounts", column: "local_account_id", on_delete: :cascade
  add_foreign_key "severed_relationships", "accounts", column: "remote_account_id", on_delete: :cascade
  add_foreign_key "severed_relationships", "relationship_severance_events", on_delete: :cascade
  add_foreign_key "status_capability_tokens", "statuses", on_delete: :cascade
  add_foreign_key "status_edits", "accounts", on_delete: :nullify
  add_foreign_key "status_edits", "statuses", on_delete: :cascade
  add_foreign_key "status_pins", "accounts", name: "fk_d4cb435b62", on_delete: :cascade
  add_foreign_key "status_pins", "statuses", on_delete: :cascade
  add_foreign_key "status_references", "statuses", column: "target_status_id", on_delete: :cascade
  add_foreign_key "status_references", "statuses", on_delete: :cascade
  add_foreign_key "status_stats", "statuses", on_delete: :cascade
  add_foreign_key "status_trends", "accounts", on_delete: :cascade
  add_foreign_key "status_trends", "statuses", on_delete: :cascade
  add_foreign_key "statuses", "accounts", column: "in_reply_to_account_id", name: "fk_c7fa917661", on_delete: :nullify
  add_foreign_key "statuses", "accounts", name: "fk_9bda1543f7", on_delete: :cascade
  add_foreign_key "statuses", "statuses", column: "in_reply_to_id", on_delete: :nullify
  add_foreign_key "statuses", "statuses", column: "reblog_of_id", on_delete: :cascade
  add_foreign_key "statuses_tags", "statuses", on_delete: :cascade
  add_foreign_key "statuses_tags", "tags", name: "fk_3081861e21", on_delete: :cascade
  add_foreign_key "tag_follows", "accounts", on_delete: :cascade
  add_foreign_key "tag_follows", "tags", on_delete: :cascade
  add_foreign_key "tombstones", "accounts", on_delete: :cascade
  add_foreign_key "user_invite_requests", "users", on_delete: :cascade
  add_foreign_key "users", "accounts", name: "fk_50500f500d", on_delete: :cascade
  add_foreign_key "users", "invites", on_delete: :nullify
  add_foreign_key "users", "oauth_applications", column: "created_by_application_id", on_delete: :nullify
  add_foreign_key "users", "user_roles", column: "role_id", on_delete: :nullify
  add_foreign_key "web_push_subscriptions", "oauth_access_tokens", column: "access_token_id", on_delete: :cascade
  add_foreign_key "web_push_subscriptions", "users", on_delete: :cascade
  add_foreign_key "web_settings", "users", name: "fk_11910667b2", on_delete: :cascade
  add_foreign_key "webauthn_credentials", "users"

  create_view "instances", materialized: true, sql_definition: <<-SQL
      WITH domain_counts(domain, accounts_count) AS (
           SELECT accounts.domain,
              count(*) AS accounts_count
             FROM accounts
            WHERE (accounts.domain IS NOT NULL)
            GROUP BY accounts.domain
          )
   SELECT domain_counts.domain,
      domain_counts.accounts_count
     FROM domain_counts
  UNION
   SELECT domain_blocks.domain,
      COALESCE(domain_counts.accounts_count, (0)::bigint) AS accounts_count
     FROM (domain_blocks
       LEFT JOIN domain_counts ON (((domain_counts.domain)::text = (domain_blocks.domain)::text)))
  UNION
   SELECT domain_allows.domain,
      COALESCE(domain_counts.accounts_count, (0)::bigint) AS accounts_count
     FROM (domain_allows
       LEFT JOIN domain_counts ON (((domain_counts.domain)::text = (domain_allows.domain)::text)));
  SQL
  add_index "instances", "reverse(('.'::text || (domain)::text)), domain", name: "index_instances_on_reverse_domain"
  add_index "instances", ["domain"], name: "index_instances_on_domain", unique: true

  create_view "user_ips", sql_definition: <<-SQL
      SELECT t0.user_id,
      t0.ip,
      max(t0.used_at) AS used_at
     FROM ( SELECT users.id AS user_id,
              users.sign_up_ip AS ip,
              users.created_at AS used_at
             FROM users
            WHERE (users.sign_up_ip IS NOT NULL)
          UNION ALL
           SELECT session_activations.user_id,
              session_activations.ip,
              session_activations.updated_at
             FROM session_activations
          UNION ALL
           SELECT login_activities.user_id,
              login_activities.ip,
              login_activities.created_at
             FROM login_activities
            WHERE (login_activities.success = true)) t0
    GROUP BY t0.user_id, t0.ip;
  SQL
  create_view "account_summaries", materialized: true, sql_definition: <<-SQL
      SELECT accounts.id AS account_id,
      mode() WITHIN GROUP (ORDER BY t0.language) AS language,
      mode() WITHIN GROUP (ORDER BY t0.sensitive) AS sensitive
     FROM (accounts
       CROSS JOIN LATERAL ( SELECT statuses.account_id,
              statuses.language,
              statuses.sensitive
             FROM statuses
            WHERE ((statuses.account_id = accounts.id) AND (statuses.deleted_at IS NULL) AND (statuses.reblog_of_id IS NULL))
            ORDER BY statuses.id DESC
           LIMIT 20) t0)
    WHERE ((accounts.suspended_at IS NULL) AND (accounts.silenced_at IS NULL) AND (accounts.moved_to_account_id IS NULL) AND (accounts.discoverable = true) AND (accounts.locked = false))
    GROUP BY accounts.id;
  SQL
  add_index "account_summaries", ["account_id", "language", "sensitive"], name: "idx_on_account_id_language_sensitive_250461e1eb"
  add_index "account_summaries", ["account_id"], name: "index_account_summaries_on_account_id", unique: true

  create_view "global_follow_recommendations", materialized: true, sql_definition: <<-SQL
      SELECT t0.account_id,
      sum(t0.rank) AS rank,
      array_agg(t0.reason) AS reason
     FROM ( SELECT account_summaries.account_id,
              ((count(follows.id))::numeric / (1.0 + (count(follows.id))::numeric)) AS rank,
              'most_followed'::text AS reason
             FROM ((follows
               JOIN account_summaries ON ((account_summaries.account_id = follows.target_account_id)))
               JOIN users ON ((users.account_id = follows.account_id)))
            WHERE ((users.current_sign_in_at >= (now() - 'P30D'::interval)) AND (account_summaries.sensitive = false) AND (NOT (EXISTS ( SELECT 1
                     FROM follow_recommendation_suppressions
                    WHERE (follow_recommendation_suppressions.account_id = follows.target_account_id)))))
            GROUP BY account_summaries.account_id
           HAVING (count(follows.id) >= 5)
          UNION ALL
           SELECT account_summaries.account_id,
              (sum((status_stats.reblogs_count + status_stats.favourites_count)) / (1.0 + sum((status_stats.reblogs_count + status_stats.favourites_count)))) AS rank,
              'most_interactions'::text AS reason
             FROM ((status_stats
               JOIN statuses ON ((statuses.id = status_stats.status_id)))
               JOIN account_summaries ON ((account_summaries.account_id = statuses.account_id)))
            WHERE ((statuses.id >= (((date_part('epoch'::text, (now() - 'P30D'::interval)) * (1000)::double precision))::bigint << 16)) AND (account_summaries.sensitive = false) AND (NOT (EXISTS ( SELECT 1
                     FROM follow_recommendation_suppressions
                    WHERE (follow_recommendation_suppressions.account_id = statuses.account_id)))))
            GROUP BY account_summaries.account_id
           HAVING (sum((status_stats.reblogs_count + status_stats.favourites_count)) >= (5)::numeric)) t0
    GROUP BY t0.account_id
    ORDER BY (sum(t0.rank)) DESC;
  SQL
  add_index "global_follow_recommendations", ["account_id"], name: "index_global_follow_recommendations_on_account_id", unique: true

end<|MERGE_RESOLUTION|>--- conflicted
+++ resolved
@@ -1174,13 +1174,10 @@
     t.integer "link_type"
     t.datetime "published_at"
     t.string "image_description", default: "", null: false
-<<<<<<< HEAD
     t.integer "image_file_size"
-    t.index ["id"], name: "index_preview_cards_vacuum", where: "((image_file_name IS NOT NULL) AND ((image_file_name)::text <> ''::text))"
-=======
     t.bigint "author_account_id"
     t.index ["author_account_id"], name: "index_preview_cards_on_author_account_id", where: "(author_account_id IS NOT NULL)"
->>>>>>> 7f808ff6
+    t.index ["id"], name: "index_preview_cards_vacuum", where: "((image_file_name IS NOT NULL) AND ((image_file_name)::text <> ''::text))"
     t.index ["url"], name: "index_preview_cards_on_url", unique: true
   end
 
