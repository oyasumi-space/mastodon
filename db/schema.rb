# rubocop:disable all

# This file is auto-generated from the current state of the database. Instead
# of editing this file, please use the migrations feature of Active Record to
# incrementally modify your database, and then regenerate this schema definition.
#
# This file is the source Rails uses to define your schema when running `bin/rails
# db:schema:load`. When creating a new database, `bin/rails db:schema:load` tends to
# be faster and is potentially less error prone than running all of your
# migrations from scratch. Old migrations may fail to apply correctly if those
# migrations use external dependencies or application code.
#
# It's strongly recommended that you check this file into your version control system.

<<<<<<< HEAD
ActiveRecord::Schema.define(version: 2023_05_22_093135) do
=======
ActiveRecord::Schema.define(version: 2023_05_24_194155) do
>>>>>>> 38c62160

  # These are extensions that must be enabled in order to support this database
  enable_extension "plpgsql"

  create_table "account_aliases", force: :cascade do |t|
    t.bigint "account_id"
    t.string "acct", default: "", null: false
    t.string "uri", default: "", null: false
    t.datetime "created_at", null: false
    t.datetime "updated_at", null: false
    t.index ["account_id"], name: "index_account_aliases_on_account_id"
  end

  create_table "account_conversations", force: :cascade do |t|
    t.bigint "account_id"
    t.bigint "conversation_id"
    t.bigint "participant_account_ids", default: [], null: false, array: true
    t.bigint "status_ids", default: [], null: false, array: true
    t.bigint "last_status_id"
    t.integer "lock_version", default: 0, null: false
    t.boolean "unread", default: false, null: false
    t.index ["account_id", "conversation_id", "participant_account_ids"], name: "index_unique_conversations", unique: true
    t.index ["conversation_id"], name: "index_account_conversations_on_conversation_id"
  end

  create_table "account_deletion_requests", force: :cascade do |t|
    t.bigint "account_id"
    t.datetime "created_at", null: false
    t.datetime "updated_at", null: false
    t.index ["account_id"], name: "index_account_deletion_requests_on_account_id"
  end

  create_table "account_domain_blocks", force: :cascade do |t|
    t.string "domain"
    t.datetime "created_at", null: false
    t.datetime "updated_at", null: false
    t.bigint "account_id"
    t.index ["account_id", "domain"], name: "index_account_domain_blocks_on_account_id_and_domain", unique: true
  end

  create_table "account_migrations", force: :cascade do |t|
    t.bigint "account_id"
    t.string "acct", default: "", null: false
    t.bigint "followers_count", default: 0, null: false
    t.bigint "target_account_id"
    t.datetime "created_at", null: false
    t.datetime "updated_at", null: false
    t.index ["account_id"], name: "index_account_migrations_on_account_id"
    t.index ["target_account_id"], name: "index_account_migrations_on_target_account_id", where: "(target_account_id IS NOT NULL)"
  end

  create_table "account_moderation_notes", force: :cascade do |t|
    t.text "content", null: false
    t.bigint "account_id", null: false
    t.bigint "target_account_id", null: false
    t.datetime "created_at", null: false
    t.datetime "updated_at", null: false
    t.index ["account_id"], name: "index_account_moderation_notes_on_account_id"
    t.index ["target_account_id"], name: "index_account_moderation_notes_on_target_account_id"
  end

  create_table "account_notes", force: :cascade do |t|
    t.bigint "account_id"
    t.bigint "target_account_id"
    t.text "comment", null: false
    t.datetime "created_at", null: false
    t.datetime "updated_at", null: false
    t.index ["account_id", "target_account_id"], name: "index_account_notes_on_account_id_and_target_account_id", unique: true
    t.index ["target_account_id"], name: "index_account_notes_on_target_account_id"
  end

  create_table "account_pins", force: :cascade do |t|
    t.bigint "account_id"
    t.bigint "target_account_id"
    t.datetime "created_at", null: false
    t.datetime "updated_at", null: false
    t.index ["account_id", "target_account_id"], name: "index_account_pins_on_account_id_and_target_account_id", unique: true
    t.index ["target_account_id"], name: "index_account_pins_on_target_account_id"
  end

  create_table "account_stats", force: :cascade do |t|
    t.bigint "account_id", null: false
    t.bigint "statuses_count", default: 0, null: false
    t.bigint "following_count", default: 0, null: false
    t.bigint "followers_count", default: 0, null: false
    t.datetime "created_at", null: false
    t.datetime "updated_at", null: false
    t.datetime "last_status_at"
    t.integer "group_activitypub_count"
    t.index ["account_id"], name: "index_account_stats_on_account_id", unique: true
  end

  create_table "account_statuses_cleanup_policies", force: :cascade do |t|
    t.bigint "account_id", null: false
    t.boolean "enabled", default: true, null: false
    t.integer "min_status_age", default: 1209600, null: false
    t.boolean "keep_direct", default: true, null: false
    t.boolean "keep_pinned", default: true, null: false
    t.boolean "keep_polls", default: false, null: false
    t.boolean "keep_media", default: false, null: false
    t.boolean "keep_self_fav", default: true, null: false
    t.boolean "keep_self_bookmark", default: true, null: false
    t.integer "min_favs"
    t.integer "min_reblogs"
    t.datetime "created_at", precision: 6, null: false
    t.datetime "updated_at", precision: 6, null: false
    t.integer "min_emojis"
    t.boolean "keep_self_emoji", default: true, null: false
    t.index ["account_id"], name: "index_account_statuses_cleanup_policies_on_account_id"
  end

  create_table "account_warning_presets", force: :cascade do |t|
    t.text "text", default: "", null: false
    t.datetime "created_at", null: false
    t.datetime "updated_at", null: false
    t.string "title", default: "", null: false
  end

  create_table "account_warnings", force: :cascade do |t|
    t.bigint "account_id"
    t.bigint "target_account_id"
    t.integer "action", default: 0, null: false
    t.text "text", default: "", null: false
    t.datetime "created_at", null: false
    t.datetime "updated_at", null: false
    t.bigint "report_id"
    t.string "status_ids", array: true
    t.datetime "overruled_at"
    t.index ["account_id"], name: "index_account_warnings_on_account_id"
    t.index ["target_account_id"], name: "index_account_warnings_on_target_account_id"
  end

  create_table "accounts", id: :bigint, default: -> { "timestamp_id('accounts'::text)" }, force: :cascade do |t|
    t.string "username", default: "", null: false
    t.string "domain"
    t.text "private_key"
    t.text "public_key", default: "", null: false
    t.datetime "created_at", null: false
    t.datetime "updated_at", null: false
    t.text "note", default: "", null: false
    t.string "display_name", default: "", null: false
    t.string "uri", default: "", null: false
    t.string "url"
    t.string "avatar_file_name"
    t.string "avatar_content_type"
    t.integer "avatar_file_size"
    t.datetime "avatar_updated_at"
    t.string "header_file_name"
    t.string "header_content_type"
    t.integer "header_file_size"
    t.datetime "header_updated_at"
    t.string "avatar_remote_url"
    t.boolean "locked", default: false, null: false
    t.string "header_remote_url", default: "", null: false
    t.datetime "last_webfingered_at"
    t.string "inbox_url", default: "", null: false
    t.string "outbox_url", default: "", null: false
    t.string "shared_inbox_url", default: "", null: false
    t.string "followers_url", default: "", null: false
    t.integer "protocol", default: 0, null: false
    t.boolean "memorial", default: false, null: false
    t.bigint "moved_to_account_id"
    t.string "featured_collection_url"
    t.jsonb "fields"
    t.string "actor_type"
    t.boolean "discoverable"
    t.string "also_known_as", array: true
    t.datetime "silenced_at"
    t.datetime "suspended_at"
    t.boolean "hide_collections"
    t.integer "avatar_storage_schema_version"
    t.integer "header_storage_schema_version"
    t.string "devices_url"
    t.integer "suspension_origin"
    t.datetime "sensitized_at"
    t.boolean "trendable"
    t.datetime "reviewed_at"
    t.datetime "requested_review_at"
    t.boolean "group_allow_private_message"
    t.integer "searchability", default: 2, null: false
    t.boolean "dissubscribable", default: false, null: false
    t.jsonb "settings"
    t.index "(((setweight(to_tsvector('simple'::regconfig, (display_name)::text), 'A'::\"char\") || setweight(to_tsvector('simple'::regconfig, (username)::text), 'B'::\"char\")) || setweight(to_tsvector('simple'::regconfig, (COALESCE(domain, ''::character varying))::text), 'C'::\"char\")))", name: "search_index", using: :gin
    t.index "lower((username)::text), COALESCE(lower((domain)::text), ''::text)", name: "index_accounts_on_username_and_domain_lower", unique: true
    t.index ["domain", "id"], name: "index_accounts_on_domain_and_id"
    t.index ["moved_to_account_id"], name: "index_accounts_on_moved_to_account_id", where: "(moved_to_account_id IS NOT NULL)"
    t.index ["uri"], name: "index_accounts_on_uri"
    t.index ["url"], name: "index_accounts_on_url", opclass: :text_pattern_ops, where: "(url IS NOT NULL)"
  end

  create_table "accounts_tags", id: false, force: :cascade do |t|
    t.bigint "account_id", null: false
    t.bigint "tag_id", null: false
    t.index ["account_id", "tag_id"], name: "index_accounts_tags_on_account_id_and_tag_id"
    t.index ["tag_id", "account_id"], name: "index_accounts_tags_on_tag_id_and_account_id", unique: true
  end

  create_table "admin_action_logs", force: :cascade do |t|
    t.bigint "account_id"
    t.string "action", default: "", null: false
    t.string "target_type"
    t.bigint "target_id"
    t.datetime "created_at", null: false
    t.datetime "updated_at", null: false
    t.string "human_identifier"
    t.string "route_param"
    t.string "permalink"
    t.index ["account_id"], name: "index_admin_action_logs_on_account_id"
    t.index ["target_type", "target_id"], name: "index_admin_action_logs_on_target_type_and_target_id"
  end

  create_table "announcement_mutes", force: :cascade do |t|
    t.bigint "account_id"
    t.bigint "announcement_id"
    t.datetime "created_at", null: false
    t.datetime "updated_at", null: false
    t.index ["account_id", "announcement_id"], name: "index_announcement_mutes_on_account_id_and_announcement_id", unique: true
    t.index ["announcement_id"], name: "index_announcement_mutes_on_announcement_id"
  end

  create_table "announcement_reactions", force: :cascade do |t|
    t.bigint "account_id"
    t.bigint "announcement_id"
    t.string "name", default: "", null: false
    t.bigint "custom_emoji_id"
    t.datetime "created_at", null: false
    t.datetime "updated_at", null: false
    t.index ["account_id", "announcement_id", "name"], name: "index_announcement_reactions_on_account_id_and_announcement_id", unique: true
    t.index ["announcement_id"], name: "index_announcement_reactions_on_announcement_id"
    t.index ["custom_emoji_id"], name: "index_announcement_reactions_on_custom_emoji_id", where: "(custom_emoji_id IS NOT NULL)"
  end

  create_table "announcements", force: :cascade do |t|
    t.text "text", default: "", null: false
    t.boolean "published", default: false, null: false
    t.boolean "all_day", default: false, null: false
    t.datetime "scheduled_at"
    t.datetime "starts_at"
    t.datetime "ends_at"
    t.datetime "created_at", null: false
    t.datetime "updated_at", null: false
    t.datetime "published_at"
    t.bigint "status_ids", array: true
  end

  create_table "antenna_accounts", force: :cascade do |t|
    t.bigint "antenna_id", null: false
    t.bigint "account_id", null: false
    t.boolean "exclude", default: false, null: false
    t.datetime "created_at", null: false
    t.datetime "updated_at", null: false
    t.index ["account_id"], name: "index_antenna_accounts_on_account_id"
    t.index ["antenna_id"], name: "index_antenna_accounts_on_antenna_id"
    t.index ["exclude"], name: "index_antenna_accounts_on_exclude"
  end

  create_table "antenna_domains", force: :cascade do |t|
    t.bigint "antenna_id", null: false
    t.string "name"
    t.boolean "exclude", default: false, null: false
    t.datetime "created_at", null: false
    t.datetime "updated_at", null: false
    t.index ["antenna_id"], name: "index_antenna_domains_on_antenna_id"
    t.index ["exclude"], name: "index_antenna_domains_on_exclude"
    t.index ["name"], name: "index_antenna_domains_on_name"
  end

  create_table "antenna_tags", force: :cascade do |t|
    t.bigint "antenna_id", null: false
    t.bigint "tag_id", null: false
    t.boolean "exclude", default: false, null: false
    t.datetime "created_at", null: false
    t.datetime "updated_at", null: false
    t.index ["antenna_id"], name: "index_antenna_tags_on_antenna_id"
    t.index ["exclude"], name: "index_antenna_tags_on_exclude"
    t.index ["tag_id"], name: "index_antenna_tags_on_tag_id"
  end

  create_table "antennas", force: :cascade do |t|
    t.bigint "account_id", null: false
    t.bigint "list_id", null: false
    t.string "title", default: "", null: false
    t.jsonb "keywords"
    t.jsonb "exclude_keywords"
    t.boolean "any_domains", default: true, null: false
    t.boolean "any_tags", default: true, null: false
    t.boolean "any_accounts", default: true, null: false
    t.boolean "any_keywords", default: true, null: false
    t.boolean "available", default: true, null: false
    t.datetime "created_at", null: false
    t.datetime "updated_at", null: false
    t.datetime "expires_at"
    t.boolean "with_media_only", default: false, null: false
    t.jsonb "exclude_domains"
    t.jsonb "exclude_accounts"
    t.jsonb "exclude_tags"
    t.boolean "stl", default: false, null: false
    t.boolean "ignore_reblog", default: false, null: false
    t.index ["account_id"], name: "index_antennas_on_account_id"
    t.index ["any_accounts"], name: "index_antennas_on_any_accounts"
    t.index ["any_domains"], name: "index_antennas_on_any_domains"
    t.index ["any_keywords"], name: "index_antennas_on_any_keywords"
    t.index ["any_tags"], name: "index_antennas_on_any_tags"
    t.index ["available"], name: "index_antennas_on_available"
    t.index ["ignore_reblog"], name: "index_antennas_on_ignore_reblog"
    t.index ["list_id"], name: "index_antennas_on_list_id"
    t.index ["stl"], name: "index_antennas_on_stl"
  end

  create_table "appeals", force: :cascade do |t|
    t.bigint "account_id", null: false
    t.bigint "account_warning_id", null: false
    t.text "text", default: "", null: false
    t.datetime "approved_at"
    t.bigint "approved_by_account_id"
    t.datetime "rejected_at"
    t.bigint "rejected_by_account_id"
    t.datetime "created_at", precision: 6, null: false
    t.datetime "updated_at", precision: 6, null: false
    t.index ["account_id"], name: "index_appeals_on_account_id"
    t.index ["account_warning_id"], name: "index_appeals_on_account_warning_id", unique: true
    t.index ["approved_by_account_id"], name: "index_appeals_on_approved_by_account_id", where: "(approved_by_account_id IS NOT NULL)"
    t.index ["rejected_by_account_id"], name: "index_appeals_on_rejected_by_account_id", where: "(rejected_by_account_id IS NOT NULL)"
  end

  create_table "backups", force: :cascade do |t|
    t.bigint "user_id"
    t.string "dump_file_name"
    t.string "dump_content_type"
    t.datetime "dump_updated_at"
    t.boolean "processed", default: false, null: false
    t.datetime "created_at", null: false
    t.datetime "updated_at", null: false
    t.bigint "dump_file_size"
  end

  create_table "blocks", force: :cascade do |t|
    t.datetime "created_at", null: false
    t.datetime "updated_at", null: false
    t.bigint "account_id", null: false
    t.bigint "target_account_id", null: false
    t.string "uri"
    t.index ["account_id", "target_account_id"], name: "index_blocks_on_account_id_and_target_account_id", unique: true
    t.index ["target_account_id"], name: "index_blocks_on_target_account_id"
  end

  create_table "bookmarks", force: :cascade do |t|
    t.bigint "account_id", null: false
    t.bigint "status_id", null: false
    t.datetime "created_at", null: false
    t.datetime "updated_at", null: false
    t.index ["account_id", "status_id"], name: "index_bookmarks_on_account_id_and_status_id", unique: true
    t.index ["status_id"], name: "index_bookmarks_on_status_id"
  end

  create_table "bulk_import_rows", force: :cascade do |t|
    t.bigint "bulk_import_id", null: false
    t.jsonb "data"
    t.datetime "created_at", precision: 6, null: false
    t.datetime "updated_at", precision: 6, null: false
    t.index ["bulk_import_id"], name: "index_bulk_import_rows_on_bulk_import_id"
  end

  create_table "bulk_imports", force: :cascade do |t|
    t.integer "type", null: false
    t.integer "state", null: false
    t.integer "total_items", default: 0, null: false
    t.integer "imported_items", default: 0, null: false
    t.integer "processed_items", default: 0, null: false
    t.datetime "finished_at"
    t.boolean "overwrite", default: false, null: false
    t.boolean "likely_mismatched", default: false, null: false
    t.string "original_filename", default: "", null: false
    t.bigint "account_id", null: false
    t.datetime "created_at", precision: 6, null: false
    t.datetime "updated_at", precision: 6, null: false
    t.index ["account_id"], name: "index_bulk_imports_on_account_id"
    t.index ["id"], name: "index_bulk_imports_unconfirmed", where: "(state = 0)"
  end

  create_table "canonical_email_blocks", force: :cascade do |t|
    t.string "canonical_email_hash", default: "", null: false
    t.bigint "reference_account_id"
    t.datetime "created_at", precision: 6, null: false
    t.datetime "updated_at", precision: 6, null: false
    t.index ["canonical_email_hash"], name: "index_canonical_email_blocks_on_canonical_email_hash", unique: true
    t.index ["reference_account_id"], name: "index_canonical_email_blocks_on_reference_account_id"
  end

  create_table "conversation_mutes", force: :cascade do |t|
    t.bigint "conversation_id", null: false
    t.bigint "account_id", null: false
    t.index ["account_id", "conversation_id"], name: "index_conversation_mutes_on_account_id_and_conversation_id", unique: true
  end

  create_table "conversations", force: :cascade do |t|
    t.string "uri"
    t.datetime "created_at", null: false
    t.datetime "updated_at", null: false
    t.index ["uri"], name: "index_conversations_on_uri", unique: true, opclass: :text_pattern_ops, where: "(uri IS NOT NULL)"
  end

  create_table "custom_emoji_categories", force: :cascade do |t|
    t.string "name"
    t.datetime "created_at", null: false
    t.datetime "updated_at", null: false
    t.index ["name"], name: "index_custom_emoji_categories_on_name", unique: true
  end

  create_table "custom_emojis", force: :cascade do |t|
    t.string "shortcode", default: "", null: false
    t.string "domain"
    t.string "image_file_name"
    t.string "image_content_type"
    t.integer "image_file_size"
    t.datetime "image_updated_at"
    t.datetime "created_at", null: false
    t.datetime "updated_at", null: false
    t.boolean "disabled", default: false, null: false
    t.string "uri"
    t.string "image_remote_url"
    t.boolean "visible_in_picker", default: true, null: false
    t.bigint "category_id"
    t.integer "image_storage_schema_version"
    t.integer "image_width"
    t.integer "image_height"
    t.jsonb "aliases"
    t.boolean "is_sensitive", default: false, null: false
    t.string "license"
    t.index ["shortcode", "domain"], name: "index_custom_emojis_on_shortcode_and_domain", unique: true
  end

  create_table "custom_filter_keywords", force: :cascade do |t|
    t.bigint "custom_filter_id", null: false
    t.text "keyword", default: "", null: false
    t.boolean "whole_word", default: true, null: false
    t.datetime "created_at", precision: 6, null: false
    t.datetime "updated_at", precision: 6, null: false
    t.index ["custom_filter_id"], name: "index_custom_filter_keywords_on_custom_filter_id"
  end

  create_table "custom_filter_statuses", force: :cascade do |t|
    t.bigint "custom_filter_id", null: false
    t.bigint "status_id", null: false
    t.datetime "created_at", precision: 6, null: false
    t.datetime "updated_at", precision: 6, null: false
    t.index ["custom_filter_id"], name: "index_custom_filter_statuses_on_custom_filter_id"
    t.index ["status_id"], name: "index_custom_filter_statuses_on_status_id"
  end

  create_table "custom_filters", force: :cascade do |t|
    t.bigint "account_id"
    t.datetime "expires_at"
    t.text "phrase", default: "", null: false
    t.string "context", default: [], null: false, array: true
    t.datetime "created_at", null: false
    t.datetime "updated_at", null: false
    t.integer "action", default: 0, null: false
    t.index ["account_id"], name: "index_custom_filters_on_account_id"
  end

  create_table "devices", force: :cascade do |t|
    t.bigint "access_token_id"
    t.bigint "account_id"
    t.string "device_id", default: "", null: false
    t.string "name", default: "", null: false
    t.text "fingerprint_key", default: "", null: false
    t.text "identity_key", default: "", null: false
    t.datetime "created_at", null: false
    t.datetime "updated_at", null: false
    t.index ["access_token_id"], name: "index_devices_on_access_token_id"
    t.index ["account_id"], name: "index_devices_on_account_id"
  end

  create_table "domain_allows", force: :cascade do |t|
    t.string "domain", default: "", null: false
    t.datetime "created_at", null: false
    t.datetime "updated_at", null: false
    t.index ["domain"], name: "index_domain_allows_on_domain", unique: true
  end

  create_table "domain_blocks", force: :cascade do |t|
    t.string "domain", default: "", null: false
    t.datetime "created_at", null: false
    t.datetime "updated_at", null: false
    t.integer "severity", default: 0
    t.boolean "reject_media", default: false, null: false
    t.boolean "reject_reports", default: false, null: false
    t.text "private_comment"
    t.text "public_comment"
    t.boolean "obfuscate", default: false, null: false
    t.boolean "reject_favourite", default: false, null: false
    t.boolean "reject_reply", default: false, null: false
    t.boolean "reject_send_not_public_searchability", default: false, null: false
    t.boolean "reject_send_public_unlisted", default: false, null: false
    t.boolean "reject_send_dissubscribable", default: false, null: false
    t.boolean "reject_send_media", default: false, null: false
    t.boolean "reject_send_sensitive", default: false, null: false
    t.boolean "reject_hashtag", default: false, null: false
    t.boolean "reject_straight_follow", default: false, null: false
    t.boolean "reject_new_follow", default: false, null: false
    t.boolean "hidden", default: false, null: false
    t.boolean "hidden_anonymous", default: false, null: false
    t.boolean "detect_invalid_subscription", default: false, null: false
    t.boolean "reject_reply_exclude_followers", default: false, null: false
    t.index ["domain"], name: "index_domain_blocks_on_domain", unique: true
  end

  create_table "email_domain_blocks", force: :cascade do |t|
    t.string "domain", default: "", null: false
    t.datetime "created_at", null: false
    t.datetime "updated_at", null: false
    t.bigint "parent_id"
    t.index ["domain"], name: "index_email_domain_blocks_on_domain", unique: true
  end

  create_table "emoji_reactions", force: :cascade do |t|
    t.bigint "account_id", null: false
    t.bigint "status_id", null: false
    t.string "name", default: "", null: false
    t.bigint "custom_emoji_id"
    t.string "uri"
    t.datetime "created_at", null: false
    t.datetime "updated_at", null: false
    t.index ["account_id"], name: "index_emoji_reactions_on_account_id"
    t.index ["custom_emoji_id"], name: "index_emoji_reactions_on_custom_emoji_id"
    t.index ["status_id"], name: "index_emoji_reactions_on_status_id"
  end

  create_table "encrypted_messages", id: :bigint, default: -> { "timestamp_id('encrypted_messages'::text)" }, force: :cascade do |t|
    t.bigint "device_id"
    t.bigint "from_account_id"
    t.string "from_device_id", default: "", null: false
    t.integer "type", default: 0, null: false
    t.text "body", default: "", null: false
    t.text "digest", default: "", null: false
    t.text "message_franking", default: "", null: false
    t.datetime "created_at", null: false
    t.datetime "updated_at", null: false
    t.index ["device_id"], name: "index_encrypted_messages_on_device_id"
    t.index ["from_account_id"], name: "index_encrypted_messages_on_from_account_id"
  end

  create_table "favourites", force: :cascade do |t|
    t.datetime "created_at", null: false
    t.datetime "updated_at", null: false
    t.bigint "account_id", null: false
    t.bigint "status_id", null: false
    t.index ["account_id", "id"], name: "index_favourites_on_account_id_and_id"
    t.index ["account_id", "status_id"], name: "index_favourites_on_account_id_and_status_id", unique: true
    t.index ["status_id"], name: "index_favourites_on_status_id"
  end

  create_table "featured_tags", force: :cascade do |t|
    t.bigint "account_id", null: false
    t.bigint "tag_id", null: false
    t.bigint "statuses_count", default: 0, null: false
    t.datetime "last_status_at"
    t.datetime "created_at", null: false
    t.datetime "updated_at", null: false
    t.string "name"
    t.index ["account_id", "tag_id"], name: "index_featured_tags_on_account_id_and_tag_id", unique: true
    t.index ["tag_id"], name: "index_featured_tags_on_tag_id"
  end

  create_table "follow_recommendation_suppressions", force: :cascade do |t|
    t.bigint "account_id", null: false
    t.datetime "created_at", precision: 6, null: false
    t.datetime "updated_at", precision: 6, null: false
    t.index ["account_id"], name: "index_follow_recommendation_suppressions_on_account_id", unique: true
  end

  create_table "follow_requests", force: :cascade do |t|
    t.datetime "created_at", null: false
    t.datetime "updated_at", null: false
    t.bigint "account_id", null: false
    t.bigint "target_account_id", null: false
    t.boolean "show_reblogs", default: true, null: false
    t.string "uri"
    t.boolean "notify", default: false, null: false
    t.string "languages", array: true
    t.index ["account_id", "target_account_id"], name: "index_follow_requests_on_account_id_and_target_account_id", unique: true
  end

  create_table "follows", force: :cascade do |t|
    t.datetime "created_at", null: false
    t.datetime "updated_at", null: false
    t.bigint "account_id", null: false
    t.bigint "target_account_id", null: false
    t.boolean "show_reblogs", default: true, null: false
    t.string "uri"
    t.boolean "notify", default: false, null: false
    t.string "languages", array: true
    t.index ["account_id", "target_account_id"], name: "index_follows_on_account_id_and_target_account_id", unique: true
    t.index ["target_account_id"], name: "index_follows_on_target_account_id"
  end

  create_table "identities", force: :cascade do |t|
    t.string "provider", default: "", null: false
    t.string "uid", default: "", null: false
    t.datetime "created_at", null: false
    t.datetime "updated_at", null: false
    t.bigint "user_id"
    t.index ["user_id"], name: "index_identities_on_user_id"
  end

  create_table "imports", force: :cascade do |t|
    t.integer "type", null: false
    t.boolean "approved", default: false, null: false
    t.datetime "created_at", null: false
    t.datetime "updated_at", null: false
    t.string "data_file_name"
    t.string "data_content_type"
    t.integer "data_file_size"
    t.datetime "data_updated_at"
    t.bigint "account_id", null: false
    t.boolean "overwrite", default: false, null: false
  end

  create_table "invites", force: :cascade do |t|
    t.bigint "user_id", null: false
    t.string "code", default: "", null: false
    t.datetime "expires_at"
    t.integer "max_uses"
    t.integer "uses", default: 0, null: false
    t.datetime "created_at", null: false
    t.datetime "updated_at", null: false
    t.boolean "autofollow", default: false, null: false
    t.text "comment"
    t.index ["code"], name: "index_invites_on_code", unique: true
    t.index ["user_id"], name: "index_invites_on_user_id"
  end

  create_table "ip_blocks", force: :cascade do |t|
    t.datetime "created_at", null: false
    t.datetime "updated_at", null: false
    t.datetime "expires_at"
    t.inet "ip", default: "0.0.0.0", null: false
    t.integer "severity", default: 0, null: false
    t.text "comment", default: "", null: false
    t.index ["ip"], name: "index_ip_blocks_on_ip", unique: true
  end

  create_table "list_accounts", force: :cascade do |t|
    t.bigint "list_id", null: false
    t.bigint "account_id", null: false
    t.bigint "follow_id"
    t.bigint "follow_request_id"
    t.index ["account_id", "list_id"], name: "index_list_accounts_on_account_id_and_list_id", unique: true
    t.index ["follow_id"], name: "index_list_accounts_on_follow_id", where: "(follow_id IS NOT NULL)"
    t.index ["follow_request_id"], name: "index_list_accounts_on_follow_request_id", where: "(follow_request_id IS NOT NULL)"
    t.index ["list_id", "account_id"], name: "index_list_accounts_on_list_id_and_account_id"
  end

  create_table "lists", force: :cascade do |t|
    t.bigint "account_id", null: false
    t.string "title", default: "", null: false
    t.datetime "created_at", null: false
    t.datetime "updated_at", null: false
    t.integer "replies_policy", default: 0, null: false
    t.index ["account_id"], name: "index_lists_on_account_id"
  end

  create_table "login_activities", force: :cascade do |t|
    t.bigint "user_id", null: false
    t.string "authentication_method"
    t.string "provider"
    t.boolean "success"
    t.string "failure_reason"
    t.inet "ip"
    t.string "user_agent"
    t.datetime "created_at"
    t.index ["user_id"], name: "index_login_activities_on_user_id"
  end

  create_table "markers", force: :cascade do |t|
    t.bigint "user_id"
    t.string "timeline", default: "", null: false
    t.bigint "last_read_id", default: 0, null: false
    t.integer "lock_version", default: 0, null: false
    t.datetime "created_at", null: false
    t.datetime "updated_at", null: false
    t.index ["user_id", "timeline"], name: "index_markers_on_user_id_and_timeline", unique: true
  end

  create_table "media_attachments", id: :bigint, default: -> { "timestamp_id('media_attachments'::text)" }, force: :cascade do |t|
    t.bigint "status_id"
    t.string "file_file_name"
    t.string "file_content_type"
    t.integer "file_file_size"
    t.datetime "file_updated_at"
    t.string "remote_url", default: "", null: false
    t.datetime "created_at", null: false
    t.datetime "updated_at", null: false
    t.string "shortcode"
    t.integer "type", default: 0, null: false
    t.json "file_meta"
    t.bigint "account_id"
    t.text "description"
    t.bigint "scheduled_status_id"
    t.string "blurhash"
    t.integer "processing"
    t.integer "file_storage_schema_version"
    t.string "thumbnail_file_name"
    t.string "thumbnail_content_type"
    t.integer "thumbnail_file_size"
    t.datetime "thumbnail_updated_at"
    t.string "thumbnail_remote_url"
    t.index ["account_id", "status_id"], name: "index_media_attachments_on_account_id_and_status_id", order: { status_id: :desc }
    t.index ["scheduled_status_id"], name: "index_media_attachments_on_scheduled_status_id", where: "(scheduled_status_id IS NOT NULL)"
    t.index ["shortcode"], name: "index_media_attachments_on_shortcode", unique: true, opclass: :text_pattern_ops, where: "(shortcode IS NOT NULL)"
    t.index ["status_id"], name: "index_media_attachments_on_status_id"
  end

  create_table "mentions", force: :cascade do |t|
    t.bigint "status_id"
    t.datetime "created_at", null: false
    t.datetime "updated_at", null: false
    t.bigint "account_id"
    t.boolean "silent", default: false, null: false
    t.index ["account_id", "status_id"], name: "index_mentions_on_account_id_and_status_id", unique: true
    t.index ["status_id"], name: "index_mentions_on_status_id"
  end

  create_table "mutes", force: :cascade do |t|
    t.datetime "created_at", null: false
    t.datetime "updated_at", null: false
    t.boolean "hide_notifications", default: true, null: false
    t.bigint "account_id", null: false
    t.bigint "target_account_id", null: false
    t.datetime "expires_at"
    t.index ["account_id", "target_account_id"], name: "index_mutes_on_account_id_and_target_account_id", unique: true
    t.index ["target_account_id"], name: "index_mutes_on_target_account_id"
  end

  create_table "notifications", force: :cascade do |t|
    t.bigint "activity_id", null: false
    t.string "activity_type", null: false
    t.datetime "created_at", null: false
    t.datetime "updated_at", null: false
    t.bigint "account_id", null: false
    t.bigint "from_account_id", null: false
    t.string "type"
    t.index ["account_id", "id", "type"], name: "index_notifications_on_account_id_and_id_and_type", order: { id: :desc }
    t.index ["activity_id", "activity_type"], name: "index_notifications_on_activity_id_and_activity_type"
    t.index ["from_account_id"], name: "index_notifications_on_from_account_id"
  end

  create_table "oauth_access_grants", force: :cascade do |t|
    t.string "token", null: false
    t.integer "expires_in", null: false
    t.text "redirect_uri", null: false
    t.datetime "created_at", null: false
    t.datetime "revoked_at"
    t.string "scopes"
    t.bigint "application_id", null: false
    t.bigint "resource_owner_id", null: false
    t.index ["resource_owner_id"], name: "index_oauth_access_grants_on_resource_owner_id"
    t.index ["token"], name: "index_oauth_access_grants_on_token", unique: true
  end

  create_table "oauth_access_tokens", force: :cascade do |t|
    t.string "token", null: false
    t.string "refresh_token"
    t.integer "expires_in"
    t.datetime "revoked_at"
    t.datetime "created_at", null: false
    t.string "scopes"
    t.bigint "application_id"
    t.bigint "resource_owner_id"
    t.datetime "last_used_at"
    t.inet "last_used_ip"
    t.index ["refresh_token"], name: "index_oauth_access_tokens_on_refresh_token", unique: true, opclass: :text_pattern_ops, where: "(refresh_token IS NOT NULL)"
    t.index ["resource_owner_id"], name: "index_oauth_access_tokens_on_resource_owner_id", where: "(resource_owner_id IS NOT NULL)"
    t.index ["token"], name: "index_oauth_access_tokens_on_token", unique: true
  end

  create_table "oauth_applications", force: :cascade do |t|
    t.string "name", null: false
    t.string "uid", null: false
    t.string "secret", null: false
    t.text "redirect_uri", null: false
    t.string "scopes", default: "", null: false
    t.datetime "created_at"
    t.datetime "updated_at"
    t.boolean "superapp", default: false, null: false
    t.string "website"
    t.string "owner_type"
    t.bigint "owner_id"
    t.boolean "confidential", default: true, null: false
    t.index ["owner_id", "owner_type"], name: "index_oauth_applications_on_owner_id_and_owner_type"
    t.index ["uid"], name: "index_oauth_applications_on_uid", unique: true
  end

  create_table "one_time_keys", force: :cascade do |t|
    t.bigint "device_id"
    t.string "key_id", default: "", null: false
    t.text "key", default: "", null: false
    t.text "signature", default: "", null: false
    t.datetime "created_at", null: false
    t.datetime "updated_at", null: false
    t.index ["device_id"], name: "index_one_time_keys_on_device_id"
    t.index ["key_id"], name: "index_one_time_keys_on_key_id"
  end

  create_table "pghero_space_stats", force: :cascade do |t|
    t.text "database"
    t.text "schema"
    t.text "relation"
    t.bigint "size"
    t.datetime "captured_at"
    t.index ["database", "captured_at"], name: "index_pghero_space_stats_on_database_and_captured_at"
  end

  create_table "poll_votes", force: :cascade do |t|
    t.bigint "account_id"
    t.bigint "poll_id"
    t.integer "choice", default: 0, null: false
    t.datetime "created_at", null: false
    t.datetime "updated_at", null: false
    t.string "uri"
    t.index ["account_id"], name: "index_poll_votes_on_account_id"
    t.index ["poll_id"], name: "index_poll_votes_on_poll_id"
  end

  create_table "polls", force: :cascade do |t|
    t.bigint "account_id"
    t.bigint "status_id"
    t.datetime "expires_at"
    t.string "options", default: [], null: false, array: true
    t.bigint "cached_tallies", default: [], null: false, array: true
    t.boolean "multiple", default: false, null: false
    t.boolean "hide_totals", default: false, null: false
    t.bigint "votes_count", default: 0, null: false
    t.datetime "last_fetched_at"
    t.datetime "created_at", null: false
    t.datetime "updated_at", null: false
    t.integer "lock_version", default: 0, null: false
    t.bigint "voters_count"
    t.index ["account_id"], name: "index_polls_on_account_id"
    t.index ["status_id"], name: "index_polls_on_status_id"
  end

  create_table "preview_card_providers", force: :cascade do |t|
    t.string "domain", default: "", null: false
    t.string "icon_file_name"
    t.string "icon_content_type"
    t.bigint "icon_file_size"
    t.datetime "icon_updated_at"
    t.boolean "trendable"
    t.datetime "reviewed_at"
    t.datetime "requested_review_at"
    t.datetime "created_at", precision: 6, null: false
    t.datetime "updated_at", precision: 6, null: false
    t.index ["domain"], name: "index_preview_card_providers_on_domain", unique: true
  end

  create_table "preview_card_trends", force: :cascade do |t|
    t.bigint "preview_card_id", null: false
    t.float "score", default: 0.0, null: false
    t.integer "rank", default: 0, null: false
    t.boolean "allowed", default: false, null: false
    t.string "language"
    t.index ["preview_card_id"], name: "index_preview_card_trends_on_preview_card_id", unique: true
  end

  create_table "preview_cards", force: :cascade do |t|
    t.string "url", default: "", null: false
    t.string "title", default: "", null: false
    t.string "description", default: "", null: false
    t.string "image_file_name"
    t.string "image_content_type"
    t.integer "image_file_size"
    t.datetime "image_updated_at"
    t.integer "type", default: 0, null: false
    t.text "html", default: "", null: false
    t.string "author_name", default: "", null: false
    t.string "author_url", default: "", null: false
    t.string "provider_name", default: "", null: false
    t.string "provider_url", default: "", null: false
    t.integer "width", default: 0, null: false
    t.integer "height", default: 0, null: false
    t.datetime "created_at", null: false
    t.datetime "updated_at", null: false
    t.string "embed_url", default: "", null: false
    t.integer "image_storage_schema_version"
    t.string "blurhash"
    t.string "language"
    t.float "max_score"
    t.datetime "max_score_at"
    t.boolean "trendable"
    t.integer "link_type"
    t.index ["url"], name: "index_preview_cards_on_url", unique: true
  end

  create_table "preview_cards_statuses", id: false, force: :cascade do |t|
    t.bigint "preview_card_id", null: false
    t.bigint "status_id", null: false
    t.index ["status_id", "preview_card_id"], name: "index_preview_cards_statuses_on_status_id_and_preview_card_id"
  end

  create_table "relays", force: :cascade do |t|
    t.string "inbox_url", default: "", null: false
    t.string "follow_activity_id"
    t.datetime "created_at", null: false
    t.datetime "updated_at", null: false
    t.integer "state", default: 0, null: false
  end

  create_table "report_notes", force: :cascade do |t|
    t.text "content", null: false
    t.bigint "report_id", null: false
    t.bigint "account_id", null: false
    t.datetime "created_at", null: false
    t.datetime "updated_at", null: false
    t.index ["account_id"], name: "index_report_notes_on_account_id"
    t.index ["report_id"], name: "index_report_notes_on_report_id"
  end

  create_table "reports", force: :cascade do |t|
    t.bigint "status_ids", default: [], null: false, array: true
    t.text "comment", default: "", null: false
    t.datetime "created_at", null: false
    t.datetime "updated_at", null: false
    t.bigint "account_id", null: false
    t.bigint "action_taken_by_account_id"
    t.bigint "target_account_id", null: false
    t.bigint "assigned_account_id"
    t.string "uri"
    t.boolean "forwarded"
    t.integer "category", default: 0, null: false
    t.datetime "action_taken_at"
    t.bigint "rule_ids", array: true
    t.index ["account_id"], name: "index_reports_on_account_id"
    t.index ["action_taken_by_account_id"], name: "index_reports_on_action_taken_by_account_id", where: "(action_taken_by_account_id IS NOT NULL)"
    t.index ["assigned_account_id"], name: "index_reports_on_assigned_account_id", where: "(assigned_account_id IS NOT NULL)"
    t.index ["target_account_id"], name: "index_reports_on_target_account_id"
  end

  create_table "rules", force: :cascade do |t|
    t.integer "priority", default: 0, null: false
    t.datetime "deleted_at"
    t.text "text", default: "", null: false
    t.datetime "created_at", null: false
    t.datetime "updated_at", null: false
  end

  create_table "scheduled_expiration_statuses", force: :cascade do |t|
    t.bigint "account_id"
    t.bigint "status_id", null: false
    t.datetime "scheduled_at"
    t.datetime "created_at", null: false
    t.datetime "updated_at", null: false
    t.index ["account_id"], name: "index_scheduled_expiration_statuses_on_account_id"
    t.index ["scheduled_at"], name: "index_scheduled_expiration_statuses_on_scheduled_at"
    t.index ["status_id"], name: "index_scheduled_expiration_statuses_on_status_id"
  end

  create_table "scheduled_statuses", force: :cascade do |t|
    t.bigint "account_id"
    t.datetime "scheduled_at"
    t.jsonb "params"
    t.index ["account_id"], name: "index_scheduled_statuses_on_account_id"
    t.index ["scheduled_at"], name: "index_scheduled_statuses_on_scheduled_at"
  end

  create_table "session_activations", force: :cascade do |t|
    t.string "session_id", null: false
    t.datetime "created_at", null: false
    t.datetime "updated_at", null: false
    t.string "user_agent", default: "", null: false
    t.inet "ip"
    t.bigint "access_token_id"
    t.bigint "user_id", null: false
    t.bigint "web_push_subscription_id"
    t.index ["access_token_id"], name: "index_session_activations_on_access_token_id"
    t.index ["session_id"], name: "index_session_activations_on_session_id", unique: true
    t.index ["user_id"], name: "index_session_activations_on_user_id"
  end

  create_table "settings", force: :cascade do |t|
    t.string "var", null: false
    t.text "value"
    t.string "thing_type"
    t.datetime "created_at"
    t.datetime "updated_at"
    t.bigint "thing_id"
    t.index ["thing_type", "thing_id", "var"], name: "index_settings_on_thing_type_and_thing_id_and_var", unique: true
  end

  create_table "site_uploads", force: :cascade do |t|
    t.string "var", default: "", null: false
    t.string "file_file_name"
    t.string "file_content_type"
    t.integer "file_file_size"
    t.datetime "file_updated_at"
    t.json "meta"
    t.datetime "created_at", null: false
    t.datetime "updated_at", null: false
    t.string "blurhash"
    t.index ["var"], name: "index_site_uploads_on_var", unique: true
  end

  create_table "status_edits", force: :cascade do |t|
    t.bigint "status_id", null: false
    t.bigint "account_id"
    t.text "text", default: "", null: false
    t.text "spoiler_text", default: "", null: false
    t.datetime "created_at", precision: 6, null: false
    t.datetime "updated_at", precision: 6, null: false
    t.bigint "ordered_media_attachment_ids", array: true
    t.text "media_descriptions", array: true
    t.string "poll_options", array: true
    t.boolean "sensitive"
    t.boolean "markdown", default: false
    t.index ["account_id"], name: "index_status_edits_on_account_id"
    t.index ["status_id"], name: "index_status_edits_on_status_id"
  end

  create_table "status_pins", force: :cascade do |t|
    t.bigint "account_id", null: false
    t.bigint "status_id", null: false
    t.datetime "created_at", default: -> { "now()" }, null: false
    t.datetime "updated_at", default: -> { "now()" }, null: false
    t.index ["account_id", "status_id"], name: "index_status_pins_on_account_id_and_status_id", unique: true
    t.index ["status_id"], name: "index_status_pins_on_status_id"
  end

  create_table "status_stats", force: :cascade do |t|
    t.bigint "status_id", null: false
    t.bigint "replies_count", default: 0, null: false
    t.bigint "reblogs_count", default: 0, null: false
    t.bigint "favourites_count", default: 0, null: false
    t.datetime "created_at", null: false
    t.datetime "updated_at", null: false
    t.string "emoji_reactions"
    t.integer "emoji_reactions_count", default: 0, null: false
    t.integer "test", default: 0, null: false
    t.integer "emoji_reaction_accounts_count", default: 0, null: false
    t.index ["status_id"], name: "index_status_stats_on_status_id", unique: true
  end

  create_table "status_trends", force: :cascade do |t|
    t.bigint "status_id", null: false
    t.bigint "account_id", null: false
    t.float "score", default: 0.0, null: false
    t.integer "rank", default: 0, null: false
    t.boolean "allowed", default: false, null: false
    t.string "language"
    t.index ["account_id"], name: "index_status_trends_on_account_id"
    t.index ["status_id"], name: "index_status_trends_on_status_id", unique: true
  end

  create_table "statuses", id: :bigint, default: -> { "timestamp_id('statuses'::text)" }, force: :cascade do |t|
    t.string "uri"
    t.text "text", default: "", null: false
    t.datetime "created_at", null: false
    t.datetime "updated_at", null: false
    t.bigint "in_reply_to_id"
    t.bigint "reblog_of_id"
    t.string "url"
    t.boolean "sensitive", default: false, null: false
    t.integer "visibility", default: 0, null: false
    t.text "spoiler_text", default: "", null: false
    t.boolean "reply", default: false, null: false
    t.string "language"
    t.bigint "conversation_id"
    t.boolean "local"
    t.bigint "account_id", null: false
    t.bigint "application_id"
    t.bigint "in_reply_to_account_id"
    t.bigint "poll_id"
    t.datetime "deleted_at"
    t.datetime "edited_at"
    t.boolean "trendable"
    t.bigint "ordered_media_attachment_ids", array: true
    t.integer "searchability"
    t.boolean "markdown", default: false
    t.index ["account_id", "id", "visibility", "updated_at"], name: "index_statuses_20190820", order: { id: :desc }, where: "(deleted_at IS NULL)"
    t.index ["account_id"], name: "index_statuses_on_account_id"
    t.index ["deleted_at"], name: "index_statuses_on_deleted_at", where: "(deleted_at IS NOT NULL)"
    t.index ["id", "account_id"], name: "index_statuses_local_20190824", order: { id: :desc }, where: "((local OR (uri IS NULL)) AND (deleted_at IS NULL) AND (visibility = 0) AND (reblog_of_id IS NULL) AND ((NOT reply) OR (in_reply_to_account_id = account_id)))"
    t.index ["id", "account_id"], name: "index_statuses_public_20200119", order: { id: :desc }, where: "((deleted_at IS NULL) AND (visibility = 0) AND (reblog_of_id IS NULL) AND ((NOT reply) OR (in_reply_to_account_id = account_id)))"
    t.index ["in_reply_to_account_id"], name: "index_statuses_on_in_reply_to_account_id", where: "(in_reply_to_account_id IS NOT NULL)"
    t.index ["in_reply_to_id"], name: "index_statuses_on_in_reply_to_id", where: "(in_reply_to_id IS NOT NULL)"
    t.index ["reblog_of_id", "account_id"], name: "index_statuses_on_reblog_of_id_and_account_id"
    t.index ["uri"], name: "index_statuses_on_uri", unique: true, opclass: :text_pattern_ops, where: "(uri IS NOT NULL)"
  end

  create_table "statuses_tags", id: false, force: :cascade do |t|
    t.bigint "status_id", null: false
    t.bigint "tag_id", null: false
    t.index ["status_id"], name: "index_statuses_tags_on_status_id"
    t.index ["tag_id", "status_id"], name: "index_statuses_tags_on_tag_id_and_status_id", unique: true
  end

  create_table "system_keys", force: :cascade do |t|
    t.binary "key"
    t.datetime "created_at", null: false
    t.datetime "updated_at", null: false
  end

  create_table "tag_follows", force: :cascade do |t|
    t.bigint "tag_id", null: false
    t.bigint "account_id", null: false
    t.datetime "created_at", precision: 6, null: false
    t.datetime "updated_at", precision: 6, null: false
    t.index ["account_id", "tag_id"], name: "index_tag_follows_on_account_id_and_tag_id", unique: true
    t.index ["tag_id"], name: "index_tag_follows_on_tag_id"
  end

  create_table "tags", force: :cascade do |t|
    t.string "name", default: "", null: false
    t.datetime "created_at", null: false
    t.datetime "updated_at", null: false
    t.boolean "usable"
    t.boolean "trendable"
    t.boolean "listable"
    t.datetime "reviewed_at"
    t.datetime "requested_review_at"
    t.datetime "last_status_at"
    t.float "max_score"
    t.datetime "max_score_at"
    t.string "display_name"
    t.index "lower((name)::text) text_pattern_ops", name: "index_tags_on_name_lower_btree", unique: true
  end

  create_table "tombstones", force: :cascade do |t|
    t.bigint "account_id"
    t.string "uri", null: false
    t.datetime "created_at", null: false
    t.datetime "updated_at", null: false
    t.boolean "by_moderator"
    t.index ["account_id"], name: "index_tombstones_on_account_id"
    t.index ["uri"], name: "index_tombstones_on_uri"
  end

  create_table "unavailable_domains", force: :cascade do |t|
    t.string "domain", default: "", null: false
    t.datetime "created_at", null: false
    t.datetime "updated_at", null: false
    t.index ["domain"], name: "index_unavailable_domains_on_domain", unique: true
  end

  create_table "user_invite_requests", force: :cascade do |t|
    t.bigint "user_id"
    t.text "text"
    t.datetime "created_at", null: false
    t.datetime "updated_at", null: false
    t.index ["user_id"], name: "index_user_invite_requests_on_user_id"
  end

  create_table "user_roles", force: :cascade do |t|
    t.string "name", default: "", null: false
    t.string "color", default: "", null: false
    t.integer "position", default: 0, null: false
    t.bigint "permissions", default: 0, null: false
    t.boolean "highlighted", default: false, null: false
    t.datetime "created_at", precision: 6, null: false
    t.datetime "updated_at", precision: 6, null: false
  end

  create_table "users", force: :cascade do |t|
    t.string "email", default: "", null: false
    t.datetime "created_at", null: false
    t.datetime "updated_at", null: false
    t.string "encrypted_password", default: "", null: false
    t.string "reset_password_token"
    t.datetime "reset_password_sent_at"
    t.integer "sign_in_count", default: 0, null: false
    t.datetime "current_sign_in_at"
    t.datetime "last_sign_in_at"
    t.boolean "admin", default: false, null: false
    t.string "confirmation_token"
    t.datetime "confirmed_at"
    t.datetime "confirmation_sent_at"
    t.string "unconfirmed_email"
    t.string "locale"
    t.string "encrypted_otp_secret"
    t.string "encrypted_otp_secret_iv"
    t.string "encrypted_otp_secret_salt"
    t.integer "consumed_timestep"
    t.boolean "otp_required_for_login", default: false, null: false
    t.datetime "last_emailed_at"
    t.string "otp_backup_codes", array: true
    t.bigint "account_id", null: false
    t.boolean "disabled", default: false, null: false
    t.boolean "moderator", default: false, null: false
    t.bigint "invite_id"
    t.string "chosen_languages", array: true
    t.bigint "created_by_application_id"
    t.boolean "approved", default: true, null: false
    t.string "sign_in_token"
    t.datetime "sign_in_token_sent_at"
    t.string "webauthn_id"
    t.inet "sign_up_ip"
    t.boolean "skip_sign_in_token"
    t.bigint "role_id"
    t.text "settings"
    t.index ["account_id"], name: "index_users_on_account_id"
    t.index ["confirmation_token"], name: "index_users_on_confirmation_token", unique: true
    t.index ["created_by_application_id"], name: "index_users_on_created_by_application_id", where: "(created_by_application_id IS NOT NULL)"
    t.index ["email"], name: "index_users_on_email", unique: true
    t.index ["reset_password_token"], name: "index_users_on_reset_password_token", unique: true, opclass: :text_pattern_ops, where: "(reset_password_token IS NOT NULL)"
    t.index ["role_id"], name: "index_users_on_role_id", where: "(role_id IS NOT NULL)"
  end

  create_table "web_push_subscriptions", force: :cascade do |t|
    t.string "endpoint", null: false
    t.string "key_p256dh", null: false
    t.string "key_auth", null: false
    t.json "data"
    t.datetime "created_at", null: false
    t.datetime "updated_at", null: false
    t.bigint "access_token_id"
    t.bigint "user_id"
    t.index ["access_token_id"], name: "index_web_push_subscriptions_on_access_token_id", where: "(access_token_id IS NOT NULL)"
    t.index ["user_id"], name: "index_web_push_subscriptions_on_user_id"
  end

  create_table "web_settings", force: :cascade do |t|
    t.json "data"
    t.datetime "created_at", null: false
    t.datetime "updated_at", null: false
    t.bigint "user_id", null: false
    t.index ["user_id"], name: "index_web_settings_on_user_id", unique: true
  end

  create_table "webauthn_credentials", force: :cascade do |t|
    t.string "external_id", null: false
    t.string "public_key", null: false
    t.string "nickname", null: false
    t.bigint "sign_count", default: 0, null: false
    t.bigint "user_id"
    t.datetime "created_at", null: false
    t.datetime "updated_at", null: false
    t.index ["external_id"], name: "index_webauthn_credentials_on_external_id", unique: true
    t.index ["user_id"], name: "index_webauthn_credentials_on_user_id"
  end

  create_table "webhooks", force: :cascade do |t|
    t.string "url", null: false
    t.string "events", default: [], null: false, array: true
    t.string "secret", default: "", null: false
    t.boolean "enabled", default: true, null: false
    t.datetime "created_at", precision: 6, null: false
    t.datetime "updated_at", precision: 6, null: false
    t.index ["url"], name: "index_webhooks_on_url", unique: true
  end

  add_foreign_key "account_aliases", "accounts", on_delete: :cascade
  add_foreign_key "account_conversations", "accounts", on_delete: :cascade
  add_foreign_key "account_conversations", "conversations", on_delete: :cascade
  add_foreign_key "account_deletion_requests", "accounts", on_delete: :cascade
  add_foreign_key "account_domain_blocks", "accounts", name: "fk_206c6029bd", on_delete: :cascade
  add_foreign_key "account_migrations", "accounts", column: "target_account_id", on_delete: :nullify
  add_foreign_key "account_migrations", "accounts", on_delete: :cascade
  add_foreign_key "account_moderation_notes", "accounts"
  add_foreign_key "account_moderation_notes", "accounts", column: "target_account_id"
  add_foreign_key "account_notes", "accounts", column: "target_account_id", on_delete: :cascade
  add_foreign_key "account_notes", "accounts", on_delete: :cascade
  add_foreign_key "account_pins", "accounts", column: "target_account_id", on_delete: :cascade
  add_foreign_key "account_pins", "accounts", on_delete: :cascade
  add_foreign_key "account_stats", "accounts", on_delete: :cascade
  add_foreign_key "account_statuses_cleanup_policies", "accounts", on_delete: :cascade
  add_foreign_key "account_warnings", "accounts", column: "target_account_id", on_delete: :cascade
  add_foreign_key "account_warnings", "accounts", on_delete: :nullify
  add_foreign_key "account_warnings", "reports", on_delete: :cascade
  add_foreign_key "accounts", "accounts", column: "moved_to_account_id", on_delete: :nullify
  add_foreign_key "admin_action_logs", "accounts", on_delete: :cascade
  add_foreign_key "announcement_mutes", "accounts", on_delete: :cascade
  add_foreign_key "announcement_mutes", "announcements", on_delete: :cascade
  add_foreign_key "announcement_reactions", "accounts", on_delete: :cascade
  add_foreign_key "announcement_reactions", "announcements", on_delete: :cascade
  add_foreign_key "announcement_reactions", "custom_emojis", on_delete: :cascade
  add_foreign_key "antenna_accounts", "accounts", on_delete: :cascade
  add_foreign_key "antenna_accounts", "antennas", on_delete: :cascade
  add_foreign_key "antenna_domains", "antennas", on_delete: :cascade
  add_foreign_key "antenna_tags", "antennas", on_delete: :cascade
  add_foreign_key "antenna_tags", "tags", on_delete: :cascade
  add_foreign_key "antennas", "accounts", on_delete: :cascade
  add_foreign_key "appeals", "account_warnings", on_delete: :cascade
  add_foreign_key "appeals", "accounts", column: "approved_by_account_id", on_delete: :nullify
  add_foreign_key "appeals", "accounts", column: "rejected_by_account_id", on_delete: :nullify
  add_foreign_key "appeals", "accounts", on_delete: :cascade
  add_foreign_key "backups", "users", on_delete: :nullify
  add_foreign_key "blocks", "accounts", column: "target_account_id", name: "fk_9571bfabc1", on_delete: :cascade
  add_foreign_key "blocks", "accounts", name: "fk_4269e03e65", on_delete: :cascade
  add_foreign_key "bookmarks", "accounts", on_delete: :cascade
  add_foreign_key "bookmarks", "statuses", on_delete: :cascade
  add_foreign_key "bulk_import_rows", "bulk_imports", on_delete: :cascade
  add_foreign_key "bulk_imports", "accounts", on_delete: :cascade
  add_foreign_key "canonical_email_blocks", "accounts", column: "reference_account_id", on_delete: :cascade
  add_foreign_key "conversation_mutes", "accounts", name: "fk_225b4212bb", on_delete: :cascade
  add_foreign_key "conversation_mutes", "conversations", on_delete: :cascade
  add_foreign_key "custom_filter_keywords", "custom_filters", on_delete: :cascade
  add_foreign_key "custom_filter_statuses", "custom_filters", on_delete: :cascade
  add_foreign_key "custom_filter_statuses", "statuses", on_delete: :cascade
  add_foreign_key "custom_filters", "accounts", on_delete: :cascade
  add_foreign_key "devices", "accounts", on_delete: :cascade
  add_foreign_key "devices", "oauth_access_tokens", column: "access_token_id", on_delete: :cascade
  add_foreign_key "email_domain_blocks", "email_domain_blocks", column: "parent_id", on_delete: :cascade
  add_foreign_key "emoji_reactions", "accounts", on_delete: :cascade
  add_foreign_key "emoji_reactions", "custom_emojis", on_delete: :cascade
  add_foreign_key "emoji_reactions", "statuses", on_delete: :cascade
  add_foreign_key "encrypted_messages", "accounts", column: "from_account_id", on_delete: :cascade
  add_foreign_key "encrypted_messages", "devices", on_delete: :cascade
  add_foreign_key "favourites", "accounts", name: "fk_5eb6c2b873", on_delete: :cascade
  add_foreign_key "favourites", "statuses", name: "fk_b0e856845e", on_delete: :cascade
  add_foreign_key "featured_tags", "accounts", on_delete: :cascade
  add_foreign_key "featured_tags", "tags", on_delete: :cascade
  add_foreign_key "follow_recommendation_suppressions", "accounts", on_delete: :cascade
  add_foreign_key "follow_requests", "accounts", column: "target_account_id", name: "fk_9291ec025d", on_delete: :cascade
  add_foreign_key "follow_requests", "accounts", name: "fk_76d644b0e7", on_delete: :cascade
  add_foreign_key "follows", "accounts", column: "target_account_id", name: "fk_745ca29eac", on_delete: :cascade
  add_foreign_key "follows", "accounts", name: "fk_32ed1b5560", on_delete: :cascade
  add_foreign_key "identities", "users", name: "fk_bea040f377", on_delete: :cascade
  add_foreign_key "imports", "accounts", name: "fk_6db1b6e408", on_delete: :cascade
  add_foreign_key "invites", "users", on_delete: :cascade
  add_foreign_key "list_accounts", "accounts", on_delete: :cascade
  add_foreign_key "list_accounts", "follow_requests", on_delete: :cascade
  add_foreign_key "list_accounts", "follows", on_delete: :cascade
  add_foreign_key "list_accounts", "lists", on_delete: :cascade
  add_foreign_key "lists", "accounts", on_delete: :cascade
  add_foreign_key "login_activities", "users", on_delete: :cascade
  add_foreign_key "markers", "users", on_delete: :cascade
  add_foreign_key "media_attachments", "accounts", name: "fk_96dd81e81b", on_delete: :nullify
  add_foreign_key "media_attachments", "scheduled_statuses", on_delete: :nullify
  add_foreign_key "media_attachments", "statuses", on_delete: :nullify
  add_foreign_key "mentions", "accounts", name: "fk_970d43f9d1", on_delete: :cascade
  add_foreign_key "mentions", "statuses", on_delete: :cascade
  add_foreign_key "mutes", "accounts", column: "target_account_id", name: "fk_eecff219ea", on_delete: :cascade
  add_foreign_key "mutes", "accounts", name: "fk_b8d8daf315", on_delete: :cascade
  add_foreign_key "notifications", "accounts", column: "from_account_id", name: "fk_fbd6b0bf9e", on_delete: :cascade
  add_foreign_key "notifications", "accounts", name: "fk_c141c8ee55", on_delete: :cascade
  add_foreign_key "oauth_access_grants", "oauth_applications", column: "application_id", name: "fk_34d54b0a33", on_delete: :cascade
  add_foreign_key "oauth_access_grants", "users", column: "resource_owner_id", name: "fk_63b044929b", on_delete: :cascade
  add_foreign_key "oauth_access_tokens", "oauth_applications", column: "application_id", name: "fk_f5fc4c1ee3", on_delete: :cascade
  add_foreign_key "oauth_access_tokens", "users", column: "resource_owner_id", name: "fk_e84df68546", on_delete: :cascade
  add_foreign_key "oauth_applications", "users", column: "owner_id", name: "fk_b0988c7c0a", on_delete: :cascade
  add_foreign_key "one_time_keys", "devices", on_delete: :cascade
  add_foreign_key "poll_votes", "accounts", on_delete: :cascade
  add_foreign_key "poll_votes", "polls", on_delete: :cascade
  add_foreign_key "polls", "accounts", on_delete: :cascade
  add_foreign_key "polls", "statuses", on_delete: :cascade
  add_foreign_key "preview_card_trends", "preview_cards", on_delete: :cascade
  add_foreign_key "report_notes", "accounts", on_delete: :cascade
  add_foreign_key "report_notes", "reports", on_delete: :cascade
  add_foreign_key "reports", "accounts", column: "action_taken_by_account_id", name: "fk_bca45b75fd", on_delete: :nullify
  add_foreign_key "reports", "accounts", column: "assigned_account_id", on_delete: :nullify
  add_foreign_key "reports", "accounts", column: "target_account_id", name: "fk_eb37af34f0", on_delete: :cascade
  add_foreign_key "reports", "accounts", name: "fk_4b81f7522c", on_delete: :cascade
  add_foreign_key "scheduled_expiration_statuses", "accounts", on_delete: :cascade
  add_foreign_key "scheduled_expiration_statuses", "statuses", on_delete: :cascade
  add_foreign_key "scheduled_statuses", "accounts", on_delete: :cascade
  add_foreign_key "session_activations", "oauth_access_tokens", column: "access_token_id", name: "fk_957e5bda89", on_delete: :cascade
  add_foreign_key "session_activations", "users", name: "fk_e5fda67334", on_delete: :cascade
  add_foreign_key "status_edits", "accounts", on_delete: :nullify
  add_foreign_key "status_edits", "statuses", on_delete: :cascade
  add_foreign_key "status_pins", "accounts", name: "fk_d4cb435b62", on_delete: :cascade
  add_foreign_key "status_pins", "statuses", on_delete: :cascade
  add_foreign_key "status_stats", "statuses", on_delete: :cascade
  add_foreign_key "status_trends", "accounts", on_delete: :cascade
  add_foreign_key "status_trends", "statuses", on_delete: :cascade
  add_foreign_key "statuses", "accounts", column: "in_reply_to_account_id", name: "fk_c7fa917661", on_delete: :nullify
  add_foreign_key "statuses", "accounts", name: "fk_9bda1543f7", on_delete: :cascade
  add_foreign_key "statuses", "statuses", column: "in_reply_to_id", on_delete: :nullify
  add_foreign_key "statuses", "statuses", column: "reblog_of_id", on_delete: :cascade
  add_foreign_key "statuses_tags", "statuses", on_delete: :cascade
  add_foreign_key "statuses_tags", "tags", name: "fk_3081861e21", on_delete: :cascade
  add_foreign_key "tag_follows", "accounts", on_delete: :cascade
  add_foreign_key "tag_follows", "tags", on_delete: :cascade
  add_foreign_key "tombstones", "accounts", on_delete: :cascade
  add_foreign_key "user_invite_requests", "users", on_delete: :cascade
  add_foreign_key "users", "accounts", name: "fk_50500f500d", on_delete: :cascade
  add_foreign_key "users", "invites", on_delete: :nullify
  add_foreign_key "users", "oauth_applications", column: "created_by_application_id", on_delete: :nullify
  add_foreign_key "users", "user_roles", column: "role_id", on_delete: :nullify
  add_foreign_key "web_push_subscriptions", "oauth_access_tokens", column: "access_token_id", on_delete: :cascade
  add_foreign_key "web_push_subscriptions", "users", on_delete: :cascade
  add_foreign_key "web_settings", "users", name: "fk_11910667b2", on_delete: :cascade
  add_foreign_key "webauthn_credentials", "users"

  create_view "instances", materialized: true, sql_definition: <<-SQL
      WITH domain_counts(domain, accounts_count) AS (
           SELECT accounts.domain,
              count(*) AS accounts_count
             FROM accounts
            WHERE (accounts.domain IS NOT NULL)
            GROUP BY accounts.domain
          )
   SELECT domain_counts.domain,
      domain_counts.accounts_count
     FROM domain_counts
  UNION
   SELECT domain_blocks.domain,
      COALESCE(domain_counts.accounts_count, (0)::bigint) AS accounts_count
     FROM (domain_blocks
       LEFT JOIN domain_counts ON (((domain_counts.domain)::text = (domain_blocks.domain)::text)))
  UNION
   SELECT domain_allows.domain,
      COALESCE(domain_counts.accounts_count, (0)::bigint) AS accounts_count
     FROM (domain_allows
       LEFT JOIN domain_counts ON (((domain_counts.domain)::text = (domain_allows.domain)::text)));
  SQL
  add_index "instances", "reverse(('.'::text || (domain)::text)), domain", name: "index_instances_on_reverse_domain"
  add_index "instances", ["domain"], name: "index_instances_on_domain", unique: true

  create_view "user_ips", sql_definition: <<-SQL
      SELECT t0.user_id,
      t0.ip,
      max(t0.used_at) AS used_at
     FROM ( SELECT users.id AS user_id,
              users.sign_up_ip AS ip,
              users.created_at AS used_at
             FROM users
            WHERE (users.sign_up_ip IS NOT NULL)
          UNION ALL
           SELECT session_activations.user_id,
              session_activations.ip,
              session_activations.updated_at
             FROM session_activations
          UNION ALL
           SELECT login_activities.user_id,
              login_activities.ip,
              login_activities.created_at
             FROM login_activities
            WHERE (login_activities.success = true)) t0
    GROUP BY t0.user_id, t0.ip;
  SQL
  create_view "account_summaries", materialized: true, sql_definition: <<-SQL
      SELECT accounts.id AS account_id,
      mode() WITHIN GROUP (ORDER BY t0.language) AS language,
      mode() WITHIN GROUP (ORDER BY t0.sensitive) AS sensitive
     FROM (accounts
       CROSS JOIN LATERAL ( SELECT statuses.account_id,
              statuses.language,
              statuses.sensitive
             FROM statuses
            WHERE ((statuses.account_id = accounts.id) AND (statuses.deleted_at IS NULL) AND (statuses.reblog_of_id IS NULL))
            ORDER BY statuses.id DESC
           LIMIT 20) t0)
    WHERE ((accounts.suspended_at IS NULL) AND (accounts.silenced_at IS NULL) AND (accounts.moved_to_account_id IS NULL) AND (accounts.discoverable = true) AND (accounts.locked = false))
    GROUP BY accounts.id;
  SQL
  add_index "account_summaries", ["account_id"], name: "index_account_summaries_on_account_id", unique: true

  create_view "follow_recommendations", materialized: true, sql_definition: <<-SQL
      SELECT t0.account_id,
      sum(t0.rank) AS rank,
      array_agg(t0.reason) AS reason
     FROM ( SELECT account_summaries.account_id,
              ((count(follows.id))::numeric / (1.0 + (count(follows.id))::numeric)) AS rank,
              'most_followed'::text AS reason
             FROM (((follows
               JOIN account_summaries ON ((account_summaries.account_id = follows.target_account_id)))
               JOIN users ON ((users.account_id = follows.account_id)))
               LEFT JOIN follow_recommendation_suppressions ON ((follow_recommendation_suppressions.account_id = follows.target_account_id)))
            WHERE ((users.current_sign_in_at >= (now() - 'P30D'::interval)) AND (account_summaries.sensitive = false) AND (follow_recommendation_suppressions.id IS NULL))
            GROUP BY account_summaries.account_id
           HAVING (count(follows.id) >= 5)
          UNION ALL
           SELECT account_summaries.account_id,
              (sum((status_stats.reblogs_count + status_stats.favourites_count)) / (1.0 + sum((status_stats.reblogs_count + status_stats.favourites_count)))) AS rank,
              'most_interactions'::text AS reason
             FROM (((status_stats
               JOIN statuses ON ((statuses.id = status_stats.status_id)))
               JOIN account_summaries ON ((account_summaries.account_id = statuses.account_id)))
               LEFT JOIN follow_recommendation_suppressions ON ((follow_recommendation_suppressions.account_id = statuses.account_id)))
            WHERE ((statuses.id >= (((date_part('epoch'::text, (now() - 'P30D'::interval)) * (1000)::double precision))::bigint << 16)) AND (account_summaries.sensitive = false) AND (follow_recommendation_suppressions.id IS NULL))
            GROUP BY account_summaries.account_id
           HAVING (sum((status_stats.reblogs_count + status_stats.favourites_count)) >= (5)::numeric)) t0
    GROUP BY t0.account_id
    ORDER BY (sum(t0.rank)) DESC;
  SQL
  add_index "follow_recommendations", ["account_id"], name: "index_follow_recommendations_on_account_id", unique: true

end

# rubocop:enable all<|MERGE_RESOLUTION|>--- conflicted
+++ resolved
@@ -12,11 +12,7 @@
 #
 # It's strongly recommended that you check this file into your version control system.
 
-<<<<<<< HEAD
-ActiveRecord::Schema.define(version: 2023_05_22_093135) do
-=======
 ActiveRecord::Schema.define(version: 2023_05_24_194155) do
->>>>>>> 38c62160
 
   # These are extensions that must be enabled in order to support this database
   enable_extension "plpgsql"
