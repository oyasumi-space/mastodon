--- conflicted
+++ resolved
@@ -10,11 +10,7 @@
 #
 # It's strongly recommended that you check this file into your version control system.
 
-<<<<<<< HEAD
 ActiveRecord::Schema[7.1].define(version: 2023_11_05_225839) do
-=======
-ActiveRecord::Schema[7.0].define(version: 2023_10_06_183200) do
->>>>>>> b7807f3d
   # These are extensions that must be enabled in order to support this database
   enable_extension "plpgsql"
 
@@ -52,15 +48,6 @@
     t.datetime "updated_at", precision: nil, null: false
     t.bigint "account_id"
     t.index ["account_id", "domain"], name: "index_account_domain_blocks_on_account_id_and_domain", unique: true
-  end
-
-  create_table "account_groups", force: :cascade do |t|
-    t.bigint "account_id", null: false
-    t.bigint "group_account_id", null: false
-    t.datetime "created_at", null: false
-    t.datetime "updated_at", null: false
-    t.index ["account_id"], name: "index_account_groups_on_account_id"
-    t.index ["group_account_id"], name: "index_account_groups_on_group_account_id"
   end
 
   create_table "account_migrations", force: :cascade do |t|
@@ -169,11 +156,11 @@
     t.string "url"
     t.string "avatar_file_name"
     t.string "avatar_content_type"
-    t.integer "avatar_file_size"
+    t.bigint "avatar_file_size"
     t.datetime "avatar_updated_at", precision: nil
     t.string "header_file_name"
     t.string "header_content_type"
-    t.integer "header_file_size"
+    t.bigint "header_file_size"
     t.datetime "header_updated_at", precision: nil
     t.string "avatar_remote_url"
     t.boolean "locked", default: false, null: false
@@ -197,8 +184,8 @@
     t.integer "avatar_storage_schema_version"
     t.integer "header_storage_schema_version"
     t.string "devices_url"
+    t.datetime "sensitized_at", precision: nil
     t.integer "suspension_origin"
-    t.datetime "sensitized_at", precision: nil
     t.boolean "trendable"
     t.datetime "reviewed_at", precision: nil
     t.datetime "requested_review_at", precision: nil
@@ -336,6 +323,7 @@
     t.index ["ignore_reblog"], name: "index_antennas_on_ignore_reblog"
     t.index ["list_id"], name: "index_antennas_on_list_id"
     t.index ["stl"], name: "index_antennas_on_stl"
+    t.index ["with_media_only"], name: "index_antennas_on_with_media_only"
   end
 
   create_table "appeals", force: :cascade do |t|
@@ -494,7 +482,7 @@
     t.string "domain"
     t.string "image_file_name"
     t.string "image_content_type"
-    t.integer "image_file_size"
+    t.bigint "image_file_size"
     t.datetime "image_updated_at", precision: nil
     t.datetime "created_at", precision: nil, null: false
     t.datetime "updated_at", precision: nil, null: false
@@ -714,7 +702,7 @@
     t.datetime "updated_at", precision: nil, null: false
     t.string "data_file_name"
     t.string "data_content_type"
-    t.integer "data_file_size"
+    t.bigint "data_file_size"
     t.datetime "data_updated_at", precision: nil
     t.bigint "account_id", null: false
     t.boolean "overwrite", default: false, null: false
@@ -745,12 +733,12 @@
   end
 
   create_table "ip_blocks", force: :cascade do |t|
-    t.datetime "created_at", precision: nil, null: false
-    t.datetime "updated_at", precision: nil, null: false
-    t.datetime "expires_at", precision: nil
     t.inet "ip", default: "0.0.0.0", null: false
     t.integer "severity", default: 0, null: false
+    t.datetime "expires_at", precision: nil
     t.text "comment", default: "", null: false
+    t.datetime "created_at", precision: nil, null: false
+    t.datetime "updated_at", precision: nil, null: false
     t.index ["ip"], name: "index_ip_blocks_on_ip", unique: true
   end
 
@@ -812,7 +800,7 @@
     t.bigint "status_id"
     t.string "file_file_name"
     t.string "file_content_type"
-    t.integer "file_file_size"
+    t.bigint "file_file_size"
     t.datetime "file_updated_at", precision: nil
     t.string "remote_url", default: "", null: false
     t.datetime "created_at", precision: nil, null: false
@@ -828,8 +816,8 @@
     t.integer "file_storage_schema_version"
     t.string "thumbnail_file_name"
     t.string "thumbnail_content_type"
-    t.integer "thumbnail_file_size"
-    t.datetime "thumbnail_updated_at", precision: nil
+    t.bigint "thumbnail_file_size"
+    t.datetime "thumbnail_updated_at"
     t.string "thumbnail_remote_url"
     t.index ["account_id", "status_id"], name: "index_media_attachments_on_account_id_and_status_id", order: { status_id: :desc }
     t.index ["scheduled_status_id"], name: "index_media_attachments_on_scheduled_status_id", where: "(scheduled_status_id IS NOT NULL)"
@@ -996,7 +984,7 @@
     t.string "description", default: "", null: false
     t.string "image_file_name"
     t.string "image_content_type"
-    t.integer "image_file_size"
+    t.bigint "image_file_size"
     t.datetime "image_updated_at", precision: nil
     t.integer "type", default: 0, null: false
     t.text "html", default: "", null: false
@@ -1120,7 +1108,7 @@
     t.string "var", default: "", null: false
     t.string "file_file_name"
     t.string "file_content_type"
-    t.integer "file_file_size"
+    t.bigint "file_file_size"
     t.datetime "file_updated_at", precision: nil
     t.json "meta"
     t.datetime "created_at", precision: nil, null: false
@@ -1166,8 +1154,8 @@
   create_table "status_pins", force: :cascade do |t|
     t.bigint "account_id", null: false
     t.bigint "status_id", null: false
-    t.datetime "created_at", precision: nil, default: -> { "now()" }, null: false
-    t.datetime "updated_at", precision: nil, default: -> { "now()" }, null: false
+    t.datetime "created_at", precision: nil, default: -> { "CURRENT_TIMESTAMP" }, null: false
+    t.datetime "updated_at", precision: nil, default: -> { "CURRENT_TIMESTAMP" }, null: false
     t.index ["account_id", "status_id"], name: "index_status_pins_on_account_id_and_status_id", unique: true
     t.index ["status_id"], name: "index_status_pins_on_status_id"
   end
@@ -1192,7 +1180,6 @@
     t.datetime "updated_at", precision: nil, null: false
     t.string "emoji_reactions"
     t.integer "emoji_reactions_count", default: 0, null: false
-    t.integer "test", default: 0, null: false
     t.integer "emoji_reaction_accounts_count", default: 0, null: false
     t.integer "status_referred_by_count", default: 0, null: false
     t.index ["status_id"], name: "index_status_stats_on_status_id", unique: true
@@ -1417,7 +1404,6 @@
   add_foreign_key "account_conversations", "conversations", on_delete: :cascade
   add_foreign_key "account_deletion_requests", "accounts", on_delete: :cascade
   add_foreign_key "account_domain_blocks", "accounts", name: "fk_206c6029bd", on_delete: :cascade
-  add_foreign_key "account_groups", "accounts", on_delete: :cascade
   add_foreign_key "account_migrations", "accounts", column: "target_account_id", on_delete: :nullify
   add_foreign_key "account_migrations", "accounts", on_delete: :cascade
   add_foreign_key "account_moderation_notes", "accounts"
