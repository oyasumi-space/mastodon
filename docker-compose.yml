--- conflicted
+++ resolved
@@ -59,11 +59,7 @@
   web:
     # You can uncomment the following line if you want to not use the prebuilt image, for example if you have local code changes
     build: .
-<<<<<<< HEAD
-    image: ghcr.io/mastodon/mastodon:v4.2.12
-=======
     image: kmyblue:15.0-lts
->>>>>>> 428abf33
     restart: always
     env_file: .env.production
     command: bundle exec puma -C config/puma.rb
@@ -83,16 +79,11 @@
       - ./public/system:/mastodon/public/system
 
   streaming:
-<<<<<<< HEAD
-    build: .
-    image: ghcr.io/mastodon/mastodon:v4.2.12
-=======
     # You can uncomment the following lines if you want to not use the prebuilt image, for example if you have local code changes
     build:
       dockerfile: ./streaming/Dockerfile
       context: .
     image: kmyblue-streaming:15.0-lts
->>>>>>> 428abf33
     restart: always
     env_file: .env.production
     command: node ./streaming/index.js
@@ -110,11 +101,7 @@
 
   sidekiq:
     build: .
-<<<<<<< HEAD
-    image: ghcr.io/mastodon/mastodon:v4.2.12
-=======
     image: kmyblue:15.0-lts
->>>>>>> 428abf33
     restart: always
     env_file: .env.production
     command: bundle exec sidekiq
