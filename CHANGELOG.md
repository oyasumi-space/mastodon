# Changelog

All notable changes to this project will be documented in this file.

<<<<<<< HEAD
## [4.2.1] - UNRELEASED
=======
## [4.2.1] - 2023-10-10
>>>>>>> 790fd137

### Added

- Add redirection on `/deck` URLs for logged-out users ([ClearlyClaire](https://github.com/mastodon/mastodon/pull/27128))
- Add support for v4.2.0 migrations to `tootctl maintenance fix-duplicates` ([ClearlyClaire](https://github.com/mastodon/mastodon/pull/27147))

### Changed

- Change some worker lock TTLs to be shorter-lived ([ClearlyClaire](https://github.com/mastodon/mastodon/pull/27246))
- Change user archive export allowed period from 7 days to 6 days ([suddjian](https://github.com/mastodon/mastodon/pull/27200))

### Fixed

<<<<<<< HEAD
=======
- Fix clicking on already-opened thread post scrolling to the top of the thread ([ClearlyClaire](https://github.com/mastodon/mastodon/pull/27331), [ClearlyClaire](https://github.com/mastodon/mastodon/pull/27338), [ClearlyClaire](https://github.com/mastodon/mastodon/pull/27350))
>>>>>>> 790fd137
- Fix some remote posts getting truncated ([ClearlyClaire](https://github.com/mastodon/mastodon/pull/27307))
- Fix some cases of infinite scroll code trying to fetch inaccessible posts in a loop ([ClearlyClaire](https://github.com/mastodon/mastodon/pull/27286))
- Fix `Vary` headers not being set on some redirects ([ClearlyClaire](https://github.com/mastodon/mastodon/pull/27272))
- Fix mentions being matched in some URL query strings ([mjankowski](https://github.com/mastodon/mastodon/pull/25656))
- Fix unexpected linebreak in version string in the Web UI ([vmstan](https://github.com/mastodon/mastodon/pull/26986))
- Fix double scroll bars in some columns in advanced interface ([ClearlyClaire](https://github.com/mastodon/mastodon/pull/27187))
- Fix boosts of local users being filtered in account timelines ([ClearlyClaire](https://github.com/mastodon/mastodon/pull/27204))
- Fix multiple instances of the trend refresh scheduler sometimes running at once ([ClearlyClaire](https://github.com/mastodon/mastodon/pull/27253))
- Fix importer returning negative row estimates ([jgillich](https://github.com/mastodon/mastodon/pull/27258))
- Fix incorrectly keeping outdated update notices absent from the API endpoint ([ClearlyClaire](https://github.com/mastodon/mastodon/pull/27021))
- Fix import progress not updating on certain failures ([ClearlyClaire](https://github.com/mastodon/mastodon/pull/27247))
- Fix websocket connections being incorrectly decremented twice on errors ([ThisIsMissEm](https://github.com/mastodon/mastodon/pull/27238))
- Fix explore prompt appearing because of posts being received out of order ([ClearlyClaire](https://github.com/mastodon/mastodon/pull/27211))
- Fix explore prompt sometimes showing up when the home TL is loading ([ClearlyClaire](https://github.com/mastodon/mastodon/pull/27062))
- Fix link handling of mentions in user profiles when logged out ([ClearlyClaire](https://github.com/mastodon/mastodon/pull/27185))
- Fix filtering audit log for entries about disabling 2FA ([ClearlyClaire](https://github.com/mastodon/mastodon/pull/27186))
- Fix notification toasts not respecting reduce-motion ([c960657](https://github.com/mastodon/mastodon/pull/27178))
- Fix retention dashboard not displaying correct month ([vmstan](https://github.com/mastodon/mastodon/pull/27180))
- Fix tIME chunk not being properly removed from PNG uploads ([TheEssem](https://github.com/mastodon/mastodon/pull/27111))
- Fix division by zero in video in bitrate computation code ([ClearlyClaire](https://github.com/mastodon/mastodon/pull/27129))
- Fix inefficient queries in “Follows and followers” as well as several admin pages ([ClearlyClaire](https://github.com/mastodon/mastodon/pull/27116), [ClearlyClaire](https://github.com/mastodon/mastodon/pull/27306))
- Fix ActiveRecord using two connection pools when no replica is defined ([ClearlyClaire](https://github.com/mastodon/mastodon/pull/27061))
- Fix the search documentation URL in system checks ([renchap](https://github.com/mastodon/mastodon/pull/27036))

## [4.2.0] - 2023-09-21

The following changelog entries focus on changes visible to users, administrators, client developers or federated software developers, but there has also been a lot of code modernization, refactoring, and tooling work, in particular by [@danielmbrasil](https://github.com/danielmbrasil), [@mjankowski](https://github.com/mjankowski), [@nschonni](https://github.com/nschonni), [@renchap](https://github.com/renchap), and [@takayamaki](https://github.com/takayamaki).

### Added

- **Add full-text search of opted-in public posts and rework search operators** ([Gargron](https://github.com/mastodon/mastodon/pull/26485), [jsgoldstein](https://github.com/mastodon/mastodon/pull/26344), [ClearlyClaire](https://github.com/mastodon/mastodon/pull/26657), [ClearlyClaire](https://github.com/mastodon/mastodon/pull/26650), [jsgoldstein](https://github.com/mastodon/mastodon/pull/26659), [Gargron](https://github.com/mastodon/mastodon/pull/26660), [Gargron](https://github.com/mastodon/mastodon/pull/26663), [Gargron](https://github.com/mastodon/mastodon/pull/26688), [Gargron](https://github.com/mastodon/mastodon/pull/26689), [Gargron](https://github.com/mastodon/mastodon/pull/26686), [Gargron](https://github.com/mastodon/mastodon/pull/26687), [Gargron](https://github.com/mastodon/mastodon/pull/26692), [ClearlyClaire](https://github.com/mastodon/mastodon/pull/26697), [Gargron](https://github.com/mastodon/mastodon/pull/26699), [Gargron](https://github.com/mastodon/mastodon/pull/26701), [ClearlyClaire](https://github.com/mastodon/mastodon/pull/26710), [ClearlyClaire](https://github.com/mastodon/mastodon/pull/26739), [ClearlyClaire](https://github.com/mastodon/mastodon/pull/26754), [Gargron](https://github.com/mastodon/mastodon/pull/26662), [ClearlyClaire](https://github.com/mastodon/mastodon/pull/26755), [Gargron](https://github.com/mastodon/mastodon/pull/26781), [Gargron](https://github.com/mastodon/mastodon/pull/26782), [Gargron](https://github.com/mastodon/mastodon/pull/26760), [ClearlyClaire](https://github.com/mastodon/mastodon/pull/26756), [Gargron](https://github.com/mastodon/mastodon/pull/26784), [Gargron](https://github.com/mastodon/mastodon/pull/26807), [Gargron](https://github.com/mastodon/mastodon/pull/26835), [Gargron](https://github.com/mastodon/mastodon/pull/26847), [Gargron](https://github.com/mastodon/mastodon/pull/26834), [arbolitoloco1](https://github.com/mastodon/mastodon/pull/26893), [tribela](https://github.com/mastodon/mastodon/pull/26896), [ClearlyClaire](https://github.com/mastodon/mastodon/pull/26927), [ClearlyClaire](https://github.com/mastodon/mastodon/pull/26959), [ClearlyClaire](https://github.com/mastodon/mastodon/pull/27014))
  This introduces a new `public_statuses` Elasticsearch index for public posts by users who have opted in to their posts being searchable (`toot#indexable` flag).
  This also revisits the other indexes to provide more useful indexing, and adds new search operators such as `from:me`, `before:2022-11-01`, `after:2022-11-01`, `during:2022-11-01`, `language:fr`, `has:poll`, or `in:library` (for searching only in posts you have written or interacted with).
  Results are now ordered chronologically.
- **Add admin notifications for new Mastodon versions** ([ClearlyClaire](https://github.com/mastodon/mastodon/pull/26582))
  This is done by querying `https://api.joinmastodon.org/update-check` every 30 minutes in a background job.
  That URL can be changed using the `UPDATE_CHECK_URL` environment variable, and the feature outright disabled by setting that variable to an empty string (`UPDATE_CHECK_URL=`).
- **Add “Privacy and reach” tab in profile settings** ([Gargron](https://github.com/mastodon/mastodon/pull/26484), [ClearlyClaire](https://github.com/mastodon/mastodon/pull/26508))
  This reorganized scattered privacy and reach settings to a single place, as well as improve their wording.
- **Add display of out-of-band hashtags in the web interface** ([Gargron](https://github.com/mastodon/mastodon/pull/26492), [arbolitoloco1](https://github.com/mastodon/mastodon/pull/26497), [ClearlyClaire](https://github.com/mastodon/mastodon/pull/26506), [ClearlyClaire](https://github.com/mastodon/mastodon/pull/26525), [ClearlyClaire](https://github.com/mastodon/mastodon/pull/26606), [Gargron](https://github.com/mastodon/mastodon/pull/26666), [ClearlyClaire](https://github.com/mastodon/mastodon/pull/26960))
- **Add role badges to the web interface** ([ClearlyClaire](https://github.com/mastodon/mastodon/pull/25649), [Gargron](https://github.com/mastodon/mastodon/pull/26281))
- **Add ability to pick domains to forward reports to using the `forward_to_domains` parameter in `POST /api/v1/reports`** ([ClearlyClaire](https://github.com/mastodon/mastodon/pull/25866), [ClearlyClaire](https://github.com/mastodon/mastodon/pull/26636))
  The `forward_to_domains` REST API parameter is a list of strings. If it is empty or omitted, the previous behavior is maintained.
  The `forward` parameter still needs to be set for `forward_to_domains` to be taken into account.
  The forwarded-to domains can only include that of the original author and people being replied to.
- **Add forwarding of reported replies to servers being replied to** ([Gargron](https://github.com/mastodon/mastodon/pull/25341), [ClearlyClaire](https://github.com/mastodon/mastodon/pull/26189))
- Add `ONE_CLICK_SSO_LOGIN` environment variable to directly link to the Single-Sign On provider if there is only one sign up method available ([CSDUMMI](https://github.com/mastodon/mastodon/pull/26083), [ClearlyClaire](https://github.com/mastodon/mastodon/pull/26368), [CSDUMMI](https://github.com/mastodon/mastodon/pull/26857), [ClearlyClaire](https://github.com/mastodon/mastodon/pull/26901))
- **Add webhook templating** ([Gargron](https://github.com/mastodon/mastodon/pull/23289))
- **Add webhooks for local `status.created`, `status.updated`, `account.updated` and `report.updated`** ([VyrCossont](https://github.com/mastodon/mastodon/pull/24133), [VyrCossont](https://github.com/mastodon/mastodon/pull/24243), [VyrCossont](https://github.com/mastodon/mastodon/pull/24211))
- **Add exclusive lists** ([dariusk, necropolina](https://github.com/mastodon/mastodon/pull/22048), [ClearlyClaire](https://github.com/mastodon/mastodon/pull/25324))
- **Add a confirmation screen when suspending a domain** ([ClearlyClaire](https://github.com/mastodon/mastodon/pull/25144), [ClearlyClaire](https://github.com/mastodon/mastodon/pull/25603))
- **Add support for importing lists** ([ClearlyClaire](https://github.com/mastodon/mastodon/pull/25203), [mgmn](https://github.com/mastodon/mastodon/pull/26120), [ClearlyClaire](https://github.com/mastodon/mastodon/pull/26372))
- **Add optional hCaptcha support** ([ClearlyClaire](https://github.com/mastodon/mastodon/pull/25019), [ClearlyClaire](https://github.com/mastodon/mastodon/pull/25057), [Gargron](https://github.com/mastodon/mastodon/pull/25395), [ClearlyClaire](https://github.com/mastodon/mastodon/pull/26388))
- **Add lines to threads in web UI** ([Gargron](https://github.com/mastodon/mastodon/pull/24549), [ClearlyClaire](https://github.com/mastodon/mastodon/pull/24677), [ClearlyClaire](https://github.com/mastodon/mastodon/pull/24696), [ClearlyClaire](https://github.com/mastodon/mastodon/pull/24711), [ClearlyClaire](https://github.com/mastodon/mastodon/pull/24714), [ClearlyClaire](https://github.com/mastodon/mastodon/pull/24713), [ClearlyClaire](https://github.com/mastodon/mastodon/pull/24715), [ClearlyClaire](https://github.com/mastodon/mastodon/pull/24800), [teeerevor](https://github.com/mastodon/mastodon/pull/25706), [renchap](https://github.com/mastodon/mastodon/pull/25807))
- **Add new onboarding flow to web UI** ([Gargron](https://github.com/mastodon/mastodon/pull/24619), [Gargron](https://github.com/mastodon/mastodon/pull/24646), [Gargron](https://github.com/mastodon/mastodon/pull/24705), [ClearlyClaire](https://github.com/mastodon/mastodon/pull/24872), [ThisIsMissEm](https://github.com/mastodon/mastodon/pull/24883), [Gargron](https://github.com/mastodon/mastodon/pull/24954), [stevenjlm](https://github.com/mastodon/mastodon/pull/24959), [ClearlyClaire](https://github.com/mastodon/mastodon/pull/25010), [ClearlyClaire](https://github.com/mastodon/mastodon/pull/25275), [Gargron](https://github.com/mastodon/mastodon/pull/25559), [ClearlyClaire](https://github.com/mastodon/mastodon/pull/25561))
- **Add auto-refresh of accounts we get new messages/edits of** ([ClearlyClaire](https://github.com/mastodon/mastodon/pull/26510))
- **Add Elasticsearch cluster health check and indexes mismatch check to dashboard** ([ClearlyClaire](https://github.com/mastodon/mastodon/pull/26448), [ClearlyClaire](https://github.com/mastodon/mastodon/pull/26605), [ClearlyClaire](https://github.com/mastodon/mastodon/pull/26658))
- Add `hide_collections`, `discoverable` and `indexable` attributes to credentials API ([ClearlyClaire](https://github.com/mastodon/mastodon/pull/26998))
- Add `S3_ENABLE_CHECKSUM_MODE` environment variable to enable checksum verification on compatible S3-providers ([ClearlyClaire](https://github.com/mastodon/mastodon/pull/26435))
- Add admin API for managing tags ([rrgeorge](https://github.com/mastodon/mastodon/pull/26872))
- Add a link to hashtag timelines from the Trending hashtags moderation interface ([gunchleoc](https://github.com/mastodon/mastodon/pull/26724))
- Add timezone to datetimes in e-mails ([ClearlyClaire](https://github.com/mastodon/mastodon/pull/26822))
- Add `authorized_fetch` server setting in addition to env var ([ClearlyClaire](https://github.com/mastodon/mastodon/pull/25798), [ClearlyClaire](https://github.com/mastodon/mastodon/pull/26958))
- Add avatar image to webfinger responses ([tvler](https://github.com/mastodon/mastodon/pull/26558))
- Add debug logging on signature verification failure ([ClearlyClaire](https://github.com/mastodon/mastodon/pull/26637), [ClearlyClaire](https://github.com/mastodon/mastodon/pull/26812))
- Add explicit error messages when DeepL quota is exceeded ([lutoma](https://github.com/mastodon/mastodon/pull/26704))
- Add Elasticsearch/OpenSearch version to “Software” in admin dashboard ([ClearlyClaire](https://github.com/mastodon/mastodon/pull/26652))
- Add `data-nosnippet` attribute to remote posts and local posts with `noindex` ([ClearlyClaire](https://github.com/mastodon/mastodon/pull/26648))
- Add support for federating `memorial` attribute ([rrgeorge](https://github.com/mastodon/mastodon/pull/26583))
- Add Cherokee and Kalmyk to languages dropdown ([gunchleoc](https://github.com/mastodon/mastodon/pull/26012), [gunchleoc](https://github.com/mastodon/mastodon/pull/26013))
- Add `DELETE /api/v1/profile/avatar` and `DELETE /api/v1/profile/header` to the REST API ([danielmbrasil](https://github.com/mastodon/mastodon/pull/25124), [ClearlyClaire](https://github.com/mastodon/mastodon/pull/26573))
- Add `ES_PRESET` option to customize numbers of shards and replicas ([Gargron](https://github.com/mastodon/mastodon/pull/26483), [ClearlyClaire](https://github.com/mastodon/mastodon/pull/26489))
  This can have a value of `single_node_cluster` (default), `small_cluster` (uses one replica) or `large_cluster` (uses one replica and a higher number of shards).
- Add `CACHE_BUSTER_HTTP_METHOD` environment variable ([renchap](https://github.com/mastodon/mastodon/pull/26528), [ClearlyClaire](https://github.com/mastodon/mastodon/pull/26542))
- Add support for `DB_PASS` when using `DATABASE_URL` ([ThisIsMissEm](https://github.com/mastodon/mastodon/pull/26295))
- Add `GET /api/v1/instance/languages` to REST API ([danielmbrasil](https://github.com/mastodon/mastodon/pull/24443))
- Add primary key to `preview_cards_statuses` join table ([ClearlyClaire](https://github.com/mastodon/mastodon/pull/25243), [ClearlyClaire](https://github.com/mastodon/mastodon/pull/26384), [ClearlyClaire](https://github.com/mastodon/mastodon/pull/26447), [ClearlyClaire](https://github.com/mastodon/mastodon/pull/26737), [ClearlyClaire](https://github.com/mastodon/mastodon/pull/26979))
- Add client-side timeout on resend confirmation button ([Gargron](https://github.com/mastodon/mastodon/pull/26300))
- Add published date and author to news on the explore screen in web UI ([Gargron](https://github.com/mastodon/mastodon/pull/26155))
- Add `lang` attribute to various UI components ([c960657](https://github.com/mastodon/mastodon/pull/23869), [c960657](https://github.com/mastodon/mastodon/pull/23891), [c960657](https://github.com/mastodon/mastodon/pull/26111), [c960657](https://github.com/mastodon/mastodon/pull/26149))
- Add stricter protocol fields validation for accounts ([ClearlyClaire](https://github.com/mastodon/mastodon/pull/25937))
- Add support for Azure blob storage ([mistydemeo](https://github.com/mastodon/mastodon/pull/23607), [mistydemeo](https://github.com/mastodon/mastodon/pull/26080))
- Add toast with option to open post after publishing in web UI ([Gargron](https://github.com/mastodon/mastodon/pull/25564), [Signez](https://github.com/mastodon/mastodon/pull/25919), [Gargron](https://github.com/mastodon/mastodon/pull/26664))
- Add canonical link tags in web UI ([Gargron](https://github.com/mastodon/mastodon/pull/25715))
- Add button to see results for polls in web UI ([Gargron](https://github.com/mastodon/mastodon/pull/25726))
- Add at-symbol prepended to mention span title ([forsamori](https://github.com/mastodon/mastodon/pull/25684))
- Add users index on `unconfirmed_email` ([ClearlyClaire](https://github.com/mastodon/mastodon/pull/25672), [ClearlyClaire](https://github.com/mastodon/mastodon/pull/25702))
- Add superapp index on `oauth_applications` ([ClearlyClaire](https://github.com/mastodon/mastodon/pull/25670))
- Add index to backups on `user_id` column ([mjankowski](https://github.com/mastodon/mastodon/pull/25647))
- Add onboarding prompt when home feed too slow in web UI ([Gargron](https://github.com/mastodon/mastodon/pull/25267), [ClearlyClaire](https://github.com/mastodon/mastodon/pull/25556), [Gargron](https://github.com/mastodon/mastodon/pull/25579), [renchap](https://github.com/mastodon/mastodon/pull/25580), [ClearlyClaire](https://github.com/mastodon/mastodon/pull/25581), [ClearlyClaire](https://github.com/mastodon/mastodon/pull/25617), [ClearlyClaire](https://github.com/mastodon/mastodon/pull/25917), [Gargron](https://github.com/mastodon/mastodon/pull/26829), [ClearlyClaire](https://github.com/mastodon/mastodon/pull/26935))
- Add `POST /api/v1/conversations/:id/unread` API endpoint to mark a conversation as unread ([ClearlyClaire](https://github.com/mastodon/mastodon/pull/25509))
- Add `translate="no"` to outgoing mentions and links ([ClearlyClaire](https://github.com/mastodon/mastodon/pull/25524))
- Add unsubscribe link and headers to e-mails ([Gargron](https://github.com/mastodon/mastodon/pull/25378), [c960657](https://github.com/mastodon/mastodon/pull/26085))
- Add logging of websocket send errors ([ThisIsMissEm](https://github.com/mastodon/mastodon/pull/25280))
- Add time zone preference ([Gargron](https://github.com/mastodon/mastodon/pull/25342), [ClearlyClaire](https://github.com/mastodon/mastodon/pull/26025))
- Add `legal` as report category ([Gargron](https://github.com/mastodon/mastodon/pull/23941), [renchap](https://github.com/mastodon/mastodon/pull/25400), [ClearlyClaire](https://github.com/mastodon/mastodon/pull/26509))
- Add `data-nosnippet` so Google doesn't use trending posts in snippets for `/` ([ClearlyClaire](https://github.com/mastodon/mastodon/pull/25279))
- Add card with who invited you to join when displaying rules on sign-up ([ClearlyClaire](https://github.com/mastodon/mastodon/pull/23475))
- Add missing primary keys to `accounts_tags` and `statuses_tags` ([ClearlyClaire](https://github.com/mastodon/mastodon/pull/25210))
- Add support for custom sign-up URLs ([ClearlyClaire](https://github.com/mastodon/mastodon/pull/25014), [renchap](https://github.com/mastodon/mastodon/pull/25108), [ClearlyClaire](https://github.com/mastodon/mastodon/pull/25190), [mgmn](https://github.com/mastodon/mastodon/pull/25531))
  This is set using `SSO_ACCOUNT_SIGN_UP` and reflected in the REST API by adding `registrations.sign_up_url` to the `/api/v2/instance` endpoint.
- Add polling and automatic redirection to `/start` on email confirmation ([ClearlyClaire](https://github.com/mastodon/mastodon/pull/25013))
- Add ability to block sign-ups from IP using the CLI ([danielmbrasil](https://github.com/mastodon/mastodon/pull/24870))
- Add ALT badges to media that has alternative text in web UI ([Gargron](https://github.com/mastodon/mastodon/pull/24782), [c960657](https://github.com/mastodon/mastodon/pull/26166)
- Add ability to include accounts with pending follow requests in lists ([ClearlyClaire](https://github.com/mastodon/mastodon/pull/19727), [ClearlyClaire](https://github.com/mastodon/mastodon/pull/24810))
- Add trend management to admin API ([rrgeorge](https://github.com/mastodon/mastodon/pull/24257))
  - `POST /api/v1/admin/trends/statuses/:id/approve`
  - `POST /api/v1/admin/trends/statuses/:id/reject`
  - `POST /api/v1/admin/trends/links/:id/approve`
  - `POST /api/v1/admin/trends/links/:id/reject`
  - `POST /api/v1/admin/trends/tags/:id/approve`
  - `POST /api/v1/admin/trends/tags/:id/reject`
  - `GET /api/v1/admin/trends/links/publishers`
  - `POST /api/v1/admin/trends/links/publishers/:id/approve`
  - `POST /api/v1/admin/trends/links/publishers/:id/reject`
- Add user handle to notification mail recipient address ([HeitorMC](https://github.com/mastodon/mastodon/pull/24240))
- Add progress indicator to sign-up flow ([Gargron](https://github.com/mastodon/mastodon/pull/24545))
- Add client-side validation for taken username in sign-up form ([Gargron](https://github.com/mastodon/mastodon/pull/24546))
- Add `--approve` option to `tootctl accounts create` ([danielmbrasil](https://github.com/mastodon/mastodon/pull/24533))
- Add “In Memoriam” banner back to profiles ([ClearlyClaire](https://github.com/mastodon/mastodon/pull/23591), [ClearlyClaire](https://github.com/mastodon/mastodon/pull/23614))
  This adds the `memorial` attribute to the `Account` REST API entity.
- Add colour to follow button when hashtag is being followed ([c960657](https://github.com/mastodon/mastodon/pull/24361))
- Add further explanations to the profile link verification instructions ([drzax](https://github.com/mastodon/mastodon/pull/19723))
- Add a link to Identity provider's account settings from the account settings ([CSDUMMI](https://github.com/mastodon/mastodon/pull/24100), [ClearlyClaire](https://github.com/mastodon/mastodon/pull/24628))
- Add support for streaming server to connect to postgres with self-signed certs through the `sslmode` URL parameter ([ramuuns](https://github.com/mastodon/mastodon/pull/21431))
- Add support for specifying S3 storage classes through the `S3_STORAGE_CLASS` environment variable ([hyl](https://github.com/mastodon/mastodon/pull/22480))
- Add support for incoming rich text ([ClearlyClaire](https://github.com/mastodon/mastodon/pull/23913))
- Add support for Ruby 3.2 ([tenderlove](https://github.com/mastodon/mastodon/pull/22928), [casperisfine](https://github.com/mastodon/mastodon/pull/24142), [ClearlyClaire](https://github.com/mastodon/mastodon/pull/24202), [ClearlyClaire](https://github.com/mastodon/mastodon/pull/26934))
- Add API parameter to safeguard unexpected mentions in new posts ([ClearlyClaire](https://github.com/mastodon/mastodon/pull/18350))

### Changed

- **Change hashtags to be displayed separately when they are the last line of a post** ([renchap](https://github.com/mastodon/mastodon/pull/26499), [renchap](https://github.com/mastodon/mastodon/pull/26614), [renchap](https://github.com/mastodon/mastodon/pull/26615))
- **Change reblogs to be excluded from "Posts and replies" tab in web UI** ([Gargron](https://github.com/mastodon/mastodon/pull/26302))
- **Change interaction modal in web interface** ([Gargron, ClearlyClaire](https://github.com/mastodon/mastodon/pull/26075), [ClearlyClaire](https://github.com/mastodon/mastodon/pull/26269), [ClearlyClaire](https://github.com/mastodon/mastodon/pull/26268), [ClearlyClaire](https://github.com/mastodon/mastodon/pull/26267), [mgmn](https://github.com/mastodon/mastodon/pull/26459), [tribela](https://github.com/mastodon/mastodon/pull/26461), [ClearlyClaire](https://github.com/mastodon/mastodon/pull/26593), [ClearlyClaire](https://github.com/mastodon/mastodon/pull/26795))
- **Change design of link previews in web UI** ([Gargron](https://github.com/mastodon/mastodon/pull/26136), [ClearlyClaire](https://github.com/mastodon/mastodon/pull/26151), [Gargron](https://github.com/mastodon/mastodon/pull/26153), [Gargron](https://github.com/mastodon/mastodon/pull/26250), [Gargron](https://github.com/mastodon/mastodon/pull/26287), [Gargron](https://github.com/mastodon/mastodon/pull/26286), [c960657](https://github.com/mastodon/mastodon/pull/26184))
- **Change "direct message" nomenclature to "private mention" in web UI** ([Gargron](https://github.com/mastodon/mastodon/pull/24248))
- **Change translation feature to cover Content Warnings, poll options and media descriptions** ([c960657](https://github.com/mastodon/mastodon/pull/24175), [S-H-GAMELINKS](https://github.com/mastodon/mastodon/pull/25251), [c960657](https://github.com/mastodon/mastodon/pull/26168), [ClearlyClaire](https://github.com/mastodon/mastodon/pull/26452))
- **Change account search to match by text when opted-in** ([jsgoldstein](https://github.com/mastodon/mastodon/pull/25599), [Gargron](https://github.com/mastodon/mastodon/pull/26378))
- **Change import feature to be clearer, less error-prone and more reliable** ([ClearlyClaire](https://github.com/mastodon/mastodon/pull/21054), [mgmn](https://github.com/mastodon/mastodon/pull/24874))
- **Change local and federated timelines to be tabs of a single “Live feeds” column** ([ClearlyClaire](https://github.com/mastodon/mastodon/pull/25641), [Gargron](https://github.com/mastodon/mastodon/pull/25683), [mgmn](https://github.com/mastodon/mastodon/pull/25694), [Plastikmensch](https://github.com/mastodon/mastodon/pull/26247), [ClearlyClaire](https://github.com/mastodon/mastodon/pull/26633))
- **Change user archive export to be faster and more reliable, and export `.zip` archives instead of `.tar.gz` ones** ([ClearlyClaire](https://github.com/mastodon/mastodon/pull/23360), [TheEssem](https://github.com/mastodon/mastodon/pull/25034))
- **Change `mastodon-streaming` systemd unit files to be templated** ([e-nomem](https://github.com/mastodon/mastodon/pull/24751))
- **Change `statsd` integration to disable sidekiq metrics by default** ([mjankowski](https://github.com/mastodon/mastodon/pull/25265), [mjankowski](https://github.com/mastodon/mastodon/pull/25336), [ClearlyClaire](https://github.com/mastodon/mastodon/pull/26310))
  This deprecates `statsd` support and disables the sidekiq integration unless `STATSD_SIDEKIQ` is set to `true`.
  This is because the `nsa` gem is unmaintained, and its sidekiq integration is known to add very significant overhead.
  Later versions of Mastodon will have other ways to get the same metrics.
- **Change replica support to native Rails adapter** ([krainboltgreene](https://github.com/mastodon/mastodon/pull/25693), [Gargron](https://github.com/mastodon/mastodon/pull/25849), [Gargron](https://github.com/mastodon/mastodon/pull/25874), [Gargron](https://github.com/mastodon/mastodon/pull/25851), [Gargron](https://github.com/mastodon/mastodon/pull/25977), [ClearlyClaire](https://github.com/mastodon/mastodon/pull/26074), [ClearlyClaire](https://github.com/mastodon/mastodon/pull/26326), [ClearlyClaire](https://github.com/mastodon/mastodon/pull/26386), [ClearlyClaire](https://github.com/mastodon/mastodon/pull/26856))
  This is a breaking change, dropping `makara` support, and requiring you to update your database configuration if you are using replicas.
  To tell Mastodon to use a read replica, you can either set the `REPLICA_DB_NAME` environment variable (along with `REPLICA_DB_USER`, `REPLICA_DB_PASS`, `REPLICA_DB_HOST`, and `REPLICA_DB_PORT`, if they differ from the primary database), or the `REPLICA_DATABASE_URL` environment variable if your configuration is based on `DATABASE_URL`.
- Change DCT method used for JPEG encoding to float ([electroCutie](https://github.com/mastodon/mastodon/pull/26675))
- Change from `node-redis` to `ioredis` for streaming ([gmemstr](https://github.com/mastodon/mastodon/pull/26581))
- Change private statuses index to index without crutches ([ClearlyClaire](https://github.com/mastodon/mastodon/pull/26713))
- Change video compression parameters ([Gargron](https://github.com/mastodon/mastodon/pull/26631), [Gargron](https://github.com/mastodon/mastodon/pull/26745), [Gargron](https://github.com/mastodon/mastodon/pull/26766), [Gargron](https://github.com/mastodon/mastodon/pull/26970))
- Change admin e-mail notification settings to be their own settings group ([ClearlyClaire](https://github.com/mastodon/mastodon/pull/26596))
- Change opacity of the delete icon in the search field to be more visible ([AntoninDelFabbro](https://github.com/mastodon/mastodon/pull/26449))
- Change Account Search to prioritize username over display name ([jsgoldstein](https://github.com/mastodon/mastodon/pull/26623))
- Change follow recommendation materialized view to be faster in most cases ([renchap, ClearlyClaire](https://github.com/mastodon/mastodon/pull/26545))
- Change `robots.txt` to block GPTBot ([Foritus](https://github.com/mastodon/mastodon/pull/26396))
- Change header of hashtag timelines in web UI ([Gargron](https://github.com/mastodon/mastodon/pull/26362), [ClearlyClaire](https://github.com/mastodon/mastodon/pull/26416))
- Change streaming `/metrics` to include additional metrics ([ThisIsMissEm](https://github.com/mastodon/mastodon/pull/26299), [ThisIsMissEm](https://github.com/mastodon/mastodon/pull/26945))
- Change indexing frequency from 5 minutes to 1 minute, add locks to schedulers ([Gargron](https://github.com/mastodon/mastodon/pull/26304))
- Change column link to add a better keyboard focus indicator ([teeerevor](https://github.com/mastodon/mastodon/pull/26278))
- Change poll form element colors to fit with the rest of the ui ([teeerevor](https://github.com/mastodon/mastodon/pull/26139), [teeerevor](https://github.com/mastodon/mastodon/pull/26162), [ClearlyClaire](https://github.com/mastodon/mastodon/pull/26164))
- Change 'favourite' to 'favorite' for American English ([marekr](https://github.com/mastodon/mastodon/pull/24667), [gunchleoc](https://github.com/mastodon/mastodon/pull/26009), [nabijaczleweli](https://github.com/mastodon/mastodon/pull/26109))
- Change ActivityStreams representation of suspended accounts to not use a blank `name` ([ClearlyClaire](https://github.com/mastodon/mastodon/pull/25276))
- Change focus UI for keyboard only input ([teeerevor](https://github.com/mastodon/mastodon/pull/25935), [Gargron](https://github.com/mastodon/mastodon/pull/26125), [Gargron](https://github.com/mastodon/mastodon/pull/26767))
- Change thread view to scroll to the selected post rather than the post being replied to ([ClearlyClaire](https://github.com/mastodon/mastodon/pull/24685))
- Change links in multi-column mode so tabs are open in single-column mode ([Signez](https://github.com/mastodon/mastodon/pull/25893), [Signez](https://github.com/mastodon/mastodon/pull/26070), [ClearlyClaire](https://github.com/mastodon/mastodon/pull/25973), [Signez](https://github.com/mastodon/mastodon/pull/26019), [Signez](https://github.com/mastodon/mastodon/pull/26759))
- Change searching with `#` to include account index ([jsgoldstein](https://github.com/mastodon/mastodon/pull/25638))
- Change label and design of sensitive and unavailable media in web UI ([Gargron](https://github.com/mastodon/mastodon/pull/25712), [Gargron](https://github.com/mastodon/mastodon/pull/26135), [Gargron](https://github.com/mastodon/mastodon/pull/26330))
- Change button colors to increase hover/focus contrast and consistency ([teeerevor](https://github.com/mastodon/mastodon/pull/25677), [Gargron](https://github.com/mastodon/mastodon/pull/25679))
- Change dropdown icon above compose form from ellipsis to bars in web UI ([Gargron](https://github.com/mastodon/mastodon/pull/25661))
- Change header backgrounds to use fewer different colors in web UI ([Gargron](https://github.com/mastodon/mastodon/pull/25577))
- Change files to be deleted in batches instead of one-by-one ([Gargron](https://github.com/mastodon/mastodon/pull/23302), [S-H-GAMELINKS](https://github.com/mastodon/mastodon/pull/25586), [ClearlyClaire](https://github.com/mastodon/mastodon/pull/25587))
- Change emoji picker icon ([iparr](https://github.com/mastodon/mastodon/pull/25479))
- Change edit profile page ([Gargron](https://github.com/mastodon/mastodon/pull/25413), [c960657](https://github.com/mastodon/mastodon/pull/26538))
- Change "bot" label to "automated" ([Gargron](https://github.com/mastodon/mastodon/pull/25356))
- Change design of dropdowns in web UI ([Gargron](https://github.com/mastodon/mastodon/pull/25107))
- Change wording of “Content cache retention period” setting to highlight destructive implications ([ClearlyClaire](https://github.com/mastodon/mastodon/pull/23261))
- Change autolinking to allow carets in URL search params ([renchap](https://github.com/mastodon/mastodon/pull/25216))
- Change share action from being in action bar to being in dropdown in web UI ([Gargron](https://github.com/mastodon/mastodon/pull/25105))
- Change sessions to be ordered from most-recent to least-recently updated ([frankieroberto](https://github.com/mastodon/mastodon/pull/25005))
- Change vacuum scheduler to also delete expired tokens and unused application records ([ClearlyClaire](https://github.com/mastodon/mastodon/pull/24868), [ClearlyClaire](https://github.com/mastodon/mastodon/pull/24871))
- Change "Sign in" to "Login" ([Gargron](https://github.com/mastodon/mastodon/pull/24942))
- Change domain suspensions to also be checked before trying to fetch unknown remote resources ([ClearlyClaire](https://github.com/mastodon/mastodon/pull/24535))
- Change media components to use aspect-ratio rather than compute height themselves ([ClearlyClaire](https://github.com/mastodon/mastodon/pull/24686), [ClearlyClaire](https://github.com/mastodon/mastodon/pull/24943), [ClearlyClaire](https://github.com/mastodon/mastodon/pull/26801))
- Change logo version in header based on screen size in web UI ([Gargron](https://github.com/mastodon/mastodon/pull/24707))
- Change label from "For you" to "People" on explore screen in web UI ([Gargron](https://github.com/mastodon/mastodon/pull/24706))
- Change logged-out WebUI HTML pages to be cached for a few seconds ([ClearlyClaire](https://github.com/mastodon/mastodon/pull/24708))
- Change unauthenticated responses to be cached in REST API ([Gargron](https://github.com/mastodon/mastodon/pull/24348), [ClearlyClaire](https://github.com/mastodon/mastodon/pull/24662), [ClearlyClaire](https://github.com/mastodon/mastodon/pull/24665))
- Change HTTP caching logic ([Gargron](https://github.com/mastodon/mastodon/pull/24347), [ClearlyClaire](https://github.com/mastodon/mastodon/pull/24604))
- Change hashtags and mentions in bios to open in-app in web UI ([Gargron](https://github.com/mastodon/mastodon/pull/24643))
- Change styling of the recommended accounts to allow bio to be more visible ([chike00](https://github.com/mastodon/mastodon/pull/24480))
- Change account search in moderation interface to allow searching by username including the leading `@` ([HeitorMC](https://github.com/mastodon/mastodon/pull/24242))
- Change all components to use the same error page in web UI ([Gargron](https://github.com/mastodon/mastodon/pull/24512))
- Change search pop-out in web UI ([Gargron](https://github.com/mastodon/mastodon/pull/24305))
- Change user settings to be stored in a more optimal way ([Gargron](https://github.com/mastodon/mastodon/pull/23630), [c960657](https://github.com/mastodon/mastodon/pull/24321), [ClearlyClaire](https://github.com/mastodon/mastodon/pull/24453), [ClearlyClaire](https://github.com/mastodon/mastodon/pull/24460), [ClearlyClaire](https://github.com/mastodon/mastodon/pull/24558), [Gargron](https://github.com/mastodon/mastodon/pull/24761), [Gargron](https://github.com/mastodon/mastodon/pull/24783), [ClearlyClaire](https://github.com/mastodon/mastodon/pull/25508), [jsgoldstein](https://github.com/mastodon/mastodon/pull/25340), [ClearlyClaire](https://github.com/mastodon/mastodon/pull/26884), [ClearlyClaire](https://github.com/mastodon/mastodon/pull/27012))
- Change media upload limits and remove client-side resizing ([Gargron](https://github.com/mastodon/mastodon/pull/23726))
- Change design of account rows in web UI ([Gargron](https://github.com/mastodon/mastodon/pull/24247), [Gargron](https://github.com/mastodon/mastodon/pull/24343), [Gargron](https://github.com/mastodon/mastodon/pull/24956), [ClearlyClaire](https://github.com/mastodon/mastodon/pull/25131))
- Change log-out to use Single Logout when using external log-in through OIDC ([CSDUMMI](https://github.com/mastodon/mastodon/pull/24020))
- Change sidekiq-bulk's batch size from 10,000 to 1,000 jobs in one Redis call ([ClearlyClaire](https://github.com/mastodon/mastodon/pull/24034))
- Change translation to only be offered for supported languages ([c960657](https://github.com/mastodon/mastodon/pull/23879), [c960657](https://github.com/mastodon/mastodon/pull/24037))
  This adds the `/api/v1/instance/translation_languages` REST API endpoint that returns an object with the supported translation language pairs in the form:
  ```json
  {
    "fr": ["en", "de"]
  }
  ```
  (where `fr` is a supported source language and `en` and `de` or supported output language when translating a `fr` string)
- Change compose form checkbox to native input with `appearance: none` ([ClearlyClaire](https://github.com/mastodon/mastodon/pull/22949))
- Change posts' clickable area to be larger ([c960657](https://github.com/mastodon/mastodon/pull/23621))
- Change `followed_by` link to `location=all` if account is local on /admin/accounts/:id page ([tribela](https://github.com/mastodon/mastodon/pull/23467))

### Removed

- **Remove support for Node.js 14** ([renchap](https://github.com/mastodon/mastodon/pull/25198))
- **Remove support for Ruby 2.7** ([nschonni](https://github.com/mastodon/mastodon/pull/24237))
- **Remove clustering from streaming API** ([ThisIsMissEm](https://github.com/mastodon/mastodon/pull/24655))
- **Remove anonymous access to the streaming API** ([ClearlyClaire](https://github.com/mastodon/mastodon/pull/23989))
- Remove obfuscation of reply count in web UI ([Gargron](https://github.com/mastodon/mastodon/pull/26768))
- Remove `kmr` from language selection, as it was a duplicate for `ku` ([gunchleoc](https://github.com/mastodon/mastodon/pull/26014), [ClearlyClaire](https://github.com/mastodon/mastodon/pull/26787))
- Remove 16:9 cropping from web UI ([Gargron](https://github.com/mastodon/mastodon/pull/26132))
- Remove back button from bookmarks, favourites and lists screens in web UI ([Gargron](https://github.com/mastodon/mastodon/pull/26126))
- Remove display name input from sign-up form ([Gargron](https://github.com/mastodon/mastodon/pull/24704))
- Remove `tai` locale ([c960657](https://github.com/mastodon/mastodon/pull/23880))
- Remove empty Kushubian (csb) local files ([nschonni](https://github.com/mastodon/mastodon/pull/24151))
- Remove `Permissions-Policy` header from all responses ([Gargron](https://github.com/mastodon/mastodon/pull/24124))

### Fixed

- **Fix filters not being applying in the explore page** ([ClearlyClaire](https://github.com/mastodon/mastodon/pull/25887))
- **Fix being unable to load past a full page of filtered posts in Home timeline** ([ClearlyClaire](https://github.com/mastodon/mastodon/pull/24930))
- **Fix log-in flow when involving both OAuth and external authentication** ([CSDUMMI](https://github.com/mastodon/mastodon/pull/24073))
- **Fix broken links in account gallery** ([c960657](https://github.com/mastodon/mastodon/pull/24218))
- **Fix migration handler not updating lists** ([ClearlyClaire](https://github.com/mastodon/mastodon/pull/24808))
- Fix crash when viewing a moderation appeal and the moderator account has been deleted ([xrobau](https://github.com/mastodon/mastodon/pull/25900))
- Fix error in Web UI when server rules cannot be fetched ([ClearlyClaire](https://github.com/mastodon/mastodon/pull/26957))
- Fix paragraph margins resulting in irregular read-more cut-off in web UI ([Gargron](https://github.com/mastodon/mastodon/pull/26828))
- Fix notification permissions being requested immediately after login ([ClearlyClaire](https://github.com/mastodon/mastodon/pull/26472))
- Fix performances of profile directory ([ClearlyClaire](https://github.com/mastodon/mastodon/pull/26840), [ClearlyClaire](https://github.com/mastodon/mastodon/pull/26842))
- Fix mute button and volume slider feeling disconnected in web UI ([Gargron](https://github.com/mastodon/mastodon/pull/26827), [ClearlyClaire](https://github.com/mastodon/mastodon/pull/26860))
- Fix “Scoped order is ignored, it's forced to be batch order.” warnings ([ClearlyClaire](https://github.com/mastodon/mastodon/pull/26793))
- Fix blocked domain appearing in account feeds ([ClearlyClaire](https://github.com/mastodon/mastodon/pull/26823))
- Fix invalid `Content-Type` header for WebP images ([c960657](https://github.com/mastodon/mastodon/pull/26773))
- Fix minor inefficiencies in `tootctl search deploy` ([ClearlyClaire](https://github.com/mastodon/mastodon/pull/26721))
- Fix filter form in profiles directory overflowing instead of wrapping ([arbolitoloco1](https://github.com/mastodon/mastodon/pull/26682))
- Fix sign up steps progress layout in right-to-left locales ([ClearlyClaire](https://github.com/mastodon/mastodon/pull/26728))
- Fix bug with “favorited by” and “reblogged by“ view on posts only showing up to 40 items ([timothyjrogers](https://github.com/mastodon/mastodon/pull/26577), [timothyjrogers](https://github.com/mastodon/mastodon/pull/26574))
- Fix bad search type heuristic ([Gargron](https://github.com/mastodon/mastodon/pull/26673))
- Fix not being able to negate prefix clauses in search ([Gargron](https://github.com/mastodon/mastodon/pull/26672))
- Fix timeout on invalid set of exclusionary parameters in `/api/v1/timelines/public` ([danielmbrasil](https://github.com/mastodon/mastodon/pull/26239))
- Fix adding column with default value taking longer on Postgres >= 11 ([Gargron](https://github.com/mastodon/mastodon/pull/26375))
- Fix light theme select option for hashtags ([teeerevor](https://github.com/mastodon/mastodon/pull/26311))
- Fix AVIF attachments ([c960657](https://github.com/mastodon/mastodon/pull/26264))
- Fix incorrect URL normalization when fetching remote resources ([c960657](https://github.com/mastodon/mastodon/pull/26219), [c960657](https://github.com/mastodon/mastodon/pull/26285))
- Fix being unable to filter posts for individual Chinese languages ([gunchleoc](https://github.com/mastodon/mastodon/pull/26066))
- Fix preview card sometimes linking to 4xx error pages ([c960657](https://github.com/mastodon/mastodon/pull/26200))
- Fix emoji picker button scrolling with textarea content in single-column view ([ClearlyClaire](https://github.com/mastodon/mastodon/pull/25304))
- Fix missing border on error screen in light theme in web UI ([Gargron](https://github.com/mastodon/mastodon/pull/26152))
- Fix UI overlap with the loupe icon in the Explore Tab ([gol-cha](https://github.com/mastodon/mastodon/pull/26113))
- Fix unexpected redirection to `/explore` after sign-in ([ClearlyClaire](https://github.com/mastodon/mastodon/pull/26143))
- Fix `/api/v1/statuses/:id/unfavourite` and `/api/v1/statuses/:id/unreblog` returning non-updated counts ([c960657](https://github.com/mastodon/mastodon/pull/24365))
- Fix clicking the “Back” button sometimes leading out of Mastodon ([c960657](https://github.com/mastodon/mastodon/pull/23953), [CSFlorin](https://github.com/mastodon/mastodon/pull/24835), [S-H-GAMELINKS](https://github.com/mastodon/mastodon/pull/24867), [ClearlyClaire](https://github.com/mastodon/mastodon/pull/25281))
- Fix processing of `null` ActivityPub activities ([tribela](https://github.com/mastodon/mastodon/pull/26021))
- Fix hashtag posts not being removed from home feed on hashtag unfollow ([ClearlyClaire](https://github.com/mastodon/mastodon/pull/26028))
- Fix for "follows you" indicator in light web UI not readable ([vmstan](https://github.com/mastodon/mastodon/pull/25993))
- Fix incorrect line break between icon and number of reposts & favourites ([edent](https://github.com/mastodon/mastodon/pull/26004))
- Fix sounds not being loaded from assets host ([Signez](https://github.com/mastodon/mastodon/pull/25931))
- Fix buttons showing inconsistent styles ([teeerevor](https://github.com/mastodon/mastodon/pull/25903), [ClearlyClaire](https://github.com/mastodon/mastodon/pull/25965), [ClearlyClaire](https://github.com/mastodon/mastodon/pull/26341), [ClearlyClaire](https://github.com/mastodon/mastodon/pull/26482))
- Fix trend calculation working on too many items at a time ([Gargron](https://github.com/mastodon/mastodon/pull/25835))
- Fix dropdowns being disabled for logged out users in web UI ([Gargron](https://github.com/mastodon/mastodon/pull/25714), [ClearlyClaire](https://github.com/mastodon/mastodon/pull/25964))
- Fix explore page being inaccessible when opted-out of trends in web UI ([Gargron](https://github.com/mastodon/mastodon/pull/25716))
- Fix re-activated accounts possibly getting deleted by `AccountDeletionWorker` ([ClearlyClaire](https://github.com/mastodon/mastodon/pull/25711))
- Fix `/api/v2/search` not working with following query param ([danielmbrasil](https://github.com/mastodon/mastodon/pull/25681))
- Fix inefficient query when requesting a new confirmation email from a logged-in account ([ClearlyClaire](https://github.com/mastodon/mastodon/pull/25669))
- Fix unnecessary concurrent calls to `/api/*/instance` in web UI ([mgmn](https://github.com/mastodon/mastodon/pull/25663))
- Fix resolving local URL for remote content ([ClearlyClaire](https://github.com/mastodon/mastodon/pull/25637))
- Fix search not being easily findable on smaller screens in web UI ([Gargron](https://github.com/mastodon/mastodon/pull/25576), [ClearlyClaire](https://github.com/mastodon/mastodon/pull/25631))
- Fix j/k keyboard shortcuts on some status lists ([ClearlyClaire](https://github.com/mastodon/mastodon/pull/25554))
- Fix missing validation on `default_privacy` setting ([ClearlyClaire](https://github.com/mastodon/mastodon/pull/25513))
- Fix incorrect pagination headers in `/api/v2/admin/accounts` ([danielmbrasil](https://github.com/mastodon/mastodon/pull/25477))
- Fix non-interactive upload container being given a `button` role and tabIndex ([ClearlyClaire](https://github.com/mastodon/mastodon/pull/25462))
- Fix always redirecting to onboarding in web UI ([Gargron](https://github.com/mastodon/mastodon/pull/25396))
- Fix inconsistent use of middle dot (·) instead of bullet (•) to separate items ([j-f1](https://github.com/mastodon/mastodon/pull/25248))
- Fix spacing of middle dots in the detailed status meta section ([j-f1](https://github.com/mastodon/mastodon/pull/25247))
- Fix prev/next buttons color in media viewer ([renchap](https://github.com/mastodon/mastodon/pull/25231))
- Fix email addresses not being properly updated in `tootctl maintenance fix-duplicates` ([mjankowski](https://github.com/mastodon/mastodon/pull/25118))
- Fix unicode surrogate pairs sometimes being broken in page title ([eai04191](https://github.com/mastodon/mastodon/pull/25148))
- Fix various inefficient queries against account domains ([ClearlyClaire](https://github.com/mastodon/mastodon/pull/25126))
- Fix video player offering to expand in a lightbox when it's in an `iframe` ([ClearlyClaire](https://github.com/mastodon/mastodon/pull/25067))
- Fix post embed previews ([ClearlyClaire](https://github.com/mastodon/mastodon/pull/25071))
- Fix inadequate error handling in several API controllers when given invalid parameters ([danielmbrasil](https://github.com/mastodon/mastodon/pull/24947), [danielmbrasil](https://github.com/mastodon/mastodon/pull/24958), [danielmbrasil](https://github.com/mastodon/mastodon/pull/25063), [danielmbrasil](https://github.com/mastodon/mastodon/pull/25072), [danielmbrasil](https://github.com/mastodon/mastodon/pull/25386), [danielmbrasil](https://github.com/mastodon/mastodon/pull/25595))
- Fix uncaught `ActiveRecord::StatementInvalid` in Mastodon::IpBlocksCLI ([danielmbrasil](https://github.com/mastodon/mastodon/pull/24861))
- Fix various edge cases with local moves ([ClearlyClaire](https://github.com/mastodon/mastodon/pull/24812))
- Fix `tootctl accounts cull` crashing when encountering a domain resolving to a private address ([ClearlyClaire](https://github.com/mastodon/mastodon/pull/23378))
- Fix `tootctl accounts approve --number N` not aproving the N earliest registrations ([danielmbrasil](https://github.com/mastodon/mastodon/pull/24605))
- Fix being unable to clear media description when editing posts ([c960657](https://github.com/mastodon/mastodon/pull/24720))
- Fix unavailable translations not falling back to English ([mgmn](https://github.com/mastodon/mastodon/pull/24727))
- Fix anonymous visitors getting a session cookie on first visit ([ClearlyClaire](https://github.com/mastodon/mastodon/pull/24584), [ClearlyClaire](https://github.com/mastodon/mastodon/pull/24650), [ClearlyClaire](https://github.com/mastodon/mastodon/pull/24664))
- Fix cutting off first letter of hashtag links sometimes in web UI ([Gargron](https://github.com/mastodon/mastodon/pull/24623))
- Fix crash in `tootctl accounts create --reattach --force` ([ClearlyClaire](https://github.com/mastodon/mastodon/pull/24557), [danielmbrasil](https://github.com/mastodon/mastodon/pull/24680))
- Fix characters being emojified even when using Variation Selector 15 (text) ([ClearlyClaire](https://github.com/mastodon/mastodon/pull/20949), [ClearlyClaire](https://github.com/mastodon/mastodon/pull/24615))
- Fix uncaught ActiveRecord::StatementInvalid exception in `Mastodon::AccountsCLI#approve` ([danielmbrasil](https://github.com/mastodon/mastodon/pull/24590))
- Fix email confirmation skip option in `tootctl accounts modify USERNAME --email EMAIL --confirm` ([danielmbrasil](https://github.com/mastodon/mastodon/pull/24578))
- Fix tooltip for dates without time ([c960657](https://github.com/mastodon/mastodon/pull/24244))
- Fix missing loading spinner and loading more on scroll in Private Mentions column ([c960657](https://github.com/mastodon/mastodon/pull/24446))
- Fix account header image missing from `/settings/profile` on narrow screens ([c960657](https://github.com/mastodon/mastodon/pull/24433))
- Fix height of announcements not being updated when using reduced animations ([c960657](https://github.com/mastodon/mastodon/pull/24354))
- Fix inconsistent radius in advanced interface drawer ([thislight](https://github.com/mastodon/mastodon/pull/24407))
- Fix loading more trending posts on scroll in the advanced interface ([OmmyZhang](https://github.com/mastodon/mastodon/pull/24314))
- Fix poll ending notification for edited polls ([c960657](https://github.com/mastodon/mastodon/pull/24311))
- Fix max width of media in `/about` and `/privacy-policy` ([mgmn](https://github.com/mastodon/mastodon/pull/24180))
- Fix streaming API not being usable without `DATABASE_URL` ([Gargron](https://github.com/mastodon/mastodon/pull/23960))
- Fix external authentication not running onboarding code for new users ([ClearlyClaire](https://github.com/mastodon/mastodon/pull/23458))

## [4.1.8] - 2023-09-19

### Fixed

- Fix post edits not being forwarded as expected ([ClearlyClaire](https://github.com/mastodon/mastodon/pull/26936))
- Fix moderator rights inconsistencies ([ClearlyClaire](https://github.com/mastodon/mastodon/pull/26729))
- Fix crash when encountering invalid URL ([ClearlyClaire](https://github.com/mastodon/mastodon/pull/26814))
- Fix cached posts including stale stats ([ClearlyClaire](https://github.com/mastodon/mastodon/pull/26409))
- Fix uploading of video files for which `ffprobe` reports `0/0` average framerate ([NicolaiSoeborg](https://github.com/mastodon/mastodon/pull/26500))
- Fix unexpected audio stream transcoding when uploaded video is eligible to passthrough ([yufushiro](https://github.com/mastodon/mastodon/pull/26608))

### Security

- Fix missing HTML sanitization in translation API (CVE-2023-42452, [GHSA-2693-xr3m-jhqr](https://github.com/mastodon/mastodon/security/advisories/GHSA-2693-xr3m-jhqr))
- Fix incorrect domain name normalization (CVE-2023-42451, [GHSA-v3xf-c9qf-j667](https://github.com/mastodon/mastodon/security/advisories/GHSA-v3xf-c9qf-j667))

## [4.1.7] - 2023-09-05

### Changed

- Change remote report processing to accept reports with long comments, but truncate them ([ThisIsMissEm](https://github.com/mastodon/mastodon/pull/25028))

### Fixed

- **Fix blocking subdomains of an already-blocked domain** ([ClearlyClaire](https://github.com/mastodon/mastodon/pull/26392))
- Fix `/api/v1/timelines/tag/:hashtag` allowing for unauthenticated access when public preview is disabled ([danielmbrasil](https://github.com/mastodon/mastodon/pull/26237))
- Fix inefficiencies in `PlainTextFormatter` ([ClearlyClaire](https://github.com/mastodon/mastodon/pull/26727))

## [4.1.6] - 2023-07-31

### Fixed

- Fix memory leak in streaming server ([ThisIsMissEm](https://github.com/mastodon/mastodon/pull/26228))
- Fix wrong filters sometimes applying in streaming ([ClearlyClaire](https://github.com/mastodon/mastodon/pull/26159), [ThisIsMissEm](https://github.com/mastodon/mastodon/pull/26213), [renchap](https://github.com/mastodon/mastodon/pull/26233))
- Fix incorrect connect timeout in outgoing requests ([ClearlyClaire](https://github.com/mastodon/mastodon/pull/26116))

## [4.1.5] - 2023-07-21

### Added

- Add check preventing Sidekiq workers from running with Makara configured ([ClearlyClaire](https://github.com/mastodon/mastodon/pull/25850))

### Changed

- Change request timeout handling to use a longer deadline ([ClearlyClaire](https://github.com/mastodon/mastodon/pull/26055))

### Fixed

- Fix moderation interface for remote instances with a .zip TLD ([ClearlyClaire](https://github.com/mastodon/mastodon/pull/25885))
- Fix remote accounts being possibly persisted to database with incomplete protocol values ([ClearlyClaire](https://github.com/mastodon/mastodon/pull/25886))
- Fix trending publishers table not rendering correctly on narrow screens ([vmstan](https://github.com/mastodon/mastodon/pull/25945))

### Security

- Fix CSP headers being unintentionally wide ([ClearlyClaire](https://github.com/mastodon/mastodon/pull/26105))

## [4.1.4] - 2023-07-07

### Fixed

- Fix branding:generate_app_icons failing because of disallowed ICO coder ([ClearlyClaire](https://github.com/mastodon/mastodon/pull/25794))
- Fix crash in admin interface when viewing a remote user with verified links ([ClearlyClaire](https://github.com/mastodon/mastodon/pull/25796))
- Fix processing of media files with unusual names ([ClearlyClaire](https://github.com/mastodon/mastodon/pull/25788))

## [4.1.3] - 2023-07-06

### Added

- Add fallback redirection when getting a webfinger query `LOCAL_DOMAIN@LOCAL_DOMAIN` ([ClearlyClaire](https://github.com/mastodon/mastodon/pull/23600))

### Changed

- Change OpenGraph-based embeds to allow fullscreen ([ClearlyClaire](https://github.com/mastodon/mastodon/pull/25058))
- Change AccessTokensVacuum to also delete expired tokens ([ClearlyClaire](https://github.com/mastodon/mastodon/pull/24868))
- Change profile updates to be sent to recently-mentioned servers ([ClearlyClaire](https://github.com/mastodon/mastodon/pull/24852))
- Change automatic post deletion thresholds and load detection ([ClearlyClaire](https://github.com/mastodon/mastodon/pull/24614))
- Change `/api/v1/statuses/:id/history` to always return at least one item ([ClearlyClaire](https://github.com/mastodon/mastodon/pull/25510))
- Change auto-linking to allow carets in URL query params ([renchap](https://github.com/mastodon/mastodon/pull/25216))

### Removed

- Remove invalid `X-Frame-Options: ALLOWALL` ([ClearlyClaire](https://github.com/mastodon/mastodon/pull/25070))

### Fixed

- Fix wrong view being displayed when a webhook fails validation ([ClearlyClaire](https://github.com/mastodon/mastodon/pull/25464))
- Fix soft-deleted post cleanup scheduler overwhelming the streaming server ([ThisIsMissEm](https://github.com/mastodon/mastodon/pull/25519))
- Fix incorrect pagination headers in `/api/v2/admin/accounts` ([danielmbrasil](https://github.com/mastodon/mastodon/pull/25477))
- Fix multiple inefficiencies in automatic post cleanup worker ([ClearlyClaire](https://github.com/mastodon/mastodon/pull/24607), [ClearlyClaire](https://github.com/mastodon/mastodon/pull/24785), [ClearlyClaire](https://github.com/mastodon/mastodon/pull/24840))
- Fix performance of streaming by parsing message JSON once ([ThisIsMissEm](https://github.com/mastodon/mastodon/pull/25278), [ThisIsMissEm](https://github.com/mastodon/mastodon/pull/25361))
- Fix CSP headers when `S3_ALIAS_HOST` includes a path component ([ClearlyClaire](https://github.com/mastodon/mastodon/pull/25273))
- Fix `tootctl accounts approve --number N` not approving N earliest registrations ([danielmbrasil](https://github.com/mastodon/mastodon/pull/24605))
- Fix reports not being closed when performing batch suspensions ([ClearlyClaire](https://github.com/mastodon/mastodon/pull/24988))
- Fix being able to vote on your own polls ([ClearlyClaire](https://github.com/mastodon/mastodon/pull/25015))
- Fix race condition when reblogging a status ([ClearlyClaire](https://github.com/mastodon/mastodon/pull/25016))
- Fix “Authorized applications” inefficiently and incorrectly getting last use date ([ClearlyClaire](https://github.com/mastodon/mastodon/pull/25060))
- Fix “Authorized applications” crashing when listing apps with certain admin API scopes ([ClearlyClaire](https://github.com/mastodon/mastodon/pull/25713))
- Fix multiple N+1s in ConversationsController ([ClearlyClaire](https://github.com/mastodon/mastodon/pull/25134), [ClearlyClaire](https://github.com/mastodon/mastodon/pull/25399), [ClearlyClaire](https://github.com/mastodon/mastodon/pull/25499))
- Fix user archive takeouts when using OpenStack Swift ([ClearlyClaire](https://github.com/mastodon/mastodon/pull/24431))
- Fix searching for remote content by URL not working under certain conditions ([ClearlyClaire](https://github.com/mastodon/mastodon/pull/25637))
- Fix inefficiencies in indexing content for search ([VyrCossont](https://github.com/mastodon/mastodon/pull/24285), [VyrCossont](https://github.com/mastodon/mastodon/pull/24342))

### Security

- Add finer permission requirements for managing webhooks ([ClearlyClaire](https://github.com/mastodon/mastodon/pull/25463))
- Update dependencies
- Add hardening headers for user-uploaded files ([ClearlyClaire](https://github.com/mastodon/mastodon/pull/25756))
- Fix verified links possibly hiding important parts of the URL (CVE-2023-36462)
- Fix timeout handling of outbound HTTP requests (CVE-2023-36461)
- Fix arbitrary file creation through media processing (CVE-2023-36460)
- Fix possible XSS in preview cards (CVE-2023-36459)

## [4.1.2] - 2023-04-04

### Fixed

- Fix crash in `tootctl` commands making use of parallelization when Elasticsearch is enabled ([ClearlyClaire](https://github.com/mastodon/mastodon/pull/24182), [ClearlyClaire](https://github.com/mastodon/mastodon/pull/24377))
- Fix crash in `db:setup` when Elasticsearch is enabled ([rrgeorge](https://github.com/mastodon/mastodon/pull/24302))
- Fix user archive takeout when using OpenStack Swift or S3 providers with no ACL support ([ClearlyClaire](https://github.com/mastodon/mastodon/pull/24200))
- Fix invalid/expired invites being processed on sign-up ([ClearlyClaire](https://github.com/mastodon/mastodon/pull/24337))

### Security

- Update Ruby to 3.0.6 due to ReDoS vulnerabilities ([saizai](https://github.com/mastodon/mastodon/pull/24334))
- Fix unescaped user input in LDAP query ([ClearlyClaire](https://github.com/mastodon/mastodon/pull/24379))

## [4.1.1] - 2023-03-16

### Added

- Add redirection from paths with url-encoded `@` to their decoded form ([thijskh](https://github.com/mastodon/mastodon/pull/23593))
- Add `lang` attribute to native language names in language picker in Web UI ([ClearlyClaire](https://github.com/mastodon/mastodon/pull/23749))
- Add headers to outgoing mails to avoid auto-replies ([ClearlyClaire](https://github.com/mastodon/mastodon/pull/23597))
- Add support for refreshing many accounts at once with `tootctl accounts refresh` ([9p4](https://github.com/mastodon/mastodon/pull/23304))
- Add confirmation modal when clicking to edit a post with a non-empty compose form ([PauloVilarinho](https://github.com/mastodon/mastodon/pull/23936))
- Add support for the HAproxy PROXY protocol through the `PROXY_PROTO_V1` environment variable ([CSDUMMI](https://github.com/mastodon/mastodon/pull/24064))
- Add `SENDFILE_HEADER` environment variable ([Gargron](https://github.com/mastodon/mastodon/pull/24123))
- Add cache headers to static files served through Rails ([Gargron](https://github.com/mastodon/mastodon/pull/24120))

### Changed

- Increase contrast of upload progress bar background ([toolmantim](https://github.com/mastodon/mastodon/pull/23836))
- Change post auto-deletion throttling constants to better scale with server size ([ClearlyClaire](https://github.com/mastodon/mastodon/pull/23320))
- Change order of bookmark and favourite sidebar entries in single-column UI for consistency ([TerryGarcia](https://github.com/mastodon/mastodon/pull/23701))
- Change `ActivityPub::DeliveryWorker` retries to be spread out more ([ClearlyClaire](https://github.com/mastodon/mastodon/pull/21956))

### Fixed

- Fix “Remove all followers from the selected domains” also removing follows and notifications ([ClearlyClaire](https://github.com/mastodon/mastodon/pull/23805))
- Fix streaming metrics format ([emilweth](https://github.com/mastodon/mastodon/pull/23519), [emilweth](https://github.com/mastodon/mastodon/pull/23520))
- Fix case-sensitive check for previously used hashtags in hashtag autocompletion ([deanveloper](https://github.com/mastodon/mastodon/pull/23526))
- Fix focus point of already-attached media not saving after edit ([ClearlyClaire](https://github.com/mastodon/mastodon/pull/23566))
- Fix sidebar behavior in settings/admin UI on mobile ([wxt2005](https://github.com/mastodon/mastodon/pull/23764))
- Fix inefficiency when searching accounts per username in admin interface ([ClearlyClaire](https://github.com/mastodon/mastodon/pull/23801))
- Fix duplicate “Publish” button on mobile ([ClearlyClaire](https://github.com/mastodon/mastodon/pull/23804))
- Fix server error when failing to follow back followers from `/relationships` ([ClearlyClaire](https://github.com/mastodon/mastodon/pull/23787))
- Fix server error when attempting to display the edit history of a trendable post in the admin interface ([ClearlyClaire](https://github.com/mastodon/mastodon/pull/23574))
- Fix `tootctl accounts migrate` crashing because of a typo ([ClearlyClaire](https://github.com/mastodon/mastodon/pull/23567))
- Fix original account being unfollowed on migration before the follow request to the new account could be sent ([ClearlyClaire](https://github.com/mastodon/mastodon/pull/21957))
- Fix the “Back” button in column headers sometimes leaving Mastodon ([c960657](https://github.com/mastodon/mastodon/pull/23953))
- Fix pgBouncer resetting application name on every transaction ([Gargron](https://github.com/mastodon/mastodon/pull/23958))
- Fix unconfirmed accounts being counted as active users ([ClearlyClaire](https://github.com/mastodon/mastodon/pull/23803))
- Fix `/api/v1/streaming` sub-paths not being redirected ([ClearlyClaire](https://github.com/mastodon/mastodon/pull/23988))
- Fix drag'n'drop upload area text that spans multiple lines not being centered ([vintprox](https://github.com/mastodon/mastodon/pull/24029))
- Fix sidekiq jobs not triggering Elasticsearch index updates ([ClearlyClaire](https://github.com/mastodon/mastodon/pull/24046))
- Fix tags being unnecessarily stripped from plain-text short site description ([c960657](https://github.com/mastodon/mastodon/pull/23975))
- Fix HTML entities not being un-escaped in extracted plain-text from remote posts ([c960657](https://github.com/mastodon/mastodon/pull/24019))
- Fix dashboard crash on ElasticSearch server error ([ClearlyClaire](https://github.com/mastodon/mastodon/pull/23751))
- Fix incorrect post links in strikes when the account is remote ([ClearlyClaire](https://github.com/mastodon/mastodon/pull/23611))
- Fix misleading error code when receiving invalid WebAuthn credentials ([ClearlyClaire](https://github.com/mastodon/mastodon/pull/23568))
- Fix duplicate mails being sent when the SMTP server is too slow to close the connection ([ClearlyClaire](https://github.com/mastodon/mastodon/pull/23750))

### Security

- Change user backups to use expiring URLs for download when possible ([Gargron](https://github.com/mastodon/mastodon/pull/24136))
- Add warning for object storage misconfiguration ([ClearlyClaire](https://github.com/mastodon/mastodon/pull/24137))

## [4.1.0] - 2023-02-10

### Added

- **Add support for importing/exporting server-wide domain blocks** ([enbylenore](https://github.com/mastodon/mastodon/pull/20597), [ClearlyClaire](https://github.com/mastodon/mastodon/pull/21471), [dariusk](https://github.com/mastodon/mastodon/pull/22803), [ClearlyClaire](https://github.com/mastodon/mastodon/pull/21470))
- **Add listing of followed hashtags** ([connorshea](https://github.com/mastodon/mastodon/pull/21773))
- **Add support for editing media description and focus point of already-sent posts** ([ClearlyClaire](https://github.com/mastodon/mastodon/pull/20878))
  - Previously, you could add and remove attachments, but not edit media description of already-attached media
  - REST API changes:
    - `PUT /api/v1/statuses/:id` now takes an extra `media_attributes[]` array parameter with the `id` of the updated media and their updated `description`, `focus`, and `thumbnail`
- **Add follow request banner on account header** ([ClearlyClaire](https://github.com/mastodon/mastodon/pull/20785))
  - REST API changes:
    - `Relationship` entities have an extra `requested_by` boolean attribute representing whether the represented user has requested to follow you
- **Add confirmation screen when handling reports** ([ClearlyClaire](https://github.com/mastodon/mastodon/pull/22375), [Gargron](https://github.com/mastodon/mastodon/pull/23156), [tribela](https://github.com/mastodon/mastodon/pull/23178))
- Add option to make the landing page be `/about` even when trends are enabled ([ClearlyClaire](https://github.com/mastodon/mastodon/pull/20808))
- Add `noindex` setting back to the admin interface ([prplecake](https://github.com/mastodon/mastodon/pull/22205))
- Add instance peers API endpoint toggle back to the admin interface ([dariusk](https://github.com/mastodon/mastodon/pull/22810))
- Add instance activity API endpoint toggle back to the admin interface ([dariusk](https://github.com/mastodon/mastodon/pull/22833))
- Add setting for status page URL ([Gargron](https://github.com/mastodon/mastodon/pull/23390), [ClearlyClaire](https://github.com/mastodon/mastodon/pull/23499))
  - REST API changes:
    - Add `configuration.urls.status` attribute to the object returned by `GET /api/v2/instance`
- Add `account.approved` webhook ([Saiv46](https://github.com/mastodon/mastodon/pull/22938))
- Add 12 hours option to polls ([Pleclown](https://github.com/mastodon/mastodon/pull/21131))
- Add dropdown menu item to open admin interface for remote domains ([ClearlyClaire](https://github.com/mastodon/mastodon/pull/21895))
- Add `--remove-headers`, `--prune-profiles` and `--include-follows` flags to `tootctl media remove` ([evanphilip](https://github.com/mastodon/mastodon/pull/22149))
- Add `--email` and `--dry-run` options to `tootctl accounts delete` ([ClearlyClaire](https://github.com/mastodon/mastodon/pull/22328))
- Add `tootctl accounts migrate` ([ClearlyClaire](https://github.com/mastodon/mastodon/pull/22330))
- Add `tootctl accounts prune` ([tribela](https://github.com/mastodon/mastodon/pull/18397))
- Add `tootctl domains purge` ([ClearlyClaire](https://github.com/mastodon/mastodon/pull/22063))
- Add `SIDEKIQ_CONCURRENCY` environment variable ([muffinista](https://github.com/mastodon/mastodon/pull/19589))
- Add `DB_POOL` environment variable support for streaming server ([Gargron](https://github.com/mastodon/mastodon/pull/23470))
- Add `MIN_THREADS` environment variable to set minimum Puma threads ([jimeh](https://github.com/mastodon/mastodon/pull/21048))
- Add explanation text to log-in page ([ClearlyClaire](https://github.com/mastodon/mastodon/pull/20946))
- Add user profile OpenGraph tag on post pages ([bramus](https://github.com/mastodon/mastodon/pull/21423))
- Add maskable icon support for Android ([workeffortwaste](https://github.com/mastodon/mastodon/pull/20904))
- Add Belarusian to supported languages ([Mixaill](https://github.com/mastodon/mastodon/pull/22022))
- Add Western Frisian to supported languages ([ykzts](https://github.com/mastodon/mastodon/pull/18602))
- Add Montenegrin to the language picker ([ayefries](https://github.com/mastodon/mastodon/pull/21013))
- Add Southern Sami and Lule Sami to the language picker ([Jullan-M](https://github.com/mastodon/mastodon/pull/21262))
- Add logging for Rails cache timeouts ([ClearlyClaire](https://github.com/mastodon/mastodon/pull/21667))
- Add color highlight for active hashtag “follow” button ([MFTabriz](https://github.com/mastodon/mastodon/pull/21629))
- Add brotli compression to `assets:precompile` ([Izorkin](https://github.com/mastodon/mastodon/pull/19025))
- Add “disabled” account filter to the `/admin/accounts` UI ([tribela](https://github.com/mastodon/mastodon/pull/21282))
- Add transparency to modal background for accessibility ([edent](https://github.com/mastodon/mastodon/pull/18081))
- Add `lang` attribute to image description textarea and poll option field ([c960657](https://github.com/mastodon/mastodon/pull/23293))
- Add `spellcheck` attribute to Content Warning and poll option input fields ([c960657](https://github.com/mastodon/mastodon/pull/23395))
- Add `title` attribute to video elements in media attachments ([bramus](https://github.com/mastodon/mastodon/pull/21420))
- Add left and right margins to emojis ([dsblank](https://github.com/mastodon/mastodon/pull/20464))
- Add `roles` attribute to `Account` entities in REST API ([ClearlyClaire](https://github.com/mastodon/mastodon/pull/23255), [tribela](https://github.com/mastodon/mastodon/pull/23428))
- Add `reading:autoplay:gifs` to `/api/v1/preferences` ([j-f1](https://github.com/mastodon/mastodon/pull/22706))
- Add `hide_collections` parameter to `/api/v1/accounts/credentials` ([CarlSchwan](https://github.com/mastodon/mastodon/pull/22790))
- Add `policy` attribute to web push subscription objects in REST API at `/api/v1/push/subscriptions` ([ClearlyClaire](https://github.com/mastodon/mastodon/pull/23210))
- Add metrics endpoint to streaming API ([Gargron](https://github.com/mastodon/mastodon/pull/23388), [Gargron](https://github.com/mastodon/mastodon/pull/23469))
- Add more specific error messages to HTTP signature verification ([ClearlyClaire](https://github.com/mastodon/mastodon/pull/21617))
- Add Storj DCS to cloud object storage options in the `mastodon:setup` rake task ([jtolio](https://github.com/mastodon/mastodon/pull/21929))
- Add checkmark symbol in the checkbox for sensitive media ([sidp](https://github.com/mastodon/mastodon/pull/22795))
- Add missing accessibility attributes to logout link in modals ([kytta](https://github.com/mastodon/mastodon/pull/22549))
- Add missing accessibility attributes to “Hide image” button in `MediaGallery` ([hs4man21](https://github.com/mastodon/mastodon/pull/22513))
- Add missing accessibility attributes to hide content warning field when disabled ([hs4man21](https://github.com/mastodon/mastodon/pull/22568))
- Add `aria-hidden` to footer circle dividers to improve accessibility ([hs4man21](https://github.com/mastodon/mastodon/pull/22576))
- Add `lang` attribute to compose form inputs ([ClearlyClaire](https://github.com/mastodon/mastodon/pull/23240))

### Changed

- **Ensure exact match is the first result in hashtag searches** ([ClearlyClaire](https://github.com/mastodon/mastodon/pull/21315))
- Change account search to return followed accounts first ([dariusk](https://github.com/mastodon/mastodon/pull/22956))
- Change batch account suspension to create a strike ([ClearlyClaire](https://github.com/mastodon/mastodon/pull/20897))
- Change default reply language to match the default language when replying to a translated post ([ClearlyClaire](https://github.com/mastodon/mastodon/pull/22272))
- Change misleading wording about waitlists ([ClearlyClaire](https://github.com/mastodon/mastodon/pull/20850))
- Increase width of the unread notification border ([connorshea](https://github.com/mastodon/mastodon/pull/21692))
- Change new post notification button on profiles to make it more apparent when it is enabled ([tribela](https://github.com/mastodon/mastodon/pull/22541))
- Change trending tags admin interface to always show batch action controls ([ClearlyClaire](https://github.com/mastodon/mastodon/pull/23013))
- Change wording of some OAuth scope descriptions ([ClearlyClaire](https://github.com/mastodon/mastodon/pull/22491))
- Change wording of admin report handling actions ([ClearlyClaire](https://github.com/mastodon/mastodon/pull/18388))
- Change confirm prompts for relationships management ([tribela](https://github.com/mastodon/mastodon/pull/19411))
- Change language surrounding disability in prompts for media descriptions ([hs4man21](https://github.com/mastodon/mastodon/pull/20923))
- Change confusing wording in the sign in banner ([ClearlyClaire](https://github.com/mastodon/mastodon/pull/22490))
- Change `POST /settings/applications/:id` to regenerate token on scopes change ([ClearlyClaire](https://github.com/mastodon/mastodon/pull/23359))
- Change account moderation notes to make links clickable ([ClearlyClaire](https://github.com/mastodon/mastodon/pull/22553))
- Change link previews for statuses to never use avatar as fallback ([Gargron](https://github.com/mastodon/mastodon/pull/23376))
- Change email address input to be read-only for logged-in users when requesting a new confirmation e-mail ([ClearlyClaire](https://github.com/mastodon/mastodon/pull/23247))
- Change notifications per page from 15 to 40 in REST API ([Gargron](https://github.com/mastodon/mastodon/pull/23348))
- Change number of stored items in home feed from 400 to 800 ([Gargron](https://github.com/mastodon/mastodon/pull/23349))
- Change API rate limits from 300/5min per user to 1500/5min per user, 300/5min per app ([Gargron](https://github.com/mastodon/mastodon/pull/23347))
- Save avatar or header correctly even if the other one fails ([tribela](https://github.com/mastodon/mastodon/pull/18465))
- Change `referrer-policy` to `same-origin` application-wide ([ClearlyClaire](https://github.com/mastodon/mastodon/pull/23014), [ClearlyClaire](https://github.com/mastodon/mastodon/pull/23037))
- Add 'private' to `Cache-Control`, match Rails expectations ([daxtens](https://github.com/mastodon/mastodon/pull/20608))
- Make the button that expands the compose form differentiable from the button that publishes a post ([Tak](https://github.com/mastodon/mastodon/pull/20864))
- Change automatic post deletion configuration to be accessible to moved users ([ClearlyClaire](https://github.com/mastodon/mastodon/pull/20774))
- Make tag following idempotent ([trwnh](https://github.com/mastodon/mastodon/pull/20860), [ClearlyClaire](https://github.com/mastodon/mastodon/pull/21285))
- Use buildx functions for faster builds ([inductor](https://github.com/mastodon/mastodon/pull/20692))
- Split off Dockerfile components for faster builds ([moritzheiber](https://github.com/mastodon/mastodon/pull/20933), [ineffyble](https://github.com/mastodon/mastodon/pull/20948), [BtbN](https://github.com/mastodon/mastodon/pull/21028))
- Change last occurrence of “silence” to “limit” in UI text ([cincodenada](https://github.com/mastodon/mastodon/pull/20637))
- Change “hide toot” to “hide post” ([seanthegeek](https://github.com/mastodon/mastodon/pull/22385))
- Don't allow URLs that contain non-normalized paths to be verified ([dgl](https://github.com/mastodon/mastodon/pull/20999))
- Change the “Trending now” header to be a link to the Explore page ([connorshea](https://github.com/mastodon/mastodon/pull/21759))
- Change PostgreSQL connection timeout from 2 minutes to 15 seconds ([ClearlyClaire](https://github.com/mastodon/mastodon/pull/21790))
- Make handle more easily selectable on profile page ([cadars](https://github.com/mastodon/mastodon/pull/21479))
- Allow admins to refresh remotely-suspended accounts ([ClearlyClaire](https://github.com/mastodon/mastodon/pull/22327))
- Change dropdown menu to contain “Copy link to post” even for non-public posts ([ClearlyClaire](https://github.com/mastodon/mastodon/pull/21316))
- Allow adding relays in secure mode and limited federation mode ([ineffyble](https://github.com/mastodon/mastodon/pull/22324))
- Change timestamps to be displayed using the user's timezone throughout the moderation interface ([FrancisMurillo](https://github.com/mastodon/mastodon/pull/21878), [ClearlyClaire](https://github.com/mastodon/mastodon/pull/22555))
- Change CSP directives on API to be tight and concise ([ClearlyClaire](https://github.com/mastodon/mastodon/pull/20960))
- Change web UI to not autofocus the compose form ([raboof](https://github.com/mastodon/mastodon/pull/16517), [Akkiesoft](https://github.com/mastodon/mastodon/pull/23094))
- Change idempotency key handling for posting when database access is slow ([lambda](https://github.com/mastodon/mastodon/pull/21840))
- Change remote media files to be downloaded outside of transactions ([ClearlyClaire](https://github.com/mastodon/mastodon/pull/21796))
- Improve contrast of charts in “poll has ended” notifications ([j-f1](https://github.com/mastodon/mastodon/pull/22575))
- Change OEmbed detection and validation to be somewhat more lenient ([ineffyble](https://github.com/mastodon/mastodon/pull/22533))
- Widen ElasticSearch version detection to not display a warning for OpenSearch ([VyrCossont](https://github.com/mastodon/mastodon/pull/22422), [ClearlyClaire](https://github.com/mastodon/mastodon/pull/23064))
- Change link verification to allow pages larger than 1MB as long as the link is in the first 1MB ([untitaker](https://github.com/mastodon/mastodon/pull/22879))
- Update default Node.js version to Node.js 16 ([ineffyble](https://github.com/mastodon/mastodon/pull/22223), [ClearlyClaire](https://github.com/mastodon/mastodon/pull/22342))

### Removed

- Officially remove support for Ruby 2.6 ([ClearlyClaire](https://github.com/mastodon/mastodon/pull/21477))
- Remove `object-fit` polyfill used for old versions of Microsoft Edge ([shuuji3](https://github.com/mastodon/mastodon/pull/22693))
- Remove `intersection-observer` polyfill for old Safari support ([shuuji3](https://github.com/mastodon/mastodon/pull/23284))
- Remove empty `title` tag from mailer layout ([nametoolong](https://github.com/mastodon/mastodon/pull/23078))
- Remove post count and last posts from ActivityPub representation of hashtag collections ([ClearlyClaire](https://github.com/mastodon/mastodon/pull/23460))

### Fixed

- **Fix changing domain block severity not undoing individual account effects** ([ClearlyClaire](https://github.com/mastodon/mastodon/pull/22135))
- Fix suspension worker crashing on S3-compatible setups without ACL support ([ClearlyClaire](https://github.com/mastodon/mastodon/pull/22487))
- Fix possible race conditions when suspending/unsuspending accounts ([ClearlyClaire](https://github.com/mastodon/mastodon/pull/22363))
- Fix being stuck in edit mode when deleting the edited posts ([ClearlyClaire](https://github.com/mastodon/mastodon/pull/22126))
- Fix attached media uploads not being cleared when replying to a post ([ClearlyClaire](https://github.com/mastodon/mastodon/pull/23504))
- Fix filters not being applied to some notification types ([ClearlyClaire](https://github.com/mastodon/mastodon/pull/23211))
- Fix incorrect link in push notifications for some event types ([elizabeth-dev](https://github.com/mastodon/mastodon/pull/23286))
- Fix some performance issues with `/admin/instances` ([ClearlyClaire](https://github.com/mastodon/mastodon/pull/21907))
- Fix some pre-4.0 admin audit logs ([ClearlyClaire](https://github.com/mastodon/mastodon/pull/22091))
- Fix moderation audit log items for warnings having incorrect links ([ClearlyClaire](https://github.com/mastodon/mastodon/pull/23242))
- Fix account activation being sometimes triggered before email confirmation ([ClearlyClaire](https://github.com/mastodon/mastodon/pull/23245))
- Fix missing OAuth scopes for admin APIs ([trwnh](https://github.com/mastodon/mastodon/pull/20918), [trwnh](https://github.com/mastodon/mastodon/pull/20979))
- Fix voter count not being cleared when a poll is reset ([afontenot](https://github.com/mastodon/mastodon/pull/21700))
- Fix attachments of edited posts not being fetched ([ClearlyClaire](https://github.com/mastodon/mastodon/pull/21565))
- Fix irreversible and whole_word parameters handling in `/api/v1/filters` ([ClearlyClaire](https://github.com/mastodon/mastodon/pull/21988))
- Fix 500 error when marking posts as sensitive while some of them are deleted ([ClearlyClaire](https://github.com/mastodon/mastodon/pull/22134))
- Fix expanded posts not always being scrolled into view ([ClearlyClaire](https://github.com/mastodon/mastodon/pull/21797))
- Fix not being able to scroll the remote interaction modal on small screens ([xendke](https://github.com/mastodon/mastodon/pull/21763))
- Fix not being able to scroll in post history modal ([cadars](https://github.com/mastodon/mastodon/pull/23396))
- Fix audio player volume control on Safari ([minacle](https://github.com/mastodon/mastodon/pull/23187))
- Fix disappearing “Explore” tabs on Safari ([nyura](https://github.com/mastodon/mastodon/pull/20917), [ykzts](https://github.com/mastodon/mastodon/pull/20982))
- Fix wrong padding in RTL layout ([Gargron](https://github.com/mastodon/mastodon/pull/23157))
- Fix drag & drop upload area display in single-column mode ([ClearlyClaire](https://github.com/mastodon/mastodon/pull/23217))
- Fix being unable to get a single EmailDomainBlock from the admin API ([trwnh](https://github.com/mastodon/mastodon/pull/20846))
- Fix admin-set follow recommandations being case-sensitive ([ClearlyClaire](https://github.com/mastodon/mastodon/pull/23500))
- Fix unserialized `role` on account entities in admin API ([Gargron](https://github.com/mastodon/mastodon/pull/23290))
- Fix pagination of followed tags ([trwnh](https://github.com/mastodon/mastodon/pull/20861))
- Fix dropdown menu positions when scrolling ([sidp](https://github.com/mastodon/mastodon/pull/22916), [ClearlyClaire](https://github.com/mastodon/mastodon/pull/23062))
- Fix email with empty domain name labels passing validation ([ClearlyClaire](https://github.com/mastodon/mastodon/pull/23246))
- Fix mysterious registration failure when “Require a reason to join” is set with open registrations ([ClearlyClaire](https://github.com/mastodon/mastodon/pull/22127))
- Fix attachment rendering of edited posts in OpenGraph ([ClearlyClaire](https://github.com/mastodon/mastodon/pull/22270))
- Fix invalid/empty RSS feed link on account pages ([ClearlyClaire](https://github.com/mastodon/mastodon/pull/20772))
- Fix error in `VerifyLinkService` when processing links with no href ([joshuap](https://github.com/mastodon/mastodon/pull/20741))
- Fix error in `VerifyLinkService` when processing links with invalid URLs ([untitaker](https://github.com/mastodon/mastodon/pull/23204))
- Fix media uploads with FFmpeg 5 ([dead10ck](https://github.com/mastodon/mastodon/pull/21191))
- Fix sensitive flag not being set when replying to a post with a content warning under certain conditions ([kedamaDQ](https://github.com/mastodon/mastodon/pull/21724))
- Fix misleading message briefly showing up when loading follow requests under some conditions ([c960657](https://github.com/mastodon/mastodon/pull/23386))
- Fix “Share @:user's profile” profile menu item not working ([ClearlyClaire](https://github.com/mastodon/mastodon/pull/21490))
- Fix crash and incorrect behavior in `tootctl domains crawl` ([ClearlyClaire](https://github.com/mastodon/mastodon/pull/19004))
- Fix autoplay on iOS ([jamesadney](https://github.com/mastodon/mastodon/pull/21422))
- Fix user clean-up scheduler crash when an unconfirmed account has a moderation note ([ClearlyClaire](https://github.com/mastodon/mastodon/pull/23318))
- Fix spaces not being stripped in admin account search ([ClearlyClaire](https://github.com/mastodon/mastodon/pull/21324))
- Fix spaces not being stripped when adding relays ([ClearlyClaire](https://github.com/mastodon/mastodon/pull/22655))
- Fix infinite loading spinner instead of soft 404 for non-existing remote accounts ([ClearlyClaire](https://github.com/mastodon/mastodon/pull/21303))
- Fix minor visual issue with the top border of verified account fields ([j-f1](https://github.com/mastodon/mastodon/pull/22006))
- Fix pending account approval and rejection not being recorded in the admin audit log ([FrancisMurillo](https://github.com/mastodon/mastodon/pull/22088))
- Fix “Sign up” button with closed registrations not opening modal on mobile ([ClearlyClaire](https://github.com/mastodon/mastodon/pull/22060))
- Fix UI header overflowing on mobile ([ClearlyClaire](https://github.com/mastodon/mastodon/pull/21783))
- Fix 500 error when trying to migrate to an invalid address ([ClearlyClaire](https://github.com/mastodon/mastodon/pull/21462))
- Fix crash when trying to fetch unobtainable avatar of user using external authentication ([lochiiconnectivity](https://github.com/mastodon/mastodon/pull/22462))
- Fix processing error on incoming malformed JSON-LD under some situations ([ClearlyClaire](https://github.com/mastodon/mastodon/pull/23416))
- Fix potential duplicate posts in Explore tab ([ClearlyClaire](https://github.com/mastodon/mastodon/pull/22121))
- Fix deprecation warning in `tootctl accounts rotate` ([ClearlyClaire](https://github.com/mastodon/mastodon/pull/22120))
- Fix styling of featured tags in light theme ([ClearlyClaire](https://github.com/mastodon/mastodon/pull/23252))
- Fix missing style in warning and strike cards ([AtelierSnek](https://github.com/mastodon/mastodon/pull/22177), [ClearlyClaire](https://github.com/mastodon/mastodon/pull/22302))
- Fix wasteful request to `/api/v1/custom_emojis` when not logged in ([ClearlyClaire](https://github.com/mastodon/mastodon/pull/22326))
- Fix replies sometimes being delivered to user-blocked domains ([tribela](https://github.com/mastodon/mastodon/pull/22117))
- Fix admin dashboard crash when using some ElasticSearch replacements ([cortices](https://github.com/mastodon/mastodon/pull/21006))
- Fix profile avatar being slightly offset into left border ([RiedleroD](https://github.com/mastodon/mastodon/pull/20994))
- Fix N+1 queries in `NotificationsController` ([nametoolong](https://github.com/mastodon/mastodon/pull/21202))
- Fix being unable to react to announcements with the keycap number sign emoji ([kescherCode](https://github.com/mastodon/mastodon/pull/22231))
- Fix height computation of post embeds ([hodgesmr](https://github.com/mastodon/mastodon/pull/22141))
- Fix accessibility issue of the search bar due to hidden placeholder ([alexstine](https://github.com/mastodon/mastodon/pull/21275))
- Fix layout change handler not being removed due to a typo ([nschonni](https://github.com/mastodon/mastodon/pull/21829))
- Fix typo in the default `S3_HOSTNAME` used in the `mastodon:setup` rake task ([danp](https://github.com/mastodon/mastodon/pull/19932))
- Fix the top action bar appearing in the multi-column layout ([ClearlyClaire](https://github.com/mastodon/mastodon/pull/20943))
- Fix inability to use local LibreTranslate without setting `ALLOWED_PRIVATE_ADDRESSES` ([ClearlyClaire](https://github.com/mastodon/mastodon/pull/21926))
- Fix punycoded local domains not being prettified in initial state ([Tritlo](https://github.com/mastodon/mastodon/pull/21440))
- Fix CSP violation warning by removing inline CSS from SVG logo ([luxiaba](https://github.com/mastodon/mastodon/pull/20814))
- Fix margin for search field on medium window size ([minacle](https://github.com/mastodon/mastodon/pull/21606))
- Fix search popout scrolling with the page in single-column mode ([rgroothuijsen](https://github.com/mastodon/mastodon/pull/16463))
- Fix minor post cache hydration discrepancy ([ClearlyClaire](https://github.com/mastodon/mastodon/pull/19879))
- Fix `・` detection in hashtags ([parthoghosh24](https://github.com/mastodon/mastodon/pull/22888))
- Fix hashtag follows bypassing user blocks ([tribela](https://github.com/mastodon/mastodon/pull/22849))
- Fix moved accounts being incorrectly redirected to account settings when trying to view a remote profile ([ClearlyClaire](https://github.com/mastodon/mastodon/pull/22497))
- Fix site upload validations ([ClearlyClaire](https://github.com/mastodon/mastodon/pull/22479))
- Fix “Add new domain block” button using last submitted search value instead of the current one ([ClearlyClaire](https://github.com/mastodon/mastodon/pull/22485))
- Fix misleading hashtag warning when posting with “Followers only” or “Mentioned people only” visibility ([n0toose](https://github.com/mastodon/mastodon/pull/22827))
- Fix embedded posts with videos grabbing focus ([Akkiesoft](https://github.com/mastodon/mastodon/pull/22778))
- Fix `$` not being escaped in `.env.production` files generated by the `mastodon:setup` rake task ([ClearlyClaire](https://github.com/mastodon/mastodon/pull/23012), [ClearlyClaire](https://github.com/mastodon/mastodon/pull/23072))
- Fix sanitizer parsing link text as HTML when stripping unsupported links ([ClearlyClaire](https://github.com/mastodon/mastodon/pull/22558))
- Fix `scheduled_at` input not using `datetime-local` when editing announcements ([ClearlyClaire](https://github.com/mastodon/mastodon/pull/21896))
- Fix REST API serializer for `Account` not including `moved` when the moved account has itself moved ([ClearlyClaire](https://github.com/mastodon/mastodon/pull/22483))
- Fix `/api/v1/admin/trends/tags` using wrong serializer ([ClearlyClaire](https://github.com/mastodon/mastodon/pull/18943))
- Fix situations in which instance actor can be set to a Mastodon-incompatible name ([ClearlyClaire](https://github.com/mastodon/mastodon/pull/22307))

### Security

- Add `form-action` CSP directive ([ClearlyClaire](https://github.com/mastodon/mastodon/pull/20781), [ClearlyClaire](https://github.com/mastodon/mastodon/pull/20958), [ClearlyClaire](https://github.com/mastodon/mastodon/pull/20962))
- Fix unbounded recursion in account discovery ([ClearlyClaire](https://github.com/mastodon/mastodon/pull/22025))
- Revoke all authorized applications on password reset ([FrancisMurillo](https://github.com/mastodon/mastodon/pull/21325))
- Fix unbounded recursion in post discovery ([ClearlyClaire,nametoolong](https://github.com/mastodon/mastodon/pull/23506))

## [4.0.2] - 2022-11-15

### Fixed

- Fix wrong color on mentions hidden behind content warning in web UI ([Gargron](https://github.com/mastodon/mastodon/pull/20724))
- Fix filters from other users being used in the streaming service ([ClearlyClaire](https://github.com/mastodon/mastodon/pull/20719))
- Fix `unsafe-eval` being used when `wasm-unsafe-eval` is enough in Content Security Policy ([Gargron](https://github.com/mastodon/mastodon/pull/20729), [prplecake](https://github.com/mastodon/mastodon/pull/20606))

## [4.0.1] - 2022-11-14

### Fixed

- Fix nodes order being sometimes mangled when rewriting emoji ([ClearlyClaire](https://github.com/mastodon/mastodon/pull/20677))

## [4.0.0] - 2022-11-14

Some of the features in this release have been funded through the [NGI0 Discovery](https://nlnet.nl/discovery) Fund, a fund established by [NLnet](https://nlnet.nl/) with financial support from the European Commission's [Next Generation Internet](https://ngi.eu/) programme, under the aegis of DG Communications Networks, Content and Technology under grant agreement No 825322.

### Added

- Add ability to filter followed accounts' posts by language ([Gargron](https://github.com/mastodon/mastodon/pull/19095), [ClearlyClaire](https://github.com/mastodon/mastodon/pull/19268))
- **Add ability to follow hashtags** ([Gargron](https://github.com/mastodon/mastodon/pull/18809), [Gargron](https://github.com/mastodon/mastodon/pull/18862), [Gargron](https://github.com/mastodon/mastodon/pull/19472), [noellabo](https://github.com/mastodon/mastodon/pull/18924))
- Add ability to filter individual posts ([ClearlyClaire](https://github.com/mastodon/mastodon/pull/18945))
- **Add ability to translate posts** ([Gargron](https://github.com/mastodon/mastodon/pull/19218), [ClearlyClaire](https://github.com/mastodon/mastodon/pull/19433), [Gargron](https://github.com/mastodon/mastodon/pull/19453), [ClearlyClaire](https://github.com/mastodon/mastodon/pull/19434), [Gargron](https://github.com/mastodon/mastodon/pull/19388), [ykzts](https://github.com/mastodon/mastodon/pull/19244), [Gargron](https://github.com/mastodon/mastodon/pull/19245))
- Add featured tags to web UI ([noellabo](https://github.com/mastodon/mastodon/pull/19408), [noellabo](https://github.com/mastodon/mastodon/pull/19380), [noellabo](https://github.com/mastodon/mastodon/pull/19358), [noellabo](https://github.com/mastodon/mastodon/pull/19409), [Gargron](https://github.com/mastodon/mastodon/pull/19382), [ykzts](https://github.com/mastodon/mastodon/pull/19418), [noellabo](https://github.com/mastodon/mastodon/pull/19403), [noellabo](https://github.com/mastodon/mastodon/pull/19404), [Gargron](https://github.com/mastodon/mastodon/pull/19398), [Gargron](https://github.com/mastodon/mastodon/pull/19712), [ClearlyClaire](https://github.com/mastodon/mastodon/pull/20018))
- **Add support for language preferences for trending statuses and links** ([Gargron](https://github.com/mastodon/mastodon/pull/18288), [Gargron](https://github.com/mastodon/mastodon/pull/19349), [ykzts](https://github.com/mastodon/mastodon/pull/19335))
  - Previously, you could only see trends in your current language
  - For less popular languages, that meant empty trends
  - Now, trends in your preferred languages' are shown on top, with others beneath
- Add server rules to sign-up flow ([Gargron](https://github.com/mastodon/mastodon/pull/19296))
- Add privacy icons to report modal in web UI ([ClearlyClaire](https://github.com/mastodon/mastodon/pull/19190))
- Add `noopener` to links to remote profiles in web UI ([shleeable](https://github.com/mastodon/mastodon/pull/19014))
- Add option to open original page in dropdowns of remote content in web UI ([Gargron](https://github.com/mastodon/mastodon/pull/20299))
- Add warning for sensitive audio posts in web UI ([rgroothuijsen](https://github.com/mastodon/mastodon/pull/17885))
- Add language attribute to posts in web UI ([tribela](https://github.com/mastodon/mastodon/pull/18544))
- Add support for uploading WebP files ([Saiv46](https://github.com/mastodon/mastodon/pull/18506))
- Add support for uploading `audio/vnd.wave` files ([tribela](https://github.com/mastodon/mastodon/pull/18737))
- Add support for uploading AVIF files ([txt-file](https://github.com/mastodon/mastodon/pull/19647))
- Add support for uploading HEIC files ([Gargron](https://github.com/mastodon/mastodon/pull/19618))
- Add more debug information when processing remote accounts ([ClearlyClaire](https://github.com/mastodon/mastodon/pull/15605), [ClearlyClaire](https://github.com/mastodon/mastodon/pull/19209))
- **Add retention policy for cached content and media** ([Gargron](https://github.com/mastodon/mastodon/pull/19232), [zunda](https://github.com/mastodon/mastodon/pull/19478), [Gargron](https://github.com/mastodon/mastodon/pull/19458), [Gargron](https://github.com/mastodon/mastodon/pull/19248))
  - Set for how long remote posts or media should be cached on your server
  - Hands-off alternative to `tootctl` commands
- **Add customizable user roles** ([Gargron](https://github.com/mastodon/mastodon/pull/18641), [ClearlyClaire](https://github.com/mastodon/mastodon/pull/18812), [Gargron](https://github.com/mastodon/mastodon/pull/19040), [tribela](https://github.com/mastodon/mastodon/pull/18825), [tribela](https://github.com/mastodon/mastodon/pull/18826), [ClearlyClaire](https://github.com/mastodon/mastodon/pull/18776), [ClearlyClaire](https://github.com/mastodon/mastodon/pull/18777), [unextro](https://github.com/mastodon/mastodon/pull/18786), [tribela](https://github.com/mastodon/mastodon/pull/18824), [ClearlyClaire](https://github.com/mastodon/mastodon/pull/19436))
  - Previously, there were 3 hard-coded roles, user, moderator, and admin
  - Create your own roles and decide which permissions they should have
- Add notifications for new reports ([Gargron](https://github.com/mastodon/mastodon/pull/18697), [Gargron](https://github.com/mastodon/mastodon/pull/19475))
- Add ability to select all accounts matching search for batch actions in admin UI ([Gargron](https://github.com/mastodon/mastodon/pull/19053), [Gargron](https://github.com/mastodon/mastodon/pull/19054))
- Add ability to view previous edits of a status in admin UI ([Gargron](https://github.com/mastodon/mastodon/pull/19462))
- Add ability to block sign-ups from IP ([Gargron](https://github.com/mastodon/mastodon/pull/19037))
- **Add webhooks to admin UI** ([Gargron](https://github.com/mastodon/mastodon/pull/18510))
- Add admin API for managing domain allows ([ClearlyClaire](https://github.com/mastodon/mastodon/pull/18668))
- Add admin API for managing domain blocks ([ClearlyClaire](https://github.com/mastodon/mastodon/pull/18247))
- Add admin API for managing e-mail domain blocks ([Gargron](https://github.com/mastodon/mastodon/pull/19066))
- Add admin API for managing canonical e-mail blocks ([Gargron](https://github.com/mastodon/mastodon/pull/19067))
- Add admin API for managing IP blocks ([Gargron](https://github.com/mastodon/mastodon/pull/19065), [trwnh](https://github.com/mastodon/mastodon/pull/20207))
- Add `sensitized` attribute to accounts in admin REST API ([trwnh](https://github.com/mastodon/mastodon/pull/20094))
- Add `services` and `metadata` to the NodeInfo endpoint ([MFTabriz](https://github.com/mastodon/mastodon/pull/18563))
- Add `--remove-role` option to `tootctl accounts modify` ([Gargron](https://github.com/mastodon/mastodon/pull/19477))
- Add `--days` option to `tootctl media refresh` ([tribela](https://github.com/mastodon/mastodon/pull/18425))
- Add `EMAIL_DOMAIN_LISTS_APPLY_AFTER_CONFIRMATION` environment variable ([ClearlyClaire](https://github.com/mastodon/mastodon/pull/18642))
- Add `IP_RETENTION_PERIOD` and `SESSION_RETENTION_PERIOD` environment variables ([kescherCode](https://github.com/mastodon/mastodon/pull/18757))
- Add `http_hidden_proxy` environment variable ([tribela](https://github.com/mastodon/mastodon/pull/18427))
- Add `ENABLE_STARTTLS` environment variable ([erbridge](https://github.com/mastodon/mastodon/pull/20321))
- Add caching for payload serialization during fan-out ([ClearlyClaire](https://github.com/mastodon/mastodon/pull/19637), [Gargron](https://github.com/mastodon/mastodon/pull/19642), [ClearlyClaire](https://github.com/mastodon/mastodon/pull/19746), [ClearlyClaire](https://github.com/mastodon/mastodon/pull/19747), [ClearlyClaire](https://github.com/mastodon/mastodon/pull/19963))
- Add assets from Twemoji 14.0 ([Gargron](https://github.com/mastodon/mastodon/pull/19733))
- Add reputation and followers score boost to SQL-only account search ([Gargron](https://github.com/mastodon/mastodon/pull/19251))
- Add Scots, Balaibalan, Láadan, Lingua Franca Nova, Lojban, Toki Pona to languages list ([VyrCossont](https://github.com/mastodon/mastodon/pull/20168))
- Set autocomplete hints for e-mail, password and OTP fields ([rcombs](https://github.com/mastodon/mastodon/pull/19833), [offbyone](https://github.com/mastodon/mastodon/pull/19946), [ClearlyClaire](https://github.com/mastodon/mastodon/pull/20071))
- Add support for DigitalOcean Spaces in setup wizard ([v-aisac](https://github.com/mastodon/mastodon/pull/20573))

### Changed

- **Change brand color and logotypes** ([Gargron](https://github.com/mastodon/mastodon/pull/18592), [Gargron](https://github.com/mastodon/mastodon/pull/18639), [Gargron](https://github.com/mastodon/mastodon/pull/18691), [ClearlyClaire](https://github.com/mastodon/mastodon/pull/18634), [Gargron](https://github.com/mastodon/mastodon/pull/19254), [mayaeh](https://github.com/mastodon/mastodon/pull/18710))
- **Change post editing to be enabled in web UI** ([Gargron](https://github.com/mastodon/mastodon/pull/19103))
- **Change web UI to work for logged-out users** ([Gargron](https://github.com/mastodon/mastodon/pull/18961), [Gargron](https://github.com/mastodon/mastodon/pull/19250), [Gargron](https://github.com/mastodon/mastodon/pull/19294), [Gargron](https://github.com/mastodon/mastodon/pull/19306), [Gargron](https://github.com/mastodon/mastodon/pull/19315), [ykzts](https://github.com/mastodon/mastodon/pull/19322), [Gargron](https://github.com/mastodon/mastodon/pull/19412), [ClearlyClaire](https://github.com/mastodon/mastodon/pull/19437), [ClearlyClaire](https://github.com/mastodon/mastodon/pull/19415), [Gargron](https://github.com/mastodon/mastodon/pull/19348), [Gargron](https://github.com/mastodon/mastodon/pull/19295), [Gargron](https://github.com/mastodon/mastodon/pull/19422), [ClearlyClaire](https://github.com/mastodon/mastodon/pull/19414), [Gargron](https://github.com/mastodon/mastodon/pull/19319), [Gargron](https://github.com/mastodon/mastodon/pull/19345), [Gargron](https://github.com/mastodon/mastodon/pull/19310), [Gargron](https://github.com/mastodon/mastodon/pull/19301), [Gargron](https://github.com/mastodon/mastodon/pull/19423), [ykzts](https://github.com/mastodon/mastodon/pull/19471), [ykzts](https://github.com/mastodon/mastodon/pull/19333), [ykzts](https://github.com/mastodon/mastodon/pull/19337), [ykzts](https://github.com/mastodon/mastodon/pull/19272), [ykzts](https://github.com/mastodon/mastodon/pull/19468), [Gargron](https://github.com/mastodon/mastodon/pull/19466), [Gargron](https://github.com/mastodon/mastodon/pull/19457), [Gargron](https://github.com/mastodon/mastodon/pull/19426), [Gargron](https://github.com/mastodon/mastodon/pull/19427), [Gargron](https://github.com/mastodon/mastodon/pull/19421), [Gargron](https://github.com/mastodon/mastodon/pull/19417), [Gargron](https://github.com/mastodon/mastodon/pull/19413), [Gargron](https://github.com/mastodon/mastodon/pull/19397), [Gargron](https://github.com/mastodon/mastodon/pull/19387), [Gargron](https://github.com/mastodon/mastodon/pull/19396), [Gargron](https://github.com/mastodon/mastodon/pull/19385), [ykzts](https://github.com/mastodon/mastodon/pull/19334), [ykzts](https://github.com/mastodon/mastodon/pull/19329), [Gargron](https://github.com/mastodon/mastodon/pull/19324), [Gargron](https://github.com/mastodon/mastodon/pull/19318), [Gargron](https://github.com/mastodon/mastodon/pull/19316), [Gargron](https://github.com/mastodon/mastodon/pull/19263), [trwnh](https://github.com/mastodon/mastodon/pull/19305), [ykzts](https://github.com/mastodon/mastodon/pull/19273), [Gargron](https://github.com/mastodon/mastodon/pull/19801), [Gargron](https://github.com/mastodon/mastodon/pull/19790), [ClearlyClaire](https://github.com/mastodon/mastodon/pull/19773), [Gargron](https://github.com/mastodon/mastodon/pull/19798), [ClearlyClaire](https://github.com/mastodon/mastodon/pull/19724), [Gargron](https://github.com/mastodon/mastodon/pull/19709), [Gargron](https://github.com/mastodon/mastodon/pull/19514), [Gargron](https://github.com/mastodon/mastodon/pull/19562), [ClearlyClaire](https://github.com/mastodon/mastodon/pull/19981), [ClearlyClaire](https://github.com/mastodon/mastodon/pull/19978), [ClearlyClaire](https://github.com/mastodon/mastodon/pull/20148), [Gargron](https://github.com/mastodon/mastodon/pull/20302), [cutls](https://github.com/mastodon/mastodon/pull/20400))
  - The web app can now be accessed without being logged in
  - No more `/web` prefix on web app paths
  - Profiles, posts, and other public pages now use the same interface for logged in and logged out users
  - The web app displays a server information banner
  - Pop-up windows for remote interaction have been replaced with a modal window
  - No need to type in your username for remote interaction, copy-paste-to-search method explained
  - Various hints throughout the app explain what the different timelines are
  - New about page design
  - New privacy policy page design shows when the policy was last updated
  - All sections of the web app now have appropriate window titles
  - The layout of the interface has been streamlined between different screen sizes
  - Posts now use more horizontal space
- Change label of publish button to be "Publish" again in web UI ([Gargron](https://github.com/mastodon/mastodon/pull/18583))
- Change language to be carried over on reply in web UI ([ClearlyClaire](https://github.com/mastodon/mastodon/pull/18557))
- Change "Unfollow" to "Cancel follow request" when request still pending in web UI ([prplecake](https://github.com/mastodon/mastodon/pull/19363))
- **Change post filtering system** ([ClearlyClaire](https://github.com/mastodon/mastodon/pull/18058), [ClearlyClaire](https://github.com/mastodon/mastodon/pull/19050), [ClearlyClaire](https://github.com/mastodon/mastodon/pull/18894), [ClearlyClaire](https://github.com/mastodon/mastodon/pull/19051), [noellabo](https://github.com/mastodon/mastodon/pull/18923), [ClearlyClaire](https://github.com/mastodon/mastodon/pull/18956), [ClearlyClaire](https://github.com/mastodon/mastodon/pull/18744), [ClearlyClaire](https://github.com/mastodon/mastodon/pull/19878), [ClearlyClaire](https://github.com/mastodon/mastodon/pull/20567))
  - Filtered keywords and phrases can now be grouped into named categories
  - Filtered posts show which exact filter was hit
  - Individual posts can be added to a filter
  - You can peek inside filtered posts anyway
- Change path of privacy policy page from `/terms` to `/privacy-policy` ([Gargron](https://github.com/mastodon/mastodon/pull/19249))
- Change how hashtags are normalized ([Gargron](https://github.com/mastodon/mastodon/pull/18795), [Gargron](https://github.com/mastodon/mastodon/pull/18863), [ClearlyClaire](https://github.com/mastodon/mastodon/pull/18854))
- Change settings area to be separated into categories in admin UI ([Gargron](https://github.com/mastodon/mastodon/pull/19407), [Gargron](https://github.com/mastodon/mastodon/pull/19533))
- Change "No accounts selected" errors to use the appropriate noun in admin UI ([prplecake](https://github.com/mastodon/mastodon/pull/19356))
- Change e-mail domain blocks to match subdomains of blocked domains ([Gargron](https://github.com/mastodon/mastodon/pull/18979))
- Change custom emoji file size limit from 50 KB to 256 KB ([Gargron](https://github.com/mastodon/mastodon/pull/18788))
- Change "Allow trends without prior review" setting to also work for trending posts ([Gargron](https://github.com/mastodon/mastodon/pull/17977))
- Change admin announcements form to use single inputs for date and time in admin UI ([ClearlyClaire](https://github.com/mastodon/mastodon/pull/18321))
- Change search API to be accessible without being logged in ([Gargron](https://github.com/mastodon/mastodon/pull/18963), [Gargron](https://github.com/mastodon/mastodon/pull/19326))
- Change following and followers API to be accessible without being logged in ([Gargron](https://github.com/mastodon/mastodon/pull/18964))
- Change `AUTHORIZED_FETCH` to not block unauthenticated REST API access ([Gargron](https://github.com/mastodon/mastodon/pull/19803))
- Change Helm configuration ([deepy](https://github.com/mastodon/mastodon/pull/18997), [jgsmith](https://github.com/mastodon/mastodon/pull/18415), [deepy](https://github.com/mastodon/mastodon/pull/18941))
- Change mentions of blocked users to not be processed ([ClearlyClaire](https://github.com/mastodon/mastodon/pull/19725))
- Change max. thumbnail dimensions to 640x360px (360p) ([Gargron](https://github.com/mastodon/mastodon/pull/19619))
- Change post-processing to be deferred only for large media types ([Gargron](https://github.com/mastodon/mastodon/pull/19617))
- Change link verification to only work for https links without unicode ([Gargron](https://github.com/mastodon/mastodon/pull/20304), [Gargron](https://github.com/mastodon/mastodon/pull/20295))
- Change account deletion requests to spread out over time ([ClearlyClaire](https://github.com/mastodon/mastodon/pull/20222))
- Change larger reblogs/favourites numbers to be shortened in web UI ([Gargron](https://github.com/mastodon/mastodon/pull/20303))
- Change incoming activity processing to happen in `ingress` queue ([Gargron](https://github.com/mastodon/mastodon/pull/20264))
- Change notifications to not link show preview cards in web UI ([ClearlyClaire](https://github.com/mastodon/mastodon/pull/20335))
- Change amount of replies returned for logged out users in REST API ([ClearlyClaire](https://github.com/mastodon/mastodon/pull/20355))
- Change in-app links to keep you in-app in web UI ([trwnh](https://github.com/mastodon/mastodon/pull/20540), [Gargron](https://github.com/mastodon/mastodon/pull/20628))
- Change table header to be sticky in admin UI ([sk22](https://github.com/mastodon/mastodon/pull/20442))

### Removed

- Remove setting that disables account deletes ([Gargron](https://github.com/mastodon/mastodon/pull/17683))
- Remove digest e-mails ([Gargron](https://github.com/mastodon/mastodon/pull/17985))
- Remove unnecessary sections from welcome e-mail ([Gargron](https://github.com/mastodon/mastodon/pull/19299))
- Remove item titles from RSS feeds ([Gargron](https://github.com/mastodon/mastodon/pull/18640))
- Remove volume number from hashtags in web UI ([Gargron](https://github.com/mastodon/mastodon/pull/19253))
- Remove Nanobox configuration ([tonyjiang](https://github.com/mastodon/mastodon/pull/17881))

### Fixed

- Fix rules with same priority being sorted non-deterministically ([Gargron](https://github.com/mastodon/mastodon/pull/20623))
- Fix error when invalid domain name is submitted ([Gargron](https://github.com/mastodon/mastodon/pull/19474))
- Fix icons having an image role ([Gargron](https://github.com/mastodon/mastodon/pull/20600))
- Fix connections to IPv6-only servers ([ClearlyClaire](https://github.com/mastodon/mastodon/pull/20108))
- Fix unnecessary service worker registration and preloading when logged out in web UI ([ClearlyClaire](https://github.com/mastodon/mastodon/pull/20341))
- Fix unnecessary and slow regex construction ([raggi](https://github.com/mastodon/mastodon/pull/20215))
- Fix `mailers` queue not being used for mailers ([Gargron](https://github.com/mastodon/mastodon/pull/20274))
- Fix error in webfinger redirect handling ([ClearlyClaire](https://github.com/mastodon/mastodon/pull/20260))
- Fix report category not being set to `violation` if rule IDs are provided ([trwnh](https://github.com/mastodon/mastodon/pull/20137))
- Fix nodeinfo metadata attribute being an array instead of an object ([ClearlyClaire](https://github.com/mastodon/mastodon/pull/20114))
- Fix account endorsements not being idempotent ([trwnh](https://github.com/mastodon/mastodon/pull/20118))
- Fix status and rule IDs not being strings in admin reports REST API ([trwnh](https://github.com/mastodon/mastodon/pull/20122))
- Fix error on invalid `replies_policy` in REST API ([trwnh](https://github.com/mastodon/mastodon/pull/20126))
- Fix redrafting a currently-editing post not leaving edit mode in web UI ([ClearlyClaire](https://github.com/mastodon/mastodon/pull/20023))
- Fix performance by avoiding method cache busts ([raggi](https://github.com/mastodon/mastodon/pull/19957))
- Fix opening the language picker scrolling the single-column view to the top in web UI ([ClearlyClaire](https://github.com/mastodon/mastodon/pull/19983))
- Fix content warning button missing `aria-expanded` attribute in web UI ([ClearlyClaire](https://github.com/mastodon/mastodon/pull/19975))
- Fix redundant `aria-pressed` attributes in web UI ([Brawaru](https://github.com/mastodon/mastodon/pull/19912))
- Fix crash when external auth provider has no display name set ([ClearlyClaire](https://github.com/mastodon/mastodon/pull/19962))
- Fix followers count not being updated when migrating follows ([ClearlyClaire](https://github.com/mastodon/mastodon/pull/19998))
- Fix double button to clear emoji search input in web UI ([sunny](https://github.com/mastodon/mastodon/pull/19888))
- Fix missing null check on applications on strike disputes ([kescherCode](https://github.com/mastodon/mastodon/pull/19851))
- Fix featured tags not saving preferred casing ([Gargron](https://github.com/mastodon/mastodon/pull/19732))
- Fix language not being saved when editing status ([Gargron](https://github.com/mastodon/mastodon/pull/19543))
- Fix not being able to input featured tag with hash symbol ([Gargron](https://github.com/mastodon/mastodon/pull/19535))
- Fix user clean-up scheduler crash when an unconfirmed account has a moderation note ([ClearlyClaire](https://github.com/mastodon/mastodon/pull/19629))
- Fix being unable to withdraw follow request when confirmation modal is disabled in web UI ([ClearlyClaire](https://github.com/mastodon/mastodon/pull/19687))
- Fix inaccurate admin log entry for re-sending confirmation e-mails ([ClearlyClaire](https://github.com/mastodon/mastodon/pull/19674))
- Fix edits not being immediately reflected ([ClearlyClaire](https://github.com/mastodon/mastodon/pull/19673))
- Fix bookmark import stopping at the first failure ([ClearlyClaire](https://github.com/mastodon/mastodon/pull/19669))
- Fix account action type validation ([Gargron](https://github.com/mastodon/mastodon/pull/19476))
- Fix upload progress not communicating processing phase in web UI ([Gargron](https://github.com/mastodon/mastodon/pull/19530))
- Fix wrong host being used for custom.css when asset host configured ([Gargron](https://github.com/mastodon/mastodon/pull/19521))
- Fix account migration form ever using outdated account data ([Gargron](https://github.com/mastodon/mastodon/pull/18429), [nightpool](https://github.com/mastodon/mastodon/pull/19883))
- Fix error when uploading malformed CSV import ([Gargron](https://github.com/mastodon/mastodon/pull/19509))
- Fix avatars not using image tags in web UI ([Gargron](https://github.com/mastodon/mastodon/pull/19488))
- Fix handling of duplicate and out-of-order notifications in web UI ([ClearlyClaire](https://github.com/mastodon/mastodon/pull/19693))
- Fix reblogs being discarded after the reblogged status ([ClearlyClaire](https://github.com/mastodon/mastodon/pull/19731))
- Fix indexing scheduler trying to index when Elasticsearch is disabled ([Gargron](https://github.com/mastodon/mastodon/pull/19805))
- Fix n+1 queries when rendering initial state JSON ([Gargron](https://github.com/mastodon/mastodon/pull/19795))
- Fix n+1 query during status removal ([Gargron](https://github.com/mastodon/mastodon/pull/19753))
- Fix OCR not working due to Content Security Policy in web UI ([prplecake](https://github.com/mastodon/mastodon/pull/18817))
- Fix `nofollow` rel being removed in web UI ([Gargron](https://github.com/mastodon/mastodon/pull/19455))
- Fix language dropdown causing zoom on mobile devices in web UI ([Gargron](https://github.com/mastodon/mastodon/pull/19428))
- Fix button to dismiss suggestions not showing up in search results in web UI ([ClearlyClaire](https://github.com/mastodon/mastodon/pull/19325))
- Fix language dropdown sometimes not appearing in web UI ([Gargron](https://github.com/mastodon/mastodon/pull/19246))
- Fix quickly switching notification filters resulting in empty or incorrect list in web UI ([ClearlyClaire](https://github.com/mastodon/mastodon/pull/19052), [ClearlyClaire](https://github.com/mastodon/mastodon/pull/18960))
- Fix media modal link button in web UI ([ClearlyClaire](https://github.com/mastodon/mastodon/pull/18877))
- Fix error upon successful account migration ([Gargron](https://github.com/mastodon/mastodon/pull/19386))
- Fix negatives values in search index causing queries to fail ([Gargron](https://github.com/mastodon/mastodon/pull/19464), [Gargron](https://github.com/mastodon/mastodon/pull/19481))
- Fix error when searching for invalid URL ([ClearlyClaire](https://github.com/mastodon/mastodon/pull/18580))
- Fix IP blocks not having a unique index ([Gargron](https://github.com/mastodon/mastodon/pull/19456))
- Fix remote account in contact account setting not being used ([Gargron](https://github.com/mastodon/mastodon/pull/19351))
- Fix swallowing mentions of unconfirmed/unapproved users ([ClearlyClaire](https://github.com/mastodon/mastodon/pull/19191))
- Fix incorrect and slow cache invalidation when blocking domain and removing media attachments ([ClearlyClaire](https://github.com/mastodon/mastodon/pull/19062))
- Fix HTTPs redirect behaviour when running as I2P service ([gi-yt](https://github.com/mastodon/mastodon/pull/18929))
- Fix deleted pinned posts potentially counting towards the pinned posts limit ([ClearlyClaire](https://github.com/mastodon/mastodon/pull/19005))
- Fix compatibility with OpenSSL 3.0 ([ClearlyClaire](https://github.com/mastodon/mastodon/pull/18449))
- Fix error when a remote report includes a private post the server has no access to ([ClearlyClaire](https://github.com/mastodon/mastodon/pull/18760))
- Fix suspicious sign-in mails never being sent ([ClearlyClaire](https://github.com/mastodon/mastodon/pull/18599))
- Fix fallback locale when somehow user's locale is an empty string ([tribela](https://github.com/mastodon/mastodon/pull/18543))
- Fix avatar/header not being deleted locally when deleted on remote account ([tribela](https://github.com/mastodon/mastodon/pull/18973))
- Fix missing `,` in Blurhash validation ([noellabo](https://github.com/mastodon/mastodon/pull/18660))
- Fix order by most recent not working for relationships page in admin UI ([tribela](https://github.com/mastodon/mastodon/pull/18996))
- Fix uncaught error when invalid date is supplied to API ([Gargron](https://github.com/mastodon/mastodon/pull/19480))
- Fix REST API sometimes returning HTML on error ([ClearlyClaire](https://github.com/mastodon/mastodon/pull/19135))
- Fix ambiguous column names in `tootctl media refresh` ([tribela](https://github.com/mastodon/mastodon/pull/19206))
- Fix ambiguous column names in `tootctl search deploy` ([mashirozx](https://github.com/mastodon/mastodon/pull/18993))
- Fix `CDN_HOST` not being used in some asset URLs ([tribela](https://github.com/mastodon/mastodon/pull/18662))
- Fix `CAS_DISPLAY_NAME`, `SAML_DISPLAY_NAME` and `OIDC_DISPLAY_NAME` being ignored ([ClearlyClaire](https://github.com/mastodon/mastodon/pull/18568))
- Fix various typos in comments throughout the codebase ([luzpaz](https://github.com/mastodon/mastodon/pull/18604))
- Fix CSV import error when rows include unicode characters ([HamptonMakes](https://github.com/mastodon/mastodon/pull/20592))

### Security

- Fix being able to spoof link verification ([Gargron](https://github.com/mastodon/mastodon/pull/20217))
- Fix emoji substitution not applying only to text nodes in backend code ([ClearlyClaire](https://github.com/mastodon/mastodon/pull/20641))
- Fix emoji substitution not applying only to text nodes in web UI ([ClearlyClaire](https://github.com/mastodon/mastodon/pull/20640))
- Fix rate limiting for paths with formats ([Gargron](https://github.com/mastodon/mastodon/pull/20675))
- Fix out-of-bound reads in blurhash transcoder ([delroth](https://github.com/mastodon/mastodon/pull/20388))

## [3.5.3] - 2022-05-26

### Added

- **Add language dropdown to compose form in web UI** ([Gargron](https://github.com/mastodon/mastodon/pull/18420), [ykzts](https://github.com/mastodon/mastodon/pull/18460))
- **Add warning for limited accounts in web UI** ([Gargron](https://github.com/mastodon/mastodon/pull/18344))
- Add `limited` attribute to accounts in REST API ([Gargron](https://github.com/mastodon/mastodon/pull/18344))

### Changed

- **Change RSS feeds** ([Gargron](https://github.com/mastodon/mastodon/pull/18356), [tribela](https://github.com/mastodon/mastodon/pull/18406))
  - Titles are now date and time of post
  - Bodies now render all content faithfully, including polls and emojis
  - All media attachments are included with Media RSS
- Change "dangerous" to "sensitive" in privacy policy and web UI ([Gargron](https://github.com/mastodon/mastodon/pull/18515))
- Change unconfirmed accounts to not be visible in REST API ([ClearlyClaire](https://github.com/mastodon/mastodon/pull/17530))
- Change `tootctl search deploy` to improve performance ([Gargron](https://github.com/mastodon/mastodon/pull/18463), [Gargron](https://github.com/mastodon/mastodon/pull/18514))
- Change search indexing to use batches to minimize resource usage ([Gargron](https://github.com/mastodon/mastodon/pull/18451))

### Fixed

- Fix follower and other counters being able to go negative ([Gargron](https://github.com/mastodon/mastodon/pull/18517))
- Fix unnecessary query on when creating a status ([ClearlyClaire](https://github.com/mastodon/mastodon/pull/17901))
- Fix warning an account outside of a report closing all reports for that account ([ClearlyClaire](https://github.com/mastodon/mastodon/pull/18387))
- Fix error when resolving a link that redirects to a local post ([ClearlyClaire](https://github.com/mastodon/mastodon/pull/18314))
- Fix preferred posting language returning unusable value in REST API ([Gargron](https://github.com/mastodon/mastodon/pull/18428))
- Fix race condition error when external status is reblogged ([ykzts](https://github.com/mastodon/mastodon/pull/18424))
- Fix missing string for appeal validation error ([Gargron](https://github.com/mastodon/mastodon/pull/18410))
- Fix block/mute lists showing a follow button in web UI ([ClearlyClaire](https://github.com/mastodon/mastodon/pull/18364))
- Fix Redis configuration not being changed by `mastodon:setup` ([ClearlyClaire](https://github.com/mastodon/mastodon/pull/18383))
- Fix streaming notifications not using quick filter logic in web UI ([ClearlyClaire](https://github.com/mastodon/mastodon/pull/18316))
- Fix ambiguous wording on appeal actions in admin UI ([ClearlyClaire](https://github.com/mastodon/mastodon/pull/18328))
- Fix floating action button obscuring last element in web UI ([ClearlyClaire](https://github.com/mastodon/mastodon/pull/18332))
- Fix account warnings not being recorded in audit log ([ClearlyClaire](https://github.com/mastodon/mastodon/pull/18338))
- Fix leftover icons for direct visibility statuses ([Steffo99](https://github.com/mastodon/mastodon/pull/18305))
- Fix link verification requiring case sensitivity on links ([sgolemon](https://github.com/mastodon/mastodon/pull/18320))
- Fix embeds not setting their height correctly ([rinsuki](https://github.com/mastodon/mastodon/pull/18301))

### Security

- Fix concurrent unfollowing decrementing follower count more than once ([Gargron](https://github.com/mastodon/mastodon/pull/18527))
- Fix being able to appeal a strike unlimited times ([Gargron](https://github.com/mastodon/mastodon/pull/18529))
- Fix being able to report otherwise inaccessible statuses ([Gargron](https://github.com/mastodon/mastodon/pull/18528))
- Fix empty votes arbitrarily increasing voters count in polls ([Gargron](https://github.com/mastodon/mastodon/pull/18526))
- Fix moderator identity leak when approving appeal of sensitive marked statuses ([Gargron](https://github.com/mastodon/mastodon/pull/18525))
- Fix suspended users being able to access APIs that don't require a user ([Gargron](https://github.com/mastodon/mastodon/pull/18524))
- Fix confirmation redirect to app without `Location` header ([Gargron](https://github.com/mastodon/mastodon/pull/18523))

## [3.5.2] - 2022-05-04

### Added

- Add warning on direct messages screen in web UI ([Gargron](https://github.com/mastodon/mastodon/pull/18289))
  - We already had a warning when composing a direct message, it has now been reworded to be more clear
  - Same warning is now displayed when viewing sent and received direct messages
- Add ability to set approval-based registration through tootctl ([ClearlyClaire](https://github.com/mastodon/mastodon/pull/18248))
- Add pre-filling of domain from search filter in domain allow/block admin UI ([ClearlyClaire](https://github.com/mastodon/mastodon/pull/18172))

## Changed

- Change name of “Direct” visibility to “Mentioned people only” in web UI ([Gargron](https://github.com/mastodon/mastodon/pull/18146), [Gargron](https://github.com/mastodon/mastodon/pull/18289), [ClearlyClaire](https://github.com/mastodon/mastodon/pull/18291))
- Change trending posts to only show one post from each account ([Gargron](https://github.com/mastodon/mastodon/pull/18181))
- Change half-life of trending posts from 6 hours to 2 hours ([Gargron](https://github.com/mastodon/mastodon/pull/18182))
- Change full-text search feature to also include polls you have voted in ([tribela](https://github.com/mastodon/mastodon/pull/18070))
- Change Redis from using one connection per process, to using a connection pool ([Gargron](https://github.com/mastodon/mastodon/pull/18135), [ClearlyClaire](https://github.com/mastodon/mastodon/pull/18160), [Gargron](https://github.com/mastodon/mastodon/pull/18171))
  - Different threads no longer have to wait on a mutex over a single connection
  - However, this does increase the number of Redis connections by a fair amount
  - We are planning to optimize Redis use so that the pool can be made smaller in the future

## Removed

- Remove IP matching from e-mail domain blocks ([Gargron](https://github.com/mastodon/mastodon/pull/18190))
  - The IPs of the blocked e-mail domain or its MX records are no longer checked
  - Previously it was too easy to block e-mail providers by mistake

## Fixed

- Fix compatibility with Friendica's pinned posts ([ClearlyClaire](https://github.com/mastodon/mastodon/pull/18254), [ClearlyClaire](https://github.com/mastodon/mastodon/pull/18260))
- Fix error when looking up handle with surrounding spaces in REST API ([ClearlyClaire](https://github.com/mastodon/mastodon/pull/18225))
- Fix double render error when authorizing interaction ([Gargron](https://github.com/mastodon/mastodon/pull/18203))
- Fix error when a post references an invalid media attachment ([ClearlyClaire](https://github.com/mastodon/mastodon/pull/18211))
- Fix error when trying to revoke OAuth token without supplying a token ([Gargron](https://github.com/mastodon/mastodon/pull/18205))
- Fix error caused by missing subject in Webfinger response ([Gargron](https://github.com/mastodon/mastodon/pull/18204))
- Fix error on attempting to delete an account moderation note ([ClearlyClaire](https://github.com/mastodon/mastodon/pull/18196))
- Fix light-mode emoji borders in web UI ([Gaelan](https://github.com/mastodon/mastodon/pull/18131))
- Fix being able to scroll away from the loading bar in web UI ([Gargron](https://github.com/mastodon/mastodon/pull/18170))
- Fix error when a bookmark or favorite has been reported and deleted ([ClearlyClaire](https://github.com/mastodon/mastodon/pull/18174))
- Fix being offered empty “Server rules violation” report option in web UI ([ClearlyClaire](https://github.com/mastodon/mastodon/pull/18165))
- Fix temporary network errors preventing from authorizing interactions with remote accounts ([ClearlyClaire](https://github.com/mastodon/mastodon/pull/18161))
- Fix incorrect link in "new trending tags" email ([cdzombak](https://github.com/mastodon/mastodon/pull/18156))
- Fix missing indexes on some foreign keys ([ClearlyClaire](https://github.com/mastodon/mastodon/pull/18157))
- Fix n+1 query on feed merge and populate operations ([Gargron](https://github.com/mastodon/mastodon/pull/18111))
- Fix feed unmerge worker being exceptionally slow in some conditions ([ClearlyClaire](https://github.com/mastodon/mastodon/pull/18110))
- Fix PeerTube videos appearing with an erroneous “Edited at” marker ([ClearlyClaire](https://github.com/mastodon/mastodon/pull/18100))
- Fix instance actor being created incorrectly when running through migrations ([ClearlyClaire](https://github.com/mastodon/mastodon/pull/18109))
- Fix web push notifications containing HTML entities ([ClearlyClaire](https://github.com/mastodon/mastodon/pull/18071))
- Fix inconsistent parsing of `TRUSTED_PROXY_IP` ([ykzts](https://github.com/mastodon/mastodon/pull/18051))
- Fix error when fetching pinned posts ([tribela](https://github.com/mastodon/mastodon/pull/18030))
- Fix wrong optimization in feed populate operation ([dogelover911](https://github.com/mastodon/mastodon/pull/18009))
- Fix error in alias settings page ([ClearlyClaire](https://github.com/mastodon/mastodon/pull/18004))

## [3.5.1] - 2022-04-08

### Added

- Add pagination for trending statuses in web UI ([Gargron](https://github.com/mastodon/mastodon/pull/17976))

### Changed

- Change e-mail notifications to only be sent when recipient is offline ([Gargron](https://github.com/mastodon/mastodon/pull/17984))
  - Send e-mails for mentions and follows by default again
  - But only when recipient does not have push notifications through an app
- Change `website` attribute to be nullable on `Application` entity in REST API ([rinsuki](https://github.com/mastodon/mastodon/pull/17962))

### Removed

- Remove sign-in token authentication, instead send e-mail about new sign-in ([Gargron](https://github.com/mastodon/mastodon/pull/17970))
  - You no longer need to enter a security code sent through e-mail
  - Instead you get an e-mail about a new sign-in from an unfamiliar IP address

### Fixed

- Fix error responses for `from` search prefix ([single-right-quote](https://github.com/mastodon/mastodon/pull/17963))
- Fix dangling language-specific trends ([Gargron](https://github.com/mastodon/mastodon/pull/17997))
- Fix extremely rare race condition when deleting a status or account ([ClearlyClaire](https://github.com/mastodon/mastodon/pull/17994))
- Fix trends returning less results per page when filtered in REST API ([Gargron](https://github.com/mastodon/mastodon/pull/17996))
- Fix pagination header on empty trends responses in REST API ([Gargron](https://github.com/mastodon/mastodon/pull/17986))
- Fix cookies secure flag being set when served over Tor ([Gargron](https://github.com/mastodon/mastodon/pull/17992))
- Fix migration error handling ([ClearlyClaire](https://github.com/mastodon/mastodon/pull/17991))
- Fix error when re-running some migrations if they get interrupted at the wrong moment ([ClearlyClaire](https://github.com/mastodon/mastodon/pull/17989))
- Fix potentially missing statuses when reconnecting to streaming API in web UI ([ClearlyClaire](https://github.com/mastodon/mastodon/pull/17981), [ClearlyClaire](https://github.com/mastodon/mastodon/pull/17987), [ClearlyClaire](https://github.com/mastodon/mastodon/pull/17980))
- Fix error when sending warning emails with custom text ([ClearlyClaire](https://github.com/mastodon/mastodon/pull/17983))
- Fix unset `SMTP_RETURN_PATH` environment variable causing e-mail not to send ([Gargron](https://github.com/mastodon/mastodon/pull/17982))
- Fix possible duplicate statuses in timelines in some edge cases in web UI ([ClearlyClaire](https://github.com/mastodon/mastodon/pull/17971))
- Fix spurious edits and require incoming edits to be explicitly marked as such ([ClearlyClaire](https://github.com/mastodon/mastodon/pull/17918))
- Fix error when encountering invalid pinned statuses ([ClearlyClaire](https://github.com/mastodon/mastodon/pull/17964))
- Fix inconsistency in error handling when removing a status ([ClearlyClaire](https://github.com/mastodon/mastodon/pull/17974))
- Fix admin API unconditionally requiring CSRF token ([ClearlyClaire](https://github.com/mastodon/mastodon/pull/17975))
- Fix trending tags endpoint missing `offset` param in REST API ([Gargron](https://github.com/mastodon/mastodon/pull/17973))
- Fix unusual number formatting in some locales ([ClearlyClaire](https://github.com/mastodon/mastodon/pull/17929))
- Fix `S3_FORCE_SINGLE_REQUEST` environment variable not working ([HolgerHuo](https://github.com/mastodon/mastodon/pull/17922))
- Fix failure to build assets with OpenSSL 3 ([ClearlyClaire](https://github.com/mastodon/mastodon/pull/17930))
- Fix PWA manifest using outdated routes ([HolgerHuo](https://github.com/mastodon/mastodon/pull/17921))
- Fix error when indexing statuses into Elasticsearch ([ClearlyClaire](https://github.com/mastodon/mastodon/pull/17912))

## [3.5.0] - 2022-03-30

### Added

- **Add support for incoming edited posts** ([Gargron](https://github.com/mastodon/mastodon/pull/16697), [Gargron](https://github.com/mastodon/mastodon/pull/17727), [Gargron](https://github.com/mastodon/mastodon/pull/17728), [Gargron](https://github.com/mastodon/mastodon/pull/17320), [Gargron](https://github.com/mastodon/mastodon/pull/17404), [Gargron](https://github.com/mastodon/mastodon/pull/17390), [ClearlyClaire](https://github.com/mastodon/mastodon/pull/17335), [Gargron](https://github.com/mastodon/mastodon/pull/17696), [Gargron](https://github.com/mastodon/mastodon/pull/17745), [ClearlyClaire](https://github.com/mastodon/mastodon/pull/17740), [Gargron](https://github.com/mastodon/mastodon/pull/17697), [Gargron](https://github.com/mastodon/mastodon/pull/17648), [ClearlyClaire](https://github.com/mastodon/mastodon/pull/17531), [ClearlyClaire](https://github.com/mastodon/mastodon/pull/17499), [ClearlyClaire](https://github.com/mastodon/mastodon/pull/17498), [ClearlyClaire](https://github.com/mastodon/mastodon/pull/17380), [Gargron](https://github.com/mastodon/mastodon/pull/17373), [Gargron](https://github.com/mastodon/mastodon/pull/17334), [Gargron](https://github.com/mastodon/mastodon/pull/17333), [ClearlyClaire](https://github.com/mastodon/mastodon/pull/17699), [ClearlyClaire](https://github.com/mastodon/mastodon/pull/17748))
  - Previous versions remain available for perusal and comparison
  - People who reblogged a post are notified when it's edited
  - New REST APIs:
    - `PUT /api/v1/statuses/:id`
    - `GET /api/v1/statuses/:id/history`
    - `GET /api/v1/statuses/:id/source`
  - New streaming API event:
    - `status.update`
- **Add appeals for moderator decisions** ([Gargron](https://github.com/mastodon/mastodon/pull/17364), [ClearlyClaire](https://github.com/mastodon/mastodon/pull/17725), [ClearlyClaire](https://github.com/mastodon/mastodon/pull/17566), [ClearlyClaire](https://github.com/mastodon/mastodon/pull/17652), [Gargron](https://github.com/mastodon/mastodon/pull/17616), [Gargron](https://github.com/mastodon/mastodon/pull/17615), [ClearlyClaire](https://github.com/mastodon/mastodon/pull/17554), [Gargron](https://github.com/mastodon/mastodon/pull/17523))
  - All default moderator decisions now notify the affected user by e-mail
  - They now link to an appeal page instead of suggesting replying to the e-mail
  - They can now be found in account settings and not just e-mail
  - Users can submit one appeal within 20 days of the decision
  - Moderators can approve or reject the appeal
- **Add notifications for posts deleted by moderators** ([Gargron](https://github.com/mastodon/mastodon/pull/17204), [Gargron](https://github.com/mastodon/mastodon/pull/17668), [Gargron](https://github.com/mastodon/mastodon/pull/17746), [Gargron](https://github.com/mastodon/mastodon/pull/17679), [Gargron](https://github.com/mastodon/mastodon/pull/17487))
  - New, redesigned report view in admin UI
  - Common report actions now only take one click to complete
  - Deleting posts or marking as sensitive from report now notifies user
  - Reports can be categorized by reason and specific rules violated
  - The reasons are automatically cited in the notifications, except for spam
  - Marking posts as sensitive now federates using post editing
- **Add explore page with trending posts and links** ([Gargron](https://github.com/mastodon/mastodon/pull/17123), [Gargron](https://github.com/mastodon/mastodon/pull/17431), [Gargron](https://github.com/mastodon/mastodon/pull/16917), [Gargron](https://github.com/mastodon/mastodon/pull/17677), [Gargron](https://github.com/mastodon/mastodon/pull/16938), [Gargron](https://github.com/mastodon/mastodon/pull/17044), [ClearlyClaire](https://github.com/mastodon/mastodon/pull/16978), [Gargron](https://github.com/mastodon/mastodon/pull/16979), [tribela](https://github.com/mastodon/mastodon/pull/17066), [Gargron](https://github.com/mastodon/mastodon/pull/17072), [Gargron](https://github.com/mastodon/mastodon/pull/17403), [noiob](https://github.com/mastodon/mastodon/pull/17624), [mayaeh](https://github.com/mastodon/mastodon/pull/17755), [mayaeh](https://github.com/mastodon/mastodon/pull/17757), [Gargron](https://github.com/mastodon/mastodon/pull/17760), [mayaeh](https://github.com/mastodon/mastodon/pull/17762))
  - Hashtag trends algorithm is extended to work for posts and links
  - Links are only considered if they have an adequate preview card
  - Preview card generation has been improved to support structured data
  - Links can only trend if the publisher (domain) has been approved
  - Posts can only trend if the author has been approved
  - Individual approval and rejection for posts and links is also available
  - Moderators are notified about pending trends at most once every 2 hours
  - Posts and link trends are language-specific
  - Search page is redesigned into explore page in web UI
  - Discovery tab is coming soon in official iOS and Android apps
  - New REST APIs:
    - `GET /api/v1/trends/links`
    - `GET /api/v1/trends/statuses`
    - `GET /api/v1/trends/tags` (alias of `GET /api/v1/trends`)
    - `GET /api/v1/admin/trends/links`
    - `GET /api/v1/admin/trends/statuses`
    - `GET /api/v1/admin/trends/tags`
- **Add graphs and retention metrics to admin dashboard** ([Gargron](https://github.com/mastodon/mastodon/pull/16829), [Gargron](https://github.com/mastodon/mastodon/pull/17617), [ClearlyClaire](https://github.com/mastodon/mastodon/pull/17570), [ClearlyClaire](https://github.com/mastodon/mastodon/pull/16910), [ClearlyClaire](https://github.com/mastodon/mastodon/pull/16909), [mashirozx](https://github.com/mastodon/mastodon/pull/16884), [ClearlyClaire](https://github.com/mastodon/mastodon/pull/16854))
  - Dashboard shows more numbers with development over time
  - Other data such as most used interface languages and sign-up sources
  - User retention graph shows how many new users stick around
  - New REST APIs:
    - `POST /api/v1/admin/measures`
    - `POST /api/v1/admin/dimensions`
    - `POST /api/v1/admin/retention`
- Add `GET /api/v1/accounts/familiar_followers` to REST API ([Gargron](https://github.com/mastodon/mastodon/pull/17700))
- Add `POST /api/v1/accounts/:id/remove_from_followers` to REST API ([noellabo](https://github.com/mastodon/mastodon/pull/16864))
- Add `category` and `rule_ids` params to `POST /api/v1/reports` IN REST API ([Gargron](https://github.com/mastodon/mastodon/pull/17492), [Gargron](https://github.com/mastodon/mastodon/pull/17682), [Gargron](https://github.com/mastodon/mastodon/pull/17713))
  - `category` can be one of: `spam`, `violation`, `other` (default)
  - `rule_ids` must reference `rules` returned in `GET /api/v1/instance`
- Add global `lang` param to REST API ([Gargron](https://github.com/mastodon/mastodon/pull/17464), [Gargron](https://github.com/mastodon/mastodon/pull/17592))
- Add `types` param to `GET /api/v1/notifications` in REST API ([Gargron](https://github.com/mastodon/mastodon/pull/17767))
- **Add notifications for moderators about new sign-ups** ([Gargron](https://github.com/mastodon/mastodon/pull/16953), [ClearlyClaire](https://github.com/mastodon/mastodon/pull/17629))
  - When a new user confirms e-mail, moderators receive a notification
  - New notification type:
    - `admin.sign_up`
- Add authentication history ([Gargron](https://github.com/mastodon/mastodon/pull/16408), [ClearlyClaire](https://github.com/mastodon/mastodon/pull/16428), [baby-gnu](https://github.com/mastodon/mastodon/pull/16654))
- Add ability to automatically delete old posts ([ClearlyClaire](https://github.com/mastodon/mastodon/pull/16529), [ClearlyClaire](https://github.com/mastodon/mastodon/pull/17691), [tribela](https://github.com/mastodon/mastodon/pull/16653))
- Add ability to pin private posts ([ClearlyClaire](https://github.com/mastodon/mastodon/pull/16954), [tribela](https://github.com/mastodon/mastodon/pull/17326), [ClearlyClaire](https://github.com/mastodon/mastodon/pull/17304), [MitarashiDango](https://github.com/mastodon/mastodon/pull/17647))
- Add ability to filter search results by author using `from:` syntax ([tribela](https://github.com/mastodon/mastodon/pull/16526))
- Add ability to delete canonical email blocks in admin UI ([ClearlyClaire](https://github.com/mastodon/mastodon/pull/16644))
- Add ability to purge undeliverable domains in admin UI ([ClearlyClaire](https://github.com/mastodon/mastodon/pull/16686), [tribela](https://github.com/mastodon/mastodon/pull/17210), [tribela](https://github.com/mastodon/mastodon/pull/17741), [tribela](https://github.com/mastodon/mastodon/pull/17209))
- Add ability to disable e-mail token authentication for specific users in admin UI ([Gargron](https://github.com/mastodon/mastodon/pull/16427))
- **Add ability to suspend accounts in batches in admin UI** ([Gargron](https://github.com/mastodon/mastodon/pull/17009), [ClearlyClaire](https://github.com/mastodon/mastodon/pull/17301), [Gargron](https://github.com/mastodon/mastodon/pull/17444))
  - New, redesigned accounts list in admin UI
  - Batch suspensions are meant to help clean up spam and bot accounts
  - They do not generate notifications
- Add ability to filter reports by origin of target account in admin UI ([Gargron](https://github.com/mastodon/mastodon/pull/16487))
- Add support for login through OpenID Connect ([chandrn7](https://github.com/mastodon/mastodon/pull/16221))
- Add lazy loading for emoji picker in web UI ([mashirozx](https://github.com/mastodon/mastodon/pull/16907), [ClearlyClaire](https://github.com/mastodon/mastodon/pull/17011))
- Add single option votes tooltip in polls in web UI ([Brawaru](https://github.com/mastodon/mastodon/pull/16849))
- Add confirmation modal when closing media edit modal with unsaved changes in web UI ([ClearlyClaire](https://github.com/mastodon/mastodon/pull/16518))
- Add hint about missing media attachment description in web UI ([Gargron](https://github.com/mastodon/mastodon/pull/17845))
- Add support for fetching Create and Announce activities by URI in ActivityPub ([ClearlyClaire](https://github.com/mastodon/mastodon/pull/16383))
- Add `S3_FORCE_SINGLE_REQUEST` environment variable ([ClearlyClaire](https://github.com/mastodon/mastodon/pull/16866))
- Add `OMNIAUTH_ONLY` environment variable ([ClearlyClaire](https://github.com/mastodon/mastodon/pull/17288), [ClearlyClaire](https://github.com/mastodon/mastodon/pull/17345))
- Add `ES_USER` and `ES_PASS` environment variables for Elasticsearch authentication ([tribela](https://github.com/mastodon/mastodon/pull/16890))
- Add `CAS_SECURITY_ASSUME_EMAIL_IS_VERIFIED` environment variable ([baby-gnu](https://github.com/mastodon/mastodon/pull/16655))
- Add ability to pass specific domains to `tootctl accounts cull` ([tribela](https://github.com/mastodon/mastodon/pull/16511))
- Add `--by-uri` option to `tootctl domains purge` ([ClearlyClaire](https://github.com/mastodon/mastodon/pull/16434))
- Add `--batch-size` option to `tootctl search deploy` ([aquarla](https://github.com/mastodon/mastodon/pull/17049))
- Add `--remove-orphans` option to `tootctl statuses remove` ([noellabo](https://github.com/mastodon/mastodon/pull/17067))

### Changed

- Change design of federation pages in admin UI ([Gargron](https://github.com/mastodon/mastodon/pull/17704), [noellabo](https://github.com/mastodon/mastodon/pull/17735), [Gargron](https://github.com/mastodon/mastodon/pull/17765))
- Change design of account cards in web UI ([Gargron](https://github.com/mastodon/mastodon/pull/17689))
- Change `follow` scope to be covered by `read` and `write` scopes in REST API ([Gargron](https://github.com/mastodon/mastodon/pull/17678))
- Change design of authorized applications page ([Gargron](https://github.com/mastodon/mastodon/pull/17656), [ClearlyClaire](https://github.com/mastodon/mastodon/pull/17686))
- Change e-mail domain blocks to block IPs dynamically ([Gargron](https://github.com/mastodon/mastodon/pull/17635), [ClearlyClaire](https://github.com/mastodon/mastodon/pull/17650), [ClearlyClaire](https://github.com/mastodon/mastodon/pull/17649))
- Change report modal to include category selection in web UI ([Gargron](https://github.com/mastodon/mastodon/pull/17565), [ClearlyClaire](https://github.com/mastodon/mastodon/pull/17734), [Gargron](https://github.com/mastodon/mastodon/pull/17654), [ClearlyClaire](https://github.com/mastodon/mastodon/pull/17632))
- Change reblogs to not count towards hashtag trends anymore ([Gargron](https://github.com/mastodon/mastodon/pull/17501))
- Change languages to be listed under standard instead of native name in admin UI ([Gargron](https://github.com/mastodon/mastodon/pull/17485))
- Change routing paths to use usernames in web UI ([Gargron](https://github.com/mastodon/mastodon/pull/16171), [ClearlyClaire](https://github.com/mastodon/mastodon/pull/16772), [ClearlyClaire](https://github.com/mastodon/mastodon/pull/16773), [mashirozx](https://github.com/mastodon/mastodon/pull/16793), [ClearlyClaire](https://github.com/mastodon/mastodon/pull/17060))
- Change list title input design in web UI ([ClearlyClaire](https://github.com/mastodon/mastodon/pull/17092))
- Change "Opt-in to profile directory" preference to be general discoverability preference ([ClearlyClaire](https://github.com/mastodon/mastodon/pull/16637))
- Change API rate limits to use /64 masking on IPv6 addresses ([tribela](https://github.com/mastodon/mastodon/pull/17588), [ClearlyClaire](https://github.com/mastodon/mastodon/pull/17600), [zunda](https://github.com/mastodon/mastodon/pull/17590))
- Change allowed formats for locally uploaded custom emojis to include GIF ([rgroothuijsen](https://github.com/mastodon/mastodon/pull/17706), [Gargron](https://github.com/mastodon/mastodon/pull/17759))
- Change error message when chosen password is too long ([rgroothuijsen](https://github.com/mastodon/mastodon/pull/17082))
- Change minimum required Elasticsearch version from 6 to 7 ([noellabo](https://github.com/mastodon/mastodon/pull/16915))

### Removed

- Remove profile directory link from main navigation panel in web UI ([Gargron](https://github.com/mastodon/mastodon/pull/17688))
- **Remove language detection through cld3** ([Gargron](https://github.com/mastodon/mastodon/pull/17478), [ykzts](https://github.com/mastodon/mastodon/pull/17539), [Gargron](https://github.com/mastodon/mastodon/pull/17496), [Gargron](https://github.com/mastodon/mastodon/pull/17722))
  - cld3 is very inaccurate on short-form content even with unique alphabets
  - Post language can be overridden individually using `language` param
  - Otherwise, it defaults to the user's interface language
- Remove support for `OAUTH_REDIRECT_AT_SIGN_IN` ([ClearlyClaire](https://github.com/mastodon/mastodon/pull/17287))
  - Use `OMNIAUTH_ONLY` instead
- Remove Keybase integration ([Gargron](https://github.com/mastodon/mastodon/pull/17045))
- Remove old columns and indexes ([ClearlyClaire](https://github.com/mastodon/mastodon/pull/17245), [Gargron](https://github.com/mastodon/mastodon/pull/16409), [ClearlyClaire](https://github.com/mastodon/mastodon/pull/17191))
- Remove shortcodes from newly-created media attachments ([ClearlyClaire](https://github.com/mastodon/mastodon/pull/16730), [ClearlyClaire](https://github.com/mastodon/mastodon/pull/16763))

### Deprecated

- `GET /api/v1/trends` → `GET /api/v1/trends/tags`
- OAuth `follow` scope → `read` and/or `write`
- `text` attribute on `DELETE /api/v1/statuses/:id` → `GET /api/v1/statuses/:id/source`

### Fixed

- Fix IDN domains not being rendered correctly in a few left-over places ([Gargron](https://github.com/mastodon/mastodon/pull/17848))
- Fix Sanskrit translation not being used in web UI ([ClearlyClaire](https://github.com/mastodon/mastodon/pull/17820))
- Fix Kurdish languages having the wrong language codes ([ClearlyClaire](https://github.com/mastodon/mastodon/pull/17812))
- Fix pghero making database schema suggestions ([ClearlyClaire](https://github.com/mastodon/mastodon/pull/17807))
- Fix encoding glitch in the OpenGraph description of a profile page ([ClearlyClaire](https://github.com/mastodon/mastodon/pull/17821))
- Fix web manifest not permitting PWA usage from alternate domains ([HolgerHuo](https://github.com/mastodon/mastodon/pull/16714))
- Fix not being able to edit media attachments for scheduled posts ([ClearlyClaire](https://github.com/mastodon/mastodon/pull/17690))
- Fix subscribed relay activities being recorded as boosts ([ClearlyClaire](https://github.com/mastodon/mastodon/pull/17571))
- Fix streaming API server error messages when JSON parsing fails not specifying the source ([ClearlyClaire](https://github.com/mastodon/mastodon/pull/17559))
- Fix browsers autofilling new password field with old password ([mashirozx](https://github.com/mastodon/mastodon/pull/17702))
- Fix text being invisible before fonts load in web UI ([tribela](https://github.com/mastodon/mastodon/pull/16330))
- Fix public profile pages of unconfirmed users being accessible ([ClearlyClaire](https://github.com/mastodon/mastodon/pull/17385), [ClearlyClaire](https://github.com/mastodon/mastodon/pull/17457))
- Fix nil error when trying to fetch key for signature verification ([Gargron](https://github.com/mastodon/mastodon/pull/17747))
- Fix null values being included in some indexes ([Gargron](https://github.com/mastodon/mastodon/pull/17711))
- Fix `POST /api/v1/emails/confirmations` not being available after sign-up ([Gargron](https://github.com/mastodon/mastodon/pull/17743))
- Fix rare race condition when reblogged post is deleted ([ClearlyClaire](https://github.com/mastodon/mastodon/pull/17693), [ClearlyClaire](https://github.com/mastodon/mastodon/pull/17730))
- Fix being able to add more than 4 hashtags to hashtag column in web UI ([Gargron](https://github.com/mastodon/mastodon/pull/17729))
- Fix data integrity of featured tags ([Gargron](https://github.com/mastodon/mastodon/pull/17712))
- Fix performance of account timelines ([Gargron](https://github.com/mastodon/mastodon/pull/17709))
- Fix returning empty `<p>` tag for blank account `note` in REST API ([Gargron](https://github.com/mastodon/mastodon/pull/17687))
- Fix leak of existence of otherwise inaccessible posts in REST API ([Gargron](https://github.com/mastodon/mastodon/pull/17684))
- Fix not showing loading indicator when searching in web UI ([Gargron](https://github.com/mastodon/mastodon/pull/17655))
- Fix media modal footer's “external link” not being a link ([ClearlyClaire](https://github.com/mastodon/mastodon/pull/17561))
- Fix reply button on media modal not giving focus to compose form ([ClearlyClaire](https://github.com/mastodon/mastodon/pull/17626))
- Fix some media attachments being converted with too high framerates ([ClearlyClaire](https://github.com/mastodon/mastodon/pull/17619))
- Fix sign in token and warning emails failing to send when contact e-mail address is malformed ([helloworldstack](https://github.com/mastodon/mastodon/pull/17589))
- Fix opening the emoji picker scrolling the single-column view to the top ([ClearlyClaire](https://github.com/mastodon/mastodon/pull/17579))
- Fix edge case where settings/admin page sidebar would be incorrectly hidden ([ClearlyClaire](https://github.com/mastodon/mastodon/pull/17580))
- Fix performance of server-side filtering ([ClearlyClaire](https://github.com/mastodon/mastodon/pull/17575))
- Fix privacy policy link not being visible on small screens ([Gargron](https://github.com/mastodon/mastodon/pull/17533))
- Fix duplicate accounts when searching by IP range in admin UI ([Gargron](https://github.com/mastodon/mastodon/pull/17524), [tribela](https://github.com/mastodon/mastodon/pull/17150))
- Fix error when performing a batch action on posts in admin UI ([ClearlyClaire](https://github.com/mastodon/mastodon/pull/17532))
- Fix deletes not being signed in authorized fetch mode ([Gargron](https://github.com/mastodon/mastodon/pull/17484))
- Fix Undo Announce sometimes inlining the originally Announced status ([ClearlyClaire](https://github.com/mastodon/mastodon/pull/17516))
- Fix localization of cold-start follow recommendations ([Gargron](https://github.com/mastodon/mastodon/pull/17479), [Gargron](https://github.com/mastodon/mastodon/pull/17486))
- Fix replies collection incorrectly looping ([ClearlyClaire](https://github.com/mastodon/mastodon/pull/17462))
- Fix errors when multiple Delete are received for a given actor ([ClearlyClaire](https://github.com/mastodon/mastodon/pull/17460))
- Fixed prototype pollution bug and only allow trusted origin ([r0hanSH](https://github.com/mastodon/mastodon/pull/17420))
- Fix text being incorrectly pre-selected in composer textarea on /share ([ClearlyClaire](https://github.com/mastodon/mastodon/pull/17339))
- Fix SMTP_ENABLE_STARTTLS_AUTO/SMTP_TLS/SMTP_SSL environment variables don't work ([kgtkr](https://github.com/mastodon/mastodon/pull/17216))
- Fix media upload specific rate limits only being applied to v1 endpoint in REST API ([tribela](https://github.com/mastodon/mastodon/pull/17272))
- Fix media descriptions not being used for client-side filtering ([ClearlyClaire](https://github.com/mastodon/mastodon/pull/17206))
- Fix cold-start follow recommendation favouring older accounts due to wrong sorting ([noellabo](https://github.com/mastodon/mastodon/pull/17126))
- Fix not redirect to the right page after authenticating with WebAuthn ([heguro](https://github.com/mastodon/mastodon/pull/17098))
- Fix searching for additional hashtags in hashtag column ([ClearlyClaire](https://github.com/mastodon/mastodon/pull/17054))
- Fix color of hashtag column settings inputs ([ClearlyClaire](https://github.com/mastodon/mastodon/pull/17058))
- Fix performance of `tootctl statuses remove` ([noellabo](https://github.com/mastodon/mastodon/pull/17052))
- Fix `tootctl accounts cull` not excluding domains on timeouts and certificate issues ([ClearlyClaire](https://github.com/mastodon/mastodon/pull/16433))
- Fix 404 error when filtering admin action logs by non-existent target account ([ClearlyClaire](https://github.com/mastodon/mastodon/pull/16643))
- Fix error when accessing streaming API without any OAuth scopes ([Brawaru](https://github.com/mastodon/mastodon/pull/16823))
- Fix follow request count not updating when new follow requests arrive over streaming API in web UI ([matildepark](https://github.com/mastodon/mastodon/pull/16652))
- Fix error when unsuspending a local account ([HolgerHuo](https://github.com/mastodon/mastodon/pull/16605))
- Fix crash when a notification contains a not yet processed media attachment in web UI ([ClearlyClaire](https://github.com/mastodon/mastodon/pull/16573))
- Fix wrong color of download button in audio player in web UI ([ClearlyClaire](https://github.com/mastodon/mastodon/pull/16572))
- Fix notes for others accounts not being deleted when an account is deleted ([ClearlyClaire](https://github.com/mastodon/mastodon/pull/16579))
- Fix error when logging occurrence of unsupported video file ([noellabo](https://github.com/mastodon/mastodon/pull/16581))
- Fix wrong elements in trends widget being hidden on smaller screens in web UI ([tribela](https://github.com/mastodon/mastodon/pull/16570))
- Fix link to about page being displayed in limited federation mode ([weex](https://github.com/mastodon/mastodon/pull/16432))
- Fix styling of boost button in media modal not reflecting ability to boost ([ClearlyClaire](https://github.com/mastodon/mastodon/pull/16387))
- Fix OCR failure when erroneous lang data is in cache ([ClearlyClaire](https://github.com/mastodon/mastodon/pull/16386))
- Fix downloading media from blocked domains in `tootctl media refresh` ([tribela](https://github.com/mastodon/mastodon/pull/16914))
- Fix login form being displayed on landing page when already logged in ([ClearlyClaire](https://github.com/mastodon/mastodon/pull/17348))
- Fix polling for media processing status too frequently in web UI ([tribela](https://github.com/mastodon/mastodon/pull/17271))
- Fix hashtag autocomplete overriding user-typed case ([weex](https://github.com/mastodon/mastodon/pull/16460))
- Fix WebAuthn authentication setup to not prompt for PIN ([truongnmt](https://github.com/mastodon/mastodon/pull/16545))

### Security

- Fix being able to post URLs longer than 4096 characters ([Gargron](https://github.com/mastodon/mastodon/pull/17908))
- Fix being able to bypass e-mail restrictions ([Gargron](https://github.com/mastodon/mastodon/pull/17909))

## [3.4.6] - 2022-02-03

### Fixed

- Fix `mastodon:webpush:generate_vapid_key` task requiring a functional environment ([ClearlyClaire](https://github.com/mastodon/mastodon/pull/17338))
- Fix spurious errors when receiving an Add activity for a private post ([ClearlyClaire](https://github.com/mastodon/mastodon/pull/17425))

### Security

- Fix error-prone SQL queries ([ClearlyClaire](https://github.com/mastodon/mastodon/pull/15828))
- Fix not compacting incoming signed JSON-LD activities ([puckipedia](https://github.com/mastodon/mastodon/pull/17426), [ClearlyClaire](https://github.com/mastodon/mastodon/pull/17428)) (CVE-2022-24307)
- Fix insufficient sanitization of report comments ([ClearlyClaire](https://github.com/mastodon/mastodon/pull/17430))
- Fix stop condition of a Common Table Expression ([ClearlyClaire](https://github.com/mastodon/mastodon/pull/17427))
- Disable legacy XSS filtering ([Wonderfall](https://github.com/mastodon/mastodon/pull/17289))

## [3.4.5] - 2022-01-31

### Added

- Add more advanced migration tests ([ClearlyClaire](https://github.com/mastodon/mastodon/pull/17393))
- Add github workflow to build Docker images ([unasuke](https://github.com/mastodon/mastodon/pull/16973), [Gargron](https://github.com/mastodon/mastodon/pull/16980), [Gargron](https://github.com/mastodon/mastodon/pull/17000))

### Fixed

- Fix some old migrations failing when skipping releases ([ClearlyClaire](https://github.com/mastodon/mastodon/pull/17394))
- Fix migrations script failing in certain edge cases ([ClearlyClaire](https://github.com/mastodon/mastodon/pull/17398))
- Fix Docker build ([tribela](https://github.com/mastodon/mastodon/pull/17188))
- Fix Ruby 3.0 dependencies ([ClearlyClaire](https://github.com/mastodon/mastodon/pull/16723))
- Fix followers synchronization mechanism ([ClearlyClaire](https://github.com/mastodon/mastodon/pull/16510))

## [3.4.4] - 2021-11-26

### Fixed

- Fix error when suspending user with an already blocked canonical email ([ClearlyClaire](https://github.com/mastodon/mastodon/pull/17036))
- Fix overflow of long profile fields in admin UI ([ClearlyClaire](https://github.com/mastodon/mastodon/pull/17010))
- Fix confusing error when WebFinger request returns empty document ([ClearlyClaire](https://github.com/mastodon/mastodon/pull/16986))
- Fix upload of remote media with OpenStack Swift sometimes failing ([ClearlyClaire](https://github.com/mastodon/mastodon/pull/16998))
- Fix logout link not working in Safari ([noellabo](https://github.com/mastodon/mastodon/pull/16574))
- Fix “open” link of media modal not closing modal in web UI ([ClearlyClaire](https://github.com/mastodon/mastodon/pull/16524))
- Fix replying from modal in web UI ([ClearlyClaire](https://github.com/mastodon/mastodon/pull/16516))
- Fix `mastodon:setup` command crashing in some circumstances ([ClearlyClaire](https://github.com/mastodon/mastodon/pull/16976))

### Security

- Fix filtering DMs from non-followed users ([ClearlyClaire](https://github.com/mastodon/mastodon/pull/17042))
- Fix handling of recursive toots in WebUI ([ClearlyClaire](https://github.com/mastodon/mastodon/pull/17041))

## [3.4.3] - 2021-11-06

### Fixed

- Fix login being broken due to inaccurately applied backport fix in 3.4.2 ([Gargron](https://github.com/mastodon/mastodon/commit/5c47a18c8df3231aa25c6d1f140a71a7fac9cbf9))

## [3.4.2] - 2021-11-06

### Added

- Add `configuration` attribute to `GET /api/v1/instance` ([Gargron](https://github.com/mastodon/mastodon/pull/16485))

### Fixed

- Fix handling of back button with modal windows in web UI ([ClearlyClaire](https://github.com/mastodon/mastodon/pull/16499))
- Fix pop-in player when author has long username in web UI ([ClearlyClaire](https://github.com/mastodon/mastodon/pull/16468))
- Fix crash when a status with a playing video gets deleted in web UI ([ClearlyClaire](https://github.com/mastodon/mastodon/pull/16384))
- Fix crash with Microsoft Translate in web UI ([ClearlyClaire](https://github.com/mastodon/mastodon/pull/16525))
- Fix PWA not being usable from alternate domains ([HolgerHuo](https://github.com/mastodon/mastodon/pull/16714))
- Fix locale-specific number rounding errors ([ClearlyClaire](https://github.com/mastodon/mastodon/pull/16469))
- Fix scheduling a status decreasing status count ([ClearlyClaire](https://github.com/mastodon/mastodon/pull/16791))
- Fix user's canonical email address being blocked when user deletes own account ([ClearlyClaire](https://github.com/mastodon/mastodon/pull/16503))
- Fix not being able to suspend users that already have their canonical e-mail blocked ([Gargron](https://github.com/mastodon/mastodon/pull/16455))
- Fix anonymous access to outbox not being cached by the reverse proxy ([ClearlyClaire](https://github.com/mastodon/mastodon/pull/16458))
- Fix followers synchronization mechanism not working when URI has empty path ([ClearlyClaire](https://github.com/mastodon/mastodon/pull/16744))
- Fix serialization of counts in REST API when user hides their network ([ClearlyClaire](https://github.com/mastodon/mastodon/pull/16418))
- Fix inefficiencies in auto-linking code ([ClearlyClaire](https://github.com/mastodon/mastodon/pull/16506))
- Fix `tootctl self-destruct` not sending delete activities for recently-suspended accounts ([ClearlyClaire](https://github.com/mastodon/mastodon/pull/16688))
- Fix suspicious sign-in e-mail text being out of date ([ClearlyClaire](https://github.com/mastodon/mastodon/pull/16690))
- Fix some frameworks being unnecessarily loaded ([ClearlyClaire](https://github.com/mastodon/mastodon/pull/16725))
- Fix canonical e-mail blocks missing foreign key constraints ([ClearlyClaire](https://github.com/mastodon/mastodon/pull/16448))
- Fix inconsistent order on account's statuses page in admin UI ([tribela](https://github.com/mastodon/mastodon/pull/16937))
- Fix media from blocked domains being redownloaded by `tootctl media refresh` ([tribela](https://github.com/mastodon/mastodon/pull/16914))
- Fix `mastodon:setup` generated env-file syntax ([ClearlyClaire](https://github.com/mastodon/mastodon/pull/16896))
- Fix link previews being incorrectly generated from earlier links ([ClearlyClaire](https://github.com/mastodon/mastodon/pull/16885))
- Fix wrong `to`/`cc` values for remote groups in ActivityPub ([ClearlyClaire](https://github.com/mastodon/mastodon/pull/16700))
- Fix mentions with non-ascii TLDs not being processed ([ClearlyClaire](https://github.com/mastodon/mastodon/pull/16689))
- Fix authentication failures halfway through a sign-in attempt ([ClearlyClaire](https://github.com/mastodon/mastodon/pull/16607), [ClearlyClaire](https://github.com/mastodon/mastodon/pull/16792))
- Fix suspended accounts statuses being merged back into timelines ([ClearlyClaire](https://github.com/mastodon/mastodon/pull/16628))
- Fix crash when encountering invalid account fields ([ClearlyClaire](https://github.com/mastodon/mastodon/pull/16598))
- Fix invalid blurhash handling for remote activities ([noellabo](https://github.com/mastodon/mastodon/pull/16583))
- Fix newlines being added to account notes when an account moves ([ClearlyClaire](https://github.com/mastodon/mastodon/pull/16415), [noellabo](https://github.com/mastodon/mastodon/pull/16576))
- Fix crash when creating an announcement with links ([ClearlyClaire](https://github.com/mastodon/mastodon/pull/16941))
- Fix logging out from one browser logging out all other sessions ([ClearlyClaire](https://github.com/mastodon/mastodon/pull/16943))

### Security

- Fix user notes not having a length limit ([ClearlyClaire](https://github.com/mastodon/mastodon/pull/16942))
- Fix revoking a specific session not working ([ClearlyClaire](https://github.com/mastodon/mastodon/pull/16943))

## [3.4.1] - 2021-06-03

### Added

- Add new emoji assets from Twemoji 13.1.0 ([Gargron](https://github.com/mastodon/mastodon/pull/16345))

### Fixed

- Fix some ActivityPub identifiers in server actor outbox ([ClearlyClaire](https://github.com/mastodon/mastodon/pull/16343))
- Fix custom CSS path setting cookies and being uncacheable due to it ([tribela](https://github.com/mastodon/mastodon/pull/16314))
- Fix unread notification count when polling in web UI ([ClearlyClaire](https://github.com/mastodon/mastodon/pull/16272))
- Fix health check not being accessible through localhost ([ClearlyClaire](https://github.com/mastodon/mastodon/pull/16270))
- Fix some redis locks auto-releasing too fast ([ClearlyClaire](https://github.com/mastodon/mastodon/pull/16276), [ClearlyClaire](https://github.com/mastodon/mastodon/pull/16291))
- Fix e-mail confirmations API not working correctly ([Gargron](https://github.com/mastodon/mastodon/pull/16348))
- Fix migration script not being able to run if it fails midway ([ClearlyClaire](https://github.com/mastodon/mastodon/pull/16312))
- Fix account deletion sometimes failing because of optimistic locks ([ClearlyClaire](https://github.com/mastodon/mastodon/pull/16317))
- Fix deprecated slash as division in SASS files ([ClearlyClaire](https://github.com/mastodon/mastodon/pull/16347))
- Fix `tootctl search deploy` compatibility error on Ruby 3 ([ClearlyClaire](https://github.com/mastodon/mastodon/pull/16346))
- Fix mailer jobs for deleted notifications erroring out ([ClearlyClaire](https://github.com/mastodon/mastodon/pull/16294))

## [3.4.0] - 2021-05-16

### Added

- **Add follow recommendations for onboarding** ([Gargron](https://github.com/mastodon/mastodon/pull/15945), [Gargron](https://github.com/mastodon/mastodon/pull/16161), [Gargron](https://github.com/mastodon/mastodon/pull/16060), [Gargron](https://github.com/mastodon/mastodon/pull/16077), [Gargron](https://github.com/mastodon/mastodon/pull/16078), [Gargron](https://github.com/mastodon/mastodon/pull/16160), [Gargron](https://github.com/mastodon/mastodon/pull/16079), [noellabo](https://github.com/mastodon/mastodon/pull/16044), [noellabo](https://github.com/mastodon/mastodon/pull/16045), [Gargron](https://github.com/mastodon/mastodon/pull/16152), [Gargron](https://github.com/mastodon/mastodon/pull/16153), [ClearlyClaire](https://github.com/mastodon/mastodon/pull/16082), [ClearlyClaire](https://github.com/mastodon/mastodon/pull/16173), [ClearlyClaire](https://github.com/mastodon/mastodon/pull/16159), [ClearlyClaire](https://github.com/mastodon/mastodon/pull/16189))
  - Tutorial on first web UI launch has been replaced with follow suggestions
  - Follow suggestions take user locale into account and are a mix of accounts most followed by currently active local users, and accounts that wrote the most shared/favourited posts in the last 30 days
  - Only accounts that have opted-in to being discoverable from their profile settings, and that do not require follow requests, will be suggested
  - Moderators can review suggestions for every supported locale and suppress specific suggestions from appearing and admins can ensure certain accounts always show up in suggestions from the settings area
  - New users no longer automatically follow admins
- **Add server rules** ([Gargron](https://github.com/mastodon/mastodon/pull/15769), [ClearlyClaire](https://github.com/mastodon/mastodon/pull/15778))
  - Admins can create and edit itemized server rules
  - They are available through the REST API and on the about page
- **Add canonical e-mail blocks for suspended accounts** ([Gargron](https://github.com/mastodon/mastodon/pull/16049))
  - Normally, people can make multiple accounts using the same e-mail address using the `+` trick or by inserting or removing `.` characters from the first part of their address
  - Once an account is suspended, it will no longer be possible for the e-mail address used by that account to be used for new sign-ups in any of its forms
- Add management of delivery availability in admin UI ([noellabo](https://github.com/mastodon/mastodon/pull/15771))
- **Add system checks to dashboard in admin UI** ([Gargron](https://github.com/mastodon/mastodon/pull/15989), [ClearlyClaire](https://github.com/mastodon/mastodon/pull/15954), [ClearlyClaire](https://github.com/mastodon/mastodon/pull/16002))
  - The dashboard will now warn you if you some Sidekiq queues are not being processed, if you have not defined any server rules, or if you forgot to run database migrations from the latest Mastodon upgrade
- Add inline description of moderation actions in admin UI ([ClearlyClaire](https://github.com/mastodon/mastodon/pull/15792))
- Add "recommended" label to activity/peers API toggles in admin UI ([Gargron](https://github.com/mastodon/mastodon/pull/16081))
- Add joined date to profiles in web UI ([Gargron](https://github.com/mastodon/mastodon/pull/16169), [rinsuki](https://github.com/mastodon/mastodon/pull/16186))
- Add transition to media modal background in web UI ([mkljczk](https://github.com/mastodon/mastodon/pull/15843))
- Add option to opt-out of unread notification markers in web UI ([ClearlyClaire](https://github.com/mastodon/mastodon/pull/15842))
- Add borders to 📱, 🚲, and 📲 emojis in web UI ([ClearlyClaire](https://github.com/mastodon/mastodon/pull/15794), [ClearlyClaire](https://github.com/mastodon/mastodon/pull/16035))
- Add dropdown for boost privacy in boost confirmation modal in web UI ([ClearlyClaire](https://github.com/mastodon/mastodon/pull/15704))
- Add support for Ruby 3.0 ([ClearlyClaire](https://github.com/mastodon/mastodon/pull/16046), [ClearlyClaire](https://github.com/mastodon/mastodon/pull/16174))
- Add `Message-ID` header to outgoing emails ([ClearlyClaire](https://github.com/mastodon/mastodon/pull/16076))
  - Some e-mail spam filters penalize e-mails that have a `Message-ID` header that uses a different domain name than the sending e-mail address. Now, the same domain will be used
- Add `af`, `gd` and `si` locales ([Gargron](https://github.com/mastodon/mastodon/pull/16090))
- Add guard against DNS rebinding attacks ([noellabo](https://github.com/mastodon/mastodon/pull/16087), [noellabo](https://github.com/mastodon/mastodon/pull/16095))
- Add HTTP header to explicitly opt-out of FLoC by default ([ClearlyClaire](https://github.com/mastodon/mastodon/pull/16036))
- Add missing push notification title for polls and statuses ([ClearlyClaire](https://github.com/mastodon/mastodon/pull/15929), [mkljczk](https://github.com/mastodon/mastodon/pull/15564), [ClearlyClaire](https://github.com/mastodon/mastodon/pull/15931))
- Add `POST /api/v1/emails/confirmations` to REST API ([Gargron](https://github.com/mastodon/mastodon/pull/15816), [Gargron](https://github.com/mastodon/mastodon/pull/15949))
  - This method allows an app through which a user signed-up to request a new confirmation e-mail to be sent, or to change the e-mail of the account before it is confirmed
- Add `GET /api/v1/accounts/lookup` to REST API ([Gargron](https://github.com/mastodon/mastodon/pull/15740), [ClearlyClaire](https://github.com/mastodon/mastodon/pull/15750))
  - This method allows to quickly convert a username of a known account to an ID that can be used with the REST API, or to check if a username is available
    for sign-up
- Add `policy` param to `POST /api/v1/push/subscriptions` in REST API ([Gargron](https://github.com/mastodon/mastodon/pull/16040))
  - This param allows an app to control from whom notifications should be delivered as push notifications to the app
- Add `details` to error response for `POST /api/v1/accounts` in REST API ([Gargron](https://github.com/mastodon/mastodon/pull/15803))
  - This attribute allows an app to display more helpful information to the user about why the sign-up did not succeed
- Add `SIDEKIQ_REDIS_URL` and related environment variables to optionally use a separate Redis server for Sidekiq ([noellabo](https://github.com/mastodon/mastodon/pull/16188))

### Changed

- Change trending hashtags to be affected be reblogs ([Gargron](https://github.com/mastodon/mastodon/pull/16164))
  - Previously, only original posts contributed to a hashtag's trending score
  - Now, reblogs of posts will also contribute to that hashtag's trending score
- Change e-mail confirmation link to always redirect to web UI ([ClearlyClaire](https://github.com/mastodon/mastodon/pull/16151))
- Change log level of worker lifecycle to WARN in streaming API ([Gargron](https://github.com/mastodon/mastodon/pull/16110))
  - Since running with INFO log level in production is not always desirable, it is easy to miss when a worker is shutdown and a new one is started
- Change the nouns "toot" and "status" to "post" in web UI ([Gargron](https://github.com/mastodon/mastodon/pull/16080), [Gargron](https://github.com/mastodon/mastodon/pull/16089))
  - To be clear, the button still says "Toot!"
- Change order of dropdown menu on posts to be more intuitive in web UI ([ariasuni](https://github.com/mastodon/mastodon/pull/15647))
- Change description of keyboard shortcuts in web UI ([ariasuni](https://github.com/mastodon/mastodon/pull/16129))
- Change option labels on edit profile page ([Gargron](https://github.com/mastodon/mastodon/pull/16041))
  - "Lock account" is now "Require follow requests"
  - "List this account on the directory" is now "Suggest account to others"
  - "Hide your network" is now "Hide your social graph"
- Change newly generated account IDs to not be enumerable ([ClearlyClaire](https://github.com/mastodon/mastodon/pull/15844))
- Change Web Push API deliveries to use request pooling ([Gargron](https://github.com/mastodon/mastodon/pull/16014))
- Change multiple mentions with same username to render with domain ([Gargron](https://github.com/mastodon/mastodon/pull/15718), [noellabo](https://github.com/mastodon/mastodon/pull/16038))
  - When a post contains mentions of two or more users who have the same username, but on different domains, render their names with domain to help disambiguate them
  - Always render the domain of usernames used in profile metadata
- Change health check endpoint to reveal less information ([Gargron](https://github.com/mastodon/mastodon/pull/15988))
- Change account counters to use upsert (requires Postgres >= 9.5) ([ClearlyClaire](https://github.com/mastodon/mastodon/pull/15913))
- Change `mastodon:setup` to not call `assets:precompile` in Docker ([ClearlyClaire](https://github.com/mastodon/mastodon/pull/13942))
- **Change max. image dimensions to 1920x1080px (1080p)** ([Gargron](https://github.com/mastodon/mastodon/pull/15690))
  - Previously, this was 1280x1280px
  - This is the amount of pixels that original images get downsized to
- Change custom emoji to be animated when hovering container in web UI ([ClearlyClaire](https://github.com/mastodon/mastodon/pull/15637))
- Change streaming API from deprecated ClusterWS/cws to ws ([ClearlyClaire](https://github.com/mastodon/mastodon/pull/15932))
- Change systemd configuration to add sandboxing features ([Izorkin](https://github.com/mastodon/mastodon/pull/15937), [Izorkin](https://github.com/mastodon/mastodon/pull/16103), [Izorkin](https://github.com/mastodon/mastodon/pull/16127))
- Change nginx configuration to make running Onion service easier ([cohosh](https://github.com/mastodon/mastodon/pull/15498))
- Change Helm configuration ([dunn](https://github.com/mastodon/mastodon/pull/15722), [dunn](https://github.com/mastodon/mastodon/pull/15728), [dunn](https://github.com/mastodon/mastodon/pull/15748), [dunn](https://github.com/mastodon/mastodon/pull/15749), [dunn](https://github.com/mastodon/mastodon/pull/15767))
- Change Docker configuration ([SuperSandro2000](https://github.com/mastodon/mastodon/pull/10823), [mashirozx](https://github.com/mastodon/mastodon/pull/15978))

### Removed

- Remove PubSubHubbub-related columns from accounts table ([Gargron](https://github.com/mastodon/mastodon/pull/16170), [ClearlyClaire](https://github.com/mastodon/mastodon/pull/15857))
- Remove dependency on @babel/plugin-proposal-class-properties ([ykzts](https://github.com/mastodon/mastodon/pull/16155))
- Remove dependency on pluck_each gem ([Gargron](https://github.com/mastodon/mastodon/pull/16012))
- Remove spam check and dependency on nilsimsa gem ([Gargron](https://github.com/mastodon/mastodon/pull/16011))
- Remove MySQL-specific code from Mastodon::MigrationHelpers ([ClearlyClaire](https://github.com/mastodon/mastodon/pull/15924))
- Remove IE11 from supported browsers target ([gol-cha](https://github.com/mastodon/mastodon/pull/15779))

### Fixed

- Fix "You might be interested in" flashing while searching in web UI ([Gargron](https://github.com/mastodon/mastodon/pull/16162))
- Fix display of posts without text content in web UI ([ClearlyClaire](https://github.com/mastodon/mastodon/pull/15665))
- Fix Google Translate breaking web UI ([ClearlyClaire](https://github.com/mastodon/mastodon/pull/15610), [ClearlyClaire](https://github.com/mastodon/mastodon/pull/15611))
- Fix web UI crashing when SVG support is disabled ([ClearlyClaire](https://github.com/mastodon/mastodon/pull/15809))
- Fix web UI crash when a status opened in the media modal is deleted ([kaias1jp](https://github.com/mastodon/mastodon/pull/15701))
- Fix OCR language data failing to load in web UI ([ClearlyClaire](https://github.com/mastodon/mastodon/pull/15519))
- Fix footer links not being clickable in Safari in web UI ([noellabo](https://github.com/mastodon/mastodon/pull/15496))
- Fix autofocus/autoselection not working on mobile in web UI ([ClearlyClaire](https://github.com/mastodon/mastodon/pull/15555), [ClearlyClaire](https://github.com/mastodon/mastodon/pull/15985))
- Fix media redownload worker retrying on unexpected response codes ([Gargron](https://github.com/mastodon/mastodon/pull/16111))
- Fix thread resolve worker retrying when status no longer exists ([Gargron](https://github.com/mastodon/mastodon/pull/16109))
- Fix n+1 queries when rendering statuses in REST API ([abcang](https://github.com/mastodon/mastodon/pull/15641))
- Fix n+1 queries when rendering notifications in REST API ([abcang](https://github.com/mastodon/mastodon/pull/15640))
- Fix delete of local reply to local parent not being forwarded ([Gargron](https://github.com/mastodon/mastodon/pull/16096))
- Fix remote reporters not receiving suspend/unsuspend activities ([Gargron](https://github.com/mastodon/mastodon/pull/16050))
- Fix understanding (not fully qualified) `as:Public` and `Public` ([ClearlyClaire](https://github.com/mastodon/mastodon/pull/15948))
- Fix actor update not being distributed on profile picture deletion ([ClearlyClaire](https://github.com/mastodon/mastodon/pull/15461))
- Fix processing of incoming Delete activities ([ClearlyClaire](https://github.com/mastodon/mastodon/pull/16084))
- Fix processing of incoming Block activities ([ClearlyClaire](https://github.com/mastodon/mastodon/pull/15546))
- Fix processing of incoming Update activities of unknown accounts ([ClearlyClaire](https://github.com/mastodon/mastodon/pull/15514))
- Fix URIs of repeat follow requests not being recorded ([ClearlyClaire](https://github.com/mastodon/mastodon/pull/15662))
- Fix error on requests with no `Digest` header ([ClearlyClaire](https://github.com/mastodon/mastodon/pull/15782))
- Fix activity object not requiring signature in secure mode ([ClearlyClaire](https://github.com/mastodon/mastodon/pull/15592))
- Fix database serialization failure returning HTTP 500 ([Gargron](https://github.com/mastodon/mastodon/pull/16101))
- Fix media processing getting stuck on too much stdin/stderr ([Gargron](https://github.com/mastodon/mastodon/pull/16136))
- Fix some inefficient array manipulations ([007lva](https://github.com/mastodon/mastodon/pull/15513), [007lva](https://github.com/mastodon/mastodon/pull/15527))
- Fix some inefficient regex matching ([007lva](https://github.com/mastodon/mastodon/pull/15528))
- Fix some inefficient SQL queries ([abcang](https://github.com/mastodon/mastodon/pull/16104), [abcang](https://github.com/mastodon/mastodon/pull/16106), [abcang](https://github.com/mastodon/mastodon/pull/16105))
- Fix trying to fetch key from empty URI when verifying HTTP signature ([Gargron](https://github.com/mastodon/mastodon/pull/16100))
- Fix `tootctl maintenance fix-duplicates` failures ([ClearlyClaire](https://github.com/mastodon/mastodon/pull/15923), [ClearlyClaire](https://github.com/mastodon/mastodon/pull/15515))
- Fix error when removing status caused by race condition ([Gargron](https://github.com/mastodon/mastodon/pull/16099))
- Fix blocking someone not clearing up list feeds ([ClearlyClaire](https://github.com/mastodon/mastodon/pull/16205))
- Fix misspelled URLs character counting ([ClearlyClaire](https://github.com/mastodon/mastodon/pull/15382))
- Fix Sidekiq hanging forever due to a Resolv bug in Ruby 2.7.3 ([ClearlyClaire](https://github.com/mastodon/mastodon/pull/16157))
- Fix edge case where follow limit interferes with accepting a follow ([ClearlyClaire](https://github.com/mastodon/mastodon/pull/16098))
- Fix inconsistent lead text style in admin UI ([Gargron](https://github.com/mastodon/mastodon/pull/16052), [ClearlyClaire](https://github.com/mastodon/mastodon/pull/16086))
- Fix reports of already suspended accounts being recorded ([Gargron](https://github.com/mastodon/mastodon/pull/16047))
- Fix sign-up restrictions based on IP addresses not being enforced ([ClearlyClaire](https://github.com/mastodon/mastodon/pull/15607))
- Fix YouTube embeds failing due to YouTube serving wrong OEmbed URLs ([Gargron](https://github.com/mastodon/mastodon/pull/15716))
- Fix error when rendering public pages with media without meta ([Gargron](https://github.com/mastodon/mastodon/pull/16112))
- Fix misaligned logo on follow button on public pages ([noellabo](https://github.com/mastodon/mastodon/pull/15458))
- Fix video modal not working on public pages ([noellabo](https://github.com/mastodon/mastodon/pull/15469))
- Fix race conditions on account migration creation ([ClearlyClaire](https://github.com/mastodon/mastodon/pull/15597))
- Fix not being able to change world filter expiration back to “Never” ([ClearlyClaire](https://github.com/mastodon/mastodon/pull/15858))
- Fix `.env.vagrant` not setting `RAILS_ENV` variable ([chandrn7](https://github.com/mastodon/mastodon/pull/15709))
- Fix error when muting users with `duration` in REST API ([Tak](https://github.com/mastodon/mastodon/pull/15516))
- Fix border padding on front page in light theme ([ClearlyClaire](https://github.com/mastodon/mastodon/pull/15926))
- Fix wrong URL to custom CSS when `CDN_HOST` is used ([ClearlyClaire](https://github.com/mastodon/mastodon/pull/15927))
- Fix `tootctl accounts unfollow` ([ClearlyClaire](https://github.com/mastodon/mastodon/pull/15639))
- Fix `tootctl emoji import` wasting time on MacOS shadow files ([cortices](https://github.com/mastodon/mastodon/pull/15430))
- Fix `tootctl emoji import` not treating shortcodes as case-insensitive ([angristan](https://github.com/mastodon/mastodon/pull/15738))
- Fix some issues with SAML account creation ([Gargron](https://github.com/mastodon/mastodon/pull/15222), [kaiyou](https://github.com/mastodon/mastodon/pull/15511))
- Fix MX validation applying for explicitly allowed e-mail domains ([ClearlyClaire](https://github.com/mastodon/mastodon/pull/15930))
- Fix share page not using configured custom mascot ([tribela](https://github.com/mastodon/mastodon/pull/15687))
- Fix instance actor not being automatically created if it wasn't seeded properly ([ClearlyClaire](https://github.com/mastodon/mastodon/pull/15693))
- Fix HTTPS enforcement preventing Mastodon from being run as an Onion service ([cohosh](https://github.com/mastodon/mastodon/pull/15560), [jtracey](https://github.com/mastodon/mastodon/pull/15741), [ClearlyClaire](https://github.com/mastodon/mastodon/pull/15712), [cohosh](https://github.com/mastodon/mastodon/pull/15725))
- Fix app name, website and redirect URIs not having a maximum length ([Gargron](https://github.com/mastodon/mastodon/pull/16042))

## [3.3.0] - 2020-12-27

### Added

- **Add hotkeys for audio/video control in web UI** ([Gargron](https://github.com/mastodon/mastodon/pull/15158), [Gargron](https://github.com/mastodon/mastodon/pull/15198))
  - `Space` and `k` to toggle playback
  - `m` to toggle mute
  - `f` to toggle fullscreen
  - `j` and `l` to go back and forward by 10 seconds
  - `.` and `,` to go back and forward by a frame (video only)
- Add expand/compress button on media modal in web UI ([mashirozx](https://github.com/mastodon/mastodon/pull/15068), [mashirozx](https://github.com/mastodon/mastodon/pull/15088), [mashirozx](https://github.com/mastodon/mastodon/pull/15094))
- Add border around 🕺 emoji in web UI ([ClearlyClaire](https://github.com/mastodon/mastodon/pull/14769))
- Add border around 🐞 emoji in web UI ([ClearlyClaire](https://github.com/mastodon/mastodon/pull/14712))
- Add home link to the getting started column when home isn't mounted ([ClearlyClaire](https://github.com/mastodon/mastodon/pull/14707))
- Add option to disable swiping motions across the web UI ([ClearlyClaire](https://github.com/mastodon/mastodon/pull/13885))
- **Add pop-out player for audio/video in web UI** ([Gargron](https://github.com/mastodon/mastodon/pull/14870), [Gargron](https://github.com/mastodon/mastodon/pull/15157), [Gargron](https://github.com/mastodon/mastodon/pull/14915), [noellabo](https://github.com/mastodon/mastodon/pull/15309))
  - Continue watching/listening when you scroll away
  - Action bar to interact with/open toot from the pop-out player
- Add unread notification markers in web UI ([ClearlyClaire](https://github.com/mastodon/mastodon/pull/14818), [ClearlyClaire](https://github.com/mastodon/mastodon/pull/14960), [ClearlyClaire](https://github.com/mastodon/mastodon/pull/14954), [noellabo](https://github.com/mastodon/mastodon/pull/14897), [noellabo](https://github.com/mastodon/mastodon/pull/14907))
- Add paragraph about browser add-ons when encountering errors in web UI ([ClearlyClaire](https://github.com/mastodon/mastodon/pull/14801))
- Add import and export for bookmarks ([ClearlyClaire](https://github.com/mastodon/mastodon/pull/14956))
- Add cache buster feature for media files ([Gargron](https://github.com/mastodon/mastodon/pull/15155))
  - If you have a proxy cache in front of object storage, deleted files will persist until the cache expires
  - If enabled, cache buster will make a special request to the proxy to signal a cache reset
- Add duration option to the mute function ([aquarla](https://github.com/mastodon/mastodon/pull/13831))
- Add replies policy option to the list function ([ClearlyClaire](https://github.com/mastodon/mastodon/pull/9205), [trwnh](https://github.com/mastodon/mastodon/pull/15304))
- Add `og:published_time` OpenGraph tags on toots ([nornagon](https://github.com/mastodon/mastodon/pull/14865))
- **Add option to be notified when a followed user posts** ([Gargron](https://github.com/mastodon/mastodon/pull/13546), [ClearlyClaire](https://github.com/mastodon/mastodon/pull/14896), [Gargron](https://github.com/mastodon/mastodon/pull/14822))
  - If you don't want to miss a toot, click the bell button!
- Add client-side validation in password change forms ([ClearlyClaire](https://github.com/mastodon/mastodon/pull/14564))
- Add client-side validation in the registration form ([ClearlyClaire](https://github.com/mastodon/mastodon/pull/14560), [ClearlyClaire](https://github.com/mastodon/mastodon/pull/14599))
- Add support for Gemini URLs ([joshleeb](https://github.com/mastodon/mastodon/pull/15013))
- Add app shortcuts to web app manifest ([mkljczk](https://github.com/mastodon/mastodon/pull/15234))
- Add WebAuthn as an alternative 2FA method ([santiagorodriguez96](https://github.com/mastodon/mastodon/pull/14466), [jiikko](https://github.com/mastodon/mastodon/pull/14806))
- Add honeypot fields and minimum fill-out time for sign-up form ([ClearlyClaire](https://github.com/mastodon/mastodon/pull/15276))
- Add icon for mutual relationships in relationship manager ([noellabo](https://github.com/mastodon/mastodon/pull/15149))
- Add follow selected followers button in relationship manager ([noellabo](https://github.com/mastodon/mastodon/pull/15148))
- **Add subresource integrity for JS and CSS assets** ([Gargron](https://github.com/mastodon/mastodon/pull/15096))
  - If you use a CDN for static assets (JavaScript, CSS, and so on), you have to trust that the CDN does not modify the assets maliciously
  - Subresource integrity compares server-generated asset digests with what's actually served from the CDN and prevents such attacks
- Add `ku`, `sa`, `sc`, `zgh` to available locales ([ykzts](https://github.com/mastodon/mastodon/pull/15138))
- Add ability to force an account to mark media as sensitive ([noellabo](https://github.com/mastodon/mastodon/pull/14361))
- **Add ability to block access or limit sign-ups from chosen IPs** ([Gargron](https://github.com/mastodon/mastodon/pull/14963), [ClearlyClaire](https://github.com/mastodon/mastodon/pull/15263))
  - Add rules for IPs or CIDR ranges that automatically expire after a configurable amount of time
  - Choose the severity of the rule, either blocking all access or merely limiting sign-ups
- **Add support for reversible suspensions through ActivityPub** ([Gargron](https://github.com/mastodon/mastodon/pull/14989))
  - Servers can signal that one of their accounts has been suspended
  - During suspension, the account can only delete its own content
  - A reversal of the suspension can be signalled the same way
  - A local suspension always overrides a remote one
- Add indication to admin UI of whether a report has been forwarded ([ClearlyClaire](https://github.com/mastodon/mastodon/pull/13237))
- Add display of reasons for joining of an account in admin UI ([mashirozx](https://github.com/mastodon/mastodon/pull/15265))
- Add option to obfuscate domain name in public list of domain blocks ([Gargron](https://github.com/mastodon/mastodon/pull/15355))
- Add option to make reasons for joining required on sign-up ([ClearlyClaire](https://github.com/mastodon/mastodon/pull/15326), [ClearlyClaire](https://github.com/mastodon/mastodon/pull/15358), [ClearlyClaire](https://github.com/mastodon/mastodon/pull/15385), [ClearlyClaire](https://github.com/mastodon/mastodon/pull/15405))
- Add ActivityPub follower synchronization mechanism ([ClearlyClaire](https://github.com/mastodon/mastodon/pull/14510), [ClearlyClaire](https://github.com/mastodon/mastodon/pull/15026))
- Add outbox attribute to instance actor ([ClearlyClaire](https://github.com/mastodon/mastodon/pull/14721))
- Add featured hashtags as an ActivityPub collection ([Gargron](https://github.com/mastodon/mastodon/pull/11595), [noellabo](https://github.com/mastodon/mastodon/pull/15277))
- Add support for dereferencing objects through bearcaps ([Gargron](https://github.com/mastodon/mastodon/pull/14683), [noellabo](https://github.com/mastodon/mastodon/pull/14981))
- Add `S3_READ_TIMEOUT` environment variable ([tateisu](https://github.com/mastodon/mastodon/pull/14952))
- Add `ALLOWED_PRIVATE_ADDRESSES` environment variable ([ClearlyClaire](https://github.com/mastodon/mastodon/pull/14722))
- Add `--fix-permissions` option to `tootctl media remove-orphans` ([Gargron](https://github.com/mastodon/mastodon/pull/14383), [uist1idrju3i](https://github.com/mastodon/mastodon/pull/14715))
- Add `tootctl accounts merge` ([Gargron](https://github.com/mastodon/mastodon/pull/15201), [ClearlyClaire](https://github.com/mastodon/mastodon/pull/15264), [ClearlyClaire](https://github.com/mastodon/mastodon/pull/15256))
  - Has someone changed their domain or subdomain thereby creating two accounts where there should be one?
  - This command will fix it on your end
- Add `tootctl maintenance fix-duplicates` ([ClearlyClaire](https://github.com/mastodon/mastodon/pull/14860), [Gargron](https://github.com/mastodon/mastodon/pull/15223), [ClearlyClaire](https://github.com/mastodon/mastodon/pull/15373))
  - Index corruption in the database?
  - This command is for you
- **Add support for managing multiple stream subscriptions in a single connection** ([Gargron](https://github.com/mastodon/mastodon/pull/14524), [Gargron](https://github.com/mastodon/mastodon/pull/14566), [mfmfuyu](https://github.com/mastodon/mastodon/pull/14859), [zunda](https://github.com/mastodon/mastodon/pull/14608))
  - Previously, getting live updates for multiple timelines required opening a HTTP or WebSocket connection for each
  - More connections means more resource consumption on both ends, not to mention the (ever so slight) delay when establishing a new connection
  - Now, with just a single WebSocket connection you can subscribe and unsubscribe to and from multiple streams
- Add support for limiting results by both `min_id` and `max_id` at the same time in REST API ([tateisu](https://github.com/mastodon/mastodon/pull/14776))
- Add `GET /api/v1/accounts/:id/featured_tags` to REST API ([noellabo](https://github.com/mastodon/mastodon/pull/11817), [noellabo](https://github.com/mastodon/mastodon/pull/15270))
- Add stoplight for object storage failures, return HTTP 503 in REST API ([Gargron](https://github.com/mastodon/mastodon/pull/13043))
- Add optional `tootctl remove media` cronjob in Helm chart ([dunn](https://github.com/mastodon/mastodon/pull/14396))
- Add clean error message when `RAILS_ENV` is unset ([ClearlyClaire](https://github.com/mastodon/mastodon/pull/15381))

### Changed

- **Change media modals look in web UI** ([Gargron](https://github.com/mastodon/mastodon/pull/15217), [Gargron](https://github.com/mastodon/mastodon/pull/15221), [Gargron](https://github.com/mastodon/mastodon/pull/15284), [Gargron](https://github.com/mastodon/mastodon/pull/15283), [Kjwon15](https://github.com/mastodon/mastodon/pull/15308), [noellabo](https://github.com/mastodon/mastodon/pull/15305), [ClearlyClaire](https://github.com/mastodon/mastodon/pull/15417))
  - Background of the overlay matches the color of the image
  - Action bar to interact with or open the toot from the modal
- Change order of announcements in admin UI to be newest-first ([ClearlyClaire](https://github.com/mastodon/mastodon/pull/15091))
- **Change account suspensions to be reversible by default** ([Gargron](https://github.com/mastodon/mastodon/pull/14726), [ClearlyClaire](https://github.com/mastodon/mastodon/pull/15152), [ClearlyClaire](https://github.com/mastodon/mastodon/pull/15106), [ClearlyClaire](https://github.com/mastodon/mastodon/pull/15100), [ClearlyClaire](https://github.com/mastodon/mastodon/pull/15099), [noellabo](https://github.com/mastodon/mastodon/pull/14855), [ClearlyClaire](https://github.com/mastodon/mastodon/pull/15380), [Gargron](https://github.com/mastodon/mastodon/pull/15420), [Gargron](https://github.com/mastodon/mastodon/pull/15414))
  - Suspensions no longer equal deletions
  - A suspended account can be unsuspended with minimal consequences for 30 days
  - Immediate deletion of data is still available as an explicit option
  - Suspended accounts can request an archive of their data through the UI
- Change REST API to return empty data for suspended accounts (14765)
- Change web UI to show empty profile for suspended accounts ([Gargron](https://github.com/mastodon/mastodon/pull/14766), [Gargron](https://github.com/mastodon/mastodon/pull/15345))
- Change featured hashtag suggestions to be recently used instead of most used ([abcang](https://github.com/mastodon/mastodon/pull/14760))
- Change direct toots to appear in the home feed again ([Gargron](https://github.com/mastodon/mastodon/pull/14711), [ClearlyClaire](https://github.com/mastodon/mastodon/pull/15182), [noellabo](https://github.com/mastodon/mastodon/pull/14727))
  - Return to treating all toots the same instead of trying to retrofit direct visibility into an instant messaging model
- Change email address validation to return more specific errors ([ClearlyClaire](https://github.com/mastodon/mastodon/pull/14565))
- Change HTTP signature requirements to include `Digest` header on `POST` requests ([ClearlyClaire](https://github.com/mastodon/mastodon/pull/15069))
- Change click area of video/audio player buttons to be bigger in web UI ([ariasuni](https://github.com/mastodon/mastodon/pull/15049))
- Change order of filters by alphabetic by "keyword or phrase" ([ariasuni](https://github.com/mastodon/mastodon/pull/15050))
- Change suspension of remote accounts to also undo outgoing follows ([ClearlyClaire](https://github.com/mastodon/mastodon/pull/15188))
- Change string "Home" to "Home and lists" in the filter creation screen ([ariasuni](https://github.com/mastodon/mastodon/pull/15139))
- Change string "Boost to original audience" to "Boost with original visibility" in web UI ([3n-k1](https://github.com/mastodon/mastodon/pull/14598))
- Change string "Show more" to "Show newer" and "Show older" on public pages ([ariasuni](https://github.com/mastodon/mastodon/pull/15052))
- Change order of announcements to be reverse chronological in web UI ([dariusk](https://github.com/mastodon/mastodon/pull/15065), [dariusk](https://github.com/mastodon/mastodon/pull/15070))
- Change RTL detection to rely on unicode-bidi paragraph by paragraph in web UI ([Gargron](https://github.com/mastodon/mastodon/pull/14573))
- Change visibility icon next to timestamp to be clickable in web UI ([ariasuni](https://github.com/mastodon/mastodon/pull/15053), [mayaeh](https://github.com/mastodon/mastodon/pull/15055))
- Change public thread view to hide "Show thread" link ([ClearlyClaire](https://github.com/mastodon/mastodon/pull/15266))
- Change number format on about page from full to shortened ([Gargron](https://github.com/mastodon/mastodon/pull/15327))
- Change how scheduled tasks run in multi-process environments ([noellabo](https://github.com/mastodon/mastodon/pull/15314))
  - New dedicated queue `scheduler`
  - Runs by default when Sidekiq is executed with no options
  - Has to be added manually in a multi-process environment

### Removed

- Remove fade-in animation from modals in web UI ([Gargron](https://github.com/mastodon/mastodon/pull/15199))
- Remove auto-redirect to direct messages in web UI ([Gargron](https://github.com/mastodon/mastodon/pull/15142))
- Remove obsolete IndexedDB operations from web UI ([Gargron](https://github.com/mastodon/mastodon/pull/14730))
- Remove dependency on unused and unmaintained http_parser.rb gem ([ClearlyClaire](https://github.com/mastodon/mastodon/pull/14574))

### Fixed

- Fix layout on about page when contact account has a long username ([ClearlyClaire](https://github.com/mastodon/mastodon/pull/15357))
- Fix follow limit preventing re-following of a moved account ([Gargron](https://github.com/mastodon/mastodon/pull/14207), [ClearlyClaire](https://github.com/mastodon/mastodon/pull/15384))
- **Fix deletes not reaching every server that interacted with toot** ([Gargron](https://github.com/mastodon/mastodon/pull/15200))
  - Previously, delete of a toot would be primarily sent to the followers of its author, people mentioned in the toot, and people who reblogged the toot
  - Now, additionally, it is ensured that it is sent to people who replied to it, favourited it, and to the person it replies to even if that person is not mentioned
- Fix resolving an account through its non-canonical form (i.e. alternate domain) ([ClearlyClaire](https://github.com/mastodon/mastodon/pull/15187))
- Fix sending redundant ActivityPub events when processing remote account deletion ([ClearlyClaire](https://github.com/mastodon/mastodon/pull/15104))
- Fix Move handler not being triggered when failing to fetch target account ([ClearlyClaire](https://github.com/mastodon/mastodon/pull/15107))
- Fix downloading remote media files when server returns empty filename ([ClearlyClaire](https://github.com/mastodon/mastodon/pull/14867))
- Fix account processing failing because of large collections ([ClearlyClaire](https://github.com/mastodon/mastodon/pull/15027))
- Fix not being able to unfavorite toots one has lost access to ([ClearlyClaire](https://github.com/mastodon/mastodon/pull/15192))
- Fix not being able to unbookmark toots one has lost access to ([ClearlyClaire](https://github.com/mastodon/mastodon/pull/14604))
- Fix possible casing inconsistencies in hashtag search ([ClearlyClaire](https://github.com/mastodon/mastodon/pull/14906))
- Fix updating account counters when association is not yet created ([Gargron](https://github.com/mastodon/mastodon/pull/15108))
- Fix cookies not having a SameSite attribute ([Gargron](https://github.com/mastodon/mastodon/pull/15098))
- Fix poll ending notifications being created for each vote ([ClearlyClaire](https://github.com/mastodon/mastodon/pull/15071))
- Fix multiple boosts of a same toot erroneously appearing in TL ([ClearlyClaire](https://github.com/mastodon/mastodon/pull/14759))
- Fix asset builds not picking up `CDN_HOST` change ([ClearlyClaire](https://github.com/mastodon/mastodon/pull/14381))
- Fix desktop notifications permission prompt in web UI ([Gargron](https://github.com/mastodon/mastodon/pull/14985), [Gargron](https://github.com/mastodon/mastodon/pull/15141), [ClearlyClaire](https://github.com/mastodon/mastodon/pull/13543), [ClearlyClaire](https://github.com/mastodon/mastodon/pull/15176))
  - Some time ago, browsers added a requirement that desktop notification prompts could only be displayed in response to a user-generated event (such as a click)
  - This means that for some time, users who haven't already given the permission before were not getting a prompt and as such were not receiving desktop notifications
- Fix "Mark media as sensitive" string not supporting pluralizations in other languages in web UI ([ariasuni](https://github.com/mastodon/mastodon/pull/15051))
- Fix glitched image uploads when canvas read access is blocked in web UI ([ClearlyClaire](https://github.com/mastodon/mastodon/pull/15180))
- Fix some account gallery items having empty labels in web UI ([ClearlyClaire](https://github.com/mastodon/mastodon/pull/15073))
- Fix alt-key hotkeys activating while typing in a text field in web UI ([ClearlyClaire](https://github.com/mastodon/mastodon/pull/14942))
- Fix wrong seek bar width on media player in web UI ([mfmfuyu](https://github.com/mastodon/mastodon/pull/15060))
- Fix logging out on mobile in web UI ([ClearlyClaire](https://github.com/mastodon/mastodon/pull/14901))
- Fix wrong click area for GIFVs in media modal in web UI ([noellabo](https://github.com/mastodon/mastodon/pull/14615))
- Fix unreadable placeholder text color in high contrast theme in web UI ([Gargron](https://github.com/mastodon/mastodon/pull/14803))
- Fix scrolling issues when closing some dropdown menus in web UI ([ClearlyClaire](https://github.com/mastodon/mastodon/pull/14606))
- Fix notification filter bar incorrectly filtering gaps in web UI ([ClearlyClaire](https://github.com/mastodon/mastodon/pull/14808))
- Fix disabled boost icon being replaced by private boost icon on hover in web UI ([ClearlyClaire](https://github.com/mastodon/mastodon/pull/14456))
- Fix hashtag detection in compose form being different to server-side in web UI ([kedamaDQ](https://github.com/mastodon/mastodon/pull/14484), [ClearlyClaire](https://github.com/mastodon/mastodon/pull/14513))
- Fix home last read marker mishandling gaps in web UI ([ClearlyClaire](https://github.com/mastodon/mastodon/pull/14809))
- Fix unnecessary re-rendering of various components when typing in web UI ([Gargron](https://github.com/mastodon/mastodon/pull/15286))
- Fix notifications being unnecessarily re-rendered in web UI ([ClearlyClaire](https://github.com/mastodon/mastodon/pull/15312))
- Fix column swiping animation logic in web UI ([ClearlyClaire](https://github.com/mastodon/mastodon/pull/15301))
- Fix inefficiency when fetching hashtag timeline ([noellabo](https://github.com/mastodon/mastodon/pull/14861), [akihikodaki](https://github.com/mastodon/mastodon/pull/14662))
- Fix inefficiency when fetching bookmarks ([akihikodaki](https://github.com/mastodon/mastodon/pull/14674))
- Fix inefficiency when fetching favourites ([akihikodaki](https://github.com/mastodon/mastodon/pull/14673))
- Fix inefficiency when fetching media-only account timeline ([akihikodaki](https://github.com/mastodon/mastodon/pull/14675))
- Fix inefficiency when deleting accounts ([Gargron](https://github.com/mastodon/mastodon/pull/15387), [ClearlyClaire](https://github.com/mastodon/mastodon/pull/15409), [ClearlyClaire](https://github.com/mastodon/mastodon/pull/15407), [ClearlyClaire](https://github.com/mastodon/mastodon/pull/15408), [ClearlyClaire](https://github.com/mastodon/mastodon/pull/15402), [ClearlyClaire](https://github.com/mastodon/mastodon/pull/15416), [Gargron](https://github.com/mastodon/mastodon/pull/15421))
- Fix redundant query when processing batch actions on custom emojis ([niwatori24](https://github.com/mastodon/mastodon/pull/14534))
- Fix slow distinct queries where grouped queries are faster ([Gargron](https://github.com/mastodon/mastodon/pull/15287))
- Fix performance on instances list in admin UI ([Gargron](https://github.com/mastodon/mastodon/pull/15282))
- Fix server actor appearing in list of accounts in admin UI ([ClearlyClaire](https://github.com/mastodon/mastodon/pull/14567))
- Fix "bootstrap timeline accounts" toggle in site settings in admin UI ([ClearlyClaire](https://github.com/mastodon/mastodon/pull/15325))
- Fix PostgreSQL secret name for cronjob in Helm chart ([metal3d](https://github.com/mastodon/mastodon/pull/15072))
- Fix Procfile not being compatible with herokuish ([acuteaura](https://github.com/mastodon/mastodon/pull/12685))
- Fix installation of tini being split into multiple steps in Dockerfile ([ryncsn](https://github.com/mastodon/mastodon/pull/14686))

### Security

- Fix streaming API allowing connections to persist after access token invalidation ([Gargron](https://github.com/mastodon/mastodon/pull/15111))
- Fix 2FA/sign-in token sessions being valid after password change ([Gargron](https://github.com/mastodon/mastodon/pull/14802))
- Fix resolving accounts sometimes creating duplicate records for a given ActivityPub identifier ([ClearlyClaire](https://github.com/mastodon/mastodon/pull/15364))

## [3.2.2] - 2020-12-19

### Added

- Add `tootctl maintenance fix-duplicates` ([ClearlyClaire](https://github.com/mastodon/mastodon/pull/14860), [Gargron](https://github.com/mastodon/mastodon/pull/15223))
  - Index corruption in the database?
  - This command is for you

### Removed

- Remove dependency on unused and unmaintained http_parser.rb gem ([ClearlyClaire](https://github.com/mastodon/mastodon/pull/14574))

### Fixed

- Fix Move handler not being triggered when failing to fetch target account ([ClearlyClaire](https://github.com/mastodon/mastodon/pull/15107))
- Fix downloading remote media files when server returns empty filename ([ClearlyClaire](https://github.com/mastodon/mastodon/pull/14867))
- Fix possible casing inconsistencies in hashtag search ([ClearlyClaire](https://github.com/mastodon/mastodon/pull/14906))
- Fix updating account counters when association is not yet created ([Gargron](https://github.com/mastodon/mastodon/pull/15108))
- Fix account processing failing because of large collections ([ClearlyClaire](https://github.com/mastodon/mastodon/pull/15027))
- Fix resolving an account through its non-canonical form (i.e. alternate domain) ([ClearlyClaire](https://github.com/mastodon/mastodon/pull/15187))
- Fix slow distinct queries where grouped queries are faster ([Gargron](https://github.com/mastodon/mastodon/pull/15287))

### Security

- Fix 2FA/sign-in token sessions being valid after password change ([Gargron](https://github.com/mastodon/mastodon/pull/14802))
- Fix resolving accounts sometimes creating duplicate records for a given ActivityPub identifier ([ClearlyClaire](https://github.com/mastodon/mastodon/pull/15364))

## [3.2.1] - 2020-10-19

### Added

- Add support for latest HTTP Signatures spec draft ([ClearlyClaire](https://github.com/mastodon/mastodon/pull/14556))
- Add support for inlined objects in ActivityPub `to`/`cc` ([ClearlyClaire](https://github.com/mastodon/mastodon/pull/14514))

### Changed

- Change actors to not be served at all without authentication in limited federation mode ([ClearlyClaire](https://github.com/mastodon/mastodon/pull/14800))
  - Previously, a bare version of an actor was served when not authenticated, i.e. username and public key
  - Because all actor fetch requests are signed using a separate system actor, that is no longer required

### Fixed

- Fix `tootctl media` commands not recognizing very large IDs ([ClearlyClaire](https://github.com/mastodon/mastodon/pull/14536))
- Fix crash when failing to load emoji picker in web UI ([ClearlyClaire](https://github.com/mastodon/mastodon/pull/14525))
- Fix contrast requirements in thumbnail color extraction ([ClearlyClaire](https://github.com/mastodon/mastodon/pull/14464))
- Fix audio/video player not using `CDN_HOST` on public pages ([ClearlyClaire](https://github.com/mastodon/mastodon/pull/14486))
- Fix private boost icon not being used on public pages ([OmmyZhang](https://github.com/mastodon/mastodon/pull/14471))
- Fix audio player on Safari in web UI ([ClearlyClaire](https://github.com/mastodon/mastodon/pull/14485), [ClearlyClaire](https://github.com/mastodon/mastodon/pull/14465))
- Fix dereferencing remote statuses not using the correct account for signature when receiving a targeted inbox delivery ([ClearlyClaire](https://github.com/mastodon/mastodon/pull/14656))
- Fix nil error in `tootctl media remove` ([noellabo](https://github.com/mastodon/mastodon/pull/14657))
- Fix videos with near-60 fps being rejected ([Gargron](https://github.com/mastodon/mastodon/pull/14684))
- Fix reported statuses not being included in warning e-mail ([Gargron](https://github.com/mastodon/mastodon/pull/14778))
- Fix `Reject` activities of `Follow` objects not correctly destroying a follow relationship ([ClearlyClaire](https://github.com/mastodon/mastodon/pull/14479))
- Fix inefficiencies in fan-out-on-write service ([Gargron](https://github.com/mastodon/mastodon/pull/14682), [noellabo](https://github.com/mastodon/mastodon/pull/14709))
- Fix timeout errors when trying to webfinger some IPv6 configurations ([Gargron](https://github.com/mastodon/mastodon/pull/14919))
- Fix files served as `application/octet-stream` being rejected without attempting mime type detection ([ClearlyClaire](https://github.com/mastodon/mastodon/pull/14452))

## [3.2.0] - 2020-07-27

### Added

- Add `SMTP_SSL` environment variable ([OmmyZhang](https://github.com/mastodon/mastodon/pull/14309))
- Add hotkey for toggling content warning input in web UI ([ClearlyClaire](https://github.com/mastodon/mastodon/pull/13987))
- **Add e-mail-based sign in challenge for users with disabled 2FA** ([Gargron](https://github.com/mastodon/mastodon/pull/14013))
  - If user tries signing in after:
    - Being inactive for a while
    - With a previously unknown IP
    - Without 2FA being enabled
  - Require to enter a token sent via e-mail before sigining in
- Add `limit` param to RSS feeds ([noellabo](https://github.com/mastodon/mastodon/pull/13743))
- Add `visibility` param to share page ([noellabo](https://github.com/mastodon/mastodon/pull/13023))
- Add blurhash to link previews ([ClearlyClaire](https://github.com/mastodon/mastodon/pull/13984), [ClearlyClaire](https://github.com/mastodon/mastodon/pull/14143), [ClearlyClaire](https://github.com/mastodon/mastodon/pull/13985), [Sasha-Sorokin](https://github.com/mastodon/mastodon/pull/14267), [Sasha-Sorokin](https://github.com/mastodon/mastodon/pull/14278), [ClearlyClaire](https://github.com/mastodon/mastodon/pull/14126), [ClearlyClaire](https://github.com/mastodon/mastodon/pull/14261), [ClearlyClaire](https://github.com/mastodon/mastodon/pull/14260))
  - In web UI, toots cannot be marked as sensitive unless there is media attached
  - However, it's possible to do via API or ActivityPub
  - Thumbnails of link previews of such posts now use blurhash in web UI
  - The Card entity in REST API has a new `blurhash` attribute
- Add support for `summary` field for media description in ActivityPub ([ClearlyClaire](https://github.com/mastodon/mastodon/pull/13763))
- Add hints about incomplete remote content to web UI ([Gargron](https://github.com/mastodon/mastodon/pull/14031), [noellabo](https://github.com/mastodon/mastodon/pull/14195))
- **Add personal notes for accounts** ([ClearlyClaire](https://github.com/mastodon/mastodon/pull/14148), [Gargron](https://github.com/mastodon/mastodon/pull/14208), [Sasha-Sorokin](https://github.com/mastodon/mastodon/pull/14251))
  - To clarify, these are notes only you can see, to help you remember details
  - Notes can be viewed and edited from profiles in web UI
  - New REST API: `POST /api/v1/accounts/:id/note` with `comment` param
  - The Relationship entity in REST API has a new `note` attribute
- Add Helm chart ([dunn](https://github.com/mastodon/mastodon/pull/14090), [dunn](https://github.com/mastodon/mastodon/pull/14256), [dunn](https://github.com/mastodon/mastodon/pull/14245))
- **Add customizable thumbnails for audio and video attachments** ([Gargron](https://github.com/mastodon/mastodon/pull/14145), [Gargron](https://github.com/mastodon/mastodon/pull/14244), [Gargron](https://github.com/mastodon/mastodon/pull/14273), [Gargron](https://github.com/mastodon/mastodon/pull/14203), [ClearlyClaire](https://github.com/mastodon/mastodon/pull/14255), [ClearlyClaire](https://github.com/mastodon/mastodon/pull/14306), [noellabo](https://github.com/mastodon/mastodon/pull/14358), [noellabo](https://github.com/mastodon/mastodon/pull/14357))
  - Metadata (album, artist, etc) is no longer stripped from audio files
  - Album art is automatically extracted from audio files
  - Thumbnail can be manually uploaded for both audio and video attachments
  - Media upload APIs now support `thumbnail` param
    - On `POST /api/v1/media` and `POST /api/v2/media`
    - And on `PUT /api/v1/media/:id`
  - ActivityPub representation of media attachments represents custom thumbnails with an `icon` attribute
  - The Media Attachment entity in REST API now has a `preview_remote_url` to its `preview_url`, equivalent to `remote_url` to its `url`
- **Add color extraction for thumbnails** ([Gargron](https://github.com/mastodon/mastodon/pull/14209), [ClearlyClaire](https://github.com/mastodon/mastodon/pull/14264))
  - The `meta` attribute on the Media Attachment entity in REST API can now have a `colors` attribute which in turn contains three hex colors: `background`, `foreground`, and `accent`
  - The background color is chosen from the most dominant color around the edges of the thumbnail
  - The foreground and accent colors are chosen from the colors that are the most different from the background color using the CIEDE2000 algorithm
  - The most saturated color of the two is designated as the accent color
  - The one with the highest W3C contrast is designated as the foreground color
  - If there are not enough colors in the thumbnail, new ones are generated using a monochrome pattern
- Add a visibility indicator to toots in web UI ([noellabo](https://github.com/mastodon/mastodon/pull/14123), [highemerly](https://github.com/mastodon/mastodon/pull/14292))
- Add `tootctl email_domain_blocks` ([tateisu](https://github.com/mastodon/mastodon/pull/13589), [Gargron](https://github.com/mastodon/mastodon/pull/14147))
- Add "Add new domain block" to header of federation page in admin UI ([ariasuni](https://github.com/mastodon/mastodon/pull/13934))
- Add ability to keep emoji picker open with ctrl+click in web UI ([bclindner](https://github.com/mastodon/mastodon/pull/13896), [noellabo](https://github.com/mastodon/mastodon/pull/14096))
- Add custom icon for private boosts in web UI ([ClearlyClaire](https://github.com/mastodon/mastodon/pull/14380))
- Add support for Create and Update activities that don't inline objects in ActivityPub ([ClearlyClaire](https://github.com/mastodon/mastodon/pull/14359))
- Add support for Undo activities that don't inline activities in ActivityPub ([ClearlyClaire](https://github.com/mastodon/mastodon/pull/14346))

### Changed

- Change `.env.production.sample` to be leaner and cleaner ([Gargron](https://github.com/mastodon/mastodon/pull/14206))
  - It was overloaded as de-facto documentation and getting quite crowded
  - Defer to the actual documentation while still giving a minimal example
- Change `tootctl search deploy` to work faster and display progress ([Gargron](https://github.com/mastodon/mastodon/pull/14300))
- Change User-Agent of link preview fetching service to include "Bot" ([Gargron](https://github.com/mastodon/mastodon/pull/14248))
  - Some websites may not render OpenGraph tags into HTML if that's not the case
- Change behaviour to carry blocks over when someone migrates their followers ([ClearlyClaire](https://github.com/mastodon/mastodon/pull/14144))
- Change volume control and download buttons in web UI ([Gargron](https://github.com/mastodon/mastodon/pull/14122))
- **Change design of audio players in web UI** ([Gargron](https://github.com/mastodon/mastodon/pull/14095), [ClearlyClaire](https://github.com/mastodon/mastodon/pull/14281), [Gargron](https://github.com/mastodon/mastodon/pull/14282), [ClearlyClaire](https://github.com/mastodon/mastodon/pull/14118), [Gargron](https://github.com/mastodon/mastodon/pull/14199), [ClearlyClaire](https://github.com/mastodon/mastodon/pull/14338))
- Change reply filter to never filter own toots in web UI ([ClearlyClaire](https://github.com/mastodon/mastodon/pull/14128))
- Change boost button to no longer serve as visibility indicator in web UI ([noellabo](https://github.com/mastodon/mastodon/pull/14132), [ClearlyClaire](https://github.com/mastodon/mastodon/pull/14373))
- Change contrast of flash messages ([cchoi12](https://github.com/mastodon/mastodon/pull/13892))
- Change wording from "Hide media" to "Hide image/images" in web UI ([ariasuni](https://github.com/mastodon/mastodon/pull/13834))
- Change appearance of settings pages to be more consistent ([ariasuni](https://github.com/mastodon/mastodon/pull/13938))
- Change "Add media" tooltip to not include long list of formats in web UI ([ariasuni](https://github.com/mastodon/mastodon/pull/13954))
- Change how badly contrasting emoji are rendered in web UI ([leo60228](https://github.com/mastodon/mastodon/pull/13773), [ClearlyClaire](https://github.com/mastodon/mastodon/pull/13772), [mfmfuyu](https://github.com/mastodon/mastodon/pull/14020), [ClearlyClaire](https://github.com/mastodon/mastodon/pull/14015))
- Change structure of unavailable content section on about page ([ariasuni](https://github.com/mastodon/mastodon/pull/13930))
- Change behaviour to accept ActivityPub activities relayed through group actor ([noellabo](https://github.com/mastodon/mastodon/pull/14279))
- Change amount of processing retries for ActivityPub activities ([noellabo](https://github.com/mastodon/mastodon/pull/14355))

### Removed

- Remove the terms "blacklist" and "whitelist" from UX ([Gargron](https://github.com/mastodon/mastodon/pull/14149), [mayaeh](https://github.com/mastodon/mastodon/pull/14192))
  - Environment variables changed (old versions continue to work):
    - `WHITELIST_MODE` → `LIMITED_FEDERATION_MODE`
    - `EMAIL_DOMAIN_BLACKLIST` → `EMAIL_DOMAIN_DENYLIST`
    - `EMAIL_DOMAIN_WHITELIST` → `EMAIL_DOMAIN_ALLOWLIST`
  - CLI option changed:
    - `tootctl domains purge --whitelist-mode` → `tootctl domains purge --limited-federation-mode`
- Remove some unnecessary database indexes ([lfuelling](https://github.com/mastodon/mastodon/pull/13695), [noellabo](https://github.com/mastodon/mastodon/pull/14259))
- Remove unnecessary Node.js version upper bound ([ykzts](https://github.com/mastodon/mastodon/pull/14139))

### Fixed

- Fix `following` param not working when exact match is found in account search ([noellabo](https://github.com/mastodon/mastodon/pull/14394))
- Fix sometimes occurring duplicate mention notifications ([noellabo](https://github.com/mastodon/mastodon/pull/14378))
- Fix RSS feeds not being cacheable ([ClearlyClaire](https://github.com/mastodon/mastodon/pull/14368))
- Fix lack of locking around processing of Announce activities in ActivityPub ([noellabo](https://github.com/mastodon/mastodon/pull/14365))
- Fix boosted toots from blocked account not being retroactively removed from TL ([ClearlyClaire](https://github.com/mastodon/mastodon/pull/14339))
- Fix large shortened numbers (like 1.2K) using incorrect pluralization ([Sasha-Sorokin](https://github.com/mastodon/mastodon/pull/14061))
- Fix streaming server trying to use empty password to connect to Redis when `REDIS_PASSWORD` is given but blank ([ClearlyClaire](https://github.com/mastodon/mastodon/pull/14135))
- Fix being unable to unboost posts when blocked by their author ([ClearlyClaire](https://github.com/mastodon/mastodon/pull/14308))
- Fix account domain block not properly unfollowing accounts from domain ([Gargron](https://github.com/mastodon/mastodon/pull/14304))
- Fix removing a domain allow wiping known accounts in open federation mode ([ClearlyClaire](https://github.com/mastodon/mastodon/pull/14298))
- Fix blocks and mutes pagination in web UI ([ClearlyClaire](https://github.com/mastodon/mastodon/pull/14275))
- Fix new posts pushing down origin of opened dropdown in web UI ([ClearlyClaire](https://github.com/mastodon/mastodon/pull/14271), [ClearlyClaire](https://github.com/mastodon/mastodon/pull/14348))
- Fix timeline markers not being saved sometimes ([ClearlyClaire](https://github.com/mastodon/mastodon/pull/13887), [ClearlyClaire](https://github.com/mastodon/mastodon/pull/13889), [ClearlyClaire](https://github.com/mastodon/mastodon/pull/14155))
- Fix CSV uploads being rejected ([noellabo](https://github.com/mastodon/mastodon/pull/13835))
- Fix incompatibility with Elasticsearch 7.x ([noellabo](https://github.com/mastodon/mastodon/pull/13828))
- Fix being able to search posts where you're in the target audience but not actively mentioned ([noellabo](https://github.com/mastodon/mastodon/pull/13829))
- Fix non-local posts appearing on local-only hashtag timelines in web UI ([noellabo](https://github.com/mastodon/mastodon/pull/13827))
- Fix `tootctl media remove-orphans` choking on unknown files in storage ([Gargron](https://github.com/mastodon/mastodon/pull/13765))
- Fix `tootctl upgrade storage-schema` misbehaving ([Gargron](https://github.com/mastodon/mastodon/pull/13761), [angristan](https://github.com/mastodon/mastodon/pull/13768))
  - Fix it marking records as upgraded even though no files were moved
  - Fix it not working with S3 storage
  - Fix it not working with custom emojis
- Fix GIF reader raising incorrect exceptions ([ClearlyClaire](https://github.com/mastodon/mastodon/pull/13760))
- Fix hashtag search performing account search as well ([ClearlyClaire](https://github.com/mastodon/mastodon/pull/13758))
- Fix Webfinger returning wrong status code on malformed or missing param ([ClearlyClaire](https://github.com/mastodon/mastodon/pull/13759))
- Fix `rake mastodon:setup` error when some environment variables are set ([ClearlyClaire](https://github.com/mastodon/mastodon/pull/13928))
- Fix admin page crashing when trying to block an invalid domain name in admin UI ([ClearlyClaire](https://github.com/mastodon/mastodon/pull/13884))
- Fix unsent toot confirmation dialog not popping up in single column mode in web UI ([ClearlyClaire](https://github.com/mastodon/mastodon/pull/13888))
- Fix performance of follow import ([noellabo](https://github.com/mastodon/mastodon/pull/13836))
  - Reduce timeout of Webfinger requests to that of other requests
  - Use circuit breakers to stop hitting unresponsive servers
  - Avoid hitting servers that are already known to be generally unavailable
- Fix filters ignoring media descriptions ([BenLubar](https://github.com/mastodon/mastodon/pull/13837))
- Fix some actions on custom emojis leading to cryptic errors in admin UI ([ClearlyClaire](https://github.com/mastodon/mastodon/pull/13951))
- Fix ActivityPub serialization of replies when some of them are URIs ([ClearlyClaire](https://github.com/mastodon/mastodon/pull/13957))
- Fix `rake mastodon:setup` choking on environment variables containing `%` ([ClearlyClaire](https://github.com/mastodon/mastodon/pull/13940))
- Fix account redirect confirmation message talking about moved followers ([ClearlyClaire](https://github.com/mastodon/mastodon/pull/13950))
- Fix avatars having the wrong size on public detailed status pages ([ClearlyClaire](https://github.com/mastodon/mastodon/pull/14140))
- Fix various issues around OpenGraph representation of media ([Gargron](https://github.com/mastodon/mastodon/pull/14133))
  - Pages containing audio no longer say "Attached: 1 image" in description
  - Audio attachments now represented as OpenGraph `og:audio`
  - The `twitter:player` page now uses Mastodon's proper audio/video player
  - Audio/video buffered bars now display correctly in audio/video player
  - Volume and progress bars now respond to movement/move smoother
- Fix audio/video/images/cards not reacting to window resizes in web UI ([Gargron](https://github.com/mastodon/mastodon/pull/14130))
- Fix very wide media attachments resulting in too thin a thumbnail in web UI ([ClearlyClaire](https://github.com/mastodon/mastodon/pull/14127))
- Fix crash when merging posts into home feed after following someone ([ClearlyClaire](https://github.com/mastodon/mastodon/pull/14129))
- Fix unique username constraint for local users not being enforced in database ([ClearlyClaire](https://github.com/mastodon/mastodon/pull/14099))
- Fix unnecessary gap under video modal in web UI ([mfmfuyu](https://github.com/mastodon/mastodon/pull/14098))
- Fix 2FA and sign in token pages not respecting user locale ([mfmfuyu](https://github.com/mastodon/mastodon/pull/14087))
- Fix unapproved users being able to view profiles when in limited-federation mode _and_ requiring approval for sign-ups ([ClearlyClaire](https://github.com/mastodon/mastodon/pull/14093))
- Fix initial audio volume not corresponding to what's displayed in audio player in web UI ([ClearlyClaire](https://github.com/mastodon/mastodon/pull/14057))
- Fix timelines sometimes jumping when closing modals in web UI ([ClearlyClaire](https://github.com/mastodon/mastodon/pull/14019))
- Fix memory usage of downloading remote files ([Gargron](https://github.com/mastodon/mastodon/pull/14184), [Gargron](https://github.com/mastodon/mastodon/pull/14181), [noellabo](https://github.com/mastodon/mastodon/pull/14356))
  - Don't read entire file (up to 40 MB) into memory
  - Read and write it to temp file in small chunks
- Fix inconsistent account header padding in web UI ([trwnh](https://github.com/mastodon/mastodon/pull/14179))
- Fix Thai being skipped from language detection ([Sasha-Sorokin](https://github.com/mastodon/mastodon/pull/13989))
  - Since Thai has its own alphabet, it can be detected more reliably
- Fix broken hashtag column options styling in web UI ([ClearlyClaire](https://github.com/mastodon/mastodon/pull/14247))
- Fix pointer cursor being shown on toots that are not clickable in web UI ([arielrodrigues](https://github.com/mastodon/mastodon/pull/14185))
- Fix lock icon not being shown when locking account in profile settings ([ClearlyClaire](https://github.com/mastodon/mastodon/pull/14190))
- Fix domain blocks doing work the wrong way around ([ClearlyClaire](https://github.com/mastodon/mastodon/pull/13424))
  - Instead of suspending accounts one by one, mark all as suspended first (quick)
  - Only then proceed to start removing their data (slow)
  - Clear out media attachments in a separate worker (slow)

## [3.1.5] - 2020-07-07

### Security

- Fix media attachment enumeration ([ClearlyClaire](https://github.com/mastodon/mastodon/pull/14254))
- Change rate limits for various paths ([Gargron](https://github.com/mastodon/mastodon/pull/14253))
- Fix other sessions not being logged out on password change ([Gargron](https://github.com/mastodon/mastodon/pull/14252))

## [3.1.4] - 2020-05-14

### Added

- Add `vi` to available locales ([taicv](https://github.com/mastodon/mastodon/pull/13542))
- Add ability to remove identity proofs from account ([Gargron](https://github.com/mastodon/mastodon/pull/13682))
- Add ability to exclude local content from federated timeline ([noellabo](https://github.com/mastodon/mastodon/pull/13504), [noellabo](https://github.com/mastodon/mastodon/pull/13745))
  - Add `remote` param to `GET /api/v1/timelines/public` REST API
  - Add `public/remote` / `public:remote` variants to streaming API
  - "Remote only" option in federated timeline column settings in web UI
- Add ability to exclude remote content from hashtag timelines in web UI ([noellabo](https://github.com/mastodon/mastodon/pull/13502))
  - No changes to REST API
  - "Local only" option in hashtag column settings in web UI
- Add Capistrano tasks that reload the services after deploying ([berkes](https://github.com/mastodon/mastodon/pull/12642))
- Add `invites_enabled` attribute to `GET /api/v1/instance` in REST API ([ClearlyClaire](https://github.com/mastodon/mastodon/pull/13501))
- Add `tootctl emoji export` command ([lfuelling](https://github.com/mastodon/mastodon/pull/13534))
- Add separate cache directory for non-local uploads ([Gargron](https://github.com/mastodon/mastodon/pull/12821), [Hanage999](https://github.com/mastodon/mastodon/pull/13593), [mayaeh](https://github.com/mastodon/mastodon/pull/13551))
  - Add `tootctl upgrade storage-schema` command to move old non-local uploads to the cache directory
- Add buttons to delete header and avatar from profile settings ([sternenseemann](https://github.com/mastodon/mastodon/pull/13234))
- Add emoji graphics and shortcodes from Twemoji 12.1.5 ([DeeUnderscore](https://github.com/mastodon/mastodon/pull/13021))

### Changed

- Change error message when trying to migrate to an account that does not have current account set as an alias to be more clear ([TheEvilSkeleton](https://github.com/mastodon/mastodon/pull/13746))
- Change delivery failure tracking to work with hostnames instead of URLs ([Gargron](https://github.com/mastodon/mastodon/pull/13437), [noellabo](https://github.com/mastodon/mastodon/pull/13481), [noellabo](https://github.com/mastodon/mastodon/pull/13482), [noellabo](https://github.com/mastodon/mastodon/pull/13535))
- Change Content-Security-Policy to not need unsafe-inline style-src ([ClearlyClaire](https://github.com/mastodon/mastodon/pull/13679), [ClearlyClaire](https://github.com/mastodon/mastodon/pull/13692), [ClearlyClaire](https://github.com/mastodon/mastodon/pull/13576), [ClearlyClaire](https://github.com/mastodon/mastodon/pull/13575), [ClearlyClaire](https://github.com/mastodon/mastodon/pull/13438))
- Change how RSS items are titled and formatted ([ClearlyClaire](https://github.com/mastodon/mastodon/pull/13592), [ykzts](https://github.com/mastodon/mastodon/pull/13591))

### Fixed

- Fix dropdown of muted and followed accounts offering option to hide boosts in web UI ([ClearlyClaire](https://github.com/mastodon/mastodon/pull/13748))
- Fix "You are already signed in" alert being shown at wrong times ([ClearlyClaire](https://github.com/mastodon/mastodon/pull/13547))
- Fix retrying of failed-to-download media files not actually working ([noellabo](https://github.com/mastodon/mastodon/pull/13741))
- Fix first poll option not being focused when adding a poll in web UI ([ClearlyClaire](https://github.com/mastodon/mastodon/pull/13740))
- Fix `sr` locale being selected over `sr-Latn` ([ClearlyClaire](https://github.com/mastodon/mastodon/pull/13693))
- Fix error within error when limiting backtrace to 3 lines ([Gargron](https://github.com/mastodon/mastodon/pull/13120))
- Fix `tootctl media remove-orphans` crashing on "Import" files ([ClearlyClaire](https://github.com/mastodon/mastodon/pull/13685))
- Fix regression in `tootctl media remove-orphans` ([Gargron](https://github.com/mastodon/mastodon/pull/13405))
- Fix old unique jobs digests not having been cleaned up ([Gargron](https://github.com/mastodon/mastodon/pull/13683))
- Fix own following/followers not showing muted users ([ClearlyClaire](https://github.com/mastodon/mastodon/pull/13614))
- Fix list of followed people ignoring sorting on Follows & Followers page ([taras2358](https://github.com/mastodon/mastodon/pull/13676))
- Fix wrong pgHero Content-Security-Policy when `CDN_HOST` is set ([ClearlyClaire](https://github.com/mastodon/mastodon/pull/13595))
- Fix needlessly deduplicating usernames on collisions with remote accounts when signing-up through SAML/CAS ([kaiyou](https://github.com/mastodon/mastodon/pull/13581))
- Fix page incorrectly scrolling when bringing up dropdown menus in web UI ([ClearlyClaire](https://github.com/mastodon/mastodon/pull/13574))
- Fix messed up z-index when NoScript blocks media/previews in web UI ([ClearlyClaire](https://github.com/mastodon/mastodon/pull/13449))
- Fix "See what's happening" page showing public instead of local timeline for logged-in users ([ClearlyClaire](https://github.com/mastodon/mastodon/pull/13499))
- Fix not being able to resolve public resources in development environment ([Gargron](https://github.com/mastodon/mastodon/pull/13505))
- Fix uninformative error message when uploading unsupported image files ([ClearlyClaire](https://github.com/mastodon/mastodon/pull/13540))
- Fix expanded video player issues in web UI ([ClearlyClaire](https://github.com/mastodon/mastodon/pull/13541), [eai04191](https://github.com/mastodon/mastodon/pull/13533))
- Fix and refactor keyboard navigation in dropdown menus in web UI ([ClearlyClaire](https://github.com/mastodon/mastodon/pull/13528))
- Fix uploaded image orientation being messed up in some browsers in web UI ([ClearlyClaire](https://github.com/mastodon/mastodon/pull/13493))
- Fix actions log crash when displaying updates of deleted announcements in admin UI ([ClearlyClaire](https://github.com/mastodon/mastodon/pull/13489))
- Fix search not working due to proxy settings when using hidden services ([Gargron](https://github.com/mastodon/mastodon/pull/13488))
- Fix poll refresh button not being debounced in web UI ([rasjonell](https://github.com/mastodon/mastodon/pull/13485), [ClearlyClaire](https://github.com/mastodon/mastodon/pull/13490))
- Fix confusing error when failing to add an alias to an unknown account ([ClearlyClaire](https://github.com/mastodon/mastodon/pull/13480))
- Fix "Email changed" notification sometimes having wrong e-mail ([ClearlyClaire](https://github.com/mastodon/mastodon/pull/13475))
- Fix various issues on the account aliases page ([ClearlyClaire](https://github.com/mastodon/mastodon/pull/13452))
- Fix API footer link in web UI ([bubblineyuri](https://github.com/mastodon/mastodon/pull/13441))
- Fix pagination of following, followers, follow requests, blocks and mutes lists in web UI ([ClearlyClaire](https://github.com/mastodon/mastodon/pull/13445))
- Fix styling of polls in JS-less fallback on public pages ([ClearlyClaire](https://github.com/mastodon/mastodon/pull/13436))
- Fix trying to delete already deleted file when post-processing ([Gargron](https://github.com/mastodon/mastodon/pull/13406))

### Security

- Fix Doorkeeper vulnerability that exposed app secret to users who authorized the app and reset secret of the web UI that could have been exposed ([dependabot-preview[bot]](https://github.com/mastodon/mastodon/pull/13613), [Gargron](https://github.com/mastodon/mastodon/pull/13688))
  - For apps that self-register on behalf of every individual user (such as most mobile apps), this is a non-issue
  - The issue only affects developers of apps who are shared between multiple users, such as server-side apps like cross-posters

## [3.1.3] - 2020-04-05

### Added

- Add ability to filter audit log in admin UI ([Gargron](https://github.com/mastodon/mastodon/pull/13381))
- Add titles to warning presets in admin UI ([Gargron](https://github.com/mastodon/mastodon/pull/13252))
- Add option to include resolved DNS records when blacklisting e-mail domains in admin UI ([Gargron](https://github.com/mastodon/mastodon/pull/13254))
- Add ability to delete files uploaded for settings in admin UI ([ClearlyClaire](https://github.com/mastodon/mastodon/pull/13192))
- Add sorting by username, creation and last activity in admin UI ([ClearlyClaire](https://github.com/mastodon/mastodon/pull/13076))
- Add explanation as to why unlocked accounts may have follow requests in web UI ([ClearlyClaire](https://github.com/mastodon/mastodon/pull/13385))
- Add link to bookmarks to dropdown in web UI ([mayaeh](https://github.com/mastodon/mastodon/pull/13273))
- Add support for links to statuses in announcements to be opened in web UI ([ClearlyClaire](https://github.com/mastodon/mastodon/pull/13212), [ClearlyClaire](https://github.com/mastodon/mastodon/pull/13250))
- Add tooltips to audio/video player buttons in web UI ([ariasuni](https://github.com/mastodon/mastodon/pull/13203))
- Add submit button to the top of preferences pages ([guigeekz](https://github.com/mastodon/mastodon/pull/13068))
- Add specific rate limits for posting, following and reporting ([Gargron](https://github.com/mastodon/mastodon/pull/13172), [Gargron](https://github.com/mastodon/mastodon/pull/13390))
  - 300 posts every 3 hours
  - 400 follows or follow requests every 24 hours
  - 400 reports every 24 hours
- Add federation support for the "hide network" preference ([ClearlyClaire](https://github.com/mastodon/mastodon/pull/11673))
- Add `--skip-media-remove` option to `tootctl statuses remove` ([tateisu](https://github.com/mastodon/mastodon/pull/13080))

### Changed

- **Change design of polls in web UI** ([Sasha-Sorokin](https://github.com/mastodon/mastodon/pull/13257), [ClearlyClaire](https://github.com/mastodon/mastodon/pull/13313))
- Change status click areas in web UI to be bigger ([ariasuni](https://github.com/mastodon/mastodon/pull/13327))
- **Change `tootctl media remove-orphans` to work for all classes** ([Gargron](https://github.com/mastodon/mastodon/pull/13316))
- **Change local media attachments to perform heavy processing asynchronously** ([Gargron](https://github.com/mastodon/mastodon/pull/13210))
- Change video uploads to always be converted to H264/MP4 ([Gargron](https://github.com/mastodon/mastodon/pull/13220), [ClearlyClaire](https://github.com/mastodon/mastodon/pull/13239), [ClearlyClaire](https://github.com/mastodon/mastodon/pull/13242))
- Change video uploads to enforce certain limits ([Gargron](https://github.com/mastodon/mastodon/pull/13218))
  - Dimensions smaller than 1920x1200px
  - Frame rate at most 60fps
- Change the tooltip "Toggle visibility" to "Hide media" in web UI ([ariasuni](https://github.com/mastodon/mastodon/pull/13199))
- Change description of privacy levels to be more intuitive in web UI ([ariasuni](https://github.com/mastodon/mastodon/pull/13197))
- Change GIF label to be displayed even when autoplay is enabled in web UI ([koyuawsmbrtn](https://github.com/mastodon/mastodon/pull/13209))
- Change the string "Hide everything from …" to "Block domain …" in web UI ([ClearlyClaire](https://github.com/mastodon/mastodon/pull/13178), [mayaeh](https://github.com/mastodon/mastodon/pull/13221))
- Change wording of media display preferences to be more intuitive ([ariasuni](https://github.com/mastodon/mastodon/pull/13198))

### Deprecated

- `POST /api/v1/media` → `POST /api/v2/media` ([Gargron](https://github.com/mastodon/mastodon/pull/13210))

### Fixed

- Fix `tootctl media remove-orphans` ignoring `PAPERCLIP_ROOT_PATH` ([Gargron](https://github.com/mastodon/mastodon/pull/13375))
- Fix returning results when searching for URL with non-zero offset ([Gargron](https://github.com/mastodon/mastodon/pull/13377))
- Fix pinning a column in web UI sometimes redirecting out of web UI ([Gargron](https://github.com/mastodon/mastodon/pull/13376))
- Fix background jobs not using locks like they are supposed to ([Gargron](https://github.com/mastodon/mastodon/pull/13361))
- Fix content warning being unnecessarily cleared when hiding content warning input in web UI ([ClearlyClaire](https://github.com/mastodon/mastodon/pull/13348))
- Fix "Show more" not switching to "Show less" on public pages ([ClearlyClaire](https://github.com/mastodon/mastodon/pull/13174))
- Fix import overwrite option not being selectable ([noellabo](https://github.com/mastodon/mastodon/pull/13347))
- Fix wrong color for ellipsis in boost confirmation dialog in web UI ([ariasuni](https://github.com/mastodon/mastodon/pull/13355))
- Fix unnecessary unfollowing when importing follows with overwrite option ([noellabo](https://github.com/mastodon/mastodon/pull/13350))
- Fix 404 and 410 API errors being silently discarded in web UI ([ClearlyClaire](https://github.com/mastodon/mastodon/pull/13279))
- Fix OCR not working on Safari because of unsupported worker-src CSP ([ClearlyClaire](https://github.com/mastodon/mastodon/pull/13323))
- Fix media not being marked sensitive when a content warning is set with no text ([ClearlyClaire](https://github.com/mastodon/mastodon/pull/13277))
- Fix crash after deleting announcements in web UI ([codesections](https://github.com/mastodon/mastodon/pull/13283), [ClearlyClaire](https://github.com/mastodon/mastodon/pull/13312))
- Fix bookmarks not being searchable ([Kjwon15](https://github.com/mastodon/mastodon/pull/13271), [noellabo](https://github.com/mastodon/mastodon/pull/13293))
- Fix reported accounts not being whitelisted from further spam checks when resolving a spam check report ([ClearlyClaire](https://github.com/mastodon/mastodon/pull/13289))
- Fix web UI crash in single-column mode on prehistoric browsers ([ClearlyClaire](https://github.com/mastodon/mastodon/pull/13267))
- Fix some timeouts when searching for URLs ([ClearlyClaire](https://github.com/mastodon/mastodon/pull/13253))
- Fix detailed view of direct messages displaying a 0 boost count in web UI ([ClearlyClaire](https://github.com/mastodon/mastodon/pull/13244))
- Fix regression in “Edit media” modal in web UI ([ClearlyClaire](https://github.com/mastodon/mastodon/pull/13243))
- Fix public posts from silenced accounts not being changed to unlisted visibility ([ClearlyClaire](https://github.com/mastodon/mastodon/pull/13096))
- Fix error when searching for URLs that contain the mention syntax ([ClearlyClaire](https://github.com/mastodon/mastodon/pull/13151))
- Fix text area above/right of emoji picker being accidentally clickable in web UI ([ariasuni](https://github.com/mastodon/mastodon/pull/13148))
- Fix too large announcements not being scrollable in web UI ([ClearlyClaire](https://github.com/mastodon/mastodon/pull/13211))
- Fix `tootctl media remove-orphans` crashing when encountering invalid media ([ClearlyClaire](https://github.com/mastodon/mastodon/pull/13170))
- Fix installation failing when Redis password contains special characters ([ClearlyClaire](https://github.com/mastodon/mastodon/pull/13156))
- Fix announcements with fully-qualified mentions to local users crashing web UI ([ClearlyClaire](https://github.com/mastodon/mastodon/pull/13164))

### Security

- Fix re-sending of e-mail confirmation not being rate limited ([Gargron](https://github.com/mastodon/mastodon/pull/13360))

## [v3.1.2] - 2020-02-27

### Added

- Add `--reset-password` option to `tootctl accounts modify` ([ClearlyClaire](https://github.com/mastodon/mastodon/pull/13126))
- Add source-mapped stacktrace to error message in web UI ([ClearlyClaire](https://github.com/mastodon/mastodon/pull/13082))

### Fixed

- Fix dismissing an announcement twice raising an obscure error ([ClearlyClaire](https://github.com/mastodon/mastodon/pull/13124))
- Fix misleading error when attempting to re-send a pending follow request ([ClearlyClaire](https://github.com/mastodon/mastodon/pull/13133))
- Fix backups failing when files are missing from media attachments ([ClearlyClaire](https://github.com/mastodon/mastodon/pull/13146))
- Fix duplicate accounts being created when fetching an account for its key only ([ClearlyClaire](https://github.com/mastodon/mastodon/pull/13147))
- Fix `/web` redirecting to `/web/web` in web UI ([ClearlyClaire](https://github.com/mastodon/mastodon/pull/13128))
- Fix previously OStatus-based accounts not being detected as ActivityPub ([ClearlyClaire](https://github.com/mastodon/mastodon/pull/13129))
- Fix account JSON/RSS not being cacheable due to wrong mime type comparison ([ClearlyClaire](https://github.com/mastodon/mastodon/pull/13116))
- Fix old browsers crashing because of missing `finally` polyfill in web UI ([ClearlyClaire](https://github.com/mastodon/mastodon/pull/13115))
- Fix account's bio not being shown if there are no proofs/fields in admin UI ([ClearlyClaire](https://github.com/mastodon/mastodon/pull/13075))
- Fix sign-ups without checked user agreement being accepted through the web form ([ClearlyClaire](https://github.com/mastodon/mastodon/pull/13088))
- Fix non-x64 architectures not being able to build Docker image because of hardcoded Node.js architecture ([SaraSmiseth](https://github.com/mastodon/mastodon/pull/13081))
- Fix invite request input not being shown on sign-up error if left empty ([ClearlyClaire](https://github.com/mastodon/mastodon/pull/13089))
- Fix some migration hints mentioning GitLab instead of Mastodon ([saper](https://github.com/mastodon/mastodon/pull/13084))

### Security

- Fix leak of arbitrary statuses through unfavourite action in REST API ([Gargron](https://github.com/mastodon/mastodon/pull/13161))

## [3.1.1] - 2020-02-10

### Fixed

- Fix yanked dependency preventing installation ([mayaeh](https://github.com/mastodon/mastodon/pull/13059))

## [3.1.0] - 2020-02-09

### Added

- Add bookmarks ([ClearlyClaire](https://github.com/mastodon/mastodon/pull/7107), [Gargron](https://github.com/mastodon/mastodon/pull/12494), [Gomasy](https://github.com/mastodon/mastodon/pull/12381))
- Add announcements ([Gargron](https://github.com/mastodon/mastodon/pull/12662), [Gargron](https://github.com/mastodon/mastodon/pull/12967), [Gargron](https://github.com/mastodon/mastodon/pull/12970), [Gargron](https://github.com/mastodon/mastodon/pull/12963), [Gargron](https://github.com/mastodon/mastodon/pull/12950), [Gargron](https://github.com/mastodon/mastodon/pull/12990), [Gargron](https://github.com/mastodon/mastodon/pull/12949), [Gargron](https://github.com/mastodon/mastodon/pull/12989), [Gargron](https://github.com/mastodon/mastodon/pull/12964), [Gargron](https://github.com/mastodon/mastodon/pull/12965), [ClearlyClaire](https://github.com/mastodon/mastodon/pull/12958), [ClearlyClaire](https://github.com/mastodon/mastodon/pull/12957), [Gargron](https://github.com/mastodon/mastodon/pull/12955), [ClearlyClaire](https://github.com/mastodon/mastodon/pull/12946), [ClearlyClaire](https://github.com/mastodon/mastodon/pull/12954))
- Add number animations in web UI ([Gargron](https://github.com/mastodon/mastodon/pull/12948), [Gargron](https://github.com/mastodon/mastodon/pull/12971))
- Add `kab`, `is`, `kn`, `mr`, `ur` to available locales ([Gargron](https://github.com/mastodon/mastodon/pull/12882), [BoFFire](https://github.com/mastodon/mastodon/pull/12962), [Gargron](https://github.com/mastodon/mastodon/pull/12379))
- Add profile filter category ([ClearlyClaire](https://github.com/mastodon/mastodon/pull/12918))
- Add ability to add oneself to lists ([ClearlyClaire](https://github.com/mastodon/mastodon/pull/12271))
- Add hint how to contribute translations to preferences page ([Sasha-Sorokin](https://github.com/mastodon/mastodon/pull/12736))
- Add signatures to statuses in archive takeout ([noellabo](https://github.com/mastodon/mastodon/pull/12649))
- Add support for `magnet:` and `xmpp` links ([ClearlyClaire](https://github.com/mastodon/mastodon/pull/12905), [ClearlyClaire](https://github.com/mastodon/mastodon/pull/12709))
- Add `follow_request` notification type ([ClearlyClaire](https://github.com/mastodon/mastodon/pull/12198))
- Add ability to filter reports by account domain in admin UI ([ClearlyClaire](https://github.com/mastodon/mastodon/pull/12154))
- Add link to search for users connected from the same IP address to admin UI ([ClearlyClaire](https://github.com/mastodon/mastodon/pull/12157))
- Add link to reports targeting a specific domain in admin view ([ClearlyClaire](https://github.com/mastodon/mastodon/pull/12513))
- Add support for EventSource streaming in web UI ([BenLubar](https://github.com/mastodon/mastodon/pull/12887))
- Add hotkey for opening media attachments in web UI ([ClearlyClaire](https://github.com/mastodon/mastodon/pull/12498), [Kjwon15](https://github.com/mastodon/mastodon/pull/12546))
- Add relationship-based options to status dropdowns in web UI ([Gargron](https://github.com/mastodon/mastodon/pull/12377), [ClearlyClaire](https://github.com/mastodon/mastodon/pull/12535), [Gargron](https://github.com/mastodon/mastodon/pull/12430))
- Add support for submitting media description with `ctrl`+`enter` in web UI ([ClearlyClaire](https://github.com/mastodon/mastodon/pull/12272))
- Add download button to audio and video players in web UI ([NimaBoscarino](https://github.com/mastodon/mastodon/pull/12179))
- Add setting for whether to crop images in timelines in web UI ([duxovni](https://github.com/mastodon/mastodon/pull/12126))
- Add support for `Event` activities ([tcitworld](https://github.com/mastodon/mastodon/pull/12637))
- Add basic support for `Group` actors ([noellabo](https://github.com/mastodon/mastodon/pull/12071))
- Add `S3_OVERRIDE_PATH_STYLE` environment variable ([Gargron](https://github.com/mastodon/mastodon/pull/12594))
- Add `S3_OPEN_TIMEOUT` environment variable ([tateisu](https://github.com/mastodon/mastodon/pull/12459))
- Add `LDAP_MAIL` environment variable ([madmath03](https://github.com/mastodon/mastodon/pull/12053))
- Add `LDAP_UID_CONVERSION_ENABLED` environment variable ([madmath03](https://github.com/mastodon/mastodon/pull/12461))
- Add `--remote-only` option to `tootctl emoji purge` ([ClearlyClaire](https://github.com/mastodon/mastodon/pull/12810))
- Add `tootctl media remove-orphans` ([Gargron](https://github.com/mastodon/mastodon/pull/12568), [Gargron](https://github.com/mastodon/mastodon/pull/12571))
- Add `tootctl media lookup` command ([irlcatgirl](https://github.com/mastodon/mastodon/pull/12283))
- Add cache for OEmbed endpoints to avoid extra HTTP requests ([Gargron](https://github.com/mastodon/mastodon/pull/12403))
- Add support for KaiOS arrow navigation to public pages ([nolanlawson](https://github.com/mastodon/mastodon/pull/12251))
- Add `discoverable` to accounts in REST API ([trwnh](https://github.com/mastodon/mastodon/pull/12508))
- Add admin setting to disable default follows ([ArisuOngaku](https://github.com/mastodon/mastodon/pull/12566))
- Add support for LDAP and PAM in the OAuth password grant strategy ([ntl-purism](https://github.com/mastodon/mastodon/pull/12390), [Gargron](https://github.com/mastodon/mastodon/pull/12743))
- Allow support for `Accept`/`Reject` activities with a non-embedded object ([puckipedia](https://github.com/mastodon/mastodon/pull/12199))
- Add "Show thread" button to public profiles ([Sasha-Sorokin](https://github.com/mastodon/mastodon/pull/13000))

### Changed

- Change `last_status_at` to be a date, not datetime in REST API ([ClearlyClaire](https://github.com/mastodon/mastodon/pull/12966))
- Change followers page to relationships page in admin UI ([Gargron](https://github.com/mastodon/mastodon/pull/12927), [Gargron](https://github.com/mastodon/mastodon/pull/12934))
- Change reported media attachments to always be hidden in admin UI ([Gargron](https://github.com/mastodon/mastodon/pull/12879), [ClearlyClaire](https://github.com/mastodon/mastodon/pull/12907))
- Change string from "Disable" to "Disable login" in admin UI ([nileshkumar](https://github.com/mastodon/mastodon/pull/12201))
- Change report page structure in admin UI ([Sasha-Sorokin](https://github.com/mastodon/mastodon/pull/12615))
- Change swipe sensitivity to be lower on small screens in web UI ([umonaca](https://github.com/mastodon/mastodon/pull/12168))
- Change audio/video playback to stop playback when out of view in web UI ([Gargron](https://github.com/mastodon/mastodon/pull/12486))
- Change media description label based on upload type in web UI ([ClearlyClaire](https://github.com/mastodon/mastodon/pull/12270))
- Change large numbers to render without decimal units in web UI ([noellabo](https://github.com/mastodon/mastodon/pull/12706))
- Change "Add a choice" button to be disabled rather than hidden when poll limit reached in web UI ([ClearlyClaire](https://github.com/mastodon/mastodon/pull/12319), [hinaloe](https://github.com/mastodon/mastodon/pull/12544))
- Change `tootctl statuses remove` to keep statuses favourited or bookmarked by local users ([ClearlyClaire](https://github.com/mastodon/mastodon/pull/11267), [Gomasy](https://github.com/mastodon/mastodon/pull/12818))
- Change domain block behavior to update user records (fast) before deleting data (slower) ([ClearlyClaire](https://github.com/mastodon/mastodon/pull/12247))
- Change behaviour to strip audio metadata on uploads ([hugogameiro](https://github.com/mastodon/mastodon/pull/12171))
- Change accepted length of remote media descriptions from 420 to 1,500 characters ([ClearlyClaire](https://github.com/mastodon/mastodon/pull/12262))
- Change preferences pages structure ([Sasha-Sorokin](https://github.com/mastodon/mastodon/pull/12497), [mayaeh](https://github.com/mastodon/mastodon/pull/12517), [Sasha-Sorokin](https://github.com/mastodon/mastodon/pull/12801), [Sasha-Sorokin](https://github.com/mastodon/mastodon/pull/12797), [Sasha-Sorokin](https://github.com/mastodon/mastodon/pull/12799), [Sasha-Sorokin](https://github.com/mastodon/mastodon/pull/12793))
- Change format of titles in RSS ([devkral](https://github.com/mastodon/mastodon/pull/8596))
- Change favourite icon animation from spring-based motion to CSS animation in web UI ([ClearlyClaire](https://github.com/mastodon/mastodon/pull/12175))
- Change minimum required Node.js version to 10, and default to 12 ([Shleeble](https://github.com/mastodon/mastodon/pull/12791), [mkody](https://github.com/mastodon/mastodon/pull/12906), [Shleeble](https://github.com/mastodon/mastodon/pull/12703))
- Change spam check to exempt server staff ([ClearlyClaire](https://github.com/mastodon/mastodon/pull/12874))
- Change to fallback to to `Create` audience when `object` has no defined audience ([ClearlyClaire](https://github.com/mastodon/mastodon/pull/12249))
- Change Twemoji library to 12.1.3 in web UI ([koyuawsmbrtn](https://github.com/mastodon/mastodon/pull/12342))
- Change blocked users to be hidden from following/followers lists ([ClearlyClaire](https://github.com/mastodon/mastodon/pull/12733))
- Change signature verification to ignore signatures with invalid host ([Gargron](https://github.com/mastodon/mastodon/pull/13033))

### Removed

- Remove unused dependencies ([ykzts](https://github.com/mastodon/mastodon/pull/12861), [mayaeh](https://github.com/mastodon/mastodon/pull/12826), [ClearlyClaire](https://github.com/mastodon/mastodon/pull/12822), [ykzts](https://github.com/mastodon/mastodon/pull/12533))

### Fixed

- Fix some translatable strings being used wrongly ([Sasha-Sorokin](https://github.com/mastodon/mastodon/pull/12569), [Sasha-Sorokin](https://github.com/mastodon/mastodon/pull/12589), [Sasha-Sorokin](https://github.com/mastodon/mastodon/pull/12502), [mayaeh](https://github.com/mastodon/mastodon/pull/12231))
- Fix headline of public timeline page when set to local-only ([ykzts](https://github.com/mastodon/mastodon/pull/12224))
- Fix space between tabs not being spread evenly in web UI ([Sasha-Sorokin](https://github.com/mastodon/mastodon/pull/12944), [Sasha-Sorokin](https://github.com/mastodon/mastodon/pull/12961), [Sasha-Sorokin](https://github.com/mastodon/mastodon/pull/12446))
- Fix interactive delays in database migrations with no TTY ([Gargron](https://github.com/mastodon/mastodon/pull/12969))
- Fix status overflowing in report dialog in web UI ([ClearlyClaire](https://github.com/mastodon/mastodon/pull/12959))
- Fix unlocalized dropdown button title in web UI ([Sasha-Sorokin](https://github.com/mastodon/mastodon/pull/12947))
- Fix media attachments without file being uploadable ([Gargron](https://github.com/mastodon/mastodon/pull/12562))
- Fix unfollow confirmations in profile directory in web UI ([ClearlyClaire](https://github.com/mastodon/mastodon/pull/12922))
- Fix duplicate `description` meta tag on accounts public pages ([ClearlyClaire](https://github.com/mastodon/mastodon/pull/12923))
- Fix slow query of federated timeline ([notozeki](https://github.com/mastodon/mastodon/pull/12886))
- Fix not all of account's active IPs showing up in admin UI ([Gargron](https://github.com/mastodon/mastodon/pull/12909), [Gargron](https://github.com/mastodon/mastodon/pull/12943))
- Fix search by IP not using alternative browser sessions in admin UI ([Gargron](https://github.com/mastodon/mastodon/pull/12904))
- Fix “X new items” not showing up for slow mode on empty timelines in web UI ([ClearlyClaire](https://github.com/mastodon/mastodon/pull/12875))
- Fix OEmbed endpoint being inaccessible in secure mode ([Gargron](https://github.com/mastodon/mastodon/pull/12864))
- Fix proofs API being inaccessible in secure mode ([Gargron](https://github.com/mastodon/mastodon/pull/12495))
- Fix Ruby 2.7 incompatibilities ([ClearlyClaire](https://github.com/mastodon/mastodon/pull/12831), [ClearlyClaire](https://github.com/mastodon/mastodon/pull/12824), [Shleeble](https://github.com/mastodon/mastodon/pull/12759), [zunda](https://github.com/mastodon/mastodon/pull/12769))
- Fix invalid poll votes being accepted in REST API ([ClearlyClaire](https://github.com/mastodon/mastodon/pull/12601))
- Fix old migrations failing because of strong migrations update ([ClearlyClaire](https://github.com/mastodon/mastodon/pull/12787), [ClearlyClaire](https://github.com/mastodon/mastodon/pull/12692))
- Fix reuse of detailed status components in web UI ([ClearlyClaire](https://github.com/mastodon/mastodon/pull/12792))
- Fix base64-encoded file uploads not being possible in REST API ([Gargron](https://github.com/mastodon/mastodon/pull/12748), [Gargron](https://github.com/mastodon/mastodon/pull/12857))
- Fix error due to missing authentication call in filters controller ([Gargron](https://github.com/mastodon/mastodon/pull/12746))
- Fix uncaught unknown format error in host meta controller ([Gargron](https://github.com/mastodon/mastodon/pull/12747))
- Fix URL search not returning private toots user has access to ([ClearlyClaire](https://github.com/mastodon/mastodon/pull/12742), [ClearlyClaire](https://github.com/mastodon/mastodon/pull/12336))
- Fix cache digesting log noise on status embeds ([Gargron](https://github.com/mastodon/mastodon/pull/12750))
- Fix slowness due to layout thrashing when reloading a large set of statuses in web UI ([panarom](https://github.com/mastodon/mastodon/pull/12661), [panarom](https://github.com/mastodon/mastodon/pull/12744), [Gargron](https://github.com/mastodon/mastodon/pull/12712))
- Fix error when fetching followers/following from REST API when user has network hidden ([Gargron](https://github.com/mastodon/mastodon/pull/12716))
- Fix IDN mentions not being processed, IDN domains not being rendered ([Gargron](https://github.com/mastodon/mastodon/pull/12715), [Gargron](https://github.com/mastodon/mastodon/pull/13035), [Gargron](https://github.com/mastodon/mastodon/pull/13030))
- Fix error when searching for empty phrase ([Gargron](https://github.com/mastodon/mastodon/pull/12711))
- Fix backups stopping due to read timeouts ([chr-1x](https://github.com/mastodon/mastodon/pull/12281))
- Fix batch actions on non-pending tags in admin UI ([ClearlyClaire](https://github.com/mastodon/mastodon/pull/12537))
- Fix sample `SAML_ACS_URL`, `SAML_ISSUER` ([orlea](https://github.com/mastodon/mastodon/pull/12669))
- Fix manual scrolling issue on Firefox/Windows in web UI ([ClearlyClaire](https://github.com/mastodon/mastodon/pull/12648))
- Fix archive takeout failing if total dump size exceeds 2GB ([scd31](https://github.com/mastodon/mastodon/pull/12602), [Gargron](https://github.com/mastodon/mastodon/pull/12653))
- Fix custom emoji category creation silently erroring out on duplicate category ([ClearlyClaire](https://github.com/mastodon/mastodon/pull/12647))
- Fix link crawler not specifying preferred content type ([ClearlyClaire](https://github.com/mastodon/mastodon/pull/12646))
- Fix featured hashtag setting page erroring out instead of rejecting invalid tags ([ClearlyClaire](https://github.com/mastodon/mastodon/pull/12436))
- Fix tooltip messages of single/multiple-choice polls switcher being reversed in web UI ([acid-chicken](https://github.com/mastodon/mastodon/pull/12616))
- Fix typo in help text of `tootctl statuses remove` ([trwnh](https://github.com/mastodon/mastodon/pull/12603))
- Fix generic HTTP 500 error on duplicate records ([Gargron](https://github.com/mastodon/mastodon/pull/12563))
- Fix old migration failing with new status default scope ([ClearlyClaire](https://github.com/mastodon/mastodon/pull/12493))
- Fix errors when using search API with no query ([Gargron](https://github.com/mastodon/mastodon/pull/12541), [trwnh](https://github.com/mastodon/mastodon/pull/12549))
- Fix poll options not being selectable via keyboard in web UI ([ClearlyClaire](https://github.com/mastodon/mastodon/pull/12538))
- Fix conversations not having an unread indicator in web UI ([Gargron](https://github.com/mastodon/mastodon/pull/12506))
- Fix lost focus when modals open/close in web UI ([ClearlyClaire](https://github.com/mastodon/mastodon/pull/12437))
- Fix pending upload count not being decremented on error in web UI ([ClearlyClaire](https://github.com/mastodon/mastodon/pull/12499))
- Fix empty poll options not being removed on remote poll update ([ClearlyClaire](https://github.com/mastodon/mastodon/pull/12484))
- Fix OCR with delete & redraft in web UI ([ClearlyClaire](https://github.com/mastodon/mastodon/pull/12465))
- Fix blur behind closed registration message ([ClearlyClaire](https://github.com/mastodon/mastodon/pull/12442))
- Fix OEmbed discovery not handling different URL variants in query ([Gargron](https://github.com/mastodon/mastodon/pull/12439))
- Fix link crawler crashing on `<a>` tags without `href` ([ClearlyClaire](https://github.com/mastodon/mastodon/pull/12159))
- Fix whitelisted subdomains being ignored in whitelist mode ([noiob](https://github.com/mastodon/mastodon/pull/12435))
- Fix broken audit log in whitelist mode in admin UI ([ClearlyClaire](https://github.com/mastodon/mastodon/pull/12303))
- Fix unread indicator not honoring "Only media" option in local and federated timelines in web UI ([ClearlyClaire](https://github.com/mastodon/mastodon/pull/12330))
- Fix error when rebuilding home feeds ([dariusk](https://github.com/mastodon/mastodon/pull/12324))
- Fix relationship caches being broken as result of a follow request ([ClearlyClaire](https://github.com/mastodon/mastodon/pull/12299))
- Fix more items than the limit being uploadable in web UI ([ClearlyClaire](https://github.com/mastodon/mastodon/pull/12300))
- Fix various issues with account migration ([ClearlyClaire](https://github.com/mastodon/mastodon/pull/12301))
- Fix filtered out items being counted as pending items in slow mode in web UI ([ClearlyClaire](https://github.com/mastodon/mastodon/pull/12266))
- Fix notification filters not applying to poll options ([ClearlyClaire](https://github.com/mastodon/mastodon/pull/12269))
- Fix notification message for user's own poll saying it's a poll they voted on in web UI ([ykzts](https://github.com/mastodon/mastodon/pull/12219))
- Fix polls with an expiration not showing up as expired in web UI ([noellabo](https://github.com/mastodon/mastodon/pull/12222))
- Fix volume slider having an offset between cursor and slider in Chromium in web UI ([ClearlyClaire](https://github.com/mastodon/mastodon/pull/12158))
- Fix Vagrant image not accepting connections ([shrft](https://github.com/mastodon/mastodon/pull/12180))
- Fix batch actions being hidden on small screens in admin UI ([ClearlyClaire](https://github.com/mastodon/mastodon/pull/12183))
- Fix incoming federation not working in whitelist mode ([ClearlyClaire](https://github.com/mastodon/mastodon/pull/12185))
- Fix error when passing empty `source` param to `PUT /api/v1/accounts/update_credentials` ([jglauche](https://github.com/mastodon/mastodon/pull/12259))
- Fix HTTP-based streaming API being cacheable by proxies ([BenLubar](https://github.com/mastodon/mastodon/pull/12945))
- Fix users being able to register while `tootctl self-destruct` is in progress ([Kjwon15](https://github.com/mastodon/mastodon/pull/12877))
- Fix microformats detection in link crawler not ignoring `h-card` links ([nightpool](https://github.com/mastodon/mastodon/pull/12189))
- Fix outline on full-screen video in web UI ([hinaloe](https://github.com/mastodon/mastodon/pull/12176))
- Fix TLD domain blocks not being editable ([ClearlyClaire](https://github.com/mastodon/mastodon/pull/12805))
- Fix Nanobox deploy hooks ([danhunsaker](https://github.com/mastodon/mastodon/pull/12663))
- Fix needlessly complicated SQL query when performing account search amongst followings ([ClearlyClaire](https://github.com/mastodon/mastodon/pull/12302))
- Fix favourites count not updating when unfavouriting in web UI ([NimaBoscarino](https://github.com/mastodon/mastodon/pull/12140))
- Fix occasional crash on scroll in Chromium in web UI ([hinaloe](https://github.com/mastodon/mastodon/pull/12274))
- Fix intersection observer not working in single-column mode web UI ([panarom](https://github.com/mastodon/mastodon/pull/12735))
- Fix voting issue with remote polls that contain trailing spaces ([ClearlyClaire](https://github.com/mastodon/mastodon/pull/12515))
- Fix dynamic elements not working in pgHero due to CSP rules ([ykzts](https://github.com/mastodon/mastodon/pull/12489))
- Fix overly verbose backtraces when delivering ActivityPub payloads ([zunda](https://github.com/mastodon/mastodon/pull/12798))
- Fix rendering `<a>` without `href` when scheme unsupported ([Gargron](https://github.com/mastodon/mastodon/pull/13040))
- Fix unfiltered params error when generating ActivityPub tag pagination ([Gargron](https://github.com/mastodon/mastodon/pull/13049))
- Fix malformed HTML causing uncaught error ([Gargron](https://github.com/mastodon/mastodon/pull/13042))
- Fix native share button not being displayed for unlisted toots ([ClearlyClaire](https://github.com/mastodon/mastodon/pull/13045))
- Fix remote convertible media attachments (e.g. GIFs) not being saved ([Gargron](https://github.com/mastodon/mastodon/pull/13032))
- Fix account query not using faster index ([abcang](https://github.com/mastodon/mastodon/pull/13016))
- Fix error when sending moderation notification ([renatolond](https://github.com/mastodon/mastodon/pull/13014))

### Security

- Fix OEmbed leaking information about existence of non-public statuses ([Gargron](https://github.com/mastodon/mastodon/pull/12930))
- Fix password change/reset not immediately invalidating other sessions ([Gargron](https://github.com/mastodon/mastodon/pull/12928))
- Fix settings pages being cacheable by the browser ([Gargron](https://github.com/mastodon/mastodon/pull/12714))

## [3.0.1] - 2019-10-10

### Added

- Add `tootctl media usage` command ([Gargron](https://github.com/mastodon/mastodon/pull/12115))
- Add admin setting to auto-approve trending hashtags ([Gargron](https://github.com/mastodon/mastodon/pull/12122), [Gargron](https://github.com/mastodon/mastodon/pull/12130))

### Changed

- Change `tootctl media refresh` to skip already downloaded attachments ([Gargron](https://github.com/mastodon/mastodon/pull/12118))

### Removed

- Remove auto-silence behaviour from spam check ([Gargron](https://github.com/mastodon/mastodon/pull/12117))
- Remove HTML `lang` attribute from individual statuses in web UI ([Gargron](https://github.com/mastodon/mastodon/pull/12124))
- Remove fallback to long description on sidebar and meta description ([Gargron](https://github.com/mastodon/mastodon/pull/12119))

### Fixed

- Fix preloaded JSON-LD context for identity not being used ([Gargron](https://github.com/mastodon/mastodon/pull/12138))
- Fix media editing modal changing dimensions once the image loads ([Gargron](https://github.com/mastodon/mastodon/pull/12131))
- Fix not showing whether a custom emoji has a local counterpart in admin UI ([Gargron](https://github.com/mastodon/mastodon/pull/12135))
- Fix attachment not being re-downloaded even if file is not stored ([Gargron](https://github.com/mastodon/mastodon/pull/12125))
- Fix old migration trying to use new column due to default status scope ([Gargron](https://github.com/mastodon/mastodon/pull/12095))
- Fix column back button missing for not found accounts ([trwnh](https://github.com/mastodon/mastodon/pull/12094))
- Fix issues with tootctl's parallelization and progress reporting ([Gargron](https://github.com/mastodon/mastodon/pull/12093), [Gargron](https://github.com/mastodon/mastodon/pull/12097))
- Fix existing user records with now-renamed `pt` locale ([Gargron](https://github.com/mastodon/mastodon/pull/12092))
- Fix hashtag timeline REST API accepting too many hashtags ([Gargron](https://github.com/mastodon/mastodon/pull/12091))
- Fix `GET /api/v1/instance` REST APIs being unavailable in secure mode ([Gargron](https://github.com/mastodon/mastodon/pull/12089))
- Fix performance of home feed regeneration and merging ([Gargron](https://github.com/mastodon/mastodon/pull/12084))
- Fix ffmpeg performance issues due to stdout buffer overflow ([hugogameiro](https://github.com/mastodon/mastodon/pull/12088))
- Fix S3 adapter retrying failing uploads with exponential backoff ([Gargron](https://github.com/mastodon/mastodon/pull/12085))
- Fix `tootctl accounts cull` advertising unused option flag ([Kjwon15](https://github.com/mastodon/mastodon/pull/12074))

## [3.0.0] - 2019-10-03

### Added

- Add "not available" label to unloaded media attachments in web UI ([Gargron](https://github.com/mastodon/mastodon/pull/11715), [Gargron](https://github.com/mastodon/mastodon/pull/11745))
- **Add profile directory to web UI** ([Gargron](https://github.com/mastodon/mastodon/pull/11688), [mayaeh](https://github.com/mastodon/mastodon/pull/11872))
  - Add profile directory opt-in federation
  - Add profile directory REST API
- Add special alert for throttled requests in web UI ([ClearlyClaire](https://github.com/mastodon/mastodon/pull/11677))
- Add confirmation modal when logging out from the web UI ([ClearlyClaire](https://github.com/mastodon/mastodon/pull/11671))
- **Add audio player in web UI** ([Gargron](https://github.com/mastodon/mastodon/pull/11644), [Gargron](https://github.com/mastodon/mastodon/pull/11652), [Gargron](https://github.com/mastodon/mastodon/pull/11654), [ClearlyClaire](https://github.com/mastodon/mastodon/pull/11629), [Gargron](https://github.com/mastodon/mastodon/pull/12056))
- **Add autosuggestions for hashtags in web UI** ([Gargron](https://github.com/mastodon/mastodon/pull/11422), [ClearlyClaire](https://github.com/mastodon/mastodon/pull/11632), [Gargron](https://github.com/mastodon/mastodon/pull/11764), [Gargron](https://github.com/mastodon/mastodon/pull/11588), [Gargron](https://github.com/mastodon/mastodon/pull/11442))
- **Add media editing modal with OCR tool in web UI** ([Gargron](https://github.com/mastodon/mastodon/pull/11563), [Gargron](https://github.com/mastodon/mastodon/pull/11566), [ClearlyClaire](https://github.com/mastodon/mastodon/pull/11575), [ClearlyClaire](https://github.com/mastodon/mastodon/pull/11576), [Gargron](https://github.com/mastodon/mastodon/pull/11577), [Gargron](https://github.com/mastodon/mastodon/pull/11573), [Gargron](https://github.com/mastodon/mastodon/pull/11571))
- Add indicator of unread notifications to window title when web UI is out of focus ([Gargron](https://github.com/mastodon/mastodon/pull/11560), [Gargron](https://github.com/mastodon/mastodon/pull/11572))
- Add indicator for which options you voted for in a poll in web UI ([ClearlyClaire](https://github.com/mastodon/mastodon/pull/11195))
- **Add search results pagination to web UI** ([Gargron](https://github.com/mastodon/mastodon/pull/11409), [ClearlyClaire](https://github.com/mastodon/mastodon/pull/11447))
- **Add option to disable real-time updates in web UI ("slow mode")** ([Gargron](https://github.com/mastodon/mastodon/pull/9984), [ykzts](https://github.com/mastodon/mastodon/pull/11880), [ClearlyClaire](https://github.com/mastodon/mastodon/pull/11883), [Gargron](https://github.com/mastodon/mastodon/pull/11898), [ClearlyClaire](https://github.com/mastodon/mastodon/pull/11859))
- Add option to disable blurhash previews in web UI ([ClearlyClaire](https://github.com/mastodon/mastodon/pull/11188))
- Add native smooth scrolling when supported in web UI ([ClearlyClaire](https://github.com/mastodon/mastodon/pull/11207))
- Add scrolling to the search bar on focus in web UI ([Kjwon15](https://github.com/mastodon/mastodon/pull/12032))
- Add refresh button to list of rebloggers/favouriters in web UI ([Gargron](https://github.com/mastodon/mastodon/pull/12031))
- Add error description and button to copy stack trace to web UI ([Gargron](https://github.com/mastodon/mastodon/pull/12033))
- Add search and sort functions to hashtag admin UI ([mayaeh](https://github.com/mastodon/mastodon/pull/11829), [Gargron](https://github.com/mastodon/mastodon/pull/11897), [mayaeh](https://github.com/mastodon/mastodon/pull/11875))
- Add setting for default search engine indexing in admin UI ([brortao](https://github.com/mastodon/mastodon/pull/11804))
- Add account bio to account view in admin UI ([ClearlyClaire](https://github.com/mastodon/mastodon/pull/11473))
- **Add option to include reported statuses in warning e-mail from admin UI** ([Gargron](https://github.com/mastodon/mastodon/pull/11639), [Gargron](https://github.com/mastodon/mastodon/pull/11812), [Gargron](https://github.com/mastodon/mastodon/pull/11741), [Gargron](https://github.com/mastodon/mastodon/pull/11698), [mayaeh](https://github.com/mastodon/mastodon/pull/11765))
- Add number of pending accounts and pending hashtags to dashboard in admin UI ([Gargron](https://github.com/mastodon/mastodon/pull/11514))
- **Add account migration UI** ([Gargron](https://github.com/mastodon/mastodon/pull/11846), [noellabo](https://github.com/mastodon/mastodon/pull/11905), [noellabo](https://github.com/mastodon/mastodon/pull/11907), [noellabo](https://github.com/mastodon/mastodon/pull/11906), [noellabo](https://github.com/mastodon/mastodon/pull/11902))
- **Add table of contents to about page** ([Gargron](https://github.com/mastodon/mastodon/pull/11885), [ykzts](https://github.com/mastodon/mastodon/pull/11941), [ykzts](https://github.com/mastodon/mastodon/pull/11895), [Kjwon15](https://github.com/mastodon/mastodon/pull/11916))
- **Add password challenge to 2FA settings, e-mail notifications** ([Gargron](https://github.com/mastodon/mastodon/pull/11878))
- **Add optional public list of domain blocks with comments** ([ClearlyClaire](https://github.com/mastodon/mastodon/pull/11298), [ClearlyClaire](https://github.com/mastodon/mastodon/pull/11515), [Gargron](https://github.com/mastodon/mastodon/pull/11908))
- Add an RSS feed for featured hashtags ([noellabo](https://github.com/mastodon/mastodon/pull/10502))
- Add explanations to featured hashtags UI and profile ([Gargron](https://github.com/mastodon/mastodon/pull/11586))
- **Add hashtag trends with admin and user settings** ([Gargron](https://github.com/mastodon/mastodon/pull/11490), [Gargron](https://github.com/mastodon/mastodon/pull/11502), [Gargron](https://github.com/mastodon/mastodon/pull/11641), [Gargron](https://github.com/mastodon/mastodon/pull/11594), [Gargron](https://github.com/mastodon/mastodon/pull/11517), [mayaeh](https://github.com/mastodon/mastodon/pull/11845), [Gargron](https://github.com/mastodon/mastodon/pull/11774), [Gargron](https://github.com/mastodon/mastodon/pull/11712), [Gargron](https://github.com/mastodon/mastodon/pull/11791), [Gargron](https://github.com/mastodon/mastodon/pull/11743), [Gargron](https://github.com/mastodon/mastodon/pull/11740), [Gargron](https://github.com/mastodon/mastodon/pull/11714), [ClearlyClaire](https://github.com/mastodon/mastodon/pull/11631), [Sasha-Sorokin](https://github.com/mastodon/mastodon/pull/11569), [Gargron](https://github.com/mastodon/mastodon/pull/11524), [Gargron](https://github.com/mastodon/mastodon/pull/11513))
  - Add hashtag usage breakdown to admin UI
  - Add batch actions for hashtags to admin UI
  - Add trends to web UI
  - Add trends to public pages
  - Add user preference to hide trends
  - Add admin setting to disable trends
- **Add categories for custom emojis** ([Gargron](https://github.com/mastodon/mastodon/pull/11196), [Gargron](https://github.com/mastodon/mastodon/pull/11793), [Gargron](https://github.com/mastodon/mastodon/pull/11920), [highemerly](https://github.com/mastodon/mastodon/pull/11876))
  - Add custom emoji categories to emoji picker in web UI
  - Add `category` to custom emojis in REST API
  - Add batch actions for custom emojis in admin UI
- Add max image dimensions to error message ([raboof](https://github.com/mastodon/mastodon/pull/11552))
- Add aac, m4a, 3gp, amr, wma to allowed audio formats ([Gargron](https://github.com/mastodon/mastodon/pull/11342), [umonaca](https://github.com/mastodon/mastodon/pull/11687))
- **Add search syntax for operators and phrases** ([Gargron](https://github.com/mastodon/mastodon/pull/11411))
- **Add REST API for managing featured hashtags** ([noellabo](https://github.com/mastodon/mastodon/pull/11778))
- **Add REST API for managing timeline read markers** ([Gargron](https://github.com/mastodon/mastodon/pull/11762))
- Add `exclude_unreviewed` param to `GET /api/v2/search` REST API ([Gargron](https://github.com/mastodon/mastodon/pull/11977))
- Add `reason` param to `POST /api/v1/accounts` REST API ([Gargron](https://github.com/mastodon/mastodon/pull/12064))
- **Add ActivityPub secure mode** ([Gargron](https://github.com/mastodon/mastodon/pull/11269), [ClearlyClaire](https://github.com/mastodon/mastodon/pull/11332), [ClearlyClaire](https://github.com/mastodon/mastodon/pull/11295))
- Add HTTP signatures to all outgoing ActivityPub GET requests ([Gargron](https://github.com/mastodon/mastodon/pull/11284), [ClearlyClaire](https://github.com/mastodon/mastodon/pull/11300))
- Add support for ActivityPub Audio activities ([ClearlyClaire](https://github.com/mastodon/mastodon/pull/11189))
- Add ActivityPub actor representing the entire server ([ClearlyClaire](https://github.com/mastodon/mastodon/pull/11321), [rtucker](https://github.com/mastodon/mastodon/pull/11400), [ClearlyClaire](https://github.com/mastodon/mastodon/pull/11561), [Gargron](https://github.com/mastodon/mastodon/pull/11798))
- **Add whitelist mode** ([Gargron](https://github.com/mastodon/mastodon/pull/11291), [mayaeh](https://github.com/mastodon/mastodon/pull/11634))
- Add config of multipart threshold for S3 ([ykzts](https://github.com/mastodon/mastodon/pull/11924), [ykzts](https://github.com/mastodon/mastodon/pull/11944))
- Add health check endpoint for web ([ykzts](https://github.com/mastodon/mastodon/pull/11770), [ykzts](https://github.com/mastodon/mastodon/pull/11947))
- Add HTTP signature keyId to request log ([Gargron](https://github.com/mastodon/mastodon/pull/11591))
- Add `SMTP_REPLY_TO` environment variable ([hugogameiro](https://github.com/mastodon/mastodon/pull/11718))
- Add `tootctl preview_cards remove` command ([mayaeh](https://github.com/mastodon/mastodon/pull/11320))
- Add `tootctl media refresh` command ([Gargron](https://github.com/mastodon/mastodon/pull/11775))
- Add `tootctl cache recount` command ([Gargron](https://github.com/mastodon/mastodon/pull/11597))
- Add option to exclude suspended domains from `tootctl domains crawl` ([dariusk](https://github.com/mastodon/mastodon/pull/11454))
- Add parallelization to `tootctl search deploy` ([noellabo](https://github.com/mastodon/mastodon/pull/12051))
- Add soft delete for statuses for instant deletes through API ([Gargron](https://github.com/mastodon/mastodon/pull/11623), [Gargron](https://github.com/mastodon/mastodon/pull/11648))
- Add rails-level JSON caching ([Gargron](https://github.com/mastodon/mastodon/pull/11333), [Gargron](https://github.com/mastodon/mastodon/pull/11271))
- **Add request pool to improve delivery performance** ([Gargron](https://github.com/mastodon/mastodon/pull/10353), [ykzts](https://github.com/mastodon/mastodon/pull/11756))
- Add concurrent connection attempts to resolved IP addresses ([ClearlyClaire](https://github.com/mastodon/mastodon/pull/11757))
- Add index for remember_token to improve login performance ([abcang](https://github.com/mastodon/mastodon/pull/11881))
- **Add more accurate hashtag search** ([Gargron](https://github.com/mastodon/mastodon/pull/11579), [Gargron](https://github.com/mastodon/mastodon/pull/11427), [Gargron](https://github.com/mastodon/mastodon/pull/11448))
- **Add more accurate account search** ([Gargron](https://github.com/mastodon/mastodon/pull/11537), [Gargron](https://github.com/mastodon/mastodon/pull/11580))
- **Add a spam check** ([Gargron](https://github.com/mastodon/mastodon/pull/11217), [Gargron](https://github.com/mastodon/mastodon/pull/11806), [ClearlyClaire](https://github.com/mastodon/mastodon/pull/11296))
- Add new languages ([Gargron](https://github.com/mastodon/mastodon/pull/12062))
  - Breton
  - Spanish (Argentina)
  - Estonian
  - Macedonian
  - New Norwegian
- Add NodeInfo endpoint ([Gargron](https://github.com/mastodon/mastodon/pull/12002), [Gargron](https://github.com/mastodon/mastodon/pull/12058))

### Changed

- **Change conversations UI** ([Gargron](https://github.com/mastodon/mastodon/pull/11896))
- Change dashboard to short number notation ([noellabo](https://github.com/mastodon/mastodon/pull/11847), [noellabo](https://github.com/mastodon/mastodon/pull/11911))
- Change REST API `GET /api/v1/timelines/public` to require authentication when public preview is off ([ClearlyClaire](https://github.com/mastodon/mastodon/pull/11802))
- Change REST API `POST /api/v1/follow_requests/:id/(approve|reject)` to return relationship ([ClearlyClaire](https://github.com/mastodon/mastodon/pull/11800))
- Change rate limit for media proxy ([ykzts](https://github.com/mastodon/mastodon/pull/11814))
- Change unlisted custom emoji to not appear in autosuggestions ([Gargron](https://github.com/mastodon/mastodon/pull/11818))
- Change max length of media descriptions from 420 to 1500 characters ([Gargron](https://github.com/mastodon/mastodon/pull/11819), [ClearlyClaire](https://github.com/mastodon/mastodon/pull/11836))
- **Change deletes to preserve soft-deleted statuses in unresolved reports** ([Gargron](https://github.com/mastodon/mastodon/pull/11805))
- **Change tootctl to use inline parallelization instead of Sidekiq** ([Gargron](https://github.com/mastodon/mastodon/pull/11776))
- **Change account deletion page to have better explanations** ([Gargron](https://github.com/mastodon/mastodon/pull/11753), [Gargron](https://github.com/mastodon/mastodon/pull/11763))
- Change hashtag component in web UI to show numbers for 2 last days ([Gargron](https://github.com/mastodon/mastodon/pull/11742), [Gargron](https://github.com/mastodon/mastodon/pull/11755), [Gargron](https://github.com/mastodon/mastodon/pull/11754))
- Change OpenGraph description on sign-up page to reflect invite ([Gargron](https://github.com/mastodon/mastodon/pull/11744))
- Change layout of public profile directory to be the same as in web UI ([Gargron](https://github.com/mastodon/mastodon/pull/11705))
- Change detailed status child ordering to sort self-replies on top ([ClearlyClaire](https://github.com/mastodon/mastodon/pull/11686))
- Change window resize handler to switch to/from mobile layout as soon as needed ([ClearlyClaire](https://github.com/mastodon/mastodon/pull/11656))
- Change icon button styles to make hover/focus states more obvious ([ClearlyClaire](https://github.com/mastodon/mastodon/pull/11474))
- Change contrast of status links that are not mentions or hashtags ([ClearlyClaire](https://github.com/mastodon/mastodon/pull/11406))
- **Change hashtags to preserve first-used casing** ([Gargron](https://github.com/mastodon/mastodon/pull/11416), [Gargron](https://github.com/mastodon/mastodon/pull/11508), [Gargron](https://github.com/mastodon/mastodon/pull/11504), [Gargron](https://github.com/mastodon/mastodon/pull/11507), [Gargron](https://github.com/mastodon/mastodon/pull/11441))
- **Change unconfirmed user login behaviour** ([Gargron](https://github.com/mastodon/mastodon/pull/11375), [ClearlyClaire](https://github.com/mastodon/mastodon/pull/11394), [Gargron](https://github.com/mastodon/mastodon/pull/11860))
- **Change single-column mode to scroll the whole page** ([Gargron](https://github.com/mastodon/mastodon/pull/11359), [Gargron](https://github.com/mastodon/mastodon/pull/11894), [Gargron](https://github.com/mastodon/mastodon/pull/11891), [ClearlyClaire](https://github.com/mastodon/mastodon/pull/11655), [Gargron](https://github.com/mastodon/mastodon/pull/11463), [Gargron](https://github.com/mastodon/mastodon/pull/11458), [ClearlyClaire](https://github.com/mastodon/mastodon/pull/11395), [Gargron](https://github.com/mastodon/mastodon/pull/11418))
- Change `tootctl accounts follow` to only work with local accounts ([angristan](https://github.com/mastodon/mastodon/pull/11592))
- Change Dockerfile ([Shleeble](https://github.com/mastodon/mastodon/pull/11710), [ykzts](https://github.com/mastodon/mastodon/pull/11768), [Shleeble](https://github.com/mastodon/mastodon/pull/11707))
- Change supported Node versions to include v12 ([abcang](https://github.com/mastodon/mastodon/pull/11706))
- Change Portuguese language from `pt` to `pt-PT` ([Gargron](https://github.com/mastodon/mastodon/pull/11820))
- Change domain block silence to always require approval on follow ([ClearlyClaire](https://github.com/mastodon/mastodon/pull/11975))
- Change link preview fetcher to not perform a HEAD request first ([Gargron](https://github.com/mastodon/mastodon/pull/12028))
- Change `tootctl domains purge` to accept multiple domains at once ([Gargron](https://github.com/mastodon/mastodon/pull/12046))

### Removed

- **Remove OStatus support** ([Gargron](https://github.com/mastodon/mastodon/pull/11205), [Gargron](https://github.com/mastodon/mastodon/pull/11303), [Gargron](https://github.com/mastodon/mastodon/pull/11460), [ClearlyClaire](https://github.com/mastodon/mastodon/pull/11280), [ClearlyClaire](https://github.com/mastodon/mastodon/pull/11278))
- Remove Atom feeds and old URLs in the form of `GET /:username/updates/:id` ([Gargron](https://github.com/mastodon/mastodon/pull/11247))
- Remove WebP support ([angristan](https://github.com/mastodon/mastodon/pull/11589))
- Remove deprecated config options from Heroku and Scalingo ([ykzts](https://github.com/mastodon/mastodon/pull/11925))
- Remove deprecated REST API `GET /api/v1/search` API ([Gargron](https://github.com/mastodon/mastodon/pull/11823))
- Remove deprecated REST API `GET /api/v1/statuses/:id/card` ([Gargron](https://github.com/mastodon/mastodon/pull/11213))
- Remove deprecated REST API `POST /api/v1/notifications/dismiss?id=:id` ([Gargron](https://github.com/mastodon/mastodon/pull/11214))
- Remove deprecated REST API `GET /api/v1/timelines/direct` ([Gargron](https://github.com/mastodon/mastodon/pull/11212))

### Fixed

- Fix manifest warning ([ykzts](https://github.com/mastodon/mastodon/pull/11767))
- Fix admin UI for custom emoji not respecting GIF autoplay preference ([ClearlyClaire](https://github.com/mastodon/mastodon/pull/11801))
- Fix page body not being scrollable in admin/settings layout ([Gargron](https://github.com/mastodon/mastodon/pull/11893))
- Fix placeholder colors for inputs not being explicitly defined ([Gargron](https://github.com/mastodon/mastodon/pull/11890))
- Fix incorrect enclosure length in RSS ([tsia](https://github.com/mastodon/mastodon/pull/11889))
- Fix TOTP codes not being filtered from logs during enabling/disabling ([Gargron](https://github.com/mastodon/mastodon/pull/11877))
- Fix webfinger response not returning 410 when account is suspended ([Gargron](https://github.com/mastodon/mastodon/pull/11869))
- Fix ActivityPub Move handler queuing jobs that will fail if account is suspended ([Gargron](https://github.com/mastodon/mastodon/pull/11864))
- Fix SSO login not using existing account when e-mail is verified ([Gargron](https://github.com/mastodon/mastodon/pull/11862))
- Fix web UI allowing uploads past status limit via drag & drop ([Gargron](https://github.com/mastodon/mastodon/pull/11863))
- Fix expiring polls not being displayed as such in web UI ([ClearlyClaire](https://github.com/mastodon/mastodon/pull/11835))
- Fix 2FA challenge and password challenge for non-database users ([Gargron](https://github.com/mastodon/mastodon/pull/11831), [Gargron](https://github.com/mastodon/mastodon/pull/11943))
- Fix profile fields overflowing page width in web UI ([Gargron](https://github.com/mastodon/mastodon/pull/11828))
- Fix web push subscriptions being deleted on rate limit or timeout ([Gargron](https://github.com/mastodon/mastodon/pull/11826))
- Fix display of long poll options in web UI ([ClearlyClaire](https://github.com/mastodon/mastodon/pull/11717), [ClearlyClaire](https://github.com/mastodon/mastodon/pull/11833))
- Fix search API not resolving URL when `type` is given ([Gargron](https://github.com/mastodon/mastodon/pull/11822))
- Fix hashtags being split by ZWNJ character ([Gargron](https://github.com/mastodon/mastodon/pull/11821))
- Fix scroll position resetting when opening media modals in web UI ([Gargron](https://github.com/mastodon/mastodon/pull/11815))
- Fix duplicate HTML IDs on about page ([ClearlyClaire](https://github.com/mastodon/mastodon/pull/11803))
- Fix admin UI showing superfluous reject media/reports on suspended domain blocks ([ClearlyClaire](https://github.com/mastodon/mastodon/pull/11749))
- Fix ActivityPub context not being dynamically computed ([ClearlyClaire](https://github.com/mastodon/mastodon/pull/11746))
- Fix Mastodon logo style on hover on public pages' footer ([ClearlyClaire](https://github.com/mastodon/mastodon/pull/11735))
- Fix height of dashboard counters ([ClearlyClaire](https://github.com/mastodon/mastodon/pull/11736))
- Fix custom emoji animation on hover in web UI directory bios ([ClearlyClaire](https://github.com/mastodon/mastodon/pull/11716))
- Fix non-numbers being passed to Redis and causing an error ([Gargron](https://github.com/mastodon/mastodon/pull/11697))
- Fix error in REST API for an account's statuses ([Gargron](https://github.com/mastodon/mastodon/pull/11700))
- Fix uncaught error when resource param is missing in Webfinger request ([Gargron](https://github.com/mastodon/mastodon/pull/11701))
- Fix uncaught domain normalization error in remote follow ([Gargron](https://github.com/mastodon/mastodon/pull/11703))
- Fix uncaught 422 and 500 errors ([Gargron](https://github.com/mastodon/mastodon/pull/11590), [Gargron](https://github.com/mastodon/mastodon/pull/11811))
- Fix uncaught parameter missing exceptions and missing error templates ([Gargron](https://github.com/mastodon/mastodon/pull/11702))
- Fix encoding error when checking e-mail MX records ([Gargron](https://github.com/mastodon/mastodon/pull/11696))
- Fix items in StatusContent render list not all having a key ([ClearlyClaire](https://github.com/mastodon/mastodon/pull/11645))
- Fix remote and staff-removed statuses leaving media behind for a day ([Gargron](https://github.com/mastodon/mastodon/pull/11638))
- Fix CSP needlessly allowing blob URLs in script-src ([ClearlyClaire](https://github.com/mastodon/mastodon/pull/11620))
- Fix ignoring whole status because of one invalid hashtag ([Gargron](https://github.com/mastodon/mastodon/pull/11621))
- Fix hidden statuses losing focus ([ClearlyClaire](https://github.com/mastodon/mastodon/pull/11208))
- Fix loading bar being obscured by other elements in web UI ([Gargron](https://github.com/mastodon/mastodon/pull/11598))
- Fix multiple issues with replies collection for pages further than self-replies ([ClearlyClaire](https://github.com/mastodon/mastodon/pull/11582))
- Fix blurhash and autoplay not working on public pages ([Gargron](https://github.com/mastodon/mastodon/pull/11585))
- Fix 422 being returned instead of 404 when POSTing to unmatched routes ([Gargron](https://github.com/mastodon/mastodon/pull/11574), [Gargron](https://github.com/mastodon/mastodon/pull/11704))
- Fix client-side resizing of image uploads ([ClearlyClaire](https://github.com/mastodon/mastodon/pull/11570))
- Fix short number formatting for numbers above million in web UI ([Gargron](https://github.com/mastodon/mastodon/pull/11559))
- Fix ActivityPub and REST API queries setting cookies and preventing caching ([ClearlyClaire](https://github.com/mastodon/mastodon/pull/11539), [ClearlyClaire](https://github.com/mastodon/mastodon/pull/11557), [ClearlyClaire](https://github.com/mastodon/mastodon/pull/11336), [ClearlyClaire](https://github.com/mastodon/mastodon/pull/11331))
- Fix some emojis in profile metadata labels are not emojified. ([kedamaDQ](https://github.com/mastodon/mastodon/pull/11534))
- Fix account search always returning exact match on paginated results ([Gargron](https://github.com/mastodon/mastodon/pull/11525))
- Fix acct URIs with IDN domains not being resolved ([Gargron](https://github.com/mastodon/mastodon/pull/11520))
- Fix admin dashboard missing latest features ([Gargron](https://github.com/mastodon/mastodon/pull/11505))
- Fix jumping of toot date when clicking spoiler button ([ariasuni](https://github.com/mastodon/mastodon/pull/11449))
- Fix boost to original audience not working on mobile in web UI ([ClearlyClaire](https://github.com/mastodon/mastodon/pull/11371))
- Fix handling of webfinger redirects in ResolveAccountService ([ClearlyClaire](https://github.com/mastodon/mastodon/pull/11279))
- Fix URLs appearing twice in errors of ActivityPub::DeliveryWorker ([Gargron](https://github.com/mastodon/mastodon/pull/11231))
- Fix support for HTTP proxies ([ClearlyClaire](https://github.com/mastodon/mastodon/pull/11245))
- Fix HTTP requests to IPv6 hosts ([ClearlyClaire](https://github.com/mastodon/mastodon/pull/11240))
- Fix error in Elasticsearch index import ([mayaeh](https://github.com/mastodon/mastodon/pull/11192))
- Fix duplicate account error when seeding development database ([ysksn](https://github.com/mastodon/mastodon/pull/11366))
- Fix performance of session clean-up scheduler ([abcang](https://github.com/mastodon/mastodon/pull/11871))
- Fix older migrations not running ([zunda](https://github.com/mastodon/mastodon/pull/11377))
- Fix URLs counting towards RTL detection ([ahangarha](https://github.com/mastodon/mastodon/pull/11759))
- Fix unnecessary status re-rendering in web UI ([ClearlyClaire](https://github.com/mastodon/mastodon/pull/11211))
- Fix http_parser.rb gem not being compiled when no network available ([petabyteboy](https://github.com/mastodon/mastodon/pull/11444))
- Fix muted text color not applying to all text ([trwnh](https://github.com/mastodon/mastodon/pull/11996))
- Fix follower/following lists resetting on back-navigation in web UI ([Gargron](https://github.com/mastodon/mastodon/pull/11986))
- Fix n+1 query when approving multiple follow requests ([abcang](https://github.com/mastodon/mastodon/pull/12004))
- Fix records not being indexed into Elasticsearch sometimes ([Gargron](https://github.com/mastodon/mastodon/pull/12024))
- Fix needlessly indexing unsearchable statuses into Elasticsearch ([Gargron](https://github.com/mastodon/mastodon/pull/12041))
- Fix new user bootstrapping crashing when to-be-followed accounts are invalid ([ClearlyClaire](https://github.com/mastodon/mastodon/pull/12037))
- Fix featured hashtag URL being interpreted as media or replies tab ([Gargron](https://github.com/mastodon/mastodon/pull/12048))
- Fix account counters being overwritten by parallel writes ([Gargron](https://github.com/mastodon/mastodon/pull/12045))

### Security

- Fix performance of GIF re-encoding and always strip EXIF data from videos ([Gargron](https://github.com/mastodon/mastodon/pull/12057))

## [2.9.3] - 2019-08-10

### Added

- Add GIF and WebP support for custom emojis ([Gargron](https://github.com/mastodon/mastodon/pull/11519))
- Add logout link to dropdown menu in web UI ([koyuawsmbrtn](https://github.com/mastodon/mastodon/pull/11353))
- Add indication that text search is unavailable in web UI ([ClearlyClaire](https://github.com/mastodon/mastodon/pull/11112), [ClearlyClaire](https://github.com/mastodon/mastodon/pull/11202))
- Add `suffix` to `Mastodon::Version` to help forks ([clarfon](https://github.com/mastodon/mastodon/pull/11407))
- Add on-hover animation to animated custom emoji in web UI ([ClearlyClaire](https://github.com/mastodon/mastodon/pull/11348), [ClearlyClaire](https://github.com/mastodon/mastodon/pull/11404), [ClearlyClaire](https://github.com/mastodon/mastodon/pull/11522))
- Add custom emoji support in profile metadata labels ([ClearlyClaire](https://github.com/mastodon/mastodon/pull/11350))

### Changed

- Change default interface of web and streaming from 0.0.0.0 to 127.0.0.1 ([Gargron](https://github.com/mastodon/mastodon/pull/11302), [zunda](https://github.com/mastodon/mastodon/pull/11378), [Gargron](https://github.com/mastodon/mastodon/pull/11351), [zunda](https://github.com/mastodon/mastodon/pull/11326))
- Change the retry limit of web push notifications ([highemerly](https://github.com/mastodon/mastodon/pull/11292))
- Change ActivityPub deliveries to not retry HTTP 501 errors ([Gargron](https://github.com/mastodon/mastodon/pull/11233))
- Change language detection to include hashtags as words ([Gargron](https://github.com/mastodon/mastodon/pull/11341))
- Change terms and privacy policy pages to always be accessible ([Gargron](https://github.com/mastodon/mastodon/pull/11334))
- Change robots tag to include `noarchive` when user opts out of indexing ([Kjwon15](https://github.com/mastodon/mastodon/pull/11421))

### Fixed

- Fix account domain block not clearing out notifications ([Gargron](https://github.com/mastodon/mastodon/pull/11393))
- Fix incorrect locale sometimes being detected for browser ([Gargron](https://github.com/mastodon/mastodon/pull/8657))
- Fix crash when saving invalid domain name ([Gargron](https://github.com/mastodon/mastodon/pull/11528))
- Fix pinned statuses REST API returning pagination headers ([Gargron](https://github.com/mastodon/mastodon/pull/11526))
- Fix "cancel follow request" button having unreadable text in web UI ([Gargron](https://github.com/mastodon/mastodon/pull/11521))
- Fix image uploads being blank when canvas read access is blocked ([ClearlyClaire](https://github.com/mastodon/mastodon/pull/11499))
- Fix avatars not being animated on hover when not logged in ([ClearlyClaire](https://github.com/mastodon/mastodon/pull/11349))
- Fix overzealous sanitization of HTML lists ([ClearlyClaire](https://github.com/mastodon/mastodon/pull/11354))
- Fix block crashing when a follow request exists ([ClearlyClaire](https://github.com/mastodon/mastodon/pull/11288))
- Fix backup service crashing when an attachment is missing ([ClearlyClaire](https://github.com/mastodon/mastodon/pull/11241))
- Fix account moderation action always sending e-mail notification ([Gargron](https://github.com/mastodon/mastodon/pull/11242))
- Fix swiping columns on mobile sometimes failing in web UI ([ClearlyClaire](https://github.com/mastodon/mastodon/pull/11200))
- Fix wrong actor URI being serialized into poll updates ([ClearlyClaire](https://github.com/mastodon/mastodon/pull/11194))
- Fix statsd UDP sockets not being cleaned up in Sidekiq ([Gargron](https://github.com/mastodon/mastodon/pull/11230))
- Fix expiration date of filters being set to "never" when editing them ([ClearlyClaire](https://github.com/mastodon/mastodon/pull/11204))
- Fix support for MP4 files that are actually M4V files ([Gargron](https://github.com/mastodon/mastodon/pull/11210))
- Fix `alerts` not being typecast correctly in push subscription in REST API ([Gargron](https://github.com/mastodon/mastodon/pull/11343))
- Fix some notices staying on unrelated pages ([ClearlyClaire](https://github.com/mastodon/mastodon/pull/11364))
- Fix unboosting sometimes preventing a boost from reappearing on feed ([ClearlyClaire](https://github.com/mastodon/mastodon/pull/11405), [Gargron](https://github.com/mastodon/mastodon/pull/11450))
- Fix only one middle dot being recognized in hashtags ([Gargron](https://github.com/mastodon/mastodon/pull/11345), [ClearlyClaire](https://github.com/mastodon/mastodon/pull/11363))
- Fix unnecessary SQL query performed on unauthenticated requests ([Gargron](https://github.com/mastodon/mastodon/pull/11179))
- Fix incorrect timestamp displayed on featured tags ([Kjwon15](https://github.com/mastodon/mastodon/pull/11477))
- Fix privacy dropdown active state when dropdown is placed on top of it ([ClearlyClaire](https://github.com/mastodon/mastodon/pull/11495))
- Fix filters not being applied to poll options ([ClearlyClaire](https://github.com/mastodon/mastodon/pull/11174))
- Fix keyboard navigation on various dropdowns ([ClearlyClaire](https://github.com/mastodon/mastodon/pull/11511), [ClearlyClaire](https://github.com/mastodon/mastodon/pull/11492), [ClearlyClaire](https://github.com/mastodon/mastodon/pull/11491))
- Fix keyboard navigation in modals ([ClearlyClaire](https://github.com/mastodon/mastodon/pull/11493))
- Fix image conversation being non-deterministic due to timestamps ([Gargron](https://github.com/mastodon/mastodon/pull/11408))
- Fix web UI performance ([ClearlyClaire](https://github.com/mastodon/mastodon/pull/11211), [ClearlyClaire](https://github.com/mastodon/mastodon/pull/11234))
- Fix scrolling to compose form when not necessary in web UI ([ClearlyClaire](https://github.com/mastodon/mastodon/pull/11246), [ClearlyClaire](https://github.com/mastodon/mastodon/pull/11182))
- Fix save button being enabled when list title is empty in web UI ([ClearlyClaire](https://github.com/mastodon/mastodon/pull/11475))
- Fix poll expiration not being pre-filled on delete & redraft in web UI ([ClearlyClaire](https://github.com/mastodon/mastodon/pull/11203))
- Fix content warning sometimes being set when not requested in web UI ([ClearlyClaire](https://github.com/mastodon/mastodon/pull/11206))

### Security

- Fix invites not being disabled upon account suspension ([ClearlyClaire](https://github.com/mastodon/mastodon/pull/11412))
- Fix blocked domains still being able to fill database with account records ([Gargron](https://github.com/mastodon/mastodon/pull/11219))

## [2.9.2] - 2019-06-22

### Added

- Add `short_description` and `approval_required` to `GET /api/v1/instance` ([Gargron](https://github.com/mastodon/mastodon/pull/11146))

### Changed

- Change camera icon to paperclip icon in upload form ([koyuawsmbrtn](https://github.com/mastodon/mastodon/pull/11149))

### Fixed

- Fix audio-only OGG and WebM files not being processed as such ([Gargron](https://github.com/mastodon/mastodon/pull/11151))
- Fix audio not being downloaded from remote servers ([Gargron](https://github.com/mastodon/mastodon/pull/11145))

## [2.9.1] - 2019-06-22

### Added

- Add moderation API ([Gargron](https://github.com/mastodon/mastodon/pull/9387))
- Add audio uploads ([Gargron](https://github.com/mastodon/mastodon/pull/11123), [Gargron](https://github.com/mastodon/mastodon/pull/11141))

### Changed

- Change domain blocks to automatically support subdomains ([Gargron](https://github.com/mastodon/mastodon/pull/11138))
- Change Nanobox configuration to bring it up to date ([danhunsaker](https://github.com/mastodon/mastodon/pull/11083))

### Removed

- Remove expensive counters from federation page in admin UI ([Gargron](https://github.com/mastodon/mastodon/pull/11139))

### Fixed

- Fix converted media being saved with original extension and mime type ([Gargron](https://github.com/mastodon/mastodon/pull/11130))
- Fix layout of identity proofs settings ([acid-chicken](https://github.com/mastodon/mastodon/pull/11126))
- Fix active scope only returning suspended users ([ClearlyClaire](https://github.com/mastodon/mastodon/pull/11111))
- Fix sanitizer making block level elements unreadable ([Gargron](https://github.com/mastodon/mastodon/pull/10836))
- Fix label for site theme not being translated in admin UI ([palindromordnilap](https://github.com/mastodon/mastodon/pull/11121))
- Fix statuses not being filtered irreversibly in web UI under some circumstances ([ClearlyClaire](https://github.com/mastodon/mastodon/pull/11113))
- Fix scrolling behaviour in compose form ([ClearlyClaire](https://github.com/mastodon/mastodon/pull/11093))

## [2.9.0] - 2019-06-13

### Added

- **Add single-column mode in web UI** ([Gargron](https://github.com/mastodon/mastodon/pull/10807), [Gargron](https://github.com/mastodon/mastodon/pull/10848), [Gargron](https://github.com/mastodon/mastodon/pull/11003), [Gargron](https://github.com/mastodon/mastodon/pull/10961), [Hanage999](https://github.com/mastodon/mastodon/pull/10915), [noellabo](https://github.com/mastodon/mastodon/pull/10917), [abcang](https://github.com/mastodon/mastodon/pull/10859), [Gargron](https://github.com/mastodon/mastodon/pull/10820), [Gargron](https://github.com/mastodon/mastodon/pull/10835), [Gargron](https://github.com/mastodon/mastodon/pull/10809), [Gargron](https://github.com/mastodon/mastodon/pull/10963), [noellabo](https://github.com/mastodon/mastodon/pull/10883), [Hanage999](https://github.com/mastodon/mastodon/pull/10839))
- Add waiting time to the list of pending accounts in admin UI ([Gargron](https://github.com/mastodon/mastodon/pull/10985))
- Add a keyboard shortcut to hide/show media in web UI ([ClearlyClaire](https://github.com/mastodon/mastodon/pull/10647), [Gargron](https://github.com/mastodon/mastodon/pull/10838), [ClearlyClaire](https://github.com/mastodon/mastodon/pull/10872))
- Add `account_id` param to `GET /api/v1/notifications` ([pwoolcoc](https://github.com/mastodon/mastodon/pull/10796))
- Add confirmation modal for unboosting toots in web UI ([aurelien-reeves](https://github.com/mastodon/mastodon/pull/10287))
- Add emoji suggestions to content warning and poll option fields in web UI ([ClearlyClaire](https://github.com/mastodon/mastodon/pull/10555))
- Add `source` attribute to response of `DELETE /api/v1/statuses/:id` ([ClearlyClaire](https://github.com/mastodon/mastodon/pull/10669))
- Add some caching for HTML versions of public status pages ([ClearlyClaire](https://github.com/mastodon/mastodon/pull/10701))
- Add button to conveniently copy OAuth code ([ClearlyClaire](https://github.com/mastodon/mastodon/pull/11065))

### Changed

- **Change default layout to single column in web UI** ([Gargron](https://github.com/mastodon/mastodon/pull/10847))
- **Change light theme** ([Gargron](https://github.com/mastodon/mastodon/pull/10992), [Gargron](https://github.com/mastodon/mastodon/pull/10996), [yuzulabo](https://github.com/mastodon/mastodon/pull/10754), [Gargron](https://github.com/mastodon/mastodon/pull/10845))
- **Change preferences page into appearance, notifications, and other** ([Gargron](https://github.com/mastodon/mastodon/pull/10977), [Gargron](https://github.com/mastodon/mastodon/pull/10988))
- Change priority of delete activity forwards for replies and reblogs ([Gargron](https://github.com/mastodon/mastodon/pull/11002))
- Change Mastodon logo to use primary text color of the given theme ([Gargron](https://github.com/mastodon/mastodon/pull/10994))
- Change reblogs counter to be updated when boosted privately ([Gargron](https://github.com/mastodon/mastodon/pull/10964))
- Change bio limit from 160 to 500 characters ([trwnh](https://github.com/mastodon/mastodon/pull/10790))
- Change API rate limiting to reduce allowed unauthenticated requests ([ClearlyClaire](https://github.com/mastodon/mastodon/pull/10860), [hinaloe](https://github.com/mastodon/mastodon/pull/10868), [mayaeh](https://github.com/mastodon/mastodon/pull/10867))
- Change help text of `tootctl emoji import` command to specify a gzipped TAR archive is required ([dariusk](https://github.com/mastodon/mastodon/pull/11000))
- Change web UI to hide poll options behind content warnings ([ClearlyClaire](https://github.com/mastodon/mastodon/pull/10983))
- Change silencing to ensure local effects and remote effects are the same for silenced local users ([ClearlyClaire](https://github.com/mastodon/mastodon/pull/10575))
- Change `tootctl domains purge` to remove custom emoji as well ([Kjwon15](https://github.com/mastodon/mastodon/pull/10721))
- Change Docker image to keep `apt` working ([SuperSandro2000](https://github.com/mastodon/mastodon/pull/10830))

### Removed

- Remove `dist-upgrade` from Docker image ([SuperSandro2000](https://github.com/mastodon/mastodon/pull/10822))

### Fixed

- Fix RTL layout not being RTL within the columns area in web UI ([Gargron](https://github.com/mastodon/mastodon/pull/10990))
- Fix display of alternative text when a media attachment is not available in web UI ([ClearlyClaire](https://github.com/mastodon/mastodon/pull/10981))
- Fix not being able to directly switch between list timelines in web UI ([Gargron](https://github.com/mastodon/mastodon/pull/10973))
- Fix media sensitivity not being maintained in delete & redraft in web UI ([ClearlyClaire](https://github.com/mastodon/mastodon/pull/10980))
- Fix emoji picker being always displayed in web UI ([noellabo](https://github.com/mastodon/mastodon/pull/10979), [yuzulabo](https://github.com/mastodon/mastodon/pull/10801), [wcpaez](https://github.com/mastodon/mastodon/pull/10978))
- Fix potential private status leak through caching ([ClearlyClaire](https://github.com/mastodon/mastodon/pull/10969))
- Fix refreshing featured toots when the new collection is empty in web UI ([ClearlyClaire](https://github.com/mastodon/mastodon/pull/10971))
- Fix undoing domain block also undoing individual moderation on users from before the domain block ([ClearlyClaire](https://github.com/mastodon/mastodon/pull/10660))
- Fix time not being local in the audit log ([yuzulabo](https://github.com/mastodon/mastodon/pull/10751))
- Fix statuses removed by moderation re-appearing on subsequent fetches ([Kjwon15](https://github.com/mastodon/mastodon/pull/10732))
- Fix misattribution of inlined announces if `attributedTo` isn't present in ActivityPub ([ClearlyClaire](https://github.com/mastodon/mastodon/pull/10967))
- Fix `GET /api/v1/polls/:id` not requiring authentication for non-public polls ([Gargron](https://github.com/mastodon/mastodon/pull/10960))
- Fix handling of blank poll options in ActivityPub ([ClearlyClaire](https://github.com/mastodon/mastodon/pull/10946))
- Fix avatar preview aspect ratio on edit profile page ([Kjwon15](https://github.com/mastodon/mastodon/pull/10931))
- Fix web push notifications not being sent for polls ([ClearlyClaire](https://github.com/mastodon/mastodon/pull/10864))
- Fix cut off letters in last paragraph of statuses in web UI ([ariasuni](https://github.com/mastodon/mastodon/pull/10821))
- Fix list not being automatically unpinned when it returns 404 in web UI ([Gargron](https://github.com/mastodon/mastodon/pull/11045))
- Fix login sometimes redirecting to paths that are not pages ([Gargron](https://github.com/mastodon/mastodon/pull/11019))

## [2.8.4] - 2019-05-24

### Fixed

- Fix delivery not retrying on some inbox errors that should be retriable ([ClearlyClaire](https://github.com/mastodon/mastodon/pull/10812))
- Fix unnecessary 5 minute cooldowns on signature verifications in some cases ([ClearlyClaire](https://github.com/mastodon/mastodon/pull/10813))
- Fix possible race condition when processing statuses ([ClearlyClaire](https://github.com/mastodon/mastodon/pull/10815))

### Security

- Require specific OAuth scopes for specific endpoints of the streaming API, instead of merely requiring a token for all endpoints, and allow using WebSockets protocol negotiation to specify the access token instead of using a query string ([ClearlyClaire](https://github.com/mastodon/mastodon/pull/10818))

## [2.8.3] - 2019-05-19

### Added

- Add `og:image:alt` OpenGraph tag ([BenLubar](https://github.com/mastodon/mastodon/pull/10779))
- Add clickable area below avatar in statuses in web UI ([Dar13](https://github.com/mastodon/mastodon/pull/10766))
- Add crossed-out eye icon on account gallery in web UI ([Kjwon15](https://github.com/mastodon/mastodon/pull/10715))
- Add media description tooltip to thumbnails in web UI ([ClearlyClaire](https://github.com/mastodon/mastodon/pull/10713))

### Changed

- Change "mark as sensitive" button into a checkbox for clarity ([ClearlyClaire](https://github.com/mastodon/mastodon/pull/10748))

### Fixed

- Fix bug allowing users to publicly boost their private statuses ([ClearlyClaire](https://github.com/mastodon/mastodon/pull/10775), [ClearlyClaire](https://github.com/mastodon/mastodon/pull/10783))
- Fix performance in formatter by a little ([ClearlyClaire](https://github.com/mastodon/mastodon/pull/10765))
- Fix some colors in the light theme ([yuzulabo](https://github.com/mastodon/mastodon/pull/10754))
- Fix some colors of the high contrast theme ([yuzulabo](https://github.com/mastodon/mastodon/pull/10711))
- Fix ambivalent active state of poll refresh button in web UI ([MaciekBaron](https://github.com/mastodon/mastodon/pull/10720))
- Fix duplicate posting being possible from web UI ([hinaloe](https://github.com/mastodon/mastodon/pull/10785))
- Fix "invited by" not showing up in admin UI ([ClearlyClaire](https://github.com/mastodon/mastodon/pull/10791))

## [2.8.2] - 2019-05-05

### Added

- Add `SOURCE_TAG` environment variable ([ushitora-anqou](https://github.com/mastodon/mastodon/pull/10698))

### Fixed

- Fix cropped hero image on frontpage ([BaptisteGelez](https://github.com/mastodon/mastodon/pull/10702))
- Fix blurhash gem not compiling on some operating systems ([Gargron](https://github.com/mastodon/mastodon/pull/10700))
- Fix unexpected CSS animations in some browsers ([ClearlyClaire](https://github.com/mastodon/mastodon/pull/10699))
- Fix closing video modal scrolling timelines to top ([ClearlyClaire](https://github.com/mastodon/mastodon/pull/10695))

## [2.8.1] - 2019-05-04

### Added

- Add link to existing domain block when trying to block an already-blocked domain ([ClearlyClaire](https://github.com/mastodon/mastodon/pull/10663))
- Add button to view context to media modal when opened from account gallery in web UI ([Gargron](https://github.com/mastodon/mastodon/pull/10676))
- Add ability to create multiple-choice polls in web UI ([ClearlyClaire](https://github.com/mastodon/mastodon/pull/10603))
- Add `GITHUB_REPOSITORY` and `SOURCE_BASE_URL` environment variables ([rosylilly](https://github.com/mastodon/mastodon/pull/10600))
- Add `/interact/` paths to `robots.txt` ([ClearlyClaire](https://github.com/mastodon/mastodon/pull/10666))
- Add `blurhash` to the Attachment entity in the REST API ([Gargron](https://github.com/mastodon/mastodon/pull/10630))

### Changed

- Change hidden media to be shown as a blurhash-based colorful gradient instead of a black box in web UI ([Gargron](https://github.com/mastodon/mastodon/pull/10630))
- Change rejected media to be shown as a blurhash-based gradient instead of a list of filenames in web UI ([Gargron](https://github.com/mastodon/mastodon/pull/10630))
- Change e-mail whitelist/blacklist to not be checked when invited ([Gargron](https://github.com/mastodon/mastodon/pull/10683))
- Change cache header of REST API results to no-cache ([ClearlyClaire](https://github.com/mastodon/mastodon/pull/10655))
- Change the "mark media as sensitive" button to be more obvious in web UI ([Gargron](https://github.com/mastodon/mastodon/pull/10673), [Gargron](https://github.com/mastodon/mastodon/pull/10682))
- Change account gallery in web UI to display 3 columns, open media modal ([Gargron](https://github.com/mastodon/mastodon/pull/10667), [Gargron](https://github.com/mastodon/mastodon/pull/10674))

### Fixed

- Fix LDAP/PAM/SAML/CAS users not being pre-approved ([Gargron](https://github.com/mastodon/mastodon/pull/10621))
- Fix accounts created through tootctl not being always pre-approved ([Gargron](https://github.com/mastodon/mastodon/pull/10684))
- Fix Sidekiq retrying ActivityPub processing jobs that fail validation ([ClearlyClaire](https://github.com/mastodon/mastodon/pull/10614))
- Fix toots not being scrolled into view sometimes through keyboard selection ([ClearlyClaire](https://github.com/mastodon/mastodon/pull/10593))
- Fix expired invite links being usable to bypass approval mode ([ClearlyClaire](https://github.com/mastodon/mastodon/pull/10657))
- Fix not being able to save e-mail preference for new pending accounts ([Gargron](https://github.com/mastodon/mastodon/pull/10622))
- Fix upload progressbar when image resizing is involved ([ClearlyClaire](https://github.com/mastodon/mastodon/pull/10632))
- Fix block action not automatically cancelling pending follow request ([ClearlyClaire](https://github.com/mastodon/mastodon/pull/10633))
- Fix stoplight logging to stderr separate from Rails logger ([Gargron](https://github.com/mastodon/mastodon/pull/10624))
- Fix sign up button not saying sign up when invite is used ([Gargron](https://github.com/mastodon/mastodon/pull/10623))
- Fix health checks in Docker Compose configuration ([fabianonline](https://github.com/mastodon/mastodon/pull/10553))
- Fix modal items not being scrollable on touch devices ([kedamaDQ](https://github.com/mastodon/mastodon/pull/10605))
- Fix Keybase configuration using wrong domain when a web domain is used ([BenLubar](https://github.com/mastodon/mastodon/pull/10565))
- Fix avatar GIFs not being animated on-hover on public profiles ([hyenagirl64](https://github.com/mastodon/mastodon/pull/10549))
- Fix OpenGraph parser not understanding some valid property meta tags ([da2x](https://github.com/mastodon/mastodon/pull/10604))
- Fix wrong fonts being displayed when Roboto is installed on user's machine ([ClearlyClaire](https://github.com/mastodon/mastodon/pull/10594))
- Fix confirmation modals being too narrow for a secondary action button ([ClearlyClaire](https://github.com/mastodon/mastodon/pull/10586))

## [2.8.0] - 2019-04-10

### Added

- Add polls ([Gargron](https://github.com/mastodon/mastodon/pull/10111), [ClearlyClaire](https://github.com/mastodon/mastodon/pull/10155), [Gargron](https://github.com/mastodon/mastodon/pull/10184), [ClearlyClaire](https://github.com/mastodon/mastodon/pull/10196), [Gargron](https://github.com/mastodon/mastodon/pull/10248), [ClearlyClaire](https://github.com/mastodon/mastodon/pull/10255), [ClearlyClaire](https://github.com/mastodon/mastodon/pull/10322), [Gargron](https://github.com/mastodon/mastodon/pull/10138), [Gargron](https://github.com/mastodon/mastodon/pull/10139), [Gargron](https://github.com/mastodon/mastodon/pull/10144), [Gargron](https://github.com/mastodon/mastodon/pull/10145),[Gargron](https://github.com/mastodon/mastodon/pull/10146), [Gargron](https://github.com/mastodon/mastodon/pull/10148), [Gargron](https://github.com/mastodon/mastodon/pull/10151), [ClearlyClaire](https://github.com/mastodon/mastodon/pull/10150), [Gargron](https://github.com/mastodon/mastodon/pull/10168), [Gargron](https://github.com/mastodon/mastodon/pull/10165), [Gargron](https://github.com/mastodon/mastodon/pull/10172), [Gargron](https://github.com/mastodon/mastodon/pull/10170), [Gargron](https://github.com/mastodon/mastodon/pull/10171), [Gargron](https://github.com/mastodon/mastodon/pull/10186), [Gargron](https://github.com/mastodon/mastodon/pull/10189), [ClearlyClaire](https://github.com/mastodon/mastodon/pull/10200), [rinsuki](https://github.com/mastodon/mastodon/pull/10203), [Gargron](https://github.com/mastodon/mastodon/pull/10213), [Gargron](https://github.com/mastodon/mastodon/pull/10246), [Gargron](https://github.com/mastodon/mastodon/pull/10265), [Gargron](https://github.com/mastodon/mastodon/pull/10261), [ClearlyClaire](https://github.com/mastodon/mastodon/pull/10333), [Gargron](https://github.com/mastodon/mastodon/pull/10352), [ClearlyClaire](https://github.com/mastodon/mastodon/pull/10140), [ClearlyClaire](https://github.com/mastodon/mastodon/pull/10142), [ClearlyClaire](https://github.com/mastodon/mastodon/pull/10141), [ClearlyClaire](https://github.com/mastodon/mastodon/pull/10162), [ClearlyClaire](https://github.com/mastodon/mastodon/pull/10161), [ClearlyClaire](https://github.com/mastodon/mastodon/pull/10158), [ClearlyClaire](https://github.com/mastodon/mastodon/pull/10156), [ClearlyClaire](https://github.com/mastodon/mastodon/pull/10160), [Gargron](https://github.com/mastodon/mastodon/pull/10185), [Gargron](https://github.com/mastodon/mastodon/pull/10188), [ClearlyClaire](https://github.com/mastodon/mastodon/pull/10195), [ClearlyClaire](https://github.com/mastodon/mastodon/pull/10208), [Gargron](https://github.com/mastodon/mastodon/pull/10187), [ClearlyClaire](https://github.com/mastodon/mastodon/pull/10214), [ClearlyClaire](https://github.com/mastodon/mastodon/pull/10209))
- Add follows & followers managing UI ([Gargron](https://github.com/mastodon/mastodon/pull/10268), [Gargron](https://github.com/mastodon/mastodon/pull/10308), [Gargron](https://github.com/mastodon/mastodon/pull/10404), [Gargron](https://github.com/mastodon/mastodon/pull/10293))
- Add identity proof integration with Keybase ([Gargron](https://github.com/mastodon/mastodon/pull/10297), [xgess](https://github.com/mastodon/mastodon/pull/10375), [Gargron](https://github.com/mastodon/mastodon/pull/10338), [Gargron](https://github.com/mastodon/mastodon/pull/10350), [Gargron](https://github.com/mastodon/mastodon/pull/10414))
- Add option to overwrite imported data instead of merging ([Gargron](https://github.com/mastodon/mastodon/pull/9962))
- Add featured hashtags to profiles ([Gargron](https://github.com/mastodon/mastodon/pull/9755), [Gargron](https://github.com/mastodon/mastodon/pull/10167), [Gargron](https://github.com/mastodon/mastodon/pull/10249), [ClearlyClaire](https://github.com/mastodon/mastodon/pull/10034))
- Add admission-based registrations mode ([Gargron](https://github.com/mastodon/mastodon/pull/10250), [ClearlyClaire](https://github.com/mastodon/mastodon/pull/10269), [Gargron](https://github.com/mastodon/mastodon/pull/10264), [ClearlyClaire](https://github.com/mastodon/mastodon/pull/10321), [Gargron](https://github.com/mastodon/mastodon/pull/10349), [Gargron](https://github.com/mastodon/mastodon/pull/10469))
- Add support for WebP uploads ([acid-chicken](https://github.com/mastodon/mastodon/pull/9879))
- Add "copy link" item to status action bars in web UI ([Gargron](https://github.com/mastodon/mastodon/pull/9983))
- Add list title editing in web UI ([ClearlyClaire](https://github.com/mastodon/mastodon/pull/9748))
- Add a "Block & Report" button to the block confirmation dialog in web UI ([ClearlyClaire](https://github.com/mastodon/mastodon/pull/10360))
- Add disappointed elephant when the page crashes in web UI ([Gargron](https://github.com/mastodon/mastodon/pull/10275))
- Add ability to upload multiple files at once in web UI ([tmm576](https://github.com/mastodon/mastodon/pull/9856))
- Add indication when you are not allowed to follow an account in web UI ([Gargron](https://github.com/mastodon/mastodon/pull/10420), [Gargron](https://github.com/mastodon/mastodon/pull/10491))
- Add validations to admin settings to catch common mistakes ([Gargron](https://github.com/mastodon/mastodon/pull/10348), [ClearlyClaire](https://github.com/mastodon/mastodon/pull/10354))
- Add `type`, `limit`, `offset`, `min_id`, `max_id`, `account_id` to search API ([Gargron](https://github.com/mastodon/mastodon/pull/10091))
- Add a preferences API so apps can share basic behaviours ([Gargron](https://github.com/mastodon/mastodon/pull/10109))
- Add `visibility` param to reblog REST API ([Gargron](https://github.com/mastodon/mastodon/pull/9851), [ClearlyClaire](https://github.com/mastodon/mastodon/pull/10302))
- Add `allowfullscreen` attribute to OEmbed iframe ([rinsuki](https://github.com/mastodon/mastodon/pull/10370))
- Add `blocked_by` relationship to the REST API ([Gargron](https://github.com/mastodon/mastodon/pull/10373))
- Add `tootctl statuses remove` to sweep unreferenced statuses ([Gargron](https://github.com/mastodon/mastodon/pull/10063))
- Add `tootctl search deploy` to avoid ugly rake task syntax ([Gargron](https://github.com/mastodon/mastodon/pull/10403))
- Add `tootctl self-destruct` to shut down server gracefully ([Gargron](https://github.com/mastodon/mastodon/pull/10367))
- Add option to hide application used to toot ([ClearlyClaire](https://github.com/mastodon/mastodon/pull/9897), [rinsuki](https://github.com/mastodon/mastodon/pull/9994), [hinaloe](https://github.com/mastodon/mastodon/pull/10086))
- Add `DB_SSLMODE` configuration variable ([sascha-sl](https://github.com/mastodon/mastodon/pull/10210))
- Add click-to-copy UI to invites page ([Gargron](https://github.com/mastodon/mastodon/pull/10259))
- Add self-replies fetching ([ClearlyClaire](https://github.com/mastodon/mastodon/pull/10106), [ClearlyClaire](https://github.com/mastodon/mastodon/pull/10128), [ClearlyClaire](https://github.com/mastodon/mastodon/pull/10175), [ClearlyClaire](https://github.com/mastodon/mastodon/pull/10201))
- Add rate limit for media proxy requests ([Gargron](https://github.com/mastodon/mastodon/pull/10490))
- Add `tootctl emoji purge` ([Gargron](https://github.com/mastodon/mastodon/pull/10481))
- Add `tootctl accounts approve` ([Gargron](https://github.com/mastodon/mastodon/pull/10480))
- Add `tootctl accounts reset-relationships` ([noellabo](https://github.com/mastodon/mastodon/pull/10483))

### Changed

- Change design of landing page ([Gargron](https://github.com/mastodon/mastodon/pull/10232), [Gargron](https://github.com/mastodon/mastodon/pull/10260), [ClearlyClaire](https://github.com/mastodon/mastodon/pull/10284), [ClearlyClaire](https://github.com/mastodon/mastodon/pull/10291), [koyuawsmbrtn](https://github.com/mastodon/mastodon/pull/10356), [Gargron](https://github.com/mastodon/mastodon/pull/10245))
- Change design of profile column in web UI ([Gargron](https://github.com/mastodon/mastodon/pull/10337), [Aditoo17](https://github.com/mastodon/mastodon/pull/10387), [ClearlyClaire](https://github.com/mastodon/mastodon/pull/10390), [mayaeh](https://github.com/mastodon/mastodon/pull/10379), [ClearlyClaire](https://github.com/mastodon/mastodon/pull/10411))
- Change language detector threshold from 140 characters to 4 words ([Gargron](https://github.com/mastodon/mastodon/pull/10376))
- Change language detector to always kick in for non-latin alphabets ([Gargron](https://github.com/mastodon/mastodon/pull/10276))
- Change icons of features on admin dashboard ([Gargron](https://github.com/mastodon/mastodon/pull/10366))
- Change DNS timeouts from 1s to 5s ([ClearlyClaire](https://github.com/mastodon/mastodon/pull/10238))
- Change Docker image to use Ubuntu with jemalloc ([Sir-Boops](https://github.com/mastodon/mastodon/pull/10100), [BenLubar](https://github.com/mastodon/mastodon/pull/10212))
- Change public pages to be cacheable by proxies ([BenLubar](https://github.com/mastodon/mastodon/pull/9059))
- Change the 410 gone response for suspended accounts to be cacheable by proxies ([ClearlyClaire](https://github.com/mastodon/mastodon/pull/10339))
- Change web UI to not empty timeline of blocked users on block ([ClearlyClaire](https://github.com/mastodon/mastodon/pull/10359))
- Change JSON serializer to remove unused `@context` values ([Gargron](https://github.com/mastodon/mastodon/pull/10378))
- Change GIFV file size limit to be the same as for other videos ([rinsuki](https://github.com/mastodon/mastodon/pull/9924))
- Change Webpack to not use @babel/preset-env to compile node_modules ([ykzts](https://github.com/mastodon/mastodon/pull/10289))
- Change web UI to use new Web Share Target API ([gol-cha](https://github.com/mastodon/mastodon/pull/9963))
- Change ActivityPub reports to have persistent URIs ([ClearlyClaire](https://github.com/mastodon/mastodon/pull/10303))
- Change `tootctl accounts cull --dry-run` to list accounts that would be deleted ([BenLubar](https://github.com/mastodon/mastodon/pull/10460))
- Change format of CSV exports of follows and mutes to include extra settings ([ClearlyClaire](https://github.com/mastodon/mastodon/pull/10495), [ClearlyClaire](https://github.com/mastodon/mastodon/pull/10335))
- Change ActivityPub collections to be cacheable by proxies ([ClearlyClaire](https://github.com/mastodon/mastodon/pull/10467))
- Change REST API and public profiles to not return follows/followers for users that have blocked you ([Gargron](https://github.com/mastodon/mastodon/pull/10491))
- Change the groupings of menu items in settings navigation ([Gargron](https://github.com/mastodon/mastodon/pull/10533))

### Removed

- Remove zopfli compression to speed up Webpack from 6min to 1min ([nolanlawson](https://github.com/mastodon/mastodon/pull/10288))
- Remove stats.json generation to speed up Webpack ([nolanlawson](https://github.com/mastodon/mastodon/pull/10290))

### Fixed

- Fix public timelines being broken by new toots when they are not mounted in web UI ([Gargron](https://github.com/mastodon/mastodon/pull/10131))
- Fix quick filter settings not being saved when selecting a different filter in web UI ([ClearlyClaire](https://github.com/mastodon/mastodon/pull/10296))
- Fix remote interaction dialogs being indexed by search engines ([Gargron](https://github.com/mastodon/mastodon/pull/10240))
- Fix maxed-out invites not showing up as expired in UI ([Gargron](https://github.com/mastodon/mastodon/pull/10274))
- Fix scrollbar styles on compose textarea ([Gargron](https://github.com/mastodon/mastodon/pull/10292))
- Fix timeline merge workers being queued for remote users ([Gargron](https://github.com/mastodon/mastodon/pull/10355))
- Fix alternative relay support regression ([Gargron](https://github.com/mastodon/mastodon/pull/10398))
- Fix trying to fetch keys of unknown accounts on a self-delete from them ([ClearlyClaire](https://github.com/mastodon/mastodon/pull/10326))
- Fix CAS `:service_validate_url` option ([enewhuis](https://github.com/mastodon/mastodon/pull/10328))
- Fix race conditions when creating backups ([ClearlyClaire](https://github.com/mastodon/mastodon/pull/10234))
- Fix whitespace not being stripped out of username before validation ([aurelien-reeves](https://github.com/mastodon/mastodon/pull/10239))
- Fix n+1 query when deleting status ([Gargron](https://github.com/mastodon/mastodon/pull/10247))
- Fix exiting follows not being rejected when suspending a remote account ([ClearlyClaire](https://github.com/mastodon/mastodon/pull/10230))
- Fix the underlying button element in a disabled icon button not being disabled ([ClearlyClaire](https://github.com/mastodon/mastodon/pull/10194))
- Fix race condition when streaming out deleted statuses ([ClearlyClaire](https://github.com/mastodon/mastodon/pull/10280))
- Fix performance of admin federation UI by caching account counts ([Gargron](https://github.com/mastodon/mastodon/pull/10374))
- Fix JS error on pages that don't define a CSRF token ([hinaloe](https://github.com/mastodon/mastodon/pull/10383))
- Fix `tootctl accounts cull` sometimes removing accounts that are temporarily unreachable ([BenLubar](https://github.com/mastodon/mastodon/pull/10460))

## [2.7.4] - 2019-03-05

### Fixed

- Fix web UI not cleaning up notifications after block ([Gargron](https://github.com/mastodon/mastodon/pull/10108))
- Fix redundant HTTP requests when resolving private statuses ([ClearlyClaire](https://github.com/mastodon/mastodon/pull/10115))
- Fix performance of account media query ([abcang](https://github.com/mastodon/mastodon/pull/10121))
- Fix mention processing for unknown accounts ([ClearlyClaire](https://github.com/mastodon/mastodon/pull/10125))
- Fix getting started column not scrolling on short screens ([trwnh](https://github.com/mastodon/mastodon/pull/10075))
- Fix direct messages pagination in the web UI ([ClearlyClaire](https://github.com/mastodon/mastodon/pull/10126))
- Fix serialization of Announce activities ([ClearlyClaire](https://github.com/mastodon/mastodon/pull/10129))
- Fix home timeline perpetually reloading when empty in web UI ([Gargron](https://github.com/mastodon/mastodon/pull/10130))
- Fix lists export ([ClearlyClaire](https://github.com/mastodon/mastodon/pull/10136))
- Fix edit profile page crash for suspended-then-unsuspended users ([ClearlyClaire](https://github.com/mastodon/mastodon/pull/10178))

## [2.7.3] - 2019-02-23

### Added

- Add domain filter to the admin federation page ([ClearlyClaire](https://github.com/mastodon/mastodon/pull/10071))
- Add quick link from admin account view to block/unblock instance ([ClearlyClaire](https://github.com/mastodon/mastodon/pull/10073))

### Fixed

- Fix video player width not being updated to fit container width ([ClearlyClaire](https://github.com/mastodon/mastodon/pull/10069))
- Fix domain filter being shown in admin page when local filter is active ([ClearlyClaire](https://github.com/mastodon/mastodon/pull/10074))
- Fix crash when conversations have no valid participants ([ClearlyClaire](https://github.com/mastodon/mastodon/pull/10078))
- Fix error when performing admin actions on no statuses ([ClearlyClaire](https://github.com/mastodon/mastodon/pull/10094))

### Changed

- Change custom emojis to randomize stored file name ([hinaloe](https://github.com/mastodon/mastodon/pull/10090))

## [2.7.2] - 2019-02-17

### Added

- Add support for IPv6 in e-mail validation ([zoc](https://github.com/mastodon/mastodon/pull/10009))
- Add record of IP address used for signing up ([ClearlyClaire](https://github.com/mastodon/mastodon/pull/10026))
- Add tight rate-limit for API deletions (30 per 30 minutes) ([Gargron](https://github.com/mastodon/mastodon/pull/10042))
- Add support for embedded `Announce` objects attributed to the same actor ([ClearlyClaire](https://github.com/mastodon/mastodon/pull/9998), [Gargron](https://github.com/mastodon/mastodon/pull/10065))
- Add spam filter for `Create` and `Announce` activities ([Gargron](https://github.com/mastodon/mastodon/pull/10005), [Gargron](https://github.com/mastodon/mastodon/pull/10041), [Gargron](https://github.com/mastodon/mastodon/pull/10062))
- Add `registrations` attribute to `GET /api/v1/instance` ([Gargron](https://github.com/mastodon/mastodon/pull/10060))
- Add `vapid_key` to `POST /api/v1/apps` and `GET /api/v1/apps/verify_credentials` ([Gargron](https://github.com/mastodon/mastodon/pull/10058))

### Fixed

- Fix link color and add link underlines in high-contrast theme ([Gargron](https://github.com/mastodon/mastodon/pull/9949), [Gargron](https://github.com/mastodon/mastodon/pull/10028))
- Fix unicode characters in URLs not being linkified ([JMendyk](https://github.com/mastodon/mastodon/pull/8447), [hinaloe](https://github.com/mastodon/mastodon/pull/9991))
- Fix URLs linkifier grabbing ending quotation as part of the link ([Gargron](https://github.com/mastodon/mastodon/pull/9997))
- Fix authorized applications page design ([rinsuki](https://github.com/mastodon/mastodon/pull/9969))
- Fix custom emojis not showing up in share page emoji picker ([rinsuki](https://github.com/mastodon/mastodon/pull/9970))
- Fix too liberal application of whitespace in toots ([trwnh](https://github.com/mastodon/mastodon/pull/9968))
- Fix misleading e-mail hint being displayed in admin view ([ClearlyClaire](https://github.com/mastodon/mastodon/pull/9973))
- Fix tombstones not being cleared out ([abcang](https://github.com/mastodon/mastodon/pull/9978))
- Fix some timeline jumps ([ClearlyClaire](https://github.com/mastodon/mastodon/pull/9982), [ClearlyClaire](https://github.com/mastodon/mastodon/pull/10001), [rinsuki](https://github.com/mastodon/mastodon/pull/10046))
- Fix content warning input taking keyboard focus even when hidden ([hinaloe](https://github.com/mastodon/mastodon/pull/10017))
- Fix hashtags select styling in default and high-contrast themes ([Gargron](https://github.com/mastodon/mastodon/pull/10029))
- Fix style regressions on landing page ([Gargron](https://github.com/mastodon/mastodon/pull/10030))
- Fix hashtag column not subscribing to stream on mount ([Gargron](https://github.com/mastodon/mastodon/pull/10040))
- Fix relay enabling/disabling not resetting inbox availability status ([Gargron](https://github.com/mastodon/mastodon/pull/10048))
- Fix mutes, blocks, domain blocks and follow requests not paginating ([Gargron](https://github.com/mastodon/mastodon/pull/10057))
- Fix crash on public hashtag pages when streaming fails ([ClearlyClaire](https://github.com/mastodon/mastodon/pull/10061))

### Changed

- Change icon for unlisted visibility level ([clarcharr](https://github.com/mastodon/mastodon/pull/9952))
- Change queue of actor deletes from push to pull for non-follower recipients ([ClearlyClaire](https://github.com/mastodon/mastodon/pull/10016))
- Change robots.txt to exclude media proxy URLs ([nightpool](https://github.com/mastodon/mastodon/pull/10038))
- Change upload description input to allow line breaks ([BenLubar](https://github.com/mastodon/mastodon/pull/10036))
- Change `dist/mastodon-streaming.service` to recommend running node without intermediary npm command ([nolanlawson](https://github.com/mastodon/mastodon/pull/10032))
- Change conversations to always show names of other participants ([Gargron](https://github.com/mastodon/mastodon/pull/10047))
- Change buttons on timeline preview to open the interaction dialog ([Gargron](https://github.com/mastodon/mastodon/pull/10054))
- Change error graphic to hover-to-play ([Gargron](https://github.com/mastodon/mastodon/pull/10055))

## [2.7.1] - 2019-01-28

### Fixed

- Fix SSO authentication not working due to missing agreement boolean ([Gargron](https://github.com/mastodon/mastodon/pull/9915))
- Fix slow fallback of CopyAccountStats migration setting stats to 0 ([Gargron](https://github.com/mastodon/mastodon/pull/9930))
- Fix wrong command in migration error message ([angristan](https://github.com/mastodon/mastodon/pull/9877))
- Fix initial value of volume slider in video player and handle volume changes ([ClearlyClaire](https://github.com/mastodon/mastodon/pull/9929))
- Fix missing hotkeys for notifications ([ClearlyClaire](https://github.com/mastodon/mastodon/pull/9927))
- Fix being able to attach unattached media created by other users ([ClearlyClaire](https://github.com/mastodon/mastodon/pull/9921))
- Fix unrescued SSL error during link verification ([renatolond](https://github.com/mastodon/mastodon/pull/9914))
- Fix Firefox scrollbar color regression ([trwnh](https://github.com/mastodon/mastodon/pull/9908))
- Fix scheduled status with media immediately creating a status ([ClearlyClaire](https://github.com/mastodon/mastodon/pull/9894))
- Fix missing strong style for landing page description ([Kjwon15](https://github.com/mastodon/mastodon/pull/9892))

## [2.7.0] - 2019-01-20

### Added

- Add link for adding a user to a list from their profile ([namelessGonbai](https://github.com/mastodon/mastodon/pull/9062))
- Add joining several hashtags in a single column ([gdpelican](https://github.com/mastodon/mastodon/pull/8904))
- Add volume sliders for videos ([sumdog](https://github.com/mastodon/mastodon/pull/9366))
- Add a tooltip explaining what a locked account is ([pawelngei](https://github.com/mastodon/mastodon/pull/9403))
- Add preloaded cache for common JSON-LD contexts ([ClearlyClaire](https://github.com/mastodon/mastodon/pull/9412))
- Add profile directory ([Gargron](https://github.com/mastodon/mastodon/pull/9427))
- Add setting to not group reblogs in home feed ([ClearlyClaire](https://github.com/mastodon/mastodon/pull/9248))
- Add admin ability to remove a user's header image ([ClearlyClaire](https://github.com/mastodon/mastodon/pull/9495))
- Add account hashtags to ActivityPub actor JSON ([Gargron](https://github.com/mastodon/mastodon/pull/9450))
- Add error message for avatar image that's too large ([sumdog](https://github.com/mastodon/mastodon/pull/9518))
- Add notification quick-filter bar ([pawelngei](https://github.com/mastodon/mastodon/pull/9399))
- Add new first-time tutorial ([Gargron](https://github.com/mastodon/mastodon/pull/9531))
- Add moderation warnings ([Gargron](https://github.com/mastodon/mastodon/pull/9519))
- Add emoji codepoint mappings for v11.0 ([Gargron](https://github.com/mastodon/mastodon/pull/9618))
- Add REST API for creating an account ([Gargron](https://github.com/mastodon/mastodon/pull/9572))
- Add support for Malayalam in language filter ([tachyons](https://github.com/mastodon/mastodon/pull/9624))
- Add exclude_reblogs option to account statuses API ([Gargron](https://github.com/mastodon/mastodon/pull/9640))
- Add local followers page to admin account UI ([chr-1x](https://github.com/mastodon/mastodon/pull/9610))
- Add healthcheck commands to docker-compose.yml ([BenLubar](https://github.com/mastodon/mastodon/pull/9143))
- Add handler for Move activity to migrate followers ([Gargron](https://github.com/mastodon/mastodon/pull/9629))
- Add CSV export for lists and domain blocks ([Gargron](https://github.com/mastodon/mastodon/pull/9677))
- Add `tootctl accounts follow ACCT` ([Gargron](https://github.com/mastodon/mastodon/pull/9414))
- Add scheduled statuses ([Gargron](https://github.com/mastodon/mastodon/pull/9706))
- Add immutable caching for S3 objects ([nolanlawson](https://github.com/mastodon/mastodon/pull/9722))
- Add cache to custom emojis API ([Gargron](https://github.com/mastodon/mastodon/pull/9732))
- Add preview cards to non-detailed statuses on public pages ([Gargron](https://github.com/mastodon/mastodon/pull/9714))
- Add `mod` and `moderator` to list of default reserved usernames ([Gargron](https://github.com/mastodon/mastodon/pull/9713))
- Add quick links to the admin interface in the web UI ([ClearlyClaire](https://github.com/mastodon/mastodon/pull/8545))
- Add `tootctl domains crawl` ([Gargron](https://github.com/mastodon/mastodon/pull/9809))
- Add attachment list fallback to public pages ([ClearlyClaire](https://github.com/mastodon/mastodon/pull/9780))
- Add `tootctl --version` ([Gargron](https://github.com/mastodon/mastodon/pull/9835))
- Add information about how to opt-in to the directory on the directory ([Gargron](https://github.com/mastodon/mastodon/pull/9834))
- Add timeouts for S3 ([Gargron](https://github.com/mastodon/mastodon/pull/9842))
- Add support for non-public reblogs from ActivityPub ([Gargron](https://github.com/mastodon/mastodon/pull/9841))
- Add sending of `Reject` activity when sending a `Block` activity ([ClearlyClaire](https://github.com/mastodon/mastodon/pull/9811))

### Changed

- Temporarily pause timeline if mouse moved recently ([lmorchard](https://github.com/mastodon/mastodon/pull/9200))
- Change the password form order ([mayaeh](https://github.com/mastodon/mastodon/pull/9267))
- Redesign admin UI for accounts ([Gargron](https://github.com/mastodon/mastodon/pull/9340), [Gargron](https://github.com/mastodon/mastodon/pull/9643))
- Redesign admin UI for instances/domain blocks ([Gargron](https://github.com/mastodon/mastodon/pull/9645))
- Swap avatar and header input fields in profile page ([ClearlyClaire](https://github.com/mastodon/mastodon/pull/9271))
- When posting in mobile mode, go back to previous history location ([ClearlyClaire](https://github.com/mastodon/mastodon/pull/9502))
- Split out is_changing_upload from is_submitting ([ClearlyClaire](https://github.com/mastodon/mastodon/pull/9536))
- Back to the getting-started when pins the timeline. ([kedamaDQ](https://github.com/mastodon/mastodon/pull/9561))
- Allow unauthenticated REST API access to GET /api/v1/accounts/:id/statuses ([Gargron](https://github.com/mastodon/mastodon/pull/9573))
- Limit maximum visibility of local silenced users to unlisted ([ClearlyClaire](https://github.com/mastodon/mastodon/pull/9583))
- Change API error message for unconfirmed accounts ([noellabo](https://github.com/mastodon/mastodon/pull/9625))
- Change the icon to "reply-all" when it's a reply to other accounts ([mayaeh](https://github.com/mastodon/mastodon/pull/9378))
- Do not ignore federated reports targeting already-reported accounts ([ClearlyClaire](https://github.com/mastodon/mastodon/pull/9534))
- Upgrade default Ruby version to 2.6.0 ([Gargron](https://github.com/mastodon/mastodon/pull/9688))
- Change e-mail digest frequency ([Gargron](https://github.com/mastodon/mastodon/pull/9689))
- Change Docker images for Tor support in docker-compose.yml ([Sir-Boops](https://github.com/mastodon/mastodon/pull/9438))
- Display fallback link card thumbnail when none is given ([Gargron](https://github.com/mastodon/mastodon/pull/9715))
- Change account bio length validation to ignore mention domains and URLs ([Gargron](https://github.com/mastodon/mastodon/pull/9717))
- Use configured contact user for "anonymous" federation activities ([yukimochi](https://github.com/mastodon/mastodon/pull/9661))
- Change remote interaction dialog to use specific actions instead of generic "interact" ([Gargron](https://github.com/mastodon/mastodon/pull/9743))
- Always re-fetch public key when signature verification fails to support blind key rotation ([ClearlyClaire](https://github.com/mastodon/mastodon/pull/9667))
- Make replies to boosts impossible, connect reply to original status instead ([valerauko](https://github.com/mastodon/mastodon/pull/9129))
- Change e-mail MX validation to check both A and MX records against blacklist ([Gargron](https://github.com/mastodon/mastodon/pull/9489))
- Hide floating action button on search and getting started pages ([tmm576](https://github.com/mastodon/mastodon/pull/9826))
- Redesign public hashtag page to use a masonry layout ([Gargron](https://github.com/mastodon/mastodon/pull/9822))
- Use `summary` as summary instead of content warning for converted ActivityPub objects ([Gargron](https://github.com/mastodon/mastodon/pull/9823))
- Display a double reply arrow on public pages for toots that are replies ([ClearlyClaire](https://github.com/mastodon/mastodon/pull/9808))
- Change admin UI right panel size to be wider ([Kjwon15](https://github.com/mastodon/mastodon/pull/9768))

### Removed

- Remove links to bridge.joinmastodon.org (non-functional) ([Gargron](https://github.com/mastodon/mastodon/pull/9608))
- Remove LD-Signatures from activities that do not need them ([ClearlyClaire](https://github.com/mastodon/mastodon/pull/9659))

### Fixed

- Remove unused computation of reblog references from updateTimeline ([ClearlyClaire](https://github.com/mastodon/mastodon/pull/9244))
- Fix loaded embeds resetting if a status arrives from API again ([ClearlyClaire](https://github.com/mastodon/mastodon/pull/9270))
- Fix race condition causing shallow status with only a "favourited" attribute ([ClearlyClaire](https://github.com/mastodon/mastodon/pull/9272))
- Remove intermediary arrays when creating hash maps from results ([Gargron](https://github.com/mastodon/mastodon/pull/9291))
- Extract counters from accounts table to account_stats table to improve performance ([Gargron](https://github.com/mastodon/mastodon/pull/9295))
- Change identities id column to a bigint ([Gargron](https://github.com/mastodon/mastodon/pull/9371))
- Fix conversations API pagination ([ClearlyClaire](https://github.com/mastodon/mastodon/pull/9407))
- Improve account suspension speed and completeness ([Gargron](https://github.com/mastodon/mastodon/pull/9290))
- Fix thread depth computation in statuses_controller ([ClearlyClaire](https://github.com/mastodon/mastodon/pull/9426))
- Fix database deadlocks by moving account stats update outside transaction ([ClearlyClaire](https://github.com/mastodon/mastodon/pull/9437))
- Escape HTML in profile name preview in profile settings ([pawelngei](https://github.com/mastodon/mastodon/pull/9446))
- Use same CORS policy for /@:username and /users/:username ([ClearlyClaire](https://github.com/mastodon/mastodon/pull/9485))
- Make custom emoji domains case insensitive ([Esteth](https://github.com/mastodon/mastodon/pull/9474))
- Various fixes to scrollable lists and media gallery ([ClearlyClaire](https://github.com/mastodon/mastodon/pull/9501))
- Fix bootsnap cache directory being declared relatively ([Gargron](https://github.com/mastodon/mastodon/pull/9511))
- Fix timeline pagination in the web UI ([ClearlyClaire](https://github.com/mastodon/mastodon/pull/9516))
- Fix padding on dropdown elements in preferences ([ClearlyClaire](https://github.com/mastodon/mastodon/pull/9517))
- Make avatar and headers respect GIF autoplay settings ([ClearlyClaire](https://github.com/mastodon/mastodon/pull/9515))
- Do no retry Web Push workers if the server returns a 4xx response ([Gargron](https://github.com/mastodon/mastodon/pull/9434))
- Minor scrollable list fixes ([ClearlyClaire](https://github.com/mastodon/mastodon/pull/9551))
- Ignore low-confidence CharlockHolmes guesses when parsing link cards ([ClearlyClaire](https://github.com/mastodon/mastodon/pull/9510))
- Fix `tootctl accounts rotate` not updating public keys ([Gargron](https://github.com/mastodon/mastodon/pull/9556))
- Fix CSP / X-Frame-Options for media players ([jomo](https://github.com/mastodon/mastodon/pull/9558))
- Fix unnecessary loadMore calls when the end of a timeline has been reached ([ClearlyClaire](https://github.com/mastodon/mastodon/pull/9581))
- Skip mailer job retries when a record no longer exists ([Gargron](https://github.com/mastodon/mastodon/pull/9590))
- Fix composer not getting focus after reply confirmation dialog ([ClearlyClaire](https://github.com/mastodon/mastodon/pull/9602))
- Fix signature verification stoplight triggering on non-timeout errors ([Gargron](https://github.com/mastodon/mastodon/pull/9617))
- Fix ThreadResolveWorker getting queued with invalid URLs ([Gargron](https://github.com/mastodon/mastodon/pull/9628))
- Fix crash when clearing uninitialized timeline ([ClearlyClaire](https://github.com/mastodon/mastodon/pull/9662))
- Avoid duplicate work by merging ReplyDistributionWorker into DistributionWorker ([ClearlyClaire](https://github.com/mastodon/mastodon/pull/9660))
- Skip full text search if it fails, instead of erroring out completely ([Kjwon15](https://github.com/mastodon/mastodon/pull/9654))
- Fix profile metadata links not verifying correctly sometimes ([shrft](https://github.com/mastodon/mastodon/pull/9673))
- Ensure blocked user unfollows blocker if Block/Undo-Block activities are processed out of order ([ClearlyClaire](https://github.com/mastodon/mastodon/pull/9687))
- Fix unreadable text color in report modal for some statuses ([Gargron](https://github.com/mastodon/mastodon/pull/9716))
- Stop GIFV timeline preview explicitly when it's opened in modal ([kedamaDQ](https://github.com/mastodon/mastodon/pull/9749))
- Fix scrollbar width compensation ([ClearlyClaire](https://github.com/mastodon/mastodon/pull/9824))
- Fix race conditions when processing deleted toots ([ClearlyClaire](https://github.com/mastodon/mastodon/pull/9815))
- Fix SSO issues on WebKit browsers by disabling Same-Site cookie again ([moritzheiber](https://github.com/mastodon/mastodon/pull/9819))
- Fix empty OEmbed error ([renatolond](https://github.com/mastodon/mastodon/pull/9807))
- Fix drag & drop modal not disappearing sometimes ([hinaloe](https://github.com/mastodon/mastodon/pull/9797))
- Fix statuses with content warnings being displayed in web push notifications sometimes ([ClearlyClaire](https://github.com/mastodon/mastodon/pull/9778))
- Fix scroll-to-detailed status not working on public pages ([ClearlyClaire](https://github.com/mastodon/mastodon/pull/9773))
- Fix media modal loading indicator ([ClearlyClaire](https://github.com/mastodon/mastodon/pull/9771))
- Fix hashtag search results not having a permalink fallback in web UI ([ClearlyClaire](https://github.com/mastodon/mastodon/pull/9810))
- Fix slightly cropped font on settings page dropdowns when using system font ([ariasuni](https://github.com/mastodon/mastodon/pull/9839))
- Fix not being able to drag & drop text into forms ([tmm576](https://github.com/mastodon/mastodon/pull/9840))

### Security

- Sanitize and sandbox toot embeds in web UI ([ClearlyClaire](https://github.com/mastodon/mastodon/pull/9552))
- Add tombstones for remote statuses to prevent replay attacks ([ClearlyClaire](https://github.com/mastodon/mastodon/pull/9830))

## [2.6.5] - 2018-12-01

### Changed

- Change lists to display replies to others on the list and list owner ([ClearlyClaire](https://github.com/mastodon/mastodon/pull/9324))

### Fixed

- Fix failures caused by commonly-used JSON-LD contexts being unavailable ([ClearlyClaire](https://github.com/mastodon/mastodon/pull/9412))

## [2.6.4] - 2018-11-30

### Fixed

- Fix yarn dependencies not installing due to yanked event-stream package ([Gargron](https://github.com/mastodon/mastodon/pull/9401))

## [2.6.3] - 2018-11-30

### Added

- Add hyphen to characters allowed in remote usernames ([ClearlyClaire](https://github.com/mastodon/mastodon/pull/9345))

### Changed

- Change server user count to exclude suspended accounts ([Gargron](https://github.com/mastodon/mastodon/pull/9380))

### Fixed

- Fix ffmpeg processing sometimes stalling due to overfilled stdout buffer ([hugogameiro](https://github.com/mastodon/mastodon/pull/9368))
- Fix missing DNS records raising the wrong kind of exception ([Gargron](https://github.com/mastodon/mastodon/pull/9379))
- Fix already queued deliveries still trying to reach inboxes marked as unavailable ([Gargron](https://github.com/mastodon/mastodon/pull/9358))

### Security

- Fix TLS handshake timeout not being enforced ([Gargron](https://github.com/mastodon/mastodon/pull/9381))

## [2.6.2] - 2018-11-23

### Added

- Add Page to whitelisted ActivityPub types ([mbajur](https://github.com/mastodon/mastodon/pull/9188))
- Add 20px to column width in web UI ([Gargron](https://github.com/mastodon/mastodon/pull/9227))
- Add amount of freed disk space in `tootctl media remove` ([Gargron](https://github.com/mastodon/mastodon/pull/9229), [Gargron](https://github.com/mastodon/mastodon/pull/9239), [mayaeh](https://github.com/mastodon/mastodon/pull/9288))
- Add "Show thread" link to self-replies ([Gargron](https://github.com/mastodon/mastodon/pull/9228))

### Changed

- Change order of Atom and RSS links so Atom is first ([Alkarex](https://github.com/mastodon/mastodon/pull/9302))
- Change Nginx configuration for Nanobox apps ([danhunsaker](https://github.com/mastodon/mastodon/pull/9310))
- Change the follow action to appear instant in web UI ([Gargron](https://github.com/mastodon/mastodon/pull/9220))
- Change how the ActiveRecord connection is instantiated in on_worker_boot ([Gargron](https://github.com/mastodon/mastodon/pull/9238))
- Change `tootctl accounts cull` to always touch accounts so they can be skipped ([renatolond](https://github.com/mastodon/mastodon/pull/9293))
- Change mime type comparison to ignore JSON-LD profile ([valerauko](https://github.com/mastodon/mastodon/pull/9179))

### Fixed

- Fix web UI crash when conversation has no last status ([sammy8806](https://github.com/mastodon/mastodon/pull/9207))
- Fix follow limit validator reporting lower number past threshold ([Gargron](https://github.com/mastodon/mastodon/pull/9230))
- Fix form validation flash message color and input borders ([Gargron](https://github.com/mastodon/mastodon/pull/9235))
- Fix invalid twitter:player cards being displayed ([ClearlyClaire](https://github.com/mastodon/mastodon/pull/9254))
- Fix emoji update date being processed incorrectly ([ClearlyClaire](https://github.com/mastodon/mastodon/pull/9255))
- Fix playing embed resetting if status is reloaded in web UI ([ClearlyClaire](https://github.com/mastodon/mastodon/pull/9270), [Gargron](https://github.com/mastodon/mastodon/pull/9275))
- Fix web UI crash when favouriting a deleted status ([ClearlyClaire](https://github.com/mastodon/mastodon/pull/9272))
- Fix intermediary arrays being created for hash maps ([Gargron](https://github.com/mastodon/mastodon/pull/9291))
- Fix filter ID not being a string in REST API ([Gargron](https://github.com/mastodon/mastodon/pull/9303))

### Security

- Fix multiple remote account deletions being able to deadlock the database ([Gargron](https://github.com/mastodon/mastodon/pull/9292))
- Fix HTTP connection timeout of 10s not being enforced ([Gargron](https://github.com/mastodon/mastodon/pull/9329))

## [2.6.1] - 2018-10-30

### Fixed

- Fix resolving resources by URL not working due to a regression in [valerauko](https://github.com/mastodon/mastodon/pull/9132) ([Gargron](https://github.com/mastodon/mastodon/pull/9171))
- Fix reducer error in web UI when a conversation has no last status ([Gargron](https://github.com/mastodon/mastodon/pull/9173))

## [2.6.0] - 2018-10-30

### Added

- Add link ownership verification ([Gargron](https://github.com/mastodon/mastodon/pull/8703))
- Add conversations API ([Gargron](https://github.com/mastodon/mastodon/pull/8832))
- Add limit for the number of people that can be followed from one account ([Gargron](https://github.com/mastodon/mastodon/pull/8807))
- Add admin setting to customize mascot ([ashleyhull-versent](https://github.com/mastodon/mastodon/pull/8766))
- Add support for more granular ActivityPub audiences from other software, i.e. circles ([Gargron](https://github.com/mastodon/mastodon/pull/8950), [Gargron](https://github.com/mastodon/mastodon/pull/9093), [Gargron](https://github.com/mastodon/mastodon/pull/9150))
- Add option to block all reports from a domain ([Gargron](https://github.com/mastodon/mastodon/pull/8830))
- Add user preference to always expand toots marked with content warnings ([webroo](https://github.com/mastodon/mastodon/pull/8762))
- Add user preference to always hide all media ([fvh-P](https://github.com/mastodon/mastodon/pull/8569))
- Add `force_login` param to OAuth authorize page ([Gargron](https://github.com/mastodon/mastodon/pull/8655))
- Add `tootctl accounts backup` ([Gargron](https://github.com/mastodon/mastodon/pull/8642), [Gargron](https://github.com/mastodon/mastodon/pull/8811))
- Add `tootctl accounts create` ([Gargron](https://github.com/mastodon/mastodon/pull/8642), [Gargron](https://github.com/mastodon/mastodon/pull/8811))
- Add `tootctl accounts cull` ([Gargron](https://github.com/mastodon/mastodon/pull/8642), [Gargron](https://github.com/mastodon/mastodon/pull/8811))
- Add `tootctl accounts delete` ([Gargron](https://github.com/mastodon/mastodon/pull/8642), [Gargron](https://github.com/mastodon/mastodon/pull/8811))
- Add `tootctl accounts modify` ([Gargron](https://github.com/mastodon/mastodon/pull/8642), [Gargron](https://github.com/mastodon/mastodon/pull/8811))
- Add `tootctl accounts refresh` ([Gargron](https://github.com/mastodon/mastodon/pull/8642), [Gargron](https://github.com/mastodon/mastodon/pull/8811))
- Add `tootctl feeds build` ([Gargron](https://github.com/mastodon/mastodon/pull/8642), [Gargron](https://github.com/mastodon/mastodon/pull/8811))
- Add `tootctl feeds clear` ([Gargron](https://github.com/mastodon/mastodon/pull/8642), [Gargron](https://github.com/mastodon/mastodon/pull/8811))
- Add `tootctl settings registrations open` ([Gargron](https://github.com/mastodon/mastodon/pull/8642), [Gargron](https://github.com/mastodon/mastodon/pull/8811))
- Add `tootctl settings registrations close` ([Gargron](https://github.com/mastodon/mastodon/pull/8642), [Gargron](https://github.com/mastodon/mastodon/pull/8811))
- Add `min_id` param to REST API to support backwards pagination ([Gargron](https://github.com/mastodon/mastodon/pull/8736))
- Add a confirmation dialog when hitting reply and the compose box isn't empty ([ClearlyClaire](https://github.com/mastodon/mastodon/pull/8893))
- Add PostgreSQL disk space growth tracking in PGHero ([Gargron](https://github.com/mastodon/mastodon/pull/8906))
- Add button for disabling local account to report quick actions bar ([Gargron](https://github.com/mastodon/mastodon/pull/9024))
- Add Czech language ([Aditoo17](https://github.com/mastodon/mastodon/pull/8594))
- Add `same-site` (`lax`) attribute to cookies ([sorin-davidoi](https://github.com/mastodon/mastodon/pull/8626))
- Add support for styled scrollbars in Firefox Nightly ([sorin-davidoi](https://github.com/mastodon/mastodon/pull/8653))
- Add highlight to the active tab in web UI profiles ([rhoio](https://github.com/mastodon/mastodon/pull/8673))
- Add auto-focus for comment textarea in report modal ([ClearlyClaire](https://github.com/mastodon/mastodon/pull/8689))
- Add auto-focus for emoji picker's search field ([ClearlyClaire](https://github.com/mastodon/mastodon/pull/8688))
- Add nginx and systemd templates to `dist/` directory ([Gargron](https://github.com/mastodon/mastodon/pull/8770))
- Add support for `/.well-known/change-password` ([Gargron](https://github.com/mastodon/mastodon/pull/8828))
- Add option to override FFMPEG binary path ([sascha-sl](https://github.com/mastodon/mastodon/pull/8855))
- Add `dns-prefetch` tag when using different host for assets or uploads ([Gargron](https://github.com/mastodon/mastodon/pull/8942))
- Add `description` meta tag ([Gargron](https://github.com/mastodon/mastodon/pull/8941))
- Add `Content-Security-Policy` header ([ClearlyClaire](https://github.com/mastodon/mastodon/pull/8957))
- Add cache for the instance info API ([ykzts](https://github.com/mastodon/mastodon/pull/8765))
- Add suggested follows to search screen in mobile layout ([Gargron](https://github.com/mastodon/mastodon/pull/9010))
- Add CORS header to `/.well-known/*` routes ([BenLubar](https://github.com/mastodon/mastodon/pull/9083))
- Add `card` attribute to statuses returned from REST API ([Gargron](https://github.com/mastodon/mastodon/pull/9120))
- Add in-stream link preview ([Gargron](https://github.com/mastodon/mastodon/pull/9120))
- Add support for ActivityPub `Page` objects ([mbajur](https://github.com/mastodon/mastodon/pull/9121))

### Changed

- Change forms design ([Gargron](https://github.com/mastodon/mastodon/pull/8703))
- Change reports overview to group by target account ([Gargron](https://github.com/mastodon/mastodon/pull/8674))
- Change web UI to show "read more" link on overly long in-stream statuses ([lanodan](https://github.com/mastodon/mastodon/pull/8205))
- Change design of direct messages column ([Gargron](https://github.com/mastodon/mastodon/pull/8832), [Gargron](https://github.com/mastodon/mastodon/pull/9022))
- Change home timelines to exclude DMs ([Gargron](https://github.com/mastodon/mastodon/pull/8940))
- Change list timelines to exclude all replies ([cbayerlein](https://github.com/mastodon/mastodon/pull/8683))
- Change admin accounts UI default sort to most recent ([Gargron](https://github.com/mastodon/mastodon/pull/8813))
- Change documentation URL in the UI ([Gargron](https://github.com/mastodon/mastodon/pull/8898))
- Change style of success and failure messages ([Gargron](https://github.com/mastodon/mastodon/pull/8973))
- Change DM filtering to always allow DMs from staff ([qguv](https://github.com/mastodon/mastodon/pull/8993))
- Change recommended Ruby version to 2.5.3 ([zunda](https://github.com/mastodon/mastodon/pull/9003))
- Change docker-compose default to persist volumes in current directory ([Gargron](https://github.com/mastodon/mastodon/pull/9055))
- Change character counters on edit profile page to input length limit ([Gargron](https://github.com/mastodon/mastodon/pull/9100))
- Change notification filtering to always let through messages from staff ([Gargron](https://github.com/mastodon/mastodon/pull/9152))
- Change "hide boosts from user" function also hiding notifications about boosts ([ClearlyClaire](https://github.com/mastodon/mastodon/pull/9147))
- Change CSS `detailed-status__wrapper` class actually wrap the detailed status ([trwnh](https://github.com/mastodon/mastodon/pull/8547))

### Deprecated

- `GET /api/v1/timelines/direct` → `GET /api/v1/conversations` ([Gargron](https://github.com/mastodon/mastodon/pull/8832))
- `POST /api/v1/notifications/dismiss` → `POST /api/v1/notifications/:id/dismiss` ([Gargron](https://github.com/mastodon/mastodon/pull/8905))
- `GET /api/v1/statuses/:id/card` → `card` attributed included in status ([Gargron](https://github.com/mastodon/mastodon/pull/9120))

### Removed

- Remove "on this device" label in column push settings ([rhoio](https://github.com/mastodon/mastodon/pull/8704))
- Remove rake tasks in favour of tootctl commands ([Gargron](https://github.com/mastodon/mastodon/pull/8675))

### Fixed

- Fix remote statuses using instance's default locale if no language given ([Kjwon15](https://github.com/mastodon/mastodon/pull/8861))
- Fix streaming API not exiting when port or socket is unavailable ([Gargron](https://github.com/mastodon/mastodon/pull/9023))
- Fix network calls being performed in database transaction in ActivityPub handler ([Gargron](https://github.com/mastodon/mastodon/pull/8951))
- Fix dropdown arrow position ([ClearlyClaire](https://github.com/mastodon/mastodon/pull/8637))
- Fix first element of dropdowns being focused even if not using keyboard ([ClearlyClaire](https://github.com/mastodon/mastodon/pull/8679))
- Fix tootctl requiring `bundle exec` invocation ([abcang](https://github.com/mastodon/mastodon/pull/8619))
- Fix public pages not using animation preference for avatars ([renatolond](https://github.com/mastodon/mastodon/pull/8614))
- Fix OEmbed/OpenGraph cards not understanding relative URLs ([ClearlyClaire](https://github.com/mastodon/mastodon/pull/8669))
- Fix some dark emojis not having a white outline ([ClearlyClaire](https://github.com/mastodon/mastodon/pull/8597))
- Fix media description not being displayed in various media modals ([ClearlyClaire](https://github.com/mastodon/mastodon/pull/8678))
- Fix generated URLs of desktop notifications missing base URL ([GenbuHase](https://github.com/mastodon/mastodon/pull/8758))
- Fix RTL styles ([mabkenar](https://github.com/mastodon/mastodon/pull/8764), [mabkenar](https://github.com/mastodon/mastodon/pull/8767), [mabkenar](https://github.com/mastodon/mastodon/pull/8823), [mabkenar](https://github.com/mastodon/mastodon/pull/8897), [mabkenar](https://github.com/mastodon/mastodon/pull/9005), [mabkenar](https://github.com/mastodon/mastodon/pull/9007), [mabkenar](https://github.com/mastodon/mastodon/pull/9018), [mabkenar](https://github.com/mastodon/mastodon/pull/9021), [mabkenar](https://github.com/mastodon/mastodon/pull/9145), [mabkenar](https://github.com/mastodon/mastodon/pull/9146))
- Fix crash in streaming API when tag param missing ([Gargron](https://github.com/mastodon/mastodon/pull/8955))
- Fix hotkeys not working when no element is focused ([ClearlyClaire](https://github.com/mastodon/mastodon/pull/8998))
- Fix some hotkeys not working on detailed status view ([ClearlyClaire](https://github.com/mastodon/mastodon/pull/9006))
- Fix og:url on status pages ([ClearlyClaire](https://github.com/mastodon/mastodon/pull/9047))
- Fix upload option buttons only being visible on hover ([Gargron](https://github.com/mastodon/mastodon/pull/9074))
- Fix tootctl not returning exit code 1 on wrong arguments ([sascha-sl](https://github.com/mastodon/mastodon/pull/9094))
- Fix preview cards for appearing for profiles mentioned in toot ([ClearlyClaire](https://github.com/mastodon/mastodon/pull/6934), [ClearlyClaire](https://github.com/mastodon/mastodon/pull/9158))
- Fix local accounts sometimes being duplicated as faux-remote ([Gargron](https://github.com/mastodon/mastodon/pull/9109))
- Fix emoji search when the shortcode has multiple separators ([ClearlyClaire](https://github.com/mastodon/mastodon/pull/9124))
- Fix dropdowns sometimes being partially obscured by other elements ([kedamaDQ](https://github.com/mastodon/mastodon/pull/9126))
- Fix cache not updating when reply/boost/favourite counters or media sensitivity update ([Gargron](https://github.com/mastodon/mastodon/pull/9119))
- Fix empty display name precedence over username in web UI ([Gargron](https://github.com/mastodon/mastodon/pull/9163))
- Fix td instead of th in sessions table header ([Gargron](https://github.com/mastodon/mastodon/pull/9162))
- Fix handling of content types with profile ([valerauko](https://github.com/mastodon/mastodon/pull/9132))

## [2.5.2] - 2018-10-12

### Security

- Fix XSS vulnerability ([Gargron](https://github.com/mastodon/mastodon/pull/8959))

## [2.5.1] - 2018-10-07

### Fixed

- Fix database migrations for PostgreSQL below 9.5 ([Gargron](https://github.com/mastodon/mastodon/pull/8903))
- Fix class autoloading issue in ActivityPub Create handler ([Gargron](https://github.com/mastodon/mastodon/pull/8820))
- Fix cache statistics not being sent via statsd when statsd enabled ([ykzts](https://github.com/mastodon/mastodon/pull/8831))
- Bump puma from 3.11.4 to 3.12.0 ([dependabot[bot]](https://github.com/mastodon/mastodon/pull/8883))

### Security

- Fix some local images not having their EXIF metadata stripped on upload ([ClearlyClaire](https://github.com/mastodon/mastodon/pull/8714))
- Fix being able to enable a disabled relay via ActivityPub Accept handler ([ClearlyClaire](https://github.com/mastodon/mastodon/pull/8864))
- Bump nokogiri from 1.8.4 to 1.8.5 ([dependabot[bot]](https://github.com/mastodon/mastodon/pull/8881))
- Fix being able to report statuses not belonging to the reported account ([ClearlyClaire](https://github.com/mastodon/mastodon/pull/8916))<|MERGE_RESOLUTION|>--- conflicted
+++ resolved
@@ -2,11 +2,7 @@
 
 All notable changes to this project will be documented in this file.
 
-<<<<<<< HEAD
-## [4.2.1] - UNRELEASED
-=======
 ## [4.2.1] - 2023-10-10
->>>>>>> 790fd137
 
 ### Added
 
@@ -20,10 +16,7 @@
 
 ### Fixed
 
-<<<<<<< HEAD
-=======
 - Fix clicking on already-opened thread post scrolling to the top of the thread ([ClearlyClaire](https://github.com/mastodon/mastodon/pull/27331), [ClearlyClaire](https://github.com/mastodon/mastodon/pull/27338), [ClearlyClaire](https://github.com/mastodon/mastodon/pull/27350))
->>>>>>> 790fd137
 - Fix some remote posts getting truncated ([ClearlyClaire](https://github.com/mastodon/mastodon/pull/27307))
 - Fix some cases of infinite scroll code trying to fetch inaccessible posts in a loop ([ClearlyClaire](https://github.com/mastodon/mastodon/pull/27286))
 - Fix `Vary` headers not being set on some redirects ([ClearlyClaire](https://github.com/mastodon/mastodon/pull/27272))
