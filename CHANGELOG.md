# Changelog

All notable changes to this project will be documented in this file.

<<<<<<< HEAD
## [4.2.12] - 2024-08-19

### Fixed

- Fix broken notifications for mentions from local moderators ([ClearlyClaire](https://github.com/mastodon/mastodon/pull/31484))

## [4.2.11] - 2024-08-16
=======
## [4.3.0] - 2024-10-08

The following changelog entries focus on changes visible to users, administrators, client developers or federated software developers, but there has also been a lot of code modernization, refactoring, and tooling work, in particular by @mjankowski.

### Security

- **Add confirmation interstitial instead of silently redirecting logged-out visitors to remote resources** (#27792, #28902, and #30651 by @ClearlyClaire and @Gargron)\
  This fixes a longstanding open redirect in Mastodon, at the cost of added friction when local links to remote resources are shared.
- Fix ReDoS vulnerability on some Ruby versions ([GHSA-jpxp-r43f-rhvx](https://github.com/mastodon/mastodon/security/advisories/GHSA-jpxp-r43f-rhvx))
- Change `form-action` Content-Security-Policy directive to be more restrictive (#26897 and #32241 by @ClearlyClaire)
- Update dependencies

### Added

- **Add server-side notification grouping** (#29889, #30576, #30685, #30688, #30707, #30776, #30779, #30781, #30440, #31062, #31098, #31076, #31111, #31123, #31223, #31214, #31224, #31299, #31325, #31347, #31304, #31326, #31384, #31403, #31433, #31509, #31486, #31513, #31592, #31594, #31638, #31746, #31652, #31709, #31725, #31745, #31613, #31657, #31840, #31610, #31929, #32089, #32085, #32243, #32179 and #32254 by @ClearlyClaire, @Gargron, @mgmn, and @renchap)\
  Group notifications of the same type for the same target, so that your notifications no longer get cluttered by boost and favorite notifications as soon as a couple of your posts get traction.\
  This is done server-side so that clients can efficiently get relevant groups without having to go through numerous pages of individual notifications.\
  As part of this, the visual design of the entire notifications feature has been revamped.\
  This feature is intended to eventually replace the existing notifications column, but for this first beta, users will have to enable it in the “Experimental features” section of the notifications column settings.\
  The API is not final yet, but it consists of:
  - a new `group_key` attribute to `Notification` entities
  - `GET /api/v2/notifications`: https://docs.joinmastodon.org/methods/grouped_notifications/#get-grouped
  - `GET /api/v2/notifications/:group_key`: https://docs.joinmastodon.org/methods/grouped_notifications/#get-notification-group
  - `GET /api/v2/notifications/:group_key/accounts`: https://docs.joinmastodon.org/methods/grouped_notifications/#get-group-accounts
  - `POST /api/v2/notifications/:group_key/dimsiss`: https://docs.joinmastodon.org/methods/grouped_notifications/#dismiss-group
  - `GET /api/v2/notifications/:unread_count`: https://docs.joinmastodon.org/methods/grouped_notifications/#unread-group-count
- **Add notification policies, filtered notifications and notification requests** (#29366, #29529, #29433, #29565, #29567, #29572, #29575, #29588, #29646, #29652, #29658, #29666, #29693, #29699, #29737, #29706, #29570, #29752, #29810, #29826, #30114, #30251, #30559, #29868, #31008, #31011, #30996, #31149, #31220, #31222, #31225, #31242, #31262, #31250, #31273, #31310, #31316, #31322, #31329, #31324, #31331, #31343, #31342, #31309, #31358, #31378, #31406, #31256, #31456, #31419, #31457, #31508, #31540, #31541, #31723, #32062 and #32281 by @ClearlyClaire, @Gargron, @TheEssem, @mgmn, @oneiros, and @renchap)\
  The old “Block notifications from non-followers”, “Block notifications from people you don't follow” and “Block direct messages from people you don't follow” notification settings have been replaced by a new set of settings found directly in the notification column.\
  You can now separately filter or drop notifications from people you don't follow, people who don't follow you, accounts created within the past 30 days, as well as unsolicited private mentions, and accounts limited by the moderation.\
  Instead of being outright dropped, notifications that you chose to filter are put in a separate “Filtered notifications” box that you can review separately without it clogging your main notifications.\
  This adds the following REST API endpoints:

  - `GET /api/v2/notifications/policy`: https://docs.joinmastodon.org/methods/notifications/#get-policy
  - `PATCH /api/v2/notifications/policy`: https://docs.joinmastodon.org/methods/notifications/#update-the-filtering-policy-for-notifications
  - `GET /api/v1/notifications/requests`: https://docs.joinmastodon.org/methods/notifications/#get-requests
  - `GET /api/v1/notifications/requests/:id`: https://docs.joinmastodon.org/methods/notifications/#get-one-request
  - `POST /api/v1/notifications/requests/:id/accept`: https://docs.joinmastodon.org/methods/notifications/#accept-request
  - `POST /api/v1/notifications/requests/:id/dismiss`: https://docs.joinmastodon.org/methods/notifications/#dismiss-request
  - `POST /api/v1/notifications/requests/accept`: https://docs.joinmastodon.org/methods/notifications/#accept-multiple-requests
  - `POST /api/v1/notifications/requests/dismiss`: https://docs.joinmastodon.org/methods/notifications/#dismiss-multiple-requests
  - `GET /api/v1/notifications/requests/merged`: https://docs.joinmastodon.org/methods/notifications/#requests-merged

  In addition, accepting one or more notification requests generates a new streaming event:

  - `notifications_merged`: an event of this type indicates accepted notification requests have finished merging, and the notifications list should be refreshed

- **Add notifications of severed relationships** (#27511, #29665, #29668, #29670, #29700, #29714, #29712, and #29731 by @ClearlyClaire and @Gargron)\
  Notify local users when they lose relationships as a result of a local moderator blocking a remote account or server, allowing the affected user to retrieve the list of broken relationships.\
  Note that this does not notify remote users.\
  This adds the `severed_relationships` notification type to the REST API and streaming, with a new [`relationship_severance_event` attribute](https://docs.joinmastodon.org/entities/Notification/#relationship_severance_event).
- **Add hover cards in web UI** (#30754, #30864, #30850, #30879, #30928, #30949, #30948, #30931, and #31300 by @ClearlyClaire, @Gargron, and @renchap)\
  Hovering over an avatar or username will now display a hover card with the first two lines of the user's description and their first two profile fields.\
  This can be disabled in the “Animations and accessibility” section of the preferences.
- **Add "system" theme setting (light/dark theme depending on user system preference)** (#29748, #29553, #29795, #29918, #30839, and #30861 by @nshki, @ErikUden, @mjankowski, @renchap, and @vmstan)\
  Add a “system” theme that automatically switch between default dark and light themes depending on the user's system preferences.\
  Also changes the default server theme to this new “system” theme so that automatic theme selection happens even when logged out.
- **Add timeline of public posts about a trending link** (#30381 and #30840 by @Gargron)\
  You can now see public posts mentioning currently-trending articles from people who have opted into discovery features.\
  This adds a new REST API endpoint: https://docs.joinmastodon.org/methods/timelines/#link
- **Add author highlight for news articles whose authors are on the fediverse** (#30398, #30670, #30521, #30846, #31819, #31900 and #32188 by @Gargron, @mjankowski and @oneiros)\
  This adds a mechanism to [highlight the author of news articles](https://blog.joinmastodon.org/2024/07/highlighting-journalism-on-mastodon/) shared on Mastodon.\
  Articles hosted outside the fediverse can indicate a fediverse author with a meta tag:
  ```html
  <meta name="fediverse:creator" content="username@domain" />
  ```
  On the API side, this is represented by a new `authors` attribute to the `PreviewCard` entity: https://docs.joinmastodon.org/entities/PreviewCard/#authors\
  Users can allow arbitrary domains to use `fediverse:creator` to credit them by visiting `/settings/verification`.\
  This is federated as a new `attributionDomains` property in the `http://joinmastodon.org/ns` namespace, containing an array of domain names: https://docs.joinmastodon.org/spec/activitypub/#properties-used-1
- **Add in-app notifications for moderation actions and warnings** (#30065, #30082, and #30081 by @ClearlyClaire)\
  In addition to email notifications, also notify users of moderation actions or warnings against them directly within the app, so they are less likely to miss important communication from their moderators.\
  This adds the `moderation_warning` notification type to the REST API and streaming, with a new [`moderation_warning` attribute](https://docs.joinmastodon.org/entities/Notification/#moderation_warning).
- **Add domain information to profiles in web UI** (#29602 by @Gargron)\
  Clicking the domain of a user in their profile will now open a tooltip with a short explanation about servers and federation.
- **Add support for Redis sentinel** (#31694, #31623, #31744, #31767, and #31768 by @ThisIsMissEm and @oneiros)\
  See https://docs.joinmastodon.org/admin/scaling/#redis-sentinel
- **Add ability to reorder uploaded media before posting in web UI** (#28456 and #32093 by @Gargron)
- Add “A Mastodon update is available.” message on admin dashboard for non-bugfix updates (#32106 by @ClearlyClaire)
- Add ability to view alt text by clicking the ALT badge in web UI (#32058 by @Gargron)
- Add preview of followers removed in domain block modal in web UI (#32032 and #32105 by @ClearlyClaire and @Gargron)
- Add reblogs and favourites counts to statuses in ActivityPub (#32007 by @Gargron)
- Add moderation interface for searching hashtags (#30880 by @ThisIsMissEm)
- Add ability for admins to configure instance favicon and logo (#30040, #30208, #30259, #30375, #30734, #31016, and #30205 by @ClearlyClaire, @FawazFarid, @JasonPunyon, @mgmn, and @renchap)\
  This is also exposed through the REST API: https://docs.joinmastodon.org/entities/Instance/#icon
- Add `api_versions` to `/api/v2/instance` (#31354 by @ClearlyClaire)\
  Add API version number to make it easier for clients to detect compatible features going forward.\
  See API documentation at https://docs.joinmastodon.org/entities/Instance/#api-versions
- Add quick links to Administration and Moderation Reports from Web UI (#24838 by @ThisIsMissEm)
- Add link to `/admin/roles` in moderation interface when changing someone's role (#31791 by @ClearlyClaire)
- Add recent audit log entries in federation moderation interface (#27386 by @ThisIsMissEm)
- Add profile setup to onboarding in web UI (#27829, #27876, and #28453 by @Gargron)
- Add prominent share/copy button on profiles in web UI (#27865 and #27889 by @ClearlyClaire and @Gargron)
- Add optional hints for server rules (#29539 and #29758 by @ClearlyClaire and @Gargron)\
  Server rules can now be broken into a short rule name and a longer explanation of the rule.\
  This adds a new [`hint` attribute](https://docs.joinmastodon.org/entities/Rule/#hint) to `Rule` entities in the REST API.
- Add support for PKCE in OAuth flow (#31129 by @ThisIsMissEm)
- Add CDN cache busting on media deletion (#31353 and #31414 by @ClearlyClaire and @tribela)
- Add the OAuth application used in local reports (#30539 by @ThisIsMissEm)
- Add hint to user that other remote statuses may be missing (#26910, #31387, and #31516 by @Gargron, @audiodude, and @renchap)
- Add lang attribute on preview card title (#31303 by @c960657)
- Add check for `Content-Length` in `ResponseWithLimitAdapter` (#31285 by @c960657)
- Add `Accept-Language` header to fetch preview cards in the server's default language (#31232 by @c960657)
- Add support for PKCE Extension in OmniAuth OIDC through the `OIDC_USE_PKCE` environment variable (#31131 by @ThisIsMissEm)
- Add API endpoints for unread notifications count (#31191 by @ClearlyClaire)\
  This adds the following REST API endpoints:
  - `GET /api/v1/notifications/unread_count`: https://docs.joinmastodon.org/methods/notifications/#unread-count
- Add `/` keyboard shortcut to focus the search field (#29921 by @ClearlyClaire)
- Add button to view the Hashtag on the instance from Hashtags in Moderation UI (#31533 by @ThisIsMissEm)
- Add list of pending releases directly in mail notifications for version updates (#29436 and #30035 by @ClearlyClaire)
- Add “Appeals” link under “Moderation” navigation category in moderation interface (#31071 by @ThisIsMissEm)
- Add badge on account card in report moderation interface when account is already suspended (#29592 by @ClearlyClaire)
- Add admin comments directly to the `admin/instances` page (#29240 by @tribela)
- Add ability to require approval when users sign up using specific email domains (#28468, #28732, #28607, and #28608 by @ClearlyClaire)
- Add banner for forwarded reports made by remote users about remote content (#27549 by @ClearlyClaire)
- Add support HTML ruby tags in remote posts for east-asian languages (#30897 by @ThisIsMissEm)
- Add link to manage warning presets in admin navigation (#26199 by @vmstan)
- Add volume saving/reuse to video player (#27488 by @thehydrogen)
- Add Elasticsearch index size, ffmpeg and ImageMagick versions to the admin dashboard (#27301, #30710, #31130, and #30845 by @vmstan)
- Add `MASTODON_SIDEKIQ_READY_FILENAME` environment variable to use a file for Sidekiq to signal it is ready to process jobs (#30971 and #30988 by @renchap)\
  In the official Docker image, this is set to `sidekiq_process_has_started_and_will_begin_processing_jobs` so that Sidekiq will touch `tmp/sidekiq_process_has_started_and_will_begin_processing_jobs` to signal readiness.
- Add `S3_RETRY_LIMIT` environment variable to make S3 retries configurable (#23215 by @smiba)
- Add `S3_KEY_PREFIX` environment variable (#30181 by @S0yKaf)
- Add support for multiple `redirect_uris` when creating OAuth 2.0 Applications (#29192 by @ThisIsMissEm)
- Add Interlingue and Interlingua to interface languages (#28630 and #30828 by @Dhghomon and @renchap)
- Add Kashubian, Pennsylvania Dutch, Vai, Jawi Malay, Mohawk and Low German to posting languages (#26024, #26634, #27136, #29098, #27115, and #27434 by @EngineerDali, @HelgeKrueger, and @gunchleoc)
- Add option to use native Ruby driver for Redis through `REDIS_DRIVER=ruby` (#30717 by @vmstan)
- Add support for libvips in addition to ImageMagick (#30090, #30590, #30597, #30632, #30857, #30869, #30858 and #32104 by @ClearlyClaire, @Gargron, and @mjankowski)\
  Server admins can now use libvips as a faster and lighter alternative to ImageMagick for processing user-uploaded images.\
  This requires libvips 8.13 or newer, and needs to be enabled with `MASTODON_USE_LIBVIPS=true`.\
  This is enabled by default in the official Docker images, and is intended to completely replace ImageMagick in the future.
- Add validations to `Web::PushSubscription` (#30540 and #30542 by @ThisIsMissEm)
- Add anchors to each authorized application in `/oauth/authorized_applications` (#31677 by @fowl2)
- Add active animation to header settings button (#30221, #30307, and #30388 by @daudix)
- Add OpenTelemetry instrumentation (#30130, #30322, #30353, #30350 and #31998 by @julianocosta89, @renchap, @robbkidd and @timetinytim)\
  See https://docs.joinmastodon.org/admin/config/#otel for documentation
- Add API to get multiple accounts and statuses (#27871 and #30465 by @ClearlyClaire)\
  This adds `GET /api/v1/accounts` and `GET /api/v1/statuses` to the REST API, see https://docs.joinmastodon.org/methods/accounts/#index and https://docs.joinmastodon.org/methods/statuses/#index
- Add support for CORS to `POST /oauth/revoke` (#31743 by @ClearlyClaire)
- Add redirection back to previous page after site upload deletion (#30141 by @FawazFarid)
- Add RFC8414 OAuth 2.0 server metadata (#29191 by @ThisIsMissEm)
- Add loading indicator and empty result message to advanced interface search (#30085 by @ClearlyClaire)
- Add `profile` OAuth 2.0 scope, allowing more limited access to user data (#29087 and #30357 by @ThisIsMissEm)
- Add the role ID to the badge component (#29707 by @renchap)
- Add diagnostic message for failure during CLI search deploy (#29462 by @mjankowski)
- Add pagination `Link` headers on API accounts/statuses when pinned true (#29442 by @mjankowski)
- Add support for specifying custom CA cert for Elasticsearch through `ES_CA_FILE` (#29122 and #29147 by @ClearlyClaire)
- Add groundwork for annual reports for accounts (#28693 by @Gargron)\
  This lays the groundwork for a “year-in-review”/“wrapped” style report for local users, but is currently not in use.
- Add notification email on invalid second authenticator (#28822 by @ClearlyClaire)
- Add date of account deletion in list of accounts in the admin interface (#25640 by @tribela)
- Add new emojis from `jdecked/twemoji` 15.0 (#28404 by @TheEssem)
- Add configurable error handling in attachment batch deletion (#28184 by @vmstan)\
  This makes the S3 batch size configurable through the `S3_BATCH_DELETE_LIMIT` environment variable (defaults to 1000), and adds some retry logic, configurable through the `S3_BATCH_DELETE_RETRY` environment variable (defaults to 3).
- Add VAPID public key to instance serializer (#28006 by @ThisIsMissEm)
- Add support for serving JRD `/.well-known/host-meta.json` in addition to XRD host-meta (#32206 by @c960657)
- Add `nodeName` and `nodeDescription` to nodeinfo `metadata` (#28079 by @6543)
- Add Thai diacritics and tone marks in `HASHTAG_INVALID_CHARS_RE` (#26576 by @ppnplus)
- Add variable delay before link verification of remote account links (#27774 by @ClearlyClaire)
- Add support for invite codes in the registration API (#27805 by @ClearlyClaire)
- Add HTML lang attribute to preview card descriptions (#27503 by @srapilly)
- Add display of relevant account warnings to report action logs (#27425 by @ClearlyClaire)
- Add validation of allowed schemes on preview card URLs (#27485 by @mjankowski)
- Add token introspection without read scope to `/api/v1/apps/verify_credentials` (#27142 by @ThisIsMissEm)
- Add support for cross-origin request to `/nodeinfo/2.0` (#27413 by @palant)
- Add variable delay before link verification of remote account links (#27351 by @ClearlyClaire)
- Add PWA shortcut to `/explore` page (#27235 by @jake-anto)

### Changed

- **Change icons throughout the web interface** (#27385, #27539, #27555, #27579, #27700, #27817, #28519, #28709, #28064, #28775, #28780, #27924, #29294, #29395, #29537, #29569, #29610, #29612, #29649, #29844, #27780, #30974, #30963, #30962, #30961, #31362, #31363, #31359, #31371, #31360, #31512, #31511, #31525, #32153, and #32201 by @ClearlyClaire, @Gargron, @arbolitoloco1, @mjankowski, @nclm, @renchap, @ronilaukkarinen, and @zunda)\
  This changes all the interface icons from FontAwesome to Material Symbols for a more modern look, consistent with the official Mastodon Android app.\
  In addition, better care is given to pixel alignment, and icon variants are used to better highlight active/inactive state.
- **Change design of compose form in web UI** (#28119, #29059, #29248, #29372, #29384, #29417, #29456, #29406, #29651, #29659, #31889 and #32033 by @ClearlyClaire, @Gargron, @eai04191, @hinaloe, and @ronilaukkarinen)\
  The compose form has been completely redesigned for a more modern and consistent look, as well as spelling out the chosen privacy setting and language name at all times.\
  As part of this, the “Unlisted” privacy setting has been renamed to “Quiet public”.
- **Change design of modals in the web UI** (#29576, #29614, #29640, #29644, #30131, #30884, #31399, #31555, #31752, #31801, #31883, #31844, #31864, and #31943 by @ClearlyClaire, @Gargron, @tribela and @vmstan)\
  The mute, block, and domain block confirmation modals have been completely redesigned to be clearer and include more detailed information on the action to be performed.\
  They also have a more modern and consistent design, along with other confirmation modals in the application.
- **Change colors throughout the web UI** (#29522, #29584, #29653, #29779, #29803, #29809, #29808, #29828, #31034, #31168, #31266, #31348, #31349, #31361, #31510 and #32128 by @ClearlyClaire, @Gargron, @mjankowski, @renchap, and @vmstan)
- **Change onboarding prompt to follow suggestions carousel in web UI** (#28878, #29272, and #31912 by @Gargron)
- **Change email templates** (#28416, #28755, #28814, #29064, #28883, #29470, #29607, #29761, #29760, #29879, #32073 and #32132 by @c960657, @ClearlyClaire, @Gargron, @hteumeuleu, and @mjankowski)\
  All emails to end-users have been completely redesigned with a fresh new look, providing more information while making them easier to read and keeping maximum compatibility across mail clients.
- **Change follow recommendations algorithm** (#28314, #28433, #29017, #29108, #29306, #29550, #29619, and #31474 by @ClearlyClaire, @Gargron, @kernal053, @mjankowski, and @wheatear-dev)\
  This replaces the “past interactions” recommendation algorithm with a “friends of friends” algorithm that suggests accounts followed by people you follow, and a “similar profiles” algorithm that suggests accounts with a profile similar to your most recent follows.\
  In addition, the implementation has been significantly reworked, and all follow recommendations are now dismissable.\
  This change deprecates the `source` attribute in `Suggestion` entities in the REST API, and replaces it with the new [`sources` attribute](https://docs.joinmastodon.org/entities/Suggestion/#sources).
- Change account search algorithm (#30803 by @Gargron)
- **Change streaming server to use its own dependencies and its own docker image** (#24702, #27967, #26850, #28112, #28115, #28137, #28138, #28497, #28548, #30795, #31612, and #31615 by @TheEssem, @ThisIsMissEm, @jippi, @renchap, @timetinytim, and @vmstan)\
  In order to reduce the amount of runtime dependencies, the streaming server has been moved into a separate package and Docker image.\
  The `mastodon` image does not contain the streaming server anymore, as it has been moved to its own `mastodon-streaming` image.\
  Administrators may need to update their setup accordingly.
- Change how content warnings and filters are displayed in web UI (#31365, and #31761 by @Gargron)
- Change preview card processing to ignore `undefined` as canonical url (#31882 by @oneiros)
- Change embedded posts to use web UI (#31766, #32135 and #32271 by @Gargron)
- Change inner borders in media galleries in web UI (#31852 by @Gargron)
- Change design of media attachments and profile media tab in web UI (#31807, #32048, #31967, #32217, #32224 and #32257 by @ClearlyClaire and @Gargron)
- Change labels on thread indicators in web UI (#31806 by @Gargron)
- Change label of "Data export" menu item in settings interface (#32099 by @c960657)
- Change responsive break points on navigation panel in web UI (#32034 by @Gargron)
- Change cursor to `not-allowed` on disabled buttons (#32076 by @mjankowski)
- Change OAuth authorization prompt to not refer to apps as “third-party” (#32005 by @Gargron)
- Change Mastodon to issue correct HTTP signatures by default (#31994 by @ClearlyClaire)
- Change zoom icon in web UI (#29683 by @Gargron)
- Change directory page to use URL query strings for options (#31980, #31977 and #31984 by @ClearlyClaire and @renchap)
- Change report action buttons to be disabled when action has already been taken (#31773, #31822, and #31899 by @ClearlyClaire and @ThisIsMissEm)
- Change width of columns in advanced web UI (#31762 by @Gargron)
- Change design of unread conversations in web UI (#31763 by @Gargron)
- Change Web UI to allow viewing and severing relationships with suspended accounts (#27667 by @ClearlyClaire)\
  This also adds a `with_suspended` parameter to `GET /api/v1/accounts/relationships` in the REST API.
- Change preview card image size limit from 2MB to 8MB when using libvips (#31904 by @ClearlyClaire)
- Change avatars border radius (#31390 by @renchap)
- Change counters to be displayed on profile timelines in web UI (#30525 by @Gargron)
- Change disabled buttons color in light mode to make the difference more visible (#30998 by @renchap)
- Change design of people tab on explore in web UI (#30059 by @Gargron)
- Change sidebar text in web UI (#30696 by @Gargron)
- Change "Follow" to "Follow back" and "Mutual" when appropriate in web UI (#28452, #28465, and #31934 by @ClearlyClaire, @Gargron and @renchap)
- Change media to be hidden/blurred by default in report modal (#28522 by @ClearlyClaire)
- Change order of the "muting" and "blocking" list options in “Data Exports” (#26088 by @fixermark)
- Change admin and moderation notes character limit from 500 to 2000 characters (#30288 by @ThisIsMissEm)
- Change mute options to be in dropdown on muted users list in web UI (#30049 and #31315 by @ClearlyClaire and @Gargron)
- Change out-of-band hashtags design in web UI (#29732 by @Gargron)
- Change design of metadata underneath detailed posts in web UI (#29585, #29605, and #29648 by @ClearlyClaire and @Gargron)
- Change action button to be last on profiles in web UI (#29533 and #29923 by @ClearlyClaire and @Gargron)
- Change confirmation prompts in trending moderation interface to be more specific (#19626 by @tribela)
- Change “Trends” moderation menu to “Recommendations & Trends” and move follow recommendations there (#31292 by @ThisIsMissEm)
- Change irrelevant fields in account cleanup settings to be disabled unless automatic cleanup is enabled (#26562 by @c960657)
- Change dropdown menu icon to not be replaced by close icon when open in web UI (#29532 by @Gargron)
- Change back button to always appear in advanced web UI (#29551 and #29669 by @Gargron)
- Change border of active compose field search inputs (#29832 and #29839 by @vmstan)
- Change instances of Nokogiri HTML4 parsing to HTML5 (#31812, #31815, #31813, and #31814 by @flavorjones)
- Change link detection to allow `@` at the end of an URL (#31124 by @adamniedzielski)
- Change User-Agent to use Mastodon as the product, and http.rb as platform details (#31192 by @ClearlyClaire)
- Change layout and wording of the Content Retention server settings page (#27733 by @vmstan)
- Change unconfirmed users to be kept for one week instead of two days (#30285 by @renchap)
- Change maximum page size for Admin Domain Management APIs from 200 to 500 (#31253 by @ThisIsMissEm)
- Change database pool size to default to Sidekiq concurrency settings in Sidekiq processes (#26488 by @sinoru)
- Change alt text to empty string for avatars (#21875 by @jasminjohal)
- Change Docker images to use custom-built libvips and ffmpeg (#30571, #30569, and #31498 by @vmstan)
- Change external links in the admin audit log to plain text or local administration pages (#27139 and #27150 by @ClearlyClaire and @ThisIsMissEm)
- Change YJIT to be enabled when available (#30310 and #27283 by @ClearlyClaire and @mjankowski)\
  Enable Ruby's built-in just-in-time compiler. This improves performances substantially, at the cost of a slightly increased memory usage.
- Change `.env` file loading from deprecated `dotenv-rails` gem to `dotenv` gem (#29173 and #30121 by @mjankowski)\
  This should have no effect except in the unlikely case an environment variable included a newline.
- Change “Panjabi” language name to the more common spelling “Punjabi” (#27117 by @gunchleoc)
- Change encryption of OTP secrets to use ActiveRecord Encryption (#29831, #28325, #30151, #30202, #30340, and #30344 by @ClearlyClaire and @mjankowski)\
  This requires a manual step from administrators of existing servers. Indeed, they need to generate new secrets, which can be done using `bundle exec rails db:encryption:init`.\
  Furthermore, there is a risk that the introduced migration fails if the server was misconfigured in the past. If that happens, the migration error will include the relevant information.
- Change `/api/v1/announcements` to return regular `Status` entities (#26736 by @ClearlyClaire)
- Change imports to convert case-insensitive fields to lowercase (#29739 and #29740 by @ThisIsMissEm)
- Change stats in the admin interface to be inclusive of the full selected range, from beginning of day to end of day (#29416 and #29841 by @mjankowski)
- Change materialized views to be refreshed concurrently to avoid locks (#29015 by @Gargron)
- Change compose form to use server-provided post character and poll options limits (#28928 and #29490 by @ClearlyClaire and @renchap)
- Change streaming server logging from `npmlog` to `pino` and `pino-http` (#27828 by @ThisIsMissEm)\
  This changes the Mastodon streaming server log format, so this might be considered a breaking change if you were parsing the logs.
- Change media “ALT” label to use a specific CSS class (#28777 by @ClearlyClaire)
- Change streaming API host to not be overridden to localhost in development mode (#28557 by @ClearlyClaire)
- Change cookie rotator to use SHA1 digest for new cookies (#27392 by @ClearlyClaire)\
  Note that this requires that no pre-4.2.0 Mastodon web server is running when this code is deployed, as those would not understand the new cookies.\
  Therefore, zero-downtime updates are only supported if you're coming from 4.2.0 or newer. If you want to skip Mastodon 4.2, you will need to completely stop Mastodon services before updating.
- Change preview card deletes to be done using batch method (#28183 by @vmstan)
- Change `img-src` and `media-src` CSP directives to not include `https:` (#28025 and #28561 by @ClearlyClaire)
- Change self-destruct procedure (#26439, #29049, and #29420 by @ClearlyClaire and @zunda)\
  Instead of enqueuing deletion jobs immediately, `tootctl self-destruct` now outputs a value for the `SELF_DESTRUCT` environment variable, which puts a server in self-destruct mode, processing deletions in the background, while giving users access to their export archives.

### Removed

- Remove unused E2EE messaging code and related `crypto` OAuth scope (#31193, #31945, #31963, and #31964 by @ClearlyClaire and @mjankowski)
- Remove StatsD integration (replaced by OpenTelemetry) (#30240 by @mjankowski)
- Remove `CacheBuster` default options (#30718 by @mjankowski)
- Remove home marker updates from the Web UI (#22721 by @davbeck)\
  The web interface was unconditionally updating the home marker to the most recent received post, discarding any value set by other clients, thus making the feature unreliable.
- Remove support for Ruby 3.0 (reaching EOL) (#29702 by @mjankowski)
- Remove setting for unfollow confirmation modal (#29373 by @ClearlyClaire)\
  Instead, the unfollow confirmation modal will always be displayed.
- Remove support for Capistrano (#27295 and #30009 by @mjankowski and @renchap)

### Fixed

- **Fix link preview cards not always preserving the original URL from the status** (#27312 by @Gargron)
- Fix log out from user menu not working on Safari (#31402 by @renchap)
- Fix various issues when in link preview card generation (#28748, #30017, #30362, #30173, #30853, #30929, #30933, #30957, #30987, and #31144 by @adamniedzielski, @oneiros, @phocks, @timothyjrogers, and @tribela)
- Fix handling of missing links in Webfinger responses (#31030 by @adamniedzielski)
- Fix error when accepting an appeal for sensitive posts deleted in the meantime (#32037 by @ClearlyClaire)
- Fix error when encountering reblog of deleted post in feed rebuild (#32001 by @ClearlyClaire)
- Fix Safari browser glitch related to horizontal scrolling (#31960 by @Gargron)
- Fix unresolvable mentions sometimes preventing processing incoming posts (#29215 by @tribela and @ClearlyClaire)
- Fix too many requests caused by relationship look-ups in web UI (#32042 by @Gargron)
- Fix links for reblogs in moderation interface (#31979 by @ClearlyClaire)
- Fix the appearance of avatars when they do not load (#31966 and #32270 by @Gargron and @renchap)
- Fix spurious error notifications for aborted requests in web UI (#31952 by @c960657)
- Fix HTTP 500 error in `/api/v1/polls/:id/votes` when required `choices` parameter is missing (#25598 by @danielmbrasil)
- Fix security context sometimes not being added in LD-Signed activities (#31871 by @ClearlyClaire)
- Fix cross-origin loading of `inert.css` polyfill (#30687 by @louis77)
- Fix wrapping in dashboard quick access buttons (#32043 by @renchap)
- Fix recently used tags hint being displayed in profile edition page when there is none (#32120 by @mjankowski)
- Fix checkbox lists on narrow screens in the settings interface (#32112 by @mjankowski)
- Fix the position of status action buttons being affected by interaction counters (#32084 by @renchap)
- Fix the summary of converted ActivityPub object types to be treated as HTML (#28629 by @Menrath)
- Fix cutoff of instance name in sign-up form (#30598 by @oneiros)
- Fix invalid date searches returning 503 errors (#31526 by @notchairmk)
- Fix invalid `visibility` values in `POST /api/v1/statuses` returning 500 errors (#31571 by @c960657)
- Fix some components re-rendering spuriously in web UI (#31879 and #31881 by @ClearlyClaire and @Gargron)
- Fix sort order of moderation notes on Reports and Accounts (#31528 by @ThisIsMissEm)
- Fix email language when recipient has no selected locale (#31747 by @ClearlyClaire)
- Fix frequently-used languages not correctly updating in the web UI (#31386 by @c960657)
- Fix `POST /api/v1/statuses` silently ignoring invalid `media_ids` parameter (#31681 by @c960657)
- Fix handling of the `BIND` environment variable in the streaming server (#31624 by @ThisIsMissEm)
- Fix empty `aria-hidden` attribute value in logo resources area (#30570 by @mjankowski)
- Fix “Redirect URI” field not being marked as required in “New application” form (#30311 by @ThisIsMissEm)
- Fix right-to-left text in preview cards (#30930 by @ClearlyClaire)
- Fix rack attack `match_type` value typo in logging config (#30514 by @mjankowski)
- Fix various cases of duplicate, missing, or inconsistent borders or scrollbar styles (#31068, #31286, #31268, #31275, #31284, #31305, #31346, #31372, #31373, #31389, #31432, #31391, #31445, #32091, #32147 and #32137 by @ClearlyClaire, @mjankowski, @valtlai and @vmstan)
- Fix editing description of media uploads with custom thumbnails (#32221 by @ClearlyClaire)
- Fix race condition in `POST /api/v1/push/subscription` (#30166 by @ClearlyClaire)
- Fix post deletion not being delayed when those are part of an account warning (#30163 by @ClearlyClaire)
- Fix rendering error on `/start` when not logged in (#30023 by @timothyjrogers)
- Fix unneeded requests to blocked domains when receiving relayed signed activities from them (#31161 by @ClearlyClaire)
- Fix logo pushing header buttons out of view on certain conditions in mobile layout (#29787 by @ClearlyClaire)
- Fix notification-related records not being reattributed when merging accounts (#29694 by @ClearlyClaire)
- Fix results/query in `api/v1/featured_tags/suggestions` (#29597 by @mjankowski)
- Fix distracting and confusing always-showing scrollbar track in boost confirmation modal (#31524 by @ClearlyClaire)
- Fix being able to upload more than 4 media attachments in some cases (#29183 by @mashirozx)
- Fix preview card player getting embedded when clicking on the external link button (#29457 by @ClearlyClaire)
- Fix full date display not respecting the locale 12/24h format (#29448 by @renchap)
- Fix filters title and keywords overflow (#29396 by @GeopJr)
- Fix incorrect date format in “Follows and followers” (#29390 by @JasonPunyon)
- Fix navigation item active highlight for some paths (#32159 by @mjankowski)
- Fix “Edit media” modal sizing and layout when space-constrained (#27095 by @ronilaukkarinen)
- Fix modal container bounds (#29185 by @nico3333fr)
- Fix inefficient HTTP signature parsing using regexps and `StringScanner` (#29133 by @ClearlyClaire)
- Fix moderation report updates through `PUT /api/v1/admin/reports/:id` not being logged in the audit log (#29044, #30342, and #31033 by @mjankowski, @tribela, and @vmstan)
- Fix moderation interface allowing to select rule violation when there are no server rules (#31458 by @ThisIsMissEm)
- Fix redirection from paths with url-encoded `@` to their decoded form (#31184 by @timothyjrogers)
- Fix Trending Tags pending review having an unstable sort order (#31473 by @ThisIsMissEm)
- Fix the emoji dropdown button always opening the dropdown instead of behaving like a toggle (#29012 by @jh97uk)
- Fix processing of incoming posts with bearcaps (#26527 by @kmycode)
- Fix support for IPv6 redis connections in streaming (#31229 by @ThisIsMissEm)
- Fix search form re-rendering spuriously in web UI (#28876 by @Gargron)
- Fix `RedownloadMediaWorker` not being called on transient S3 failure (#28714 by @ClearlyClaire)
- Fix ISO code for Canadian French from incorrect `fr-QC` to `fr-CA` (#26015 by @gunchleoc)
- Fix `.opus` file uploads being misidentified by Paperclip (#28580 by @vmstan)
- Fix loading local accounts with extraneous domain part in WebUI (#28559 by @ClearlyClaire)
- Fix destructive actions in dropdowns not using error color in light theme (#28484 by @logicalmoody)
- Fix call to inefficient `delete_matched` cache method in domain blocks (#28374 by @ClearlyClaire)
- Fix status edits not always being streamed to mentioned users (#28324 by @ClearlyClaire)
- Fix onboarding step descriptions being truncated on narrow screens (#28021 by @ClearlyClaire)
- Fix duplicate IDs in relationships and familiar_followers APIs (#27982 by @KevinBongart)
- Fix modal content not being selectable (#27813 by @pajowu)
- Fix Web UI not displaying appropriate explanation when a user hides their follows/followers (#27791 by @ClearlyClaire)
- Fix format-dependent redirects being cached regardless of requested format (#27632 by @ClearlyClaire)
- Fix confusing screen when visiting a confirmation link for an already-confirmed email (#27368 by @ClearlyClaire)
- Fix explore page reloading when you navigate back to it in web UI (#27489 by @Gargron)
- Fix missing redirection from `/home` to `/deck/home` in the advanced interface (#27378 by @Signez)
- Fix empty environment variables not using default nil value (#27400 by @renchap)
- Fix language sorting in settings (#27158 by @gunchleoc)

## |4.2.11] - 2024-08-16
>>>>>>> 428abf33

### Added

- Add support for incoming `<s>` tag ([mediaformat](https://github.com/mastodon/mastodon/pull/31375))

### Changed

- Change logic of block/mute bypass for mentions from moderators to only apply to visible roles with moderation powers ([ClearlyClaire](https://github.com/mastodon/mastodon/pull/31271))

### Fixed

- Fix incorrect rate limit on PUT requests ([ClearlyClaire](https://github.com/mastodon/mastodon/pull/31356))
- Fix presence of `ß` in adjacent word preventing mention and hashtag matching ([adamniedzielski](https://github.com/mastodon/mastodon/pull/31122))
- Fix processing of webfinger responses with multiple `self` links ([adamniedzielski](https://github.com/mastodon/mastodon/pull/31110))
- Fix duplicate `orderedItems` in user archive's `outbox.json` ([ClearlyClaire](https://github.com/mastodon/mastodon/pull/31099))
- Fix click event handling when clicking outside of an open dropdown menu ([ClearlyClaire](https://github.com/mastodon/mastodon/pull/31251))
- Fix status processing failing halfway when a remote post has a malformed `replies` attribute ([ClearlyClaire](https://github.com/mastodon/mastodon/pull/31246))
- Fix `--verbose` option of `tootctl media remove`, which was previously erroneously removed ([mjankowski](https://github.com/mastodon/mastodon/pull/30536))
- Fix division by zero on some video/GIF files ([ClearlyClaire](https://github.com/mastodon/mastodon/pull/30600))
- Fix Web UI trying to save user settings despite being logged out ([ClearlyClaire](https://github.com/mastodon/mastodon/pull/30324))
- Fix hashtag regexp matching some link anchors ([ClearlyClaire](https://github.com/mastodon/mastodon/pull/30190))
- Fix local account search on LDAP login being case-sensitive ([raucao](https://github.com/mastodon/mastodon/pull/30113))
- Fix development environment admin account not being auto-approved ([ClearlyClaire](https://github.com/mastodon/mastodon/pull/29958))
- Fix report reason selector in moderation interface not unselecting rules when changing category ([ClearlyClaire](https://github.com/mastodon/mastodon/pull/29026))
- Fix already-invalid reports failing to resolve ([ClearlyClaire](https://github.com/mastodon/mastodon/pull/29027))
- Fix OCR when using S3/CDN for assets ([vmstan](https://github.com/mastodon/mastodon/pull/28551))
- Fix error when encountering malformed `Tag` objects from Kbin ([ShadowJonathan](https://github.com/mastodon/mastodon/pull/28235))
- Fix not all allowed image formats showing in file picker when uploading custom emoji ([june128](https://github.com/mastodon/mastodon/pull/28076))
- Fix search popout listing unusable search options when logged out ([ClearlyClaire](https://github.com/mastodon/mastodon/pull/27918))
- Fix processing of featured collections lacking an `items` attribute ([tribela](https://github.com/mastodon/mastodon/pull/27581))
- Fix `mastodon:stats` decoration of stats rake task ([mjankowski](https://github.com/mastodon/mastodon/pull/31104))

## [4.2.10] - 2024-07-04

### Security

- Fix incorrect permission checking on multiple API endpoints ([GHSA-58x8-3qxw-6hm7](https://github.com/mastodon/mastodon/security/advisories/GHSA-58x8-3qxw-6hm7))
- Fix incorrect authorship checking when processing some activities (CVE-2024-37903, [GHSA-xjvf-fm67-4qc3](https://github.com/mastodon/mastodon/security/advisories/GHSA-xjvf-fm67-4qc3))
- Fix ongoing streaming sessions not being invalidated when application tokens get revoked ([GHSA-vp5r-5pgw-jwqx](https://github.com/mastodon/mastodon/security/advisories/GHSA-vp5r-5pgw-jwqx))
- Update dependencies

### Added

- Add yarn version specification to avoid confusion with Yarn 3 and Yarn 4

### Changed

- Change preview cards generation to skip unusually long URLs ([oneiros](https://github.com/mastodon/mastodon/pull/30854))
- Change search modifiers to be case-insensitive ([Gargron](https://github.com/mastodon/mastodon/pull/30865))
- Change `STATSD_ADDR` handling to emit a warning rather than crashing if the address is unreachable ([timothyjrogers](https://github.com/mastodon/mastodon/pull/30691))
- Change PWA start URL from `/home` to `/` ([ClearlyClaire](https://github.com/mastodon/mastodon/pull/27377))

### Removed

- Removed dependency on `posix-spawn` ([ClearlyClaire](https://github.com/mastodon/mastodon/pull/18559))

### Fixed

- Fix scheduled statuses scheduled in less than 5 minutes being immediately published ([danielmbrasil](https://github.com/mastodon/mastodon/pull/30584))
- Fix encoding detection for link cards ([oneiros](https://github.com/mastodon/mastodon/pull/30780))
- Fix `/admin/accounts/:account_id/statuses/:id` for edited posts with media attachments ([ClearlyClaire](https://github.com/mastodon/mastodon/pull/30819))
- Fix duplicate `@context` attribute in user archive export ([ClearlyClaire](https://github.com/mastodon/mastodon/pull/30653))

## [4.2.9] - 2024-05-30

### Security

- Update dependencies
- Fix private mention filtering ([GHSA-5fq7-3p3j-9vrf](https://github.com/mastodon/mastodon/security/advisories/GHSA-5fq7-3p3j-9vrf))
- Fix password change endpoint not being rate-limited ([GHSA-q3rg-xx5v-4mxh](https://github.com/mastodon/mastodon/security/advisories/GHSA-q3rg-xx5v-4mxh))
- Add hardening around rate-limit bypass ([GHSA-c2r5-cfqr-c553](https://github.com/mastodon/mastodon/security/advisories/GHSA-c2r5-cfqr-c553))

### Added

- Add rate-limit on OAuth application registration ([ThisIsMissEm](https://github.com/mastodon/mastodon/pull/30316))
- Add fallback redirection when getting a webfinger query `WEB_DOMAIN@WEB_DOMAIN` ([ClearlyClaire](https://github.com/mastodon/mastodon/pull/28592))
- Add `digest` attribute to `Admin::DomainBlock` entity in REST API ([ThisIsMissEm](https://github.com/mastodon/mastodon/pull/29092))

### Removed

- Remove superfluous application-level caching in some controllers ([ClearlyClaire](https://github.com/mastodon/mastodon/pull/29862))
- Remove aggressive OAuth application vacuuming ([ThisIsMissEm](https://github.com/mastodon/mastodon/pull/30316))

### Fixed

- Fix leaking Elasticsearch connections in Sidekiq processes ([ClearlyClaire](https://github.com/mastodon/mastodon/pull/30450))
- Fix language of remote posts not being recognized when using unusual casing ([ClearlyClaire](https://github.com/mastodon/mastodon/pull/30403))
- Fix off-by-one in `tootctl media` commands ([ClearlyClaire](https://github.com/mastodon/mastodon/pull/30306))
- Fix removal of allowed domains (in `LIMITED_FEDERATION_MODE`) not being recorded in the audit log ([ThisIsMissEm](https://github.com/mastodon/mastodon/pull/30125))
- Fix not being able to block a subdomain of an already-blocked domain through the API ([ClearlyClaire](https://github.com/mastodon/mastodon/pull/30119))
- Fix `Idempotency-Key` being ignored when scheduling a post ([ClearlyClaire](https://github.com/mastodon/mastodon/pull/30084))
- Fix crash when supplying the `FFMPEG_BINARY` environment variable ([timothyjrogers](https://github.com/mastodon/mastodon/pull/30022))
- Fix improper email address validation ([ClearlyClaire](https://github.com/mastodon/mastodon/pull/29838))
- Fix results/query in `api/v1/featured_tags/suggestions` ([mjankowski](https://github.com/mastodon/mastodon/pull/29597))
- Fix unblocking internationalized domain names under certain conditions ([tribela](https://github.com/mastodon/mastodon/pull/29530))
- Fix admin account created by `mastodon:setup` not being auto-approved ([ClearlyClaire](https://github.com/mastodon/mastodon/pull/29379))
- Fix reference to non-existent var in CLI maintenance command ([mjankowski](https://github.com/mastodon/mastodon/pull/28363))

## [4.2.8] - 2024-02-23

### Added

- Add hourly task to automatically require approval for new registrations in the absence of moderators ([ClearlyClaire](https://github.com/mastodon/mastodon/pull/29318), [ClearlyClaire](https://github.com/mastodon/mastodon/pull/29355))
  In order to prevent future abandoned Mastodon servers from being used for spam, harassment and other malicious activity, Mastodon will now automatically switch new user registrations to require moderator approval whenever they are left open and no activity (including non-moderation actions from apps) from any logged-in user with permission to access moderation reports has been detected in a full week.
  When this happens, users with the permission to change server settings will receive an email notification.
  This feature is disabled when `EMAIL_DOMAIN_ALLOWLIST` is used, and can also be disabled with `DISABLE_AUTOMATIC_SWITCHING_TO_APPROVED_REGISTRATIONS=true`.

### Changed

- Change registrations to be closed by default on new installations ([ClearlyClaire](https://github.com/mastodon/mastodon/pull/29280))
  If you are running a server and never changed your registrations mode from the default, updating will automatically close your registrations.
  Simply re-enable them through the administration interface or using `tootctl settings registrations open` if you want to enable them again.

### Fixed

- Fix processing of remote ActivityPub actors making use of `Link` objects as `Image` `url` ([ClearlyClaire](https://github.com/mastodon/mastodon/pull/29335))
- Fix link verifications when page size exceeds 1MB ([ClearlyClaire](https://github.com/mastodon/mastodon/pull/29358))

## [4.2.7] - 2024-02-16

### Fixed

- Fix OmniAuth tests and edge cases in error handling ([ClearlyClaire](https://github.com/mastodon/mastodon/pull/29201), [ClearlyClaire](https://github.com/mastodon/mastodon/pull/29207))
- Fix new installs by upgrading to the latest release of the `nsa` gem, instead of a no longer existing commit ([mjankowski](https://github.com/mastodon/mastodon/pull/29065))

### Security

- Fix insufficient checking of remote posts ([GHSA-jhrq-qvrm-qr36](https://github.com/mastodon/mastodon/security/advisories/GHSA-jhrq-qvrm-qr36))

## [4.2.6] - 2024-02-14

### Security

- Update the `sidekiq-unique-jobs` dependency (see [GHSA-cmh9-rx85-xj38](https://github.com/mhenrixon/sidekiq-unique-jobs/security/advisories/GHSA-cmh9-rx85-xj38))
  In addition, we have disabled the web interface for `sidekiq-unique-jobs` out of caution.
  If you need it, you can re-enable it by setting `ENABLE_SIDEKIQ_UNIQUE_JOBS_UI=true`.
  If you only need to clear all locks, you can now use `bundle exec rake sidekiq_unique_jobs:delete_all_locks`.
- Update the `nokogiri` dependency (see [GHSA-xc9x-jj77-9p9j](https://github.com/sparklemotion/nokogiri/security/advisories/GHSA-xc9x-jj77-9p9j))
- Disable administrative Doorkeeper routes ([ThisIsMissEm](https://github.com/mastodon/mastodon/pull/29187))
- Fix ongoing streaming sessions not being invalidated when applications get deleted in some cases ([GHSA-7w3c-p9j8-mq3x](https://github.com/mastodon/mastodon/security/advisories/GHSA-7w3c-p9j8-mq3x))
  In some rare cases, the streaming server was not notified of access tokens revocation on application deletion.
- Change external authentication behavior to never reattach a new identity to an existing user by default ([GHSA-vm39-j3vx-pch3](https://github.com/mastodon/mastodon/security/advisories/GHSA-vm39-j3vx-pch3))
  Up until now, Mastodon has allowed new identities from external authentication providers to attach to an existing local user based on their verified e-mail address.
  This allowed upgrading users from a database-stored password to an external authentication provider, or move from one authentication provider to another.
  However, this behavior may be unexpected, and means that when multiple authentication providers are configured, the overall security would be that of the least secure authentication provider.
  For these reasons, this behavior is now locked under the `ALLOW_UNSAFE_AUTH_PROVIDER_REATTACH` environment variable.
  In addition, regardless of this environment variable, Mastodon will refuse to attach two identities from the same authentication provider to the same account.

## [4.2.5] - 2024-02-01

### Security

- Fix insufficient origin validation (CVE-2024-23832, [GHSA-3fjr-858r-92rw](https://github.com/mastodon/mastodon/security/advisories/GHSA-3fjr-858r-92rw))

## [4.2.4] - 2024-01-24

### Fixed

- Fix error when processing remote files with unusually long names ([ClearlyClaire](https://github.com/mastodon/mastodon/pull/28823))
- Fix processing of compacted single-item JSON-LD collections ([ClearlyClaire](https://github.com/mastodon/mastodon/pull/28816))
- Retry 401 errors on replies fetching ([ShadowJonathan](https://github.com/mastodon/mastodon/pull/28788))
- Fix `RecordNotUnique` errors in LinkCrawlWorker ([tribela](https://github.com/mastodon/mastodon/pull/28748))
- Fix Mastodon not correctly processing HTTP Signatures with query strings ([ClearlyClaire](https://github.com/mastodon/mastodon/pull/28443), [ClearlyClaire](https://github.com/mastodon/mastodon/pull/28476))
- Fix potential redirection loop of streaming endpoint ([ClearlyClaire](https://github.com/mastodon/mastodon/pull/28665))
- Fix streaming API redirection ignoring the port of `streaming_api_base_url` ([ClearlyClaire](https://github.com/mastodon/mastodon/pull/28558))
- Fix error when processing link preview with an array as `inLanguage` ([ClearlyClaire](https://github.com/mastodon/mastodon/pull/28252))
- Fix unsupported time zone or locale preventing sign-up ([Gargron](https://github.com/mastodon/mastodon/pull/28035))
- Fix "Hide these posts from home" list setting not refreshing when switching lists ([brianholley](https://github.com/mastodon/mastodon/pull/27763))
- Fix missing background behind dismissable banner in web UI ([Gargron](https://github.com/mastodon/mastodon/pull/27479))
- Fix line wrapping of language selection button with long locale codes ([gunchleoc](https://github.com/mastodon/mastodon/pull/27100), [ClearlyClaire](https://github.com/mastodon/mastodon/pull/27127))
- Fix `Undo Announce` activity not being sent to non-follower authors ([MitarashiDango](https://github.com/mastodon/mastodon/pull/18482))
- Fix N+1s because of association preloaders not actually getting called ([ClearlyClaire](https://github.com/mastodon/mastodon/pull/28339))
- Fix empty column explainer getting cropped under certain conditions ([ClearlyClaire](https://github.com/mastodon/mastodon/pull/28337))
- Fix `LinkCrawlWorker` error when encountering empty OEmbed response ([ClearlyClaire](https://github.com/mastodon/mastodon/pull/28268))
- Fix call to inefficient `delete_matched` cache method in domain blocks ([ClearlyClaire](https://github.com/mastodon/mastodon/pull/28367))

### Security

- Add rate-limit of TOTP authentication attempts at controller level ([ClearlyClaire](https://github.com/mastodon/mastodon/pull/28801))

## [4.2.3] - 2023-12-05

### Fixed

- Fix dependency on `json-canonicalization` version that has been made unavailable since last release

## [4.2.2] - 2023-12-04

### Changed

- Change dismissed banners to be stored server-side ([ClearlyClaire](https://github.com/mastodon/mastodon/pull/27055))
- Change GIF max matrix size error to explicitly mention GIF files ([ClearlyClaire](https://github.com/mastodon/mastodon/pull/27927))
- Change `Follow` activities delivery to bypass availability check ([ShadowJonathan](https://github.com/mastodon/mastodon/pull/27586))
- Change single-column navigation notice to be displayed outside of the logo container ([renchap](https://github.com/mastodon/mastodon/pull/27462), [renchap](https://github.com/mastodon/mastodon/pull/27476))
- Change Content-Security-Policy to be tighter on media paths ([ClearlyClaire](https://github.com/mastodon/mastodon/pull/26889))
- Change post language code to include country code when relevant ([gunchleoc](https://github.com/mastodon/mastodon/pull/27099), [ClearlyClaire](https://github.com/mastodon/mastodon/pull/27207))

### Fixed

- Fix upper border radius of onboarding columns ([ClearlyClaire](https://github.com/mastodon/mastodon/pull/27890))
- Fix incoming status creation date not being restricted to standard ISO8601 ([ClearlyClaire](https://github.com/mastodon/mastodon/pull/27655), [ClearlyClaire](https://github.com/mastodon/mastodon/pull/28081))
- Fix some posts from threads received out-of-order sometimes not being inserted into timelines ([ClearlyClaire](https://github.com/mastodon/mastodon/pull/27653))
- Fix posts from force-sensitized accounts being able to trend ([ClearlyClaire](https://github.com/mastodon/mastodon/pull/27620))
- Fix error when trying to delete already-deleted file with OpenStack Swift ([ClearlyClaire](https://github.com/mastodon/mastodon/pull/27569))
- Fix batch attachment deletion when using OpenStack Swift ([ClearlyClaire](https://github.com/mastodon/mastodon/pull/27554))
- Fix processing LDSigned activities from actors with unknown public keys ([ClearlyClaire](https://github.com/mastodon/mastodon/pull/27474))
- Fix error and incorrect URLs in `/api/v1/accounts/:id/featured_tags` for remote accounts ([ClearlyClaire](https://github.com/mastodon/mastodon/pull/27459))
- Fix report processing notice not mentioning the report number when performing a custom action ([ClearlyClaire](https://github.com/mastodon/mastodon/pull/27442))
- Fix handling of `inLanguage` attribute in preview card processing ([ClearlyClaire](https://github.com/mastodon/mastodon/pull/27423))
- Fix own posts being removed from home timeline when unfollowing a used hashtag ([kmycode](https://github.com/mastodon/mastodon/pull/27391))
- Fix some link anchors being recognized as hashtags ([ClearlyClaire](https://github.com/mastodon/mastodon/pull/27271), [ClearlyClaire](https://github.com/mastodon/mastodon/pull/27584))
- Fix format-dependent redirects being cached regardless of requested format ([ClearlyClaire](https://github.com/mastodon/mastodon/pull/27634))

## [4.2.1] - 2023-10-10

### Added

- Add redirection on `/deck` URLs for logged-out users ([ClearlyClaire](https://github.com/mastodon/mastodon/pull/27128))
- Add support for v4.2.0 migrations to `tootctl maintenance fix-duplicates` ([ClearlyClaire](https://github.com/mastodon/mastodon/pull/27147))

### Changed

- Change some worker lock TTLs to be shorter-lived ([ClearlyClaire](https://github.com/mastodon/mastodon/pull/27246))
- Change user archive export allowed period from 7 days to 6 days ([suddjian](https://github.com/mastodon/mastodon/pull/27200))

### Fixed

- Fix duplicate reports being sent when reporting some remote posts ([ClearlyClaire](https://github.com/mastodon/mastodon/pull/27355))
- Fix clicking on already-opened thread post scrolling to the top of the thread ([ClearlyClaire](https://github.com/mastodon/mastodon/pull/27331), [ClearlyClaire](https://github.com/mastodon/mastodon/pull/27338), [ClearlyClaire](https://github.com/mastodon/mastodon/pull/27350))
- Fix some remote posts getting truncated ([ClearlyClaire](https://github.com/mastodon/mastodon/pull/27307))
- Fix some cases of infinite scroll code trying to fetch inaccessible posts in a loop ([ClearlyClaire](https://github.com/mastodon/mastodon/pull/27286))
- Fix `Vary` headers not being set on some redirects ([ClearlyClaire](https://github.com/mastodon/mastodon/pull/27272))
- Fix mentions being matched in some URL query strings ([mjankowski](https://github.com/mastodon/mastodon/pull/25656))
- Fix unexpected linebreak in version string in the Web UI ([vmstan](https://github.com/mastodon/mastodon/pull/26986))
- Fix double scroll bars in some columns in advanced interface ([ClearlyClaire](https://github.com/mastodon/mastodon/pull/27187))
- Fix boosts of local users being filtered in account timelines ([ClearlyClaire](https://github.com/mastodon/mastodon/pull/27204))
- Fix multiple instances of the trend refresh scheduler sometimes running at once ([ClearlyClaire](https://github.com/mastodon/mastodon/pull/27253))
- Fix importer returning negative row estimates ([jgillich](https://github.com/mastodon/mastodon/pull/27258))
- Fix incorrectly keeping outdated update notices absent from the API endpoint ([ClearlyClaire](https://github.com/mastodon/mastodon/pull/27021))
- Fix import progress not updating on certain failures ([ClearlyClaire](https://github.com/mastodon/mastodon/pull/27247))
- Fix websocket connections being incorrectly decremented twice on errors ([ThisIsMissEm](https://github.com/mastodon/mastodon/pull/27238))
- Fix explore prompt appearing because of posts being received out of order ([ClearlyClaire](https://github.com/mastodon/mastodon/pull/27211))
- Fix explore prompt sometimes showing up when the home TL is loading ([ClearlyClaire](https://github.com/mastodon/mastodon/pull/27062))
- Fix link handling of mentions in user profiles when logged out ([ClearlyClaire](https://github.com/mastodon/mastodon/pull/27185))
- Fix filtering audit log for entries about disabling 2FA ([ClearlyClaire](https://github.com/mastodon/mastodon/pull/27186))
- Fix notification toasts not respecting reduce-motion ([c960657](https://github.com/mastodon/mastodon/pull/27178))
- Fix retention dashboard not displaying correct month ([vmstan](https://github.com/mastodon/mastodon/pull/27180))
- Fix tIME chunk not being properly removed from PNG uploads ([TheEssem](https://github.com/mastodon/mastodon/pull/27111))
- Fix division by zero in video in bitrate computation code ([ClearlyClaire](https://github.com/mastodon/mastodon/pull/27129))
- Fix inefficient queries in “Follows and followers” as well as several admin pages ([ClearlyClaire](https://github.com/mastodon/mastodon/pull/27116), [ClearlyClaire](https://github.com/mastodon/mastodon/pull/27306))
- Fix ActiveRecord using two connection pools when no replica is defined ([ClearlyClaire](https://github.com/mastodon/mastodon/pull/27061))
- Fix the search documentation URL in system checks ([renchap](https://github.com/mastodon/mastodon/pull/27036))

## [4.2.0] - 2023-09-21

The following changelog entries focus on changes visible to users, administrators, client developers or federated software developers, but there has also been a lot of code modernization, refactoring, and tooling work, in particular by [@danielmbrasil](https://github.com/danielmbrasil), [@mjankowski](https://github.com/mjankowski), [@nschonni](https://github.com/nschonni), [@renchap](https://github.com/renchap), and [@takayamaki](https://github.com/takayamaki).

### Added

- **Add full-text search of opted-in public posts and rework search operators** ([Gargron](https://github.com/mastodon/mastodon/pull/26485), [jsgoldstein](https://github.com/mastodon/mastodon/pull/26344), [ClearlyClaire](https://github.com/mastodon/mastodon/pull/26657), [ClearlyClaire](https://github.com/mastodon/mastodon/pull/26650), [jsgoldstein](https://github.com/mastodon/mastodon/pull/26659), [Gargron](https://github.com/mastodon/mastodon/pull/26660), [Gargron](https://github.com/mastodon/mastodon/pull/26663), [Gargron](https://github.com/mastodon/mastodon/pull/26688), [Gargron](https://github.com/mastodon/mastodon/pull/26689), [Gargron](https://github.com/mastodon/mastodon/pull/26686), [Gargron](https://github.com/mastodon/mastodon/pull/26687), [Gargron](https://github.com/mastodon/mastodon/pull/26692), [ClearlyClaire](https://github.com/mastodon/mastodon/pull/26697), [Gargron](https://github.com/mastodon/mastodon/pull/26699), [Gargron](https://github.com/mastodon/mastodon/pull/26701), [ClearlyClaire](https://github.com/mastodon/mastodon/pull/26710), [ClearlyClaire](https://github.com/mastodon/mastodon/pull/26739), [ClearlyClaire](https://github.com/mastodon/mastodon/pull/26754), [Gargron](https://github.com/mastodon/mastodon/pull/26662), [ClearlyClaire](https://github.com/mastodon/mastodon/pull/26755), [Gargron](https://github.com/mastodon/mastodon/pull/26781), [Gargron](https://github.com/mastodon/mastodon/pull/26782), [Gargron](https://github.com/mastodon/mastodon/pull/26760), [ClearlyClaire](https://github.com/mastodon/mastodon/pull/26756), [Gargron](https://github.com/mastodon/mastodon/pull/26784), [Gargron](https://github.com/mastodon/mastodon/pull/26807), [Gargron](https://github.com/mastodon/mastodon/pull/26835), [Gargron](https://github.com/mastodon/mastodon/pull/26847), [Gargron](https://github.com/mastodon/mastodon/pull/26834), [arbolitoloco1](https://github.com/mastodon/mastodon/pull/26893), [tribela](https://github.com/mastodon/mastodon/pull/26896), [ClearlyClaire](https://github.com/mastodon/mastodon/pull/26927), [ClearlyClaire](https://github.com/mastodon/mastodon/pull/26959), [ClearlyClaire](https://github.com/mastodon/mastodon/pull/27014))
  This introduces a new `public_statuses` Elasticsearch index for public posts by users who have opted in to their posts being searchable (`toot#indexable` flag).
  This also revisits the other indexes to provide more useful indexing, and adds new search operators such as `from:me`, `before:2022-11-01`, `after:2022-11-01`, `during:2022-11-01`, `language:fr`, `has:poll`, or `in:library` (for searching only in posts you have written or interacted with).
  Results are now ordered chronologically.
- **Add admin notifications for new Mastodon versions** ([ClearlyClaire](https://github.com/mastodon/mastodon/pull/26582))
  This is done by querying `https://api.joinmastodon.org/update-check` every 30 minutes in a background job.
  That URL can be changed using the `UPDATE_CHECK_URL` environment variable, and the feature outright disabled by setting that variable to an empty string (`UPDATE_CHECK_URL=`).
- **Add “Privacy and reach” tab in profile settings** ([Gargron](https://github.com/mastodon/mastodon/pull/26484), [ClearlyClaire](https://github.com/mastodon/mastodon/pull/26508))
  This reorganized scattered privacy and reach settings to a single place, as well as improve their wording.
- **Add display of out-of-band hashtags in the web interface** ([Gargron](https://github.com/mastodon/mastodon/pull/26492), [arbolitoloco1](https://github.com/mastodon/mastodon/pull/26497), [ClearlyClaire](https://github.com/mastodon/mastodon/pull/26506), [ClearlyClaire](https://github.com/mastodon/mastodon/pull/26525), [ClearlyClaire](https://github.com/mastodon/mastodon/pull/26606), [Gargron](https://github.com/mastodon/mastodon/pull/26666), [ClearlyClaire](https://github.com/mastodon/mastodon/pull/26960))
- **Add role badges to the web interface** ([ClearlyClaire](https://github.com/mastodon/mastodon/pull/25649), [Gargron](https://github.com/mastodon/mastodon/pull/26281))
- **Add ability to pick domains to forward reports to using the `forward_to_domains` parameter in `POST /api/v1/reports`** ([ClearlyClaire](https://github.com/mastodon/mastodon/pull/25866), [ClearlyClaire](https://github.com/mastodon/mastodon/pull/26636))
  The `forward_to_domains` REST API parameter is a list of strings. If it is empty or omitted, the previous behavior is maintained.
  The `forward` parameter still needs to be set for `forward_to_domains` to be taken into account.
  The forwarded-to domains can only include that of the original author and people being replied to.
- **Add forwarding of reported replies to servers being replied to** ([Gargron](https://github.com/mastodon/mastodon/pull/25341), [ClearlyClaire](https://github.com/mastodon/mastodon/pull/26189))
- Add `ONE_CLICK_SSO_LOGIN` environment variable to directly link to the Single-Sign On provider if there is only one sign up method available ([CSDUMMI](https://github.com/mastodon/mastodon/pull/26083), [ClearlyClaire](https://github.com/mastodon/mastodon/pull/26368), [CSDUMMI](https://github.com/mastodon/mastodon/pull/26857), [ClearlyClaire](https://github.com/mastodon/mastodon/pull/26901))
- **Add webhook templating** ([Gargron](https://github.com/mastodon/mastodon/pull/23289))
- **Add webhooks for local `status.created`, `status.updated`, `account.updated` and `report.updated`** ([VyrCossont](https://github.com/mastodon/mastodon/pull/24133), [VyrCossont](https://github.com/mastodon/mastodon/pull/24243), [VyrCossont](https://github.com/mastodon/mastodon/pull/24211))
- **Add exclusive lists** ([dariusk, necropolina](https://github.com/mastodon/mastodon/pull/22048), [ClearlyClaire](https://github.com/mastodon/mastodon/pull/25324))
- **Add a confirmation screen when suspending a domain** ([ClearlyClaire](https://github.com/mastodon/mastodon/pull/25144), [ClearlyClaire](https://github.com/mastodon/mastodon/pull/25603))
- **Add support for importing lists** ([ClearlyClaire](https://github.com/mastodon/mastodon/pull/25203), [mgmn](https://github.com/mastodon/mastodon/pull/26120), [ClearlyClaire](https://github.com/mastodon/mastodon/pull/26372))
- **Add optional hCaptcha support** ([ClearlyClaire](https://github.com/mastodon/mastodon/pull/25019), [ClearlyClaire](https://github.com/mastodon/mastodon/pull/25057), [Gargron](https://github.com/mastodon/mastodon/pull/25395), [ClearlyClaire](https://github.com/mastodon/mastodon/pull/26388))
- **Add lines to threads in web UI** ([Gargron](https://github.com/mastodon/mastodon/pull/24549), [ClearlyClaire](https://github.com/mastodon/mastodon/pull/24677), [ClearlyClaire](https://github.com/mastodon/mastodon/pull/24696), [ClearlyClaire](https://github.com/mastodon/mastodon/pull/24711), [ClearlyClaire](https://github.com/mastodon/mastodon/pull/24714), [ClearlyClaire](https://github.com/mastodon/mastodon/pull/24713), [ClearlyClaire](https://github.com/mastodon/mastodon/pull/24715), [ClearlyClaire](https://github.com/mastodon/mastodon/pull/24800), [teeerevor](https://github.com/mastodon/mastodon/pull/25706), [renchap](https://github.com/mastodon/mastodon/pull/25807))
- **Add new onboarding flow to web UI** ([Gargron](https://github.com/mastodon/mastodon/pull/24619), [Gargron](https://github.com/mastodon/mastodon/pull/24646), [Gargron](https://github.com/mastodon/mastodon/pull/24705), [ClearlyClaire](https://github.com/mastodon/mastodon/pull/24872), [ThisIsMissEm](https://github.com/mastodon/mastodon/pull/24883), [Gargron](https://github.com/mastodon/mastodon/pull/24954), [stevenjlm](https://github.com/mastodon/mastodon/pull/24959), [ClearlyClaire](https://github.com/mastodon/mastodon/pull/25010), [ClearlyClaire](https://github.com/mastodon/mastodon/pull/25275), [Gargron](https://github.com/mastodon/mastodon/pull/25559), [ClearlyClaire](https://github.com/mastodon/mastodon/pull/25561))
- **Add auto-refresh of accounts we get new messages/edits of** ([ClearlyClaire](https://github.com/mastodon/mastodon/pull/26510))
- **Add Elasticsearch cluster health check and indexes mismatch check to dashboard** ([ClearlyClaire](https://github.com/mastodon/mastodon/pull/26448), [ClearlyClaire](https://github.com/mastodon/mastodon/pull/26605), [ClearlyClaire](https://github.com/mastodon/mastodon/pull/26658))
- Add `hide_collections`, `discoverable` and `indexable` attributes to credentials API ([ClearlyClaire](https://github.com/mastodon/mastodon/pull/26998))
- Add `S3_ENABLE_CHECKSUM_MODE` environment variable to enable checksum verification on compatible S3-providers ([ClearlyClaire](https://github.com/mastodon/mastodon/pull/26435))
- Add admin API for managing tags ([rrgeorge](https://github.com/mastodon/mastodon/pull/26872))
- Add a link to hashtag timelines from the Trending hashtags moderation interface ([gunchleoc](https://github.com/mastodon/mastodon/pull/26724))
- Add timezone to datetimes in e-mails ([ClearlyClaire](https://github.com/mastodon/mastodon/pull/26822))
- Add `authorized_fetch` server setting in addition to env var ([ClearlyClaire](https://github.com/mastodon/mastodon/pull/25798), [ClearlyClaire](https://github.com/mastodon/mastodon/pull/26958))
- Add avatar image to webfinger responses ([tvler](https://github.com/mastodon/mastodon/pull/26558))
- Add debug logging on signature verification failure ([ClearlyClaire](https://github.com/mastodon/mastodon/pull/26637), [ClearlyClaire](https://github.com/mastodon/mastodon/pull/26812))
- Add explicit error messages when DeepL quota is exceeded ([lutoma](https://github.com/mastodon/mastodon/pull/26704))
- Add Elasticsearch/OpenSearch version to “Software” in admin dashboard ([ClearlyClaire](https://github.com/mastodon/mastodon/pull/26652))
- Add `data-nosnippet` attribute to remote posts and local posts with `noindex` ([ClearlyClaire](https://github.com/mastodon/mastodon/pull/26648))
- Add support for federating `memorial` attribute ([rrgeorge](https://github.com/mastodon/mastodon/pull/26583))
- Add Cherokee and Kalmyk to languages dropdown ([gunchleoc](https://github.com/mastodon/mastodon/pull/26012), [gunchleoc](https://github.com/mastodon/mastodon/pull/26013))
- Add `DELETE /api/v1/profile/avatar` and `DELETE /api/v1/profile/header` to the REST API ([danielmbrasil](https://github.com/mastodon/mastodon/pull/25124), [ClearlyClaire](https://github.com/mastodon/mastodon/pull/26573))
- Add `ES_PRESET` option to customize numbers of shards and replicas ([Gargron](https://github.com/mastodon/mastodon/pull/26483), [ClearlyClaire](https://github.com/mastodon/mastodon/pull/26489))
  This can have a value of `single_node_cluster` (default), `small_cluster` (uses one replica) or `large_cluster` (uses one replica and a higher number of shards).
- Add `CACHE_BUSTER_HTTP_METHOD` environment variable ([renchap](https://github.com/mastodon/mastodon/pull/26528), [ClearlyClaire](https://github.com/mastodon/mastodon/pull/26542))
- Add support for `DB_PASS` when using `DATABASE_URL` ([ThisIsMissEm](https://github.com/mastodon/mastodon/pull/26295))
- Add `GET /api/v1/instance/languages` to REST API ([danielmbrasil](https://github.com/mastodon/mastodon/pull/24443))
- Add primary key to `preview_cards_statuses` join table ([ClearlyClaire](https://github.com/mastodon/mastodon/pull/25243), [ClearlyClaire](https://github.com/mastodon/mastodon/pull/26384), [ClearlyClaire](https://github.com/mastodon/mastodon/pull/26447), [ClearlyClaire](https://github.com/mastodon/mastodon/pull/26737), [ClearlyClaire](https://github.com/mastodon/mastodon/pull/26979))
- Add client-side timeout on resend confirmation button ([Gargron](https://github.com/mastodon/mastodon/pull/26300))
- Add published date and author to news on the explore screen in web UI ([Gargron](https://github.com/mastodon/mastodon/pull/26155))
- Add `lang` attribute to various UI components ([c960657](https://github.com/mastodon/mastodon/pull/23869), [c960657](https://github.com/mastodon/mastodon/pull/23891), [c960657](https://github.com/mastodon/mastodon/pull/26111), [c960657](https://github.com/mastodon/mastodon/pull/26149))
- Add stricter protocol fields validation for accounts ([ClearlyClaire](https://github.com/mastodon/mastodon/pull/25937))
- Add support for Azure blob storage ([mistydemeo](https://github.com/mastodon/mastodon/pull/23607), [mistydemeo](https://github.com/mastodon/mastodon/pull/26080))
- Add toast with option to open post after publishing in web UI ([Gargron](https://github.com/mastodon/mastodon/pull/25564), [Signez](https://github.com/mastodon/mastodon/pull/25919), [Gargron](https://github.com/mastodon/mastodon/pull/26664))
- Add canonical link tags in web UI ([Gargron](https://github.com/mastodon/mastodon/pull/25715))
- Add button to see results for polls in web UI ([Gargron](https://github.com/mastodon/mastodon/pull/25726))
- Add at-symbol prepended to mention span title ([forsamori](https://github.com/mastodon/mastodon/pull/25684))
- Add users index on `unconfirmed_email` ([ClearlyClaire](https://github.com/mastodon/mastodon/pull/25672), [ClearlyClaire](https://github.com/mastodon/mastodon/pull/25702))
- Add superapp index on `oauth_applications` ([ClearlyClaire](https://github.com/mastodon/mastodon/pull/25670))
- Add index to backups on `user_id` column ([mjankowski](https://github.com/mastodon/mastodon/pull/25647))
- Add onboarding prompt when home feed too slow in web UI ([Gargron](https://github.com/mastodon/mastodon/pull/25267), [ClearlyClaire](https://github.com/mastodon/mastodon/pull/25556), [Gargron](https://github.com/mastodon/mastodon/pull/25579), [renchap](https://github.com/mastodon/mastodon/pull/25580), [ClearlyClaire](https://github.com/mastodon/mastodon/pull/25581), [ClearlyClaire](https://github.com/mastodon/mastodon/pull/25617), [ClearlyClaire](https://github.com/mastodon/mastodon/pull/25917), [Gargron](https://github.com/mastodon/mastodon/pull/26829), [ClearlyClaire](https://github.com/mastodon/mastodon/pull/26935))
- Add `POST /api/v1/conversations/:id/unread` API endpoint to mark a conversation as unread ([ClearlyClaire](https://github.com/mastodon/mastodon/pull/25509))
- Add `translate="no"` to outgoing mentions and links ([ClearlyClaire](https://github.com/mastodon/mastodon/pull/25524))
- Add unsubscribe link and headers to e-mails ([Gargron](https://github.com/mastodon/mastodon/pull/25378), [c960657](https://github.com/mastodon/mastodon/pull/26085))
- Add logging of websocket send errors ([ThisIsMissEm](https://github.com/mastodon/mastodon/pull/25280))
- Add time zone preference ([Gargron](https://github.com/mastodon/mastodon/pull/25342), [ClearlyClaire](https://github.com/mastodon/mastodon/pull/26025))
- Add `legal` as report category ([Gargron](https://github.com/mastodon/mastodon/pull/23941), [renchap](https://github.com/mastodon/mastodon/pull/25400), [ClearlyClaire](https://github.com/mastodon/mastodon/pull/26509))
- Add `data-nosnippet` so Google doesn't use trending posts in snippets for `/` ([ClearlyClaire](https://github.com/mastodon/mastodon/pull/25279))
- Add card with who invited you to join when displaying rules on sign-up ([ClearlyClaire](https://github.com/mastodon/mastodon/pull/23475))
- Add missing primary keys to `accounts_tags` and `statuses_tags` ([ClearlyClaire](https://github.com/mastodon/mastodon/pull/25210))
- Add support for custom sign-up URLs ([ClearlyClaire](https://github.com/mastodon/mastodon/pull/25014), [renchap](https://github.com/mastodon/mastodon/pull/25108), [ClearlyClaire](https://github.com/mastodon/mastodon/pull/25190), [mgmn](https://github.com/mastodon/mastodon/pull/25531))
  This is set using `SSO_ACCOUNT_SIGN_UP` and reflected in the REST API by adding `registrations.sign_up_url` to the `/api/v2/instance` endpoint.
- Add polling and automatic redirection to `/start` on email confirmation ([ClearlyClaire](https://github.com/mastodon/mastodon/pull/25013))
- Add ability to block sign-ups from IP using the CLI ([danielmbrasil](https://github.com/mastodon/mastodon/pull/24870))
- Add ALT badges to media that has alternative text in web UI ([Gargron](https://github.com/mastodon/mastodon/pull/24782), [c960657](https://github.com/mastodon/mastodon/pull/26166)
- Add ability to include accounts with pending follow requests in lists ([ClearlyClaire](https://github.com/mastodon/mastodon/pull/19727), [ClearlyClaire](https://github.com/mastodon/mastodon/pull/24810))
- Add trend management to admin API ([rrgeorge](https://github.com/mastodon/mastodon/pull/24257))
  - `POST /api/v1/admin/trends/statuses/:id/approve`
  - `POST /api/v1/admin/trends/statuses/:id/reject`
  - `POST /api/v1/admin/trends/links/:id/approve`
  - `POST /api/v1/admin/trends/links/:id/reject`
  - `POST /api/v1/admin/trends/tags/:id/approve`
  - `POST /api/v1/admin/trends/tags/:id/reject`
  - `GET /api/v1/admin/trends/links/publishers`
  - `POST /api/v1/admin/trends/links/publishers/:id/approve`
  - `POST /api/v1/admin/trends/links/publishers/:id/reject`
- Add user handle to notification mail recipient address ([HeitorMC](https://github.com/mastodon/mastodon/pull/24240))
- Add progress indicator to sign-up flow ([Gargron](https://github.com/mastodon/mastodon/pull/24545))
- Add client-side validation for taken username in sign-up form ([Gargron](https://github.com/mastodon/mastodon/pull/24546))
- Add `--approve` option to `tootctl accounts create` ([danielmbrasil](https://github.com/mastodon/mastodon/pull/24533))
- Add “In Memoriam” banner back to profiles ([ClearlyClaire](https://github.com/mastodon/mastodon/pull/23591), [ClearlyClaire](https://github.com/mastodon/mastodon/pull/23614))
  This adds the `memorial` attribute to the `Account` REST API entity.
- Add colour to follow button when hashtag is being followed ([c960657](https://github.com/mastodon/mastodon/pull/24361))
- Add further explanations to the profile link verification instructions ([drzax](https://github.com/mastodon/mastodon/pull/19723))
- Add a link to Identity provider's account settings from the account settings ([CSDUMMI](https://github.com/mastodon/mastodon/pull/24100), [ClearlyClaire](https://github.com/mastodon/mastodon/pull/24628))
- Add support for streaming server to connect to postgres with self-signed certs through the `sslmode` URL parameter ([ramuuns](https://github.com/mastodon/mastodon/pull/21431))
- Add support for specifying S3 storage classes through the `S3_STORAGE_CLASS` environment variable ([hyl](https://github.com/mastodon/mastodon/pull/22480))
- Add support for incoming rich text ([ClearlyClaire](https://github.com/mastodon/mastodon/pull/23913))
- Add support for Ruby 3.2 ([tenderlove](https://github.com/mastodon/mastodon/pull/22928), [casperisfine](https://github.com/mastodon/mastodon/pull/24142), [ClearlyClaire](https://github.com/mastodon/mastodon/pull/24202), [ClearlyClaire](https://github.com/mastodon/mastodon/pull/26934))
- Add API parameter to safeguard unexpected mentions in new posts ([ClearlyClaire](https://github.com/mastodon/mastodon/pull/18350))

### Changed

- **Change hashtags to be displayed separately when they are the last line of a post** ([renchap](https://github.com/mastodon/mastodon/pull/26499), [renchap](https://github.com/mastodon/mastodon/pull/26614), [renchap](https://github.com/mastodon/mastodon/pull/26615))
- **Change reblogs to be excluded from "Posts and replies" tab in web UI** ([Gargron](https://github.com/mastodon/mastodon/pull/26302))
- **Change interaction modal in web interface** ([Gargron, ClearlyClaire](https://github.com/mastodon/mastodon/pull/26075), [ClearlyClaire](https://github.com/mastodon/mastodon/pull/26269), [ClearlyClaire](https://github.com/mastodon/mastodon/pull/26268), [ClearlyClaire](https://github.com/mastodon/mastodon/pull/26267), [mgmn](https://github.com/mastodon/mastodon/pull/26459), [tribela](https://github.com/mastodon/mastodon/pull/26461), [ClearlyClaire](https://github.com/mastodon/mastodon/pull/26593), [ClearlyClaire](https://github.com/mastodon/mastodon/pull/26795))
- **Change design of link previews in web UI** ([Gargron](https://github.com/mastodon/mastodon/pull/26136), [ClearlyClaire](https://github.com/mastodon/mastodon/pull/26151), [Gargron](https://github.com/mastodon/mastodon/pull/26153), [Gargron](https://github.com/mastodon/mastodon/pull/26250), [Gargron](https://github.com/mastodon/mastodon/pull/26287), [Gargron](https://github.com/mastodon/mastodon/pull/26286), [c960657](https://github.com/mastodon/mastodon/pull/26184))
- **Change "direct message" nomenclature to "private mention" in web UI** ([Gargron](https://github.com/mastodon/mastodon/pull/24248))
- **Change translation feature to cover Content Warnings, poll options and media descriptions** ([c960657](https://github.com/mastodon/mastodon/pull/24175), [S-H-GAMELINKS](https://github.com/mastodon/mastodon/pull/25251), [c960657](https://github.com/mastodon/mastodon/pull/26168), [ClearlyClaire](https://github.com/mastodon/mastodon/pull/26452))
- **Change account search to match by text when opted-in** ([jsgoldstein](https://github.com/mastodon/mastodon/pull/25599), [Gargron](https://github.com/mastodon/mastodon/pull/26378))
- **Change import feature to be clearer, less error-prone and more reliable** ([ClearlyClaire](https://github.com/mastodon/mastodon/pull/21054), [mgmn](https://github.com/mastodon/mastodon/pull/24874))
- **Change local and federated timelines to be tabs of a single “Live feeds” column** ([ClearlyClaire](https://github.com/mastodon/mastodon/pull/25641), [Gargron](https://github.com/mastodon/mastodon/pull/25683), [mgmn](https://github.com/mastodon/mastodon/pull/25694), [Plastikmensch](https://github.com/mastodon/mastodon/pull/26247), [ClearlyClaire](https://github.com/mastodon/mastodon/pull/26633))
- **Change user archive export to be faster and more reliable, and export `.zip` archives instead of `.tar.gz` ones** ([ClearlyClaire](https://github.com/mastodon/mastodon/pull/23360), [TheEssem](https://github.com/mastodon/mastodon/pull/25034))
- **Change `mastodon-streaming` systemd unit files to be templated** ([e-nomem](https://github.com/mastodon/mastodon/pull/24751))
- **Change `statsd` integration to disable sidekiq metrics by default** ([mjankowski](https://github.com/mastodon/mastodon/pull/25265), [mjankowski](https://github.com/mastodon/mastodon/pull/25336), [ClearlyClaire](https://github.com/mastodon/mastodon/pull/26310))
  This deprecates `statsd` support and disables the sidekiq integration unless `STATSD_SIDEKIQ` is set to `true`.
  This is because the `nsa` gem is unmaintained, and its sidekiq integration is known to add very significant overhead.
  Later versions of Mastodon will have other ways to get the same metrics.
- **Change replica support to native Rails adapter** ([krainboltgreene](https://github.com/mastodon/mastodon/pull/25693), [Gargron](https://github.com/mastodon/mastodon/pull/25849), [Gargron](https://github.com/mastodon/mastodon/pull/25874), [Gargron](https://github.com/mastodon/mastodon/pull/25851), [Gargron](https://github.com/mastodon/mastodon/pull/25977), [ClearlyClaire](https://github.com/mastodon/mastodon/pull/26074), [ClearlyClaire](https://github.com/mastodon/mastodon/pull/26326), [ClearlyClaire](https://github.com/mastodon/mastodon/pull/26386), [ClearlyClaire](https://github.com/mastodon/mastodon/pull/26856))
  This is a breaking change, dropping `makara` support, and requiring you to update your database configuration if you are using replicas.
  To tell Mastodon to use a read replica, you can either set the `REPLICA_DB_NAME` environment variable (along with `REPLICA_DB_USER`, `REPLICA_DB_PASS`, `REPLICA_DB_HOST`, and `REPLICA_DB_PORT`, if they differ from the primary database), or the `REPLICA_DATABASE_URL` environment variable if your configuration is based on `DATABASE_URL`.
- Change DCT method used for JPEG encoding to float ([electroCutie](https://github.com/mastodon/mastodon/pull/26675))
- Change from `node-redis` to `ioredis` for streaming ([gmemstr](https://github.com/mastodon/mastodon/pull/26581))
- Change private statuses index to index without crutches ([ClearlyClaire](https://github.com/mastodon/mastodon/pull/26713))
- Change video compression parameters ([Gargron](https://github.com/mastodon/mastodon/pull/26631), [Gargron](https://github.com/mastodon/mastodon/pull/26745), [Gargron](https://github.com/mastodon/mastodon/pull/26766), [Gargron](https://github.com/mastodon/mastodon/pull/26970))
- Change admin e-mail notification settings to be their own settings group ([ClearlyClaire](https://github.com/mastodon/mastodon/pull/26596))
- Change opacity of the delete icon in the search field to be more visible ([AntoninDelFabbro](https://github.com/mastodon/mastodon/pull/26449))
- Change Account Search to prioritize username over display name ([jsgoldstein](https://github.com/mastodon/mastodon/pull/26623))
- Change follow recommendation materialized view to be faster in most cases ([renchap, ClearlyClaire](https://github.com/mastodon/mastodon/pull/26545))
- Change `robots.txt` to block GPTBot ([Foritus](https://github.com/mastodon/mastodon/pull/26396))
- Change header of hashtag timelines in web UI ([Gargron](https://github.com/mastodon/mastodon/pull/26362), [ClearlyClaire](https://github.com/mastodon/mastodon/pull/26416))
- Change streaming `/metrics` to include additional metrics ([ThisIsMissEm](https://github.com/mastodon/mastodon/pull/26299), [ThisIsMissEm](https://github.com/mastodon/mastodon/pull/26945))
- Change indexing frequency from 5 minutes to 1 minute, add locks to schedulers ([Gargron](https://github.com/mastodon/mastodon/pull/26304))
- Change column link to add a better keyboard focus indicator ([teeerevor](https://github.com/mastodon/mastodon/pull/26278))
- Change poll form element colors to fit with the rest of the ui ([teeerevor](https://github.com/mastodon/mastodon/pull/26139), [teeerevor](https://github.com/mastodon/mastodon/pull/26162), [ClearlyClaire](https://github.com/mastodon/mastodon/pull/26164))
- Change 'favourite' to 'favorite' for American English ([marekr](https://github.com/mastodon/mastodon/pull/24667), [gunchleoc](https://github.com/mastodon/mastodon/pull/26009), [nabijaczleweli](https://github.com/mastodon/mastodon/pull/26109))
- Change ActivityStreams representation of suspended accounts to not use a blank `name` ([ClearlyClaire](https://github.com/mastodon/mastodon/pull/25276))
- Change focus UI for keyboard only input ([teeerevor](https://github.com/mastodon/mastodon/pull/25935), [Gargron](https://github.com/mastodon/mastodon/pull/26125), [Gargron](https://github.com/mastodon/mastodon/pull/26767))
- Change thread view to scroll to the selected post rather than the post being replied to ([ClearlyClaire](https://github.com/mastodon/mastodon/pull/24685))
- Change links in multi-column mode so tabs are open in single-column mode ([Signez](https://github.com/mastodon/mastodon/pull/25893), [Signez](https://github.com/mastodon/mastodon/pull/26070), [ClearlyClaire](https://github.com/mastodon/mastodon/pull/25973), [Signez](https://github.com/mastodon/mastodon/pull/26019), [Signez](https://github.com/mastodon/mastodon/pull/26759))
- Change searching with `#` to include account index ([jsgoldstein](https://github.com/mastodon/mastodon/pull/25638))
- Change label and design of sensitive and unavailable media in web UI ([Gargron](https://github.com/mastodon/mastodon/pull/25712), [Gargron](https://github.com/mastodon/mastodon/pull/26135), [Gargron](https://github.com/mastodon/mastodon/pull/26330))
- Change button colors to increase hover/focus contrast and consistency ([teeerevor](https://github.com/mastodon/mastodon/pull/25677), [Gargron](https://github.com/mastodon/mastodon/pull/25679))
- Change dropdown icon above compose form from ellipsis to bars in web UI ([Gargron](https://github.com/mastodon/mastodon/pull/25661))
- Change header backgrounds to use fewer different colors in web UI ([Gargron](https://github.com/mastodon/mastodon/pull/25577))
- Change files to be deleted in batches instead of one-by-one ([Gargron](https://github.com/mastodon/mastodon/pull/23302), [S-H-GAMELINKS](https://github.com/mastodon/mastodon/pull/25586), [ClearlyClaire](https://github.com/mastodon/mastodon/pull/25587))
- Change emoji picker icon ([iparr](https://github.com/mastodon/mastodon/pull/25479))
- Change edit profile page ([Gargron](https://github.com/mastodon/mastodon/pull/25413), [c960657](https://github.com/mastodon/mastodon/pull/26538))
- Change "bot" label to "automated" ([Gargron](https://github.com/mastodon/mastodon/pull/25356))
- Change design of dropdowns in web UI ([Gargron](https://github.com/mastodon/mastodon/pull/25107))
- Change wording of “Content cache retention period” setting to highlight destructive implications ([ClearlyClaire](https://github.com/mastodon/mastodon/pull/23261))
- Change autolinking to allow carets in URL search params ([renchap](https://github.com/mastodon/mastodon/pull/25216))
- Change share action from being in action bar to being in dropdown in web UI ([Gargron](https://github.com/mastodon/mastodon/pull/25105))
- Change sessions to be ordered from most-recent to least-recently updated ([frankieroberto](https://github.com/mastodon/mastodon/pull/25005))
- Change vacuum scheduler to also delete expired tokens and unused application records ([ClearlyClaire](https://github.com/mastodon/mastodon/pull/24868), [ClearlyClaire](https://github.com/mastodon/mastodon/pull/24871))
- Change "Sign in" to "Login" ([Gargron](https://github.com/mastodon/mastodon/pull/24942))
- Change domain suspensions to also be checked before trying to fetch unknown remote resources ([ClearlyClaire](https://github.com/mastodon/mastodon/pull/24535))
- Change media components to use aspect-ratio rather than compute height themselves ([ClearlyClaire](https://github.com/mastodon/mastodon/pull/24686), [ClearlyClaire](https://github.com/mastodon/mastodon/pull/24943), [ClearlyClaire](https://github.com/mastodon/mastodon/pull/26801))
- Change logo version in header based on screen size in web UI ([Gargron](https://github.com/mastodon/mastodon/pull/24707))
- Change label from "For you" to "People" on explore screen in web UI ([Gargron](https://github.com/mastodon/mastodon/pull/24706))
- Change logged-out WebUI HTML pages to be cached for a few seconds ([ClearlyClaire](https://github.com/mastodon/mastodon/pull/24708))
- Change unauthenticated responses to be cached in REST API ([Gargron](https://github.com/mastodon/mastodon/pull/24348), [ClearlyClaire](https://github.com/mastodon/mastodon/pull/24662), [ClearlyClaire](https://github.com/mastodon/mastodon/pull/24665))
- Change HTTP caching logic ([Gargron](https://github.com/mastodon/mastodon/pull/24347), [ClearlyClaire](https://github.com/mastodon/mastodon/pull/24604))
- Change hashtags and mentions in bios to open in-app in web UI ([Gargron](https://github.com/mastodon/mastodon/pull/24643))
- Change styling of the recommended accounts to allow bio to be more visible ([chike00](https://github.com/mastodon/mastodon/pull/24480))
- Change account search in moderation interface to allow searching by username including the leading `@` ([HeitorMC](https://github.com/mastodon/mastodon/pull/24242))
- Change all components to use the same error page in web UI ([Gargron](https://github.com/mastodon/mastodon/pull/24512))
- Change search pop-out in web UI ([Gargron](https://github.com/mastodon/mastodon/pull/24305))
- Change user settings to be stored in a more optimal way ([Gargron](https://github.com/mastodon/mastodon/pull/23630), [c960657](https://github.com/mastodon/mastodon/pull/24321), [ClearlyClaire](https://github.com/mastodon/mastodon/pull/24453), [ClearlyClaire](https://github.com/mastodon/mastodon/pull/24460), [ClearlyClaire](https://github.com/mastodon/mastodon/pull/24558), [Gargron](https://github.com/mastodon/mastodon/pull/24761), [Gargron](https://github.com/mastodon/mastodon/pull/24783), [ClearlyClaire](https://github.com/mastodon/mastodon/pull/25508), [jsgoldstein](https://github.com/mastodon/mastodon/pull/25340), [ClearlyClaire](https://github.com/mastodon/mastodon/pull/26884), [ClearlyClaire](https://github.com/mastodon/mastodon/pull/27012))
- Change media upload limits and remove client-side resizing ([Gargron](https://github.com/mastodon/mastodon/pull/23726))
- Change design of account rows in web UI ([Gargron](https://github.com/mastodon/mastodon/pull/24247), [Gargron](https://github.com/mastodon/mastodon/pull/24343), [Gargron](https://github.com/mastodon/mastodon/pull/24956), [ClearlyClaire](https://github.com/mastodon/mastodon/pull/25131))
- Change log-out to use Single Logout when using external log-in through OIDC ([CSDUMMI](https://github.com/mastodon/mastodon/pull/24020))
- Change sidekiq-bulk's batch size from 10,000 to 1,000 jobs in one Redis call ([ClearlyClaire](https://github.com/mastodon/mastodon/pull/24034))
- Change translation to only be offered for supported languages ([c960657](https://github.com/mastodon/mastodon/pull/23879), [c960657](https://github.com/mastodon/mastodon/pull/24037))
  This adds the `/api/v1/instance/translation_languages` REST API endpoint that returns an object with the supported translation language pairs in the form:
  ```json
  {
    "fr": ["en", "de"]
  }
  ```
  (where `fr` is a supported source language and `en` and `de` or supported output language when translating a `fr` string)
- Change compose form checkbox to native input with `appearance: none` ([ClearlyClaire](https://github.com/mastodon/mastodon/pull/22949))
- Change posts' clickable area to be larger ([c960657](https://github.com/mastodon/mastodon/pull/23621))
- Change `followed_by` link to `location=all` if account is local on /admin/accounts/:id page ([tribela](https://github.com/mastodon/mastodon/pull/23467))

### Removed

- **Remove support for Node.js 14** ([renchap](https://github.com/mastodon/mastodon/pull/25198))
- **Remove support for Ruby 2.7** ([nschonni](https://github.com/mastodon/mastodon/pull/24237))
- **Remove clustering from streaming API** ([ThisIsMissEm](https://github.com/mastodon/mastodon/pull/24655))
- **Remove anonymous access to the streaming API** ([ClearlyClaire](https://github.com/mastodon/mastodon/pull/23989))
- Remove obfuscation of reply count in web UI ([Gargron](https://github.com/mastodon/mastodon/pull/26768))
- Remove `kmr` from language selection, as it was a duplicate for `ku` ([gunchleoc](https://github.com/mastodon/mastodon/pull/26014), [ClearlyClaire](https://github.com/mastodon/mastodon/pull/26787))
- Remove 16:9 cropping from web UI ([Gargron](https://github.com/mastodon/mastodon/pull/26132))
- Remove back button from bookmarks, favourites and lists screens in web UI ([Gargron](https://github.com/mastodon/mastodon/pull/26126))
- Remove display name input from sign-up form ([Gargron](https://github.com/mastodon/mastodon/pull/24704))
- Remove `tai` locale ([c960657](https://github.com/mastodon/mastodon/pull/23880))
- Remove empty Kushubian (csb) local files ([nschonni](https://github.com/mastodon/mastodon/pull/24151))
- Remove `Permissions-Policy` header from all responses ([Gargron](https://github.com/mastodon/mastodon/pull/24124))

### Fixed

- **Fix filters not being applying in the explore page** ([ClearlyClaire](https://github.com/mastodon/mastodon/pull/25887))
- **Fix being unable to load past a full page of filtered posts in Home timeline** ([ClearlyClaire](https://github.com/mastodon/mastodon/pull/24930))
- **Fix log-in flow when involving both OAuth and external authentication** ([CSDUMMI](https://github.com/mastodon/mastodon/pull/24073))
- **Fix broken links in account gallery** ([c960657](https://github.com/mastodon/mastodon/pull/24218))
- **Fix migration handler not updating lists** ([ClearlyClaire](https://github.com/mastodon/mastodon/pull/24808))
- Fix crash when viewing a moderation appeal and the moderator account has been deleted ([xrobau](https://github.com/mastodon/mastodon/pull/25900))
- Fix error in Web UI when server rules cannot be fetched ([ClearlyClaire](https://github.com/mastodon/mastodon/pull/26957))
- Fix paragraph margins resulting in irregular read-more cut-off in web UI ([Gargron](https://github.com/mastodon/mastodon/pull/26828))
- Fix notification permissions being requested immediately after login ([ClearlyClaire](https://github.com/mastodon/mastodon/pull/26472))
- Fix performances of profile directory ([ClearlyClaire](https://github.com/mastodon/mastodon/pull/26840), [ClearlyClaire](https://github.com/mastodon/mastodon/pull/26842))
- Fix mute button and volume slider feeling disconnected in web UI ([Gargron](https://github.com/mastodon/mastodon/pull/26827), [ClearlyClaire](https://github.com/mastodon/mastodon/pull/26860))
- Fix “Scoped order is ignored, it's forced to be batch order.” warnings ([ClearlyClaire](https://github.com/mastodon/mastodon/pull/26793))
- Fix blocked domain appearing in account feeds ([ClearlyClaire](https://github.com/mastodon/mastodon/pull/26823))
- Fix invalid `Content-Type` header for WebP images ([c960657](https://github.com/mastodon/mastodon/pull/26773))
- Fix minor inefficiencies in `tootctl search deploy` ([ClearlyClaire](https://github.com/mastodon/mastodon/pull/26721))
- Fix filter form in profiles directory overflowing instead of wrapping ([arbolitoloco1](https://github.com/mastodon/mastodon/pull/26682))
- Fix sign up steps progress layout in right-to-left locales ([ClearlyClaire](https://github.com/mastodon/mastodon/pull/26728))
- Fix bug with “favorited by” and “reblogged by“ view on posts only showing up to 40 items ([timothyjrogers](https://github.com/mastodon/mastodon/pull/26577), [timothyjrogers](https://github.com/mastodon/mastodon/pull/26574))
- Fix bad search type heuristic ([Gargron](https://github.com/mastodon/mastodon/pull/26673))
- Fix not being able to negate prefix clauses in search ([Gargron](https://github.com/mastodon/mastodon/pull/26672))
- Fix timeout on invalid set of exclusionary parameters in `/api/v1/timelines/public` ([danielmbrasil](https://github.com/mastodon/mastodon/pull/26239))
- Fix adding column with default value taking longer on Postgres >= 11 ([Gargron](https://github.com/mastodon/mastodon/pull/26375))
- Fix light theme select option for hashtags ([teeerevor](https://github.com/mastodon/mastodon/pull/26311))
- Fix AVIF attachments ([c960657](https://github.com/mastodon/mastodon/pull/26264))
- Fix incorrect URL normalization when fetching remote resources ([c960657](https://github.com/mastodon/mastodon/pull/26219), [c960657](https://github.com/mastodon/mastodon/pull/26285))
- Fix being unable to filter posts for individual Chinese languages ([gunchleoc](https://github.com/mastodon/mastodon/pull/26066))
- Fix preview card sometimes linking to 4xx error pages ([c960657](https://github.com/mastodon/mastodon/pull/26200))
- Fix emoji picker button scrolling with textarea content in single-column view ([ClearlyClaire](https://github.com/mastodon/mastodon/pull/25304))
- Fix missing border on error screen in light theme in web UI ([Gargron](https://github.com/mastodon/mastodon/pull/26152))
- Fix UI overlap with the loupe icon in the Explore Tab ([gol-cha](https://github.com/mastodon/mastodon/pull/26113))
- Fix unexpected redirection to `/explore` after sign-in ([ClearlyClaire](https://github.com/mastodon/mastodon/pull/26143))
- Fix `/api/v1/statuses/:id/unfavourite` and `/api/v1/statuses/:id/unreblog` returning non-updated counts ([c960657](https://github.com/mastodon/mastodon/pull/24365))
- Fix clicking the “Back” button sometimes leading out of Mastodon ([c960657](https://github.com/mastodon/mastodon/pull/23953), [CSFlorin](https://github.com/mastodon/mastodon/pull/24835), [S-H-GAMELINKS](https://github.com/mastodon/mastodon/pull/24867), [ClearlyClaire](https://github.com/mastodon/mastodon/pull/25281))
- Fix processing of `null` ActivityPub activities ([tribela](https://github.com/mastodon/mastodon/pull/26021))
- Fix hashtag posts not being removed from home feed on hashtag unfollow ([ClearlyClaire](https://github.com/mastodon/mastodon/pull/26028))
- Fix for "follows you" indicator in light web UI not readable ([vmstan](https://github.com/mastodon/mastodon/pull/25993))
- Fix incorrect line break between icon and number of reposts & favourites ([edent](https://github.com/mastodon/mastodon/pull/26004))
- Fix sounds not being loaded from assets host ([Signez](https://github.com/mastodon/mastodon/pull/25931))
- Fix buttons showing inconsistent styles ([teeerevor](https://github.com/mastodon/mastodon/pull/25903), [ClearlyClaire](https://github.com/mastodon/mastodon/pull/25965), [ClearlyClaire](https://github.com/mastodon/mastodon/pull/26341), [ClearlyClaire](https://github.com/mastodon/mastodon/pull/26482))
- Fix trend calculation working on too many items at a time ([Gargron](https://github.com/mastodon/mastodon/pull/25835))
- Fix dropdowns being disabled for logged out users in web UI ([Gargron](https://github.com/mastodon/mastodon/pull/25714), [ClearlyClaire](https://github.com/mastodon/mastodon/pull/25964))
- Fix explore page being inaccessible when opted-out of trends in web UI ([Gargron](https://github.com/mastodon/mastodon/pull/25716))
- Fix re-activated accounts possibly getting deleted by `AccountDeletionWorker` ([ClearlyClaire](https://github.com/mastodon/mastodon/pull/25711))
- Fix `/api/v2/search` not working with following query param ([danielmbrasil](https://github.com/mastodon/mastodon/pull/25681))
- Fix inefficient query when requesting a new confirmation email from a logged-in account ([ClearlyClaire](https://github.com/mastodon/mastodon/pull/25669))
- Fix unnecessary concurrent calls to `/api/*/instance` in web UI ([mgmn](https://github.com/mastodon/mastodon/pull/25663))
- Fix resolving local URL for remote content ([ClearlyClaire](https://github.com/mastodon/mastodon/pull/25637))
- Fix search not being easily findable on smaller screens in web UI ([Gargron](https://github.com/mastodon/mastodon/pull/25576), [ClearlyClaire](https://github.com/mastodon/mastodon/pull/25631))
- Fix j/k keyboard shortcuts on some status lists ([ClearlyClaire](https://github.com/mastodon/mastodon/pull/25554))
- Fix missing validation on `default_privacy` setting ([ClearlyClaire](https://github.com/mastodon/mastodon/pull/25513))
- Fix incorrect pagination headers in `/api/v2/admin/accounts` ([danielmbrasil](https://github.com/mastodon/mastodon/pull/25477))
- Fix non-interactive upload container being given a `button` role and tabIndex ([ClearlyClaire](https://github.com/mastodon/mastodon/pull/25462))
- Fix always redirecting to onboarding in web UI ([Gargron](https://github.com/mastodon/mastodon/pull/25396))
- Fix inconsistent use of middle dot (·) instead of bullet (•) to separate items ([j-f1](https://github.com/mastodon/mastodon/pull/25248))
- Fix spacing of middle dots in the detailed status meta section ([j-f1](https://github.com/mastodon/mastodon/pull/25247))
- Fix prev/next buttons color in media viewer ([renchap](https://github.com/mastodon/mastodon/pull/25231))
- Fix email addresses not being properly updated in `tootctl maintenance fix-duplicates` ([mjankowski](https://github.com/mastodon/mastodon/pull/25118))
- Fix unicode surrogate pairs sometimes being broken in page title ([eai04191](https://github.com/mastodon/mastodon/pull/25148))
- Fix various inefficient queries against account domains ([ClearlyClaire](https://github.com/mastodon/mastodon/pull/25126))
- Fix video player offering to expand in a lightbox when it's in an `iframe` ([ClearlyClaire](https://github.com/mastodon/mastodon/pull/25067))
- Fix post embed previews ([ClearlyClaire](https://github.com/mastodon/mastodon/pull/25071))
- Fix inadequate error handling in several API controllers when given invalid parameters ([danielmbrasil](https://github.com/mastodon/mastodon/pull/24947), [danielmbrasil](https://github.com/mastodon/mastodon/pull/24958), [danielmbrasil](https://github.com/mastodon/mastodon/pull/25063), [danielmbrasil](https://github.com/mastodon/mastodon/pull/25072), [danielmbrasil](https://github.com/mastodon/mastodon/pull/25386), [danielmbrasil](https://github.com/mastodon/mastodon/pull/25595))
- Fix uncaught `ActiveRecord::StatementInvalid` in Mastodon::IpBlocksCLI ([danielmbrasil](https://github.com/mastodon/mastodon/pull/24861))
- Fix various edge cases with local moves ([ClearlyClaire](https://github.com/mastodon/mastodon/pull/24812))
- Fix `tootctl accounts cull` crashing when encountering a domain resolving to a private address ([ClearlyClaire](https://github.com/mastodon/mastodon/pull/23378))
- Fix `tootctl accounts approve --number N` not aproving the N earliest registrations ([danielmbrasil](https://github.com/mastodon/mastodon/pull/24605))
- Fix being unable to clear media description when editing posts ([c960657](https://github.com/mastodon/mastodon/pull/24720))
- Fix unavailable translations not falling back to English ([mgmn](https://github.com/mastodon/mastodon/pull/24727))
- Fix anonymous visitors getting a session cookie on first visit ([ClearlyClaire](https://github.com/mastodon/mastodon/pull/24584), [ClearlyClaire](https://github.com/mastodon/mastodon/pull/24650), [ClearlyClaire](https://github.com/mastodon/mastodon/pull/24664))
- Fix cutting off first letter of hashtag links sometimes in web UI ([Gargron](https://github.com/mastodon/mastodon/pull/24623))
- Fix crash in `tootctl accounts create --reattach --force` ([ClearlyClaire](https://github.com/mastodon/mastodon/pull/24557), [danielmbrasil](https://github.com/mastodon/mastodon/pull/24680))
- Fix characters being emojified even when using Variation Selector 15 (text) ([ClearlyClaire](https://github.com/mastodon/mastodon/pull/20949), [ClearlyClaire](https://github.com/mastodon/mastodon/pull/24615))
- Fix uncaught ActiveRecord::StatementInvalid exception in `Mastodon::AccountsCLI#approve` ([danielmbrasil](https://github.com/mastodon/mastodon/pull/24590))
- Fix email confirmation skip option in `tootctl accounts modify USERNAME --email EMAIL --confirm` ([danielmbrasil](https://github.com/mastodon/mastodon/pull/24578))
- Fix tooltip for dates without time ([c960657](https://github.com/mastodon/mastodon/pull/24244))
- Fix missing loading spinner and loading more on scroll in Private Mentions column ([c960657](https://github.com/mastodon/mastodon/pull/24446))
- Fix account header image missing from `/settings/profile` on narrow screens ([c960657](https://github.com/mastodon/mastodon/pull/24433))
- Fix height of announcements not being updated when using reduced animations ([c960657](https://github.com/mastodon/mastodon/pull/24354))
- Fix inconsistent radius in advanced interface drawer ([thislight](https://github.com/mastodon/mastodon/pull/24407))
- Fix loading more trending posts on scroll in the advanced interface ([OmmyZhang](https://github.com/mastodon/mastodon/pull/24314))
- Fix poll ending notification for edited polls ([c960657](https://github.com/mastodon/mastodon/pull/24311))
- Fix max width of media in `/about` and `/privacy-policy` ([mgmn](https://github.com/mastodon/mastodon/pull/24180))
- Fix streaming API not being usable without `DATABASE_URL` ([Gargron](https://github.com/mastodon/mastodon/pull/23960))
- Fix external authentication not running onboarding code for new users ([ClearlyClaire](https://github.com/mastodon/mastodon/pull/23458))

## [4.1.8] - 2023-09-19

### Fixed

- Fix post edits not being forwarded as expected ([ClearlyClaire](https://github.com/mastodon/mastodon/pull/26936))
- Fix moderator rights inconsistencies ([ClearlyClaire](https://github.com/mastodon/mastodon/pull/26729))
- Fix crash when encountering invalid URL ([ClearlyClaire](https://github.com/mastodon/mastodon/pull/26814))
- Fix cached posts including stale stats ([ClearlyClaire](https://github.com/mastodon/mastodon/pull/26409))
- Fix uploading of video files for which `ffprobe` reports `0/0` average framerate ([NicolaiSoeborg](https://github.com/mastodon/mastodon/pull/26500))
- Fix unexpected audio stream transcoding when uploaded video is eligible to passthrough ([yufushiro](https://github.com/mastodon/mastodon/pull/26608))

### Security

- Fix missing HTML sanitization in translation API (CVE-2023-42452, [GHSA-2693-xr3m-jhqr](https://github.com/mastodon/mastodon/security/advisories/GHSA-2693-xr3m-jhqr))
- Fix incorrect domain name normalization (CVE-2023-42451, [GHSA-v3xf-c9qf-j667](https://github.com/mastodon/mastodon/security/advisories/GHSA-v3xf-c9qf-j667))

## [4.1.7] - 2023-09-05

### Changed

- Change remote report processing to accept reports with long comments, but truncate them ([ThisIsMissEm](https://github.com/mastodon/mastodon/pull/25028))

### Fixed

- **Fix blocking subdomains of an already-blocked domain** ([ClearlyClaire](https://github.com/mastodon/mastodon/pull/26392))
- Fix `/api/v1/timelines/tag/:hashtag` allowing for unauthenticated access when public preview is disabled ([danielmbrasil](https://github.com/mastodon/mastodon/pull/26237))
- Fix inefficiencies in `PlainTextFormatter` ([ClearlyClaire](https://github.com/mastodon/mastodon/pull/26727))

## [4.1.6] - 2023-07-31

### Fixed

- Fix memory leak in streaming server ([ThisIsMissEm](https://github.com/mastodon/mastodon/pull/26228))
- Fix wrong filters sometimes applying in streaming ([ClearlyClaire](https://github.com/mastodon/mastodon/pull/26159), [ThisIsMissEm](https://github.com/mastodon/mastodon/pull/26213), [renchap](https://github.com/mastodon/mastodon/pull/26233))
- Fix incorrect connect timeout in outgoing requests ([ClearlyClaire](https://github.com/mastodon/mastodon/pull/26116))

## [4.1.5] - 2023-07-21

### Added

- Add check preventing Sidekiq workers from running with Makara configured ([ClearlyClaire](https://github.com/mastodon/mastodon/pull/25850))

### Changed

- Change request timeout handling to use a longer deadline ([ClearlyClaire](https://github.com/mastodon/mastodon/pull/26055))

### Fixed

- Fix moderation interface for remote instances with a .zip TLD ([ClearlyClaire](https://github.com/mastodon/mastodon/pull/25885))
- Fix remote accounts being possibly persisted to database with incomplete protocol values ([ClearlyClaire](https://github.com/mastodon/mastodon/pull/25886))
- Fix trending publishers table not rendering correctly on narrow screens ([vmstan](https://github.com/mastodon/mastodon/pull/25945))

### Security

- Fix CSP headers being unintentionally wide ([ClearlyClaire](https://github.com/mastodon/mastodon/pull/26105))

## [4.1.4] - 2023-07-07

### Fixed

- Fix branding:generate_app_icons failing because of disallowed ICO coder ([ClearlyClaire](https://github.com/mastodon/mastodon/pull/25794))
- Fix crash in admin interface when viewing a remote user with verified links ([ClearlyClaire](https://github.com/mastodon/mastodon/pull/25796))
- Fix processing of media files with unusual names ([ClearlyClaire](https://github.com/mastodon/mastodon/pull/25788))

## [4.1.3] - 2023-07-06

### Added

- Add fallback redirection when getting a webfinger query `LOCAL_DOMAIN@LOCAL_DOMAIN` ([ClearlyClaire](https://github.com/mastodon/mastodon/pull/23600))

### Changed

- Change OpenGraph-based embeds to allow fullscreen ([ClearlyClaire](https://github.com/mastodon/mastodon/pull/25058))
- Change AccessTokensVacuum to also delete expired tokens ([ClearlyClaire](https://github.com/mastodon/mastodon/pull/24868))
- Change profile updates to be sent to recently-mentioned servers ([ClearlyClaire](https://github.com/mastodon/mastodon/pull/24852))
- Change automatic post deletion thresholds and load detection ([ClearlyClaire](https://github.com/mastodon/mastodon/pull/24614))
- Change `/api/v1/statuses/:id/history` to always return at least one item ([ClearlyClaire](https://github.com/mastodon/mastodon/pull/25510))
- Change auto-linking to allow carets in URL query params ([renchap](https://github.com/mastodon/mastodon/pull/25216))

### Removed

- Remove invalid `X-Frame-Options: ALLOWALL` ([ClearlyClaire](https://github.com/mastodon/mastodon/pull/25070))

### Fixed

- Fix wrong view being displayed when a webhook fails validation ([ClearlyClaire](https://github.com/mastodon/mastodon/pull/25464))
- Fix soft-deleted post cleanup scheduler overwhelming the streaming server ([ThisIsMissEm](https://github.com/mastodon/mastodon/pull/25519))
- Fix incorrect pagination headers in `/api/v2/admin/accounts` ([danielmbrasil](https://github.com/mastodon/mastodon/pull/25477))
- Fix multiple inefficiencies in automatic post cleanup worker ([ClearlyClaire](https://github.com/mastodon/mastodon/pull/24607), [ClearlyClaire](https://github.com/mastodon/mastodon/pull/24785), [ClearlyClaire](https://github.com/mastodon/mastodon/pull/24840))
- Fix performance of streaming by parsing message JSON once ([ThisIsMissEm](https://github.com/mastodon/mastodon/pull/25278), [ThisIsMissEm](https://github.com/mastodon/mastodon/pull/25361))
- Fix CSP headers when `S3_ALIAS_HOST` includes a path component ([ClearlyClaire](https://github.com/mastodon/mastodon/pull/25273))
- Fix `tootctl accounts approve --number N` not approving N earliest registrations ([danielmbrasil](https://github.com/mastodon/mastodon/pull/24605))
- Fix reports not being closed when performing batch suspensions ([ClearlyClaire](https://github.com/mastodon/mastodon/pull/24988))
- Fix being able to vote on your own polls ([ClearlyClaire](https://github.com/mastodon/mastodon/pull/25015))
- Fix race condition when reblogging a status ([ClearlyClaire](https://github.com/mastodon/mastodon/pull/25016))
- Fix “Authorized applications” inefficiently and incorrectly getting last use date ([ClearlyClaire](https://github.com/mastodon/mastodon/pull/25060))
- Fix “Authorized applications” crashing when listing apps with certain admin API scopes ([ClearlyClaire](https://github.com/mastodon/mastodon/pull/25713))
- Fix multiple N+1s in ConversationsController ([ClearlyClaire](https://github.com/mastodon/mastodon/pull/25134), [ClearlyClaire](https://github.com/mastodon/mastodon/pull/25399), [ClearlyClaire](https://github.com/mastodon/mastodon/pull/25499))
- Fix user archive takeouts when using OpenStack Swift ([ClearlyClaire](https://github.com/mastodon/mastodon/pull/24431))
- Fix searching for remote content by URL not working under certain conditions ([ClearlyClaire](https://github.com/mastodon/mastodon/pull/25637))
- Fix inefficiencies in indexing content for search ([VyrCossont](https://github.com/mastodon/mastodon/pull/24285), [VyrCossont](https://github.com/mastodon/mastodon/pull/24342))

### Security

- Add finer permission requirements for managing webhooks ([ClearlyClaire](https://github.com/mastodon/mastodon/pull/25463))
- Update dependencies
- Add hardening headers for user-uploaded files ([ClearlyClaire](https://github.com/mastodon/mastodon/pull/25756))
- Fix verified links possibly hiding important parts of the URL (CVE-2023-36462)
- Fix timeout handling of outbound HTTP requests (CVE-2023-36461)
- Fix arbitrary file creation through media processing (CVE-2023-36460)
- Fix possible XSS in preview cards (CVE-2023-36459)

## [4.1.2] - 2023-04-04

### Fixed

- Fix crash in `tootctl` commands making use of parallelization when Elasticsearch is enabled ([ClearlyClaire](https://github.com/mastodon/mastodon/pull/24182), [ClearlyClaire](https://github.com/mastodon/mastodon/pull/24377))
- Fix crash in `db:setup` when Elasticsearch is enabled ([rrgeorge](https://github.com/mastodon/mastodon/pull/24302))
- Fix user archive takeout when using OpenStack Swift or S3 providers with no ACL support ([ClearlyClaire](https://github.com/mastodon/mastodon/pull/24200))
- Fix invalid/expired invites being processed on sign-up ([ClearlyClaire](https://github.com/mastodon/mastodon/pull/24337))

### Security

- Update Ruby to 3.0.6 due to ReDoS vulnerabilities ([saizai](https://github.com/mastodon/mastodon/pull/24334))
- Fix unescaped user input in LDAP query ([ClearlyClaire](https://github.com/mastodon/mastodon/pull/24379))

## [4.1.1] - 2023-03-16

### Added

- Add redirection from paths with url-encoded `@` to their decoded form ([thijskh](https://github.com/mastodon/mastodon/pull/23593))
- Add `lang` attribute to native language names in language picker in Web UI ([ClearlyClaire](https://github.com/mastodon/mastodon/pull/23749))
- Add headers to outgoing mails to avoid auto-replies ([ClearlyClaire](https://github.com/mastodon/mastodon/pull/23597))
- Add support for refreshing many accounts at once with `tootctl accounts refresh` ([9p4](https://github.com/mastodon/mastodon/pull/23304))
- Add confirmation modal when clicking to edit a post with a non-empty compose form ([PauloVilarinho](https://github.com/mastodon/mastodon/pull/23936))
- Add support for the HAproxy PROXY protocol through the `PROXY_PROTO_V1` environment variable ([CSDUMMI](https://github.com/mastodon/mastodon/pull/24064))
- Add `SENDFILE_HEADER` environment variable ([Gargron](https://github.com/mastodon/mastodon/pull/24123))
- Add cache headers to static files served through Rails ([Gargron](https://github.com/mastodon/mastodon/pull/24120))

### Changed

- Increase contrast of upload progress bar background ([toolmantim](https://github.com/mastodon/mastodon/pull/23836))
- Change post auto-deletion throttling constants to better scale with server size ([ClearlyClaire](https://github.com/mastodon/mastodon/pull/23320))
- Change order of bookmark and favourite sidebar entries in single-column UI for consistency ([TerryGarcia](https://github.com/mastodon/mastodon/pull/23701))
- Change `ActivityPub::DeliveryWorker` retries to be spread out more ([ClearlyClaire](https://github.com/mastodon/mastodon/pull/21956))

### Fixed

- Fix “Remove all followers from the selected domains” also removing follows and notifications ([ClearlyClaire](https://github.com/mastodon/mastodon/pull/23805))
- Fix streaming metrics format ([emilweth](https://github.com/mastodon/mastodon/pull/23519), [emilweth](https://github.com/mastodon/mastodon/pull/23520))
- Fix case-sensitive check for previously used hashtags in hashtag autocompletion ([deanveloper](https://github.com/mastodon/mastodon/pull/23526))
- Fix focus point of already-attached media not saving after edit ([ClearlyClaire](https://github.com/mastodon/mastodon/pull/23566))
- Fix sidebar behavior in settings/admin UI on mobile ([wxt2005](https://github.com/mastodon/mastodon/pull/23764))
- Fix inefficiency when searching accounts per username in admin interface ([ClearlyClaire](https://github.com/mastodon/mastodon/pull/23801))
- Fix duplicate “Publish” button on mobile ([ClearlyClaire](https://github.com/mastodon/mastodon/pull/23804))
- Fix server error when failing to follow back followers from `/relationships` ([ClearlyClaire](https://github.com/mastodon/mastodon/pull/23787))
- Fix server error when attempting to display the edit history of a trendable post in the admin interface ([ClearlyClaire](https://github.com/mastodon/mastodon/pull/23574))
- Fix `tootctl accounts migrate` crashing because of a typo ([ClearlyClaire](https://github.com/mastodon/mastodon/pull/23567))
- Fix original account being unfollowed on migration before the follow request to the new account could be sent ([ClearlyClaire](https://github.com/mastodon/mastodon/pull/21957))
- Fix the “Back” button in column headers sometimes leaving Mastodon ([c960657](https://github.com/mastodon/mastodon/pull/23953))
- Fix pgBouncer resetting application name on every transaction ([Gargron](https://github.com/mastodon/mastodon/pull/23958))
- Fix unconfirmed accounts being counted as active users ([ClearlyClaire](https://github.com/mastodon/mastodon/pull/23803))
- Fix `/api/v1/streaming` sub-paths not being redirected ([ClearlyClaire](https://github.com/mastodon/mastodon/pull/23988))
- Fix drag'n'drop upload area text that spans multiple lines not being centered ([vintprox](https://github.com/mastodon/mastodon/pull/24029))
- Fix sidekiq jobs not triggering Elasticsearch index updates ([ClearlyClaire](https://github.com/mastodon/mastodon/pull/24046))
- Fix tags being unnecessarily stripped from plain-text short site description ([c960657](https://github.com/mastodon/mastodon/pull/23975))
- Fix HTML entities not being un-escaped in extracted plain-text from remote posts ([c960657](https://github.com/mastodon/mastodon/pull/24019))
- Fix dashboard crash on ElasticSearch server error ([ClearlyClaire](https://github.com/mastodon/mastodon/pull/23751))
- Fix incorrect post links in strikes when the account is remote ([ClearlyClaire](https://github.com/mastodon/mastodon/pull/23611))
- Fix misleading error code when receiving invalid WebAuthn credentials ([ClearlyClaire](https://github.com/mastodon/mastodon/pull/23568))
- Fix duplicate mails being sent when the SMTP server is too slow to close the connection ([ClearlyClaire](https://github.com/mastodon/mastodon/pull/23750))

### Security

- Change user backups to use expiring URLs for download when possible ([Gargron](https://github.com/mastodon/mastodon/pull/24136))
- Add warning for object storage misconfiguration ([ClearlyClaire](https://github.com/mastodon/mastodon/pull/24137))

## [4.1.0] - 2023-02-10

### Added

- **Add support for importing/exporting server-wide domain blocks** ([enbylenore](https://github.com/mastodon/mastodon/pull/20597), [ClearlyClaire](https://github.com/mastodon/mastodon/pull/21471), [dariusk](https://github.com/mastodon/mastodon/pull/22803), [ClearlyClaire](https://github.com/mastodon/mastodon/pull/21470))
- **Add listing of followed hashtags** ([connorshea](https://github.com/mastodon/mastodon/pull/21773))
- **Add support for editing media description and focus point of already-sent posts** ([ClearlyClaire](https://github.com/mastodon/mastodon/pull/20878))
  - Previously, you could add and remove attachments, but not edit media description of already-attached media
  - REST API changes:
    - `PUT /api/v1/statuses/:id` now takes an extra `media_attributes[]` array parameter with the `id` of the updated media and their updated `description`, `focus`, and `thumbnail`
- **Add follow request banner on account header** ([ClearlyClaire](https://github.com/mastodon/mastodon/pull/20785))
  - REST API changes:
    - `Relationship` entities have an extra `requested_by` boolean attribute representing whether the represented user has requested to follow you
- **Add confirmation screen when handling reports** ([ClearlyClaire](https://github.com/mastodon/mastodon/pull/22375), [Gargron](https://github.com/mastodon/mastodon/pull/23156), [tribela](https://github.com/mastodon/mastodon/pull/23178))
- Add option to make the landing page be `/about` even when trends are enabled ([ClearlyClaire](https://github.com/mastodon/mastodon/pull/20808))
- Add `noindex` setting back to the admin interface ([prplecake](https://github.com/mastodon/mastodon/pull/22205))
- Add instance peers API endpoint toggle back to the admin interface ([dariusk](https://github.com/mastodon/mastodon/pull/22810))
- Add instance activity API endpoint toggle back to the admin interface ([dariusk](https://github.com/mastodon/mastodon/pull/22833))
- Add setting for status page URL ([Gargron](https://github.com/mastodon/mastodon/pull/23390), [ClearlyClaire](https://github.com/mastodon/mastodon/pull/23499))
  - REST API changes:
    - Add `configuration.urls.status` attribute to the object returned by `GET /api/v2/instance`
- Add `account.approved` webhook ([Saiv46](https://github.com/mastodon/mastodon/pull/22938))
- Add 12 hours option to polls ([Pleclown](https://github.com/mastodon/mastodon/pull/21131))
- Add dropdown menu item to open admin interface for remote domains ([ClearlyClaire](https://github.com/mastodon/mastodon/pull/21895))
- Add `--remove-headers`, `--prune-profiles` and `--include-follows` flags to `tootctl media remove` ([evanphilip](https://github.com/mastodon/mastodon/pull/22149))
- Add `--email` and `--dry-run` options to `tootctl accounts delete` ([ClearlyClaire](https://github.com/mastodon/mastodon/pull/22328))
- Add `tootctl accounts migrate` ([ClearlyClaire](https://github.com/mastodon/mastodon/pull/22330))
- Add `tootctl accounts prune` ([tribela](https://github.com/mastodon/mastodon/pull/18397))
- Add `tootctl domains purge` ([ClearlyClaire](https://github.com/mastodon/mastodon/pull/22063))
- Add `SIDEKIQ_CONCURRENCY` environment variable ([muffinista](https://github.com/mastodon/mastodon/pull/19589))
- Add `DB_POOL` environment variable support for streaming server ([Gargron](https://github.com/mastodon/mastodon/pull/23470))
- Add `MIN_THREADS` environment variable to set minimum Puma threads ([jimeh](https://github.com/mastodon/mastodon/pull/21048))
- Add explanation text to log-in page ([ClearlyClaire](https://github.com/mastodon/mastodon/pull/20946))
- Add user profile OpenGraph tag on post pages ([bramus](https://github.com/mastodon/mastodon/pull/21423))
- Add maskable icon support for Android ([workeffortwaste](https://github.com/mastodon/mastodon/pull/20904))
- Add Belarusian to supported languages ([Mixaill](https://github.com/mastodon/mastodon/pull/22022))
- Add Western Frisian to supported languages ([ykzts](https://github.com/mastodon/mastodon/pull/18602))
- Add Montenegrin to the language picker ([ayefries](https://github.com/mastodon/mastodon/pull/21013))
- Add Southern Sami and Lule Sami to the language picker ([Jullan-M](https://github.com/mastodon/mastodon/pull/21262))
- Add logging for Rails cache timeouts ([ClearlyClaire](https://github.com/mastodon/mastodon/pull/21667))
- Add color highlight for active hashtag “follow” button ([MFTabriz](https://github.com/mastodon/mastodon/pull/21629))
- Add brotli compression to `assets:precompile` ([Izorkin](https://github.com/mastodon/mastodon/pull/19025))
- Add “disabled” account filter to the `/admin/accounts` UI ([tribela](https://github.com/mastodon/mastodon/pull/21282))
- Add transparency to modal background for accessibility ([edent](https://github.com/mastodon/mastodon/pull/18081))
- Add `lang` attribute to image description textarea and poll option field ([c960657](https://github.com/mastodon/mastodon/pull/23293))
- Add `spellcheck` attribute to Content Warning and poll option input fields ([c960657](https://github.com/mastodon/mastodon/pull/23395))
- Add `title` attribute to video elements in media attachments ([bramus](https://github.com/mastodon/mastodon/pull/21420))
- Add left and right margins to emojis ([dsblank](https://github.com/mastodon/mastodon/pull/20464))
- Add `roles` attribute to `Account` entities in REST API ([ClearlyClaire](https://github.com/mastodon/mastodon/pull/23255), [tribela](https://github.com/mastodon/mastodon/pull/23428))
- Add `reading:autoplay:gifs` to `/api/v1/preferences` ([j-f1](https://github.com/mastodon/mastodon/pull/22706))
- Add `hide_collections` parameter to `/api/v1/accounts/credentials` ([CarlSchwan](https://github.com/mastodon/mastodon/pull/22790))
- Add `policy` attribute to web push subscription objects in REST API at `/api/v1/push/subscriptions` ([ClearlyClaire](https://github.com/mastodon/mastodon/pull/23210))
- Add metrics endpoint to streaming API ([Gargron](https://github.com/mastodon/mastodon/pull/23388), [Gargron](https://github.com/mastodon/mastodon/pull/23469))
- Add more specific error messages to HTTP signature verification ([ClearlyClaire](https://github.com/mastodon/mastodon/pull/21617))
- Add Storj DCS to cloud object storage options in the `mastodon:setup` rake task ([jtolio](https://github.com/mastodon/mastodon/pull/21929))
- Add checkmark symbol in the checkbox for sensitive media ([sidp](https://github.com/mastodon/mastodon/pull/22795))
- Add missing accessibility attributes to logout link in modals ([kytta](https://github.com/mastodon/mastodon/pull/22549))
- Add missing accessibility attributes to “Hide image” button in `MediaGallery` ([hs4man21](https://github.com/mastodon/mastodon/pull/22513))
- Add missing accessibility attributes to hide content warning field when disabled ([hs4man21](https://github.com/mastodon/mastodon/pull/22568))
- Add `aria-hidden` to footer circle dividers to improve accessibility ([hs4man21](https://github.com/mastodon/mastodon/pull/22576))
- Add `lang` attribute to compose form inputs ([ClearlyClaire](https://github.com/mastodon/mastodon/pull/23240))

### Changed

- **Ensure exact match is the first result in hashtag searches** ([ClearlyClaire](https://github.com/mastodon/mastodon/pull/21315))
- Change account search to return followed accounts first ([dariusk](https://github.com/mastodon/mastodon/pull/22956))
- Change batch account suspension to create a strike ([ClearlyClaire](https://github.com/mastodon/mastodon/pull/20897))
- Change default reply language to match the default language when replying to a translated post ([ClearlyClaire](https://github.com/mastodon/mastodon/pull/22272))
- Change misleading wording about waitlists ([ClearlyClaire](https://github.com/mastodon/mastodon/pull/20850))
- Increase width of the unread notification border ([connorshea](https://github.com/mastodon/mastodon/pull/21692))
- Change new post notification button on profiles to make it more apparent when it is enabled ([tribela](https://github.com/mastodon/mastodon/pull/22541))
- Change trending tags admin interface to always show batch action controls ([ClearlyClaire](https://github.com/mastodon/mastodon/pull/23013))
- Change wording of some OAuth scope descriptions ([ClearlyClaire](https://github.com/mastodon/mastodon/pull/22491))
- Change wording of admin report handling actions ([ClearlyClaire](https://github.com/mastodon/mastodon/pull/18388))
- Change confirm prompts for relationships management ([tribela](https://github.com/mastodon/mastodon/pull/19411))
- Change language surrounding disability in prompts for media descriptions ([hs4man21](https://github.com/mastodon/mastodon/pull/20923))
- Change confusing wording in the sign in banner ([ClearlyClaire](https://github.com/mastodon/mastodon/pull/22490))
- Change `POST /settings/applications/:id` to regenerate token on scopes change ([ClearlyClaire](https://github.com/mastodon/mastodon/pull/23359))
- Change account moderation notes to make links clickable ([ClearlyClaire](https://github.com/mastodon/mastodon/pull/22553))
- Change link previews for statuses to never use avatar as fallback ([Gargron](https://github.com/mastodon/mastodon/pull/23376))
- Change email address input to be read-only for logged-in users when requesting a new confirmation e-mail ([ClearlyClaire](https://github.com/mastodon/mastodon/pull/23247))
- Change notifications per page from 15 to 40 in REST API ([Gargron](https://github.com/mastodon/mastodon/pull/23348))
- Change number of stored items in home feed from 400 to 800 ([Gargron](https://github.com/mastodon/mastodon/pull/23349))
- Change API rate limits from 300/5min per user to 1500/5min per user, 300/5min per app ([Gargron](https://github.com/mastodon/mastodon/pull/23347))
- Save avatar or header correctly even if the other one fails ([tribela](https://github.com/mastodon/mastodon/pull/18465))
- Change `referrer-policy` to `same-origin` application-wide ([ClearlyClaire](https://github.com/mastodon/mastodon/pull/23014), [ClearlyClaire](https://github.com/mastodon/mastodon/pull/23037))
- Add 'private' to `Cache-Control`, match Rails expectations ([daxtens](https://github.com/mastodon/mastodon/pull/20608))
- Make the button that expands the compose form differentiable from the button that publishes a post ([Tak](https://github.com/mastodon/mastodon/pull/20864))
- Change automatic post deletion configuration to be accessible to moved users ([ClearlyClaire](https://github.com/mastodon/mastodon/pull/20774))
- Make tag following idempotent ([trwnh](https://github.com/mastodon/mastodon/pull/20860), [ClearlyClaire](https://github.com/mastodon/mastodon/pull/21285))
- Use buildx functions for faster builds ([inductor](https://github.com/mastodon/mastodon/pull/20692))
- Split off Dockerfile components for faster builds ([moritzheiber](https://github.com/mastodon/mastodon/pull/20933), [ineffyble](https://github.com/mastodon/mastodon/pull/20948), [BtbN](https://github.com/mastodon/mastodon/pull/21028))
- Change last occurrence of “silence” to “limit” in UI text ([cincodenada](https://github.com/mastodon/mastodon/pull/20637))
- Change “hide toot” to “hide post” ([seanthegeek](https://github.com/mastodon/mastodon/pull/22385))
- Don't allow URLs that contain non-normalized paths to be verified ([dgl](https://github.com/mastodon/mastodon/pull/20999))
- Change the “Trending now” header to be a link to the Explore page ([connorshea](https://github.com/mastodon/mastodon/pull/21759))
- Change PostgreSQL connection timeout from 2 minutes to 15 seconds ([ClearlyClaire](https://github.com/mastodon/mastodon/pull/21790))
- Make handle more easily selectable on profile page ([cadars](https://github.com/mastodon/mastodon/pull/21479))
- Allow admins to refresh remotely-suspended accounts ([ClearlyClaire](https://github.com/mastodon/mastodon/pull/22327))
- Change dropdown menu to contain “Copy link to post” even for non-public posts ([ClearlyClaire](https://github.com/mastodon/mastodon/pull/21316))
- Allow adding relays in secure mode and limited federation mode ([ineffyble](https://github.com/mastodon/mastodon/pull/22324))
- Change timestamps to be displayed using the user's timezone throughout the moderation interface ([FrancisMurillo](https://github.com/mastodon/mastodon/pull/21878), [ClearlyClaire](https://github.com/mastodon/mastodon/pull/22555))
- Change CSP directives on API to be tight and concise ([ClearlyClaire](https://github.com/mastodon/mastodon/pull/20960))
- Change web UI to not autofocus the compose form ([raboof](https://github.com/mastodon/mastodon/pull/16517), [Akkiesoft](https://github.com/mastodon/mastodon/pull/23094))
- Change idempotency key handling for posting when database access is slow ([lambda](https://github.com/mastodon/mastodon/pull/21840))
- Change remote media files to be downloaded outside of transactions ([ClearlyClaire](https://github.com/mastodon/mastodon/pull/21796))
- Improve contrast of charts in “poll has ended” notifications ([j-f1](https://github.com/mastodon/mastodon/pull/22575))
- Change OEmbed detection and validation to be somewhat more lenient ([ineffyble](https://github.com/mastodon/mastodon/pull/22533))
- Widen ElasticSearch version detection to not display a warning for OpenSearch ([VyrCossont](https://github.com/mastodon/mastodon/pull/22422), [ClearlyClaire](https://github.com/mastodon/mastodon/pull/23064))
- Change link verification to allow pages larger than 1MB as long as the link is in the first 1MB ([untitaker](https://github.com/mastodon/mastodon/pull/22879))
- Update default Node.js version to Node.js 16 ([ineffyble](https://github.com/mastodon/mastodon/pull/22223), [ClearlyClaire](https://github.com/mastodon/mastodon/pull/22342))

### Removed

- Officially remove support for Ruby 2.6 ([ClearlyClaire](https://github.com/mastodon/mastodon/pull/21477))
- Remove `object-fit` polyfill used for old versions of Microsoft Edge ([shuuji3](https://github.com/mastodon/mastodon/pull/22693))
- Remove `intersection-observer` polyfill for old Safari support ([shuuji3](https://github.com/mastodon/mastodon/pull/23284))
- Remove empty `title` tag from mailer layout ([nametoolong](https://github.com/mastodon/mastodon/pull/23078))
- Remove post count and last posts from ActivityPub representation of hashtag collections ([ClearlyClaire](https://github.com/mastodon/mastodon/pull/23460))

### Fixed

- **Fix changing domain block severity not undoing individual account effects** ([ClearlyClaire](https://github.com/mastodon/mastodon/pull/22135))
- Fix suspension worker crashing on S3-compatible setups without ACL support ([ClearlyClaire](https://github.com/mastodon/mastodon/pull/22487))
- Fix possible race conditions when suspending/unsuspending accounts ([ClearlyClaire](https://github.com/mastodon/mastodon/pull/22363))
- Fix being stuck in edit mode when deleting the edited posts ([ClearlyClaire](https://github.com/mastodon/mastodon/pull/22126))
- Fix attached media uploads not being cleared when replying to a post ([ClearlyClaire](https://github.com/mastodon/mastodon/pull/23504))
- Fix filters not being applied to some notification types ([ClearlyClaire](https://github.com/mastodon/mastodon/pull/23211))
- Fix incorrect link in push notifications for some event types ([elizabeth-dev](https://github.com/mastodon/mastodon/pull/23286))
- Fix some performance issues with `/admin/instances` ([ClearlyClaire](https://github.com/mastodon/mastodon/pull/21907))
- Fix some pre-4.0 admin audit logs ([ClearlyClaire](https://github.com/mastodon/mastodon/pull/22091))
- Fix moderation audit log items for warnings having incorrect links ([ClearlyClaire](https://github.com/mastodon/mastodon/pull/23242))
- Fix account activation being sometimes triggered before email confirmation ([ClearlyClaire](https://github.com/mastodon/mastodon/pull/23245))
- Fix missing OAuth scopes for admin APIs ([trwnh](https://github.com/mastodon/mastodon/pull/20918), [trwnh](https://github.com/mastodon/mastodon/pull/20979))
- Fix voter count not being cleared when a poll is reset ([afontenot](https://github.com/mastodon/mastodon/pull/21700))
- Fix attachments of edited posts not being fetched ([ClearlyClaire](https://github.com/mastodon/mastodon/pull/21565))
- Fix irreversible and whole_word parameters handling in `/api/v1/filters` ([ClearlyClaire](https://github.com/mastodon/mastodon/pull/21988))
- Fix 500 error when marking posts as sensitive while some of them are deleted ([ClearlyClaire](https://github.com/mastodon/mastodon/pull/22134))
- Fix expanded posts not always being scrolled into view ([ClearlyClaire](https://github.com/mastodon/mastodon/pull/21797))
- Fix not being able to scroll the remote interaction modal on small screens ([xendke](https://github.com/mastodon/mastodon/pull/21763))
- Fix not being able to scroll in post history modal ([cadars](https://github.com/mastodon/mastodon/pull/23396))
- Fix audio player volume control on Safari ([minacle](https://github.com/mastodon/mastodon/pull/23187))
- Fix disappearing “Explore” tabs on Safari ([nyura](https://github.com/mastodon/mastodon/pull/20917), [ykzts](https://github.com/mastodon/mastodon/pull/20982))
- Fix wrong padding in RTL layout ([Gargron](https://github.com/mastodon/mastodon/pull/23157))
- Fix drag & drop upload area display in single-column mode ([ClearlyClaire](https://github.com/mastodon/mastodon/pull/23217))
- Fix being unable to get a single EmailDomainBlock from the admin API ([trwnh](https://github.com/mastodon/mastodon/pull/20846))
- Fix admin-set follow recommandations being case-sensitive ([ClearlyClaire](https://github.com/mastodon/mastodon/pull/23500))
- Fix unserialized `role` on account entities in admin API ([Gargron](https://github.com/mastodon/mastodon/pull/23290))
- Fix pagination of followed tags ([trwnh](https://github.com/mastodon/mastodon/pull/20861))
- Fix dropdown menu positions when scrolling ([sidp](https://github.com/mastodon/mastodon/pull/22916), [ClearlyClaire](https://github.com/mastodon/mastodon/pull/23062))
- Fix email with empty domain name labels passing validation ([ClearlyClaire](https://github.com/mastodon/mastodon/pull/23246))
- Fix mysterious registration failure when “Require a reason to join” is set with open registrations ([ClearlyClaire](https://github.com/mastodon/mastodon/pull/22127))
- Fix attachment rendering of edited posts in OpenGraph ([ClearlyClaire](https://github.com/mastodon/mastodon/pull/22270))
- Fix invalid/empty RSS feed link on account pages ([ClearlyClaire](https://github.com/mastodon/mastodon/pull/20772))
- Fix error in `VerifyLinkService` when processing links with no href ([joshuap](https://github.com/mastodon/mastodon/pull/20741))
- Fix error in `VerifyLinkService` when processing links with invalid URLs ([untitaker](https://github.com/mastodon/mastodon/pull/23204))
- Fix media uploads with FFmpeg 5 ([dead10ck](https://github.com/mastodon/mastodon/pull/21191))
- Fix sensitive flag not being set when replying to a post with a content warning under certain conditions ([kedamaDQ](https://github.com/mastodon/mastodon/pull/21724))
- Fix misleading message briefly showing up when loading follow requests under some conditions ([c960657](https://github.com/mastodon/mastodon/pull/23386))
- Fix “Share @:user's profile” profile menu item not working ([ClearlyClaire](https://github.com/mastodon/mastodon/pull/21490))
- Fix crash and incorrect behavior in `tootctl domains crawl` ([ClearlyClaire](https://github.com/mastodon/mastodon/pull/19004))
- Fix autoplay on iOS ([jamesadney](https://github.com/mastodon/mastodon/pull/21422))
- Fix user clean-up scheduler crash when an unconfirmed account has a moderation note ([ClearlyClaire](https://github.com/mastodon/mastodon/pull/23318))
- Fix spaces not being stripped in admin account search ([ClearlyClaire](https://github.com/mastodon/mastodon/pull/21324))
- Fix spaces not being stripped when adding relays ([ClearlyClaire](https://github.com/mastodon/mastodon/pull/22655))
- Fix infinite loading spinner instead of soft 404 for non-existing remote accounts ([ClearlyClaire](https://github.com/mastodon/mastodon/pull/21303))
- Fix minor visual issue with the top border of verified account fields ([j-f1](https://github.com/mastodon/mastodon/pull/22006))
- Fix pending account approval and rejection not being recorded in the admin audit log ([FrancisMurillo](https://github.com/mastodon/mastodon/pull/22088))
- Fix “Sign up” button with closed registrations not opening modal on mobile ([ClearlyClaire](https://github.com/mastodon/mastodon/pull/22060))
- Fix UI header overflowing on mobile ([ClearlyClaire](https://github.com/mastodon/mastodon/pull/21783))
- Fix 500 error when trying to migrate to an invalid address ([ClearlyClaire](https://github.com/mastodon/mastodon/pull/21462))
- Fix crash when trying to fetch unobtainable avatar of user using external authentication ([lochiiconnectivity](https://github.com/mastodon/mastodon/pull/22462))
- Fix processing error on incoming malformed JSON-LD under some situations ([ClearlyClaire](https://github.com/mastodon/mastodon/pull/23416))
- Fix potential duplicate posts in Explore tab ([ClearlyClaire](https://github.com/mastodon/mastodon/pull/22121))
- Fix deprecation warning in `tootctl accounts rotate` ([ClearlyClaire](https://github.com/mastodon/mastodon/pull/22120))
- Fix styling of featured tags in light theme ([ClearlyClaire](https://github.com/mastodon/mastodon/pull/23252))
- Fix missing style in warning and strike cards ([AtelierSnek](https://github.com/mastodon/mastodon/pull/22177), [ClearlyClaire](https://github.com/mastodon/mastodon/pull/22302))
- Fix wasteful request to `/api/v1/custom_emojis` when not logged in ([ClearlyClaire](https://github.com/mastodon/mastodon/pull/22326))
- Fix replies sometimes being delivered to user-blocked domains ([tribela](https://github.com/mastodon/mastodon/pull/22117))
- Fix admin dashboard crash when using some ElasticSearch replacements ([cortices](https://github.com/mastodon/mastodon/pull/21006))
- Fix profile avatar being slightly offset into left border ([RiedleroD](https://github.com/mastodon/mastodon/pull/20994))
- Fix N+1 queries in `NotificationsController` ([nametoolong](https://github.com/mastodon/mastodon/pull/21202))
- Fix being unable to react to announcements with the keycap number sign emoji ([kescherCode](https://github.com/mastodon/mastodon/pull/22231))
- Fix height computation of post embeds ([hodgesmr](https://github.com/mastodon/mastodon/pull/22141))
- Fix accessibility issue of the search bar due to hidden placeholder ([alexstine](https://github.com/mastodon/mastodon/pull/21275))
- Fix layout change handler not being removed due to a typo ([nschonni](https://github.com/mastodon/mastodon/pull/21829))
- Fix typo in the default `S3_HOSTNAME` used in the `mastodon:setup` rake task ([danp](https://github.com/mastodon/mastodon/pull/19932))
- Fix the top action bar appearing in the multi-column layout ([ClearlyClaire](https://github.com/mastodon/mastodon/pull/20943))
- Fix inability to use local LibreTranslate without setting `ALLOWED_PRIVATE_ADDRESSES` ([ClearlyClaire](https://github.com/mastodon/mastodon/pull/21926))
- Fix punycoded local domains not being prettified in initial state ([Tritlo](https://github.com/mastodon/mastodon/pull/21440))
- Fix CSP violation warning by removing inline CSS from SVG logo ([luxiaba](https://github.com/mastodon/mastodon/pull/20814))
- Fix margin for search field on medium window size ([minacle](https://github.com/mastodon/mastodon/pull/21606))
- Fix search popout scrolling with the page in single-column mode ([rgroothuijsen](https://github.com/mastodon/mastodon/pull/16463))
- Fix minor post cache hydration discrepancy ([ClearlyClaire](https://github.com/mastodon/mastodon/pull/19879))
- Fix `・` detection in hashtags ([parthoghosh24](https://github.com/mastodon/mastodon/pull/22888))
- Fix hashtag follows bypassing user blocks ([tribela](https://github.com/mastodon/mastodon/pull/22849))
- Fix moved accounts being incorrectly redirected to account settings when trying to view a remote profile ([ClearlyClaire](https://github.com/mastodon/mastodon/pull/22497))
- Fix site upload validations ([ClearlyClaire](https://github.com/mastodon/mastodon/pull/22479))
- Fix “Add new domain block” button using last submitted search value instead of the current one ([ClearlyClaire](https://github.com/mastodon/mastodon/pull/22485))
- Fix misleading hashtag warning when posting with “Followers only” or “Mentioned people only” visibility ([n0toose](https://github.com/mastodon/mastodon/pull/22827))
- Fix embedded posts with videos grabbing focus ([Akkiesoft](https://github.com/mastodon/mastodon/pull/22778))
- Fix `$` not being escaped in `.env.production` files generated by the `mastodon:setup` rake task ([ClearlyClaire](https://github.com/mastodon/mastodon/pull/23012), [ClearlyClaire](https://github.com/mastodon/mastodon/pull/23072))
- Fix sanitizer parsing link text as HTML when stripping unsupported links ([ClearlyClaire](https://github.com/mastodon/mastodon/pull/22558))
- Fix `scheduled_at` input not using `datetime-local` when editing announcements ([ClearlyClaire](https://github.com/mastodon/mastodon/pull/21896))
- Fix REST API serializer for `Account` not including `moved` when the moved account has itself moved ([ClearlyClaire](https://github.com/mastodon/mastodon/pull/22483))
- Fix `/api/v1/admin/trends/tags` using wrong serializer ([ClearlyClaire](https://github.com/mastodon/mastodon/pull/18943))
- Fix situations in which instance actor can be set to a Mastodon-incompatible name ([ClearlyClaire](https://github.com/mastodon/mastodon/pull/22307))

### Security

- Add `form-action` CSP directive ([ClearlyClaire](https://github.com/mastodon/mastodon/pull/20781), [ClearlyClaire](https://github.com/mastodon/mastodon/pull/20958), [ClearlyClaire](https://github.com/mastodon/mastodon/pull/20962))
- Fix unbounded recursion in account discovery ([ClearlyClaire](https://github.com/mastodon/mastodon/pull/22025))
- Revoke all authorized applications on password reset ([FrancisMurillo](https://github.com/mastodon/mastodon/pull/21325))
- Fix unbounded recursion in post discovery ([ClearlyClaire,nametoolong](https://github.com/mastodon/mastodon/pull/23506))

## [4.0.2] - 2022-11-15

### Fixed

- Fix wrong color on mentions hidden behind content warning in web UI ([Gargron](https://github.com/mastodon/mastodon/pull/20724))
- Fix filters from other users being used in the streaming service ([ClearlyClaire](https://github.com/mastodon/mastodon/pull/20719))
- Fix `unsafe-eval` being used when `wasm-unsafe-eval` is enough in Content Security Policy ([Gargron](https://github.com/mastodon/mastodon/pull/20729), [prplecake](https://github.com/mastodon/mastodon/pull/20606))

## [4.0.1] - 2022-11-14

### Fixed

- Fix nodes order being sometimes mangled when rewriting emoji ([ClearlyClaire](https://github.com/mastodon/mastodon/pull/20677))

## [4.0.0] - 2022-11-14

Some of the features in this release have been funded through the [NGI0 Discovery](https://nlnet.nl/discovery) Fund, a fund established by [NLnet](https://nlnet.nl/) with financial support from the European Commission's [Next Generation Internet](https://ngi.eu/) programme, under the aegis of DG Communications Networks, Content and Technology under grant agreement No 825322.

### Added

- Add ability to filter followed accounts' posts by language ([Gargron](https://github.com/mastodon/mastodon/pull/19095), [ClearlyClaire](https://github.com/mastodon/mastodon/pull/19268))
- **Add ability to follow hashtags** ([Gargron](https://github.com/mastodon/mastodon/pull/18809), [Gargron](https://github.com/mastodon/mastodon/pull/18862), [Gargron](https://github.com/mastodon/mastodon/pull/19472), [noellabo](https://github.com/mastodon/mastodon/pull/18924))
- Add ability to filter individual posts ([ClearlyClaire](https://github.com/mastodon/mastodon/pull/18945))
- **Add ability to translate posts** ([Gargron](https://github.com/mastodon/mastodon/pull/19218), [ClearlyClaire](https://github.com/mastodon/mastodon/pull/19433), [Gargron](https://github.com/mastodon/mastodon/pull/19453), [ClearlyClaire](https://github.com/mastodon/mastodon/pull/19434), [Gargron](https://github.com/mastodon/mastodon/pull/19388), [ykzts](https://github.com/mastodon/mastodon/pull/19244), [Gargron](https://github.com/mastodon/mastodon/pull/19245))
- Add featured tags to web UI ([noellabo](https://github.com/mastodon/mastodon/pull/19408), [noellabo](https://github.com/mastodon/mastodon/pull/19380), [noellabo](https://github.com/mastodon/mastodon/pull/19358), [noellabo](https://github.com/mastodon/mastodon/pull/19409), [Gargron](https://github.com/mastodon/mastodon/pull/19382), [ykzts](https://github.com/mastodon/mastodon/pull/19418), [noellabo](https://github.com/mastodon/mastodon/pull/19403), [noellabo](https://github.com/mastodon/mastodon/pull/19404), [Gargron](https://github.com/mastodon/mastodon/pull/19398), [Gargron](https://github.com/mastodon/mastodon/pull/19712), [ClearlyClaire](https://github.com/mastodon/mastodon/pull/20018))
- **Add support for language preferences for trending statuses and links** ([Gargron](https://github.com/mastodon/mastodon/pull/18288), [Gargron](https://github.com/mastodon/mastodon/pull/19349), [ykzts](https://github.com/mastodon/mastodon/pull/19335))
  - Previously, you could only see trends in your current language
  - For less popular languages, that meant empty trends
  - Now, trends in your preferred languages' are shown on top, with others beneath
- Add server rules to sign-up flow ([Gargron](https://github.com/mastodon/mastodon/pull/19296))
- Add privacy icons to report modal in web UI ([ClearlyClaire](https://github.com/mastodon/mastodon/pull/19190))
- Add `noopener` to links to remote profiles in web UI ([shleeable](https://github.com/mastodon/mastodon/pull/19014))
- Add option to open original page in dropdowns of remote content in web UI ([Gargron](https://github.com/mastodon/mastodon/pull/20299))
- Add warning for sensitive audio posts in web UI ([rgroothuijsen](https://github.com/mastodon/mastodon/pull/17885))
- Add language attribute to posts in web UI ([tribela](https://github.com/mastodon/mastodon/pull/18544))
- Add support for uploading WebP files ([Saiv46](https://github.com/mastodon/mastodon/pull/18506))
- Add support for uploading `audio/vnd.wave` files ([tribela](https://github.com/mastodon/mastodon/pull/18737))
- Add support for uploading AVIF files ([txt-file](https://github.com/mastodon/mastodon/pull/19647))
- Add support for uploading HEIC files ([Gargron](https://github.com/mastodon/mastodon/pull/19618))
- Add more debug information when processing remote accounts ([ClearlyClaire](https://github.com/mastodon/mastodon/pull/15605), [ClearlyClaire](https://github.com/mastodon/mastodon/pull/19209))
- **Add retention policy for cached content and media** ([Gargron](https://github.com/mastodon/mastodon/pull/19232), [zunda](https://github.com/mastodon/mastodon/pull/19478), [Gargron](https://github.com/mastodon/mastodon/pull/19458), [Gargron](https://github.com/mastodon/mastodon/pull/19248))
  - Set for how long remote posts or media should be cached on your server
  - Hands-off alternative to `tootctl` commands
- **Add customizable user roles** ([Gargron](https://github.com/mastodon/mastodon/pull/18641), [ClearlyClaire](https://github.com/mastodon/mastodon/pull/18812), [Gargron](https://github.com/mastodon/mastodon/pull/19040), [tribela](https://github.com/mastodon/mastodon/pull/18825), [tribela](https://github.com/mastodon/mastodon/pull/18826), [ClearlyClaire](https://github.com/mastodon/mastodon/pull/18776), [ClearlyClaire](https://github.com/mastodon/mastodon/pull/18777), [unextro](https://github.com/mastodon/mastodon/pull/18786), [tribela](https://github.com/mastodon/mastodon/pull/18824), [ClearlyClaire](https://github.com/mastodon/mastodon/pull/19436))
  - Previously, there were 3 hard-coded roles, user, moderator, and admin
  - Create your own roles and decide which permissions they should have
- Add notifications for new reports ([Gargron](https://github.com/mastodon/mastodon/pull/18697), [Gargron](https://github.com/mastodon/mastodon/pull/19475))
- Add ability to select all accounts matching search for batch actions in admin UI ([Gargron](https://github.com/mastodon/mastodon/pull/19053), [Gargron](https://github.com/mastodon/mastodon/pull/19054))
- Add ability to view previous edits of a status in admin UI ([Gargron](https://github.com/mastodon/mastodon/pull/19462))
- Add ability to block sign-ups from IP ([Gargron](https://github.com/mastodon/mastodon/pull/19037))
- **Add webhooks to admin UI** ([Gargron](https://github.com/mastodon/mastodon/pull/18510))
- Add admin API for managing domain allows ([ClearlyClaire](https://github.com/mastodon/mastodon/pull/18668))
- Add admin API for managing domain blocks ([ClearlyClaire](https://github.com/mastodon/mastodon/pull/18247))
- Add admin API for managing e-mail domain blocks ([Gargron](https://github.com/mastodon/mastodon/pull/19066))
- Add admin API for managing canonical e-mail blocks ([Gargron](https://github.com/mastodon/mastodon/pull/19067))
- Add admin API for managing IP blocks ([Gargron](https://github.com/mastodon/mastodon/pull/19065), [trwnh](https://github.com/mastodon/mastodon/pull/20207))
- Add `sensitized` attribute to accounts in admin REST API ([trwnh](https://github.com/mastodon/mastodon/pull/20094))
- Add `services` and `metadata` to the NodeInfo endpoint ([MFTabriz](https://github.com/mastodon/mastodon/pull/18563))
- Add `--remove-role` option to `tootctl accounts modify` ([Gargron](https://github.com/mastodon/mastodon/pull/19477))
- Add `--days` option to `tootctl media refresh` ([tribela](https://github.com/mastodon/mastodon/pull/18425))
- Add `EMAIL_DOMAIN_LISTS_APPLY_AFTER_CONFIRMATION` environment variable ([ClearlyClaire](https://github.com/mastodon/mastodon/pull/18642))
- Add `IP_RETENTION_PERIOD` and `SESSION_RETENTION_PERIOD` environment variables ([kescherCode](https://github.com/mastodon/mastodon/pull/18757))
- Add `http_hidden_proxy` environment variable ([tribela](https://github.com/mastodon/mastodon/pull/18427))
- Add `ENABLE_STARTTLS` environment variable ([erbridge](https://github.com/mastodon/mastodon/pull/20321))
- Add caching for payload serialization during fan-out ([ClearlyClaire](https://github.com/mastodon/mastodon/pull/19637), [Gargron](https://github.com/mastodon/mastodon/pull/19642), [ClearlyClaire](https://github.com/mastodon/mastodon/pull/19746), [ClearlyClaire](https://github.com/mastodon/mastodon/pull/19747), [ClearlyClaire](https://github.com/mastodon/mastodon/pull/19963))
- Add assets from Twemoji 14.0 ([Gargron](https://github.com/mastodon/mastodon/pull/19733))
- Add reputation and followers score boost to SQL-only account search ([Gargron](https://github.com/mastodon/mastodon/pull/19251))
- Add Scots, Balaibalan, Láadan, Lingua Franca Nova, Lojban, Toki Pona to languages list ([VyrCossont](https://github.com/mastodon/mastodon/pull/20168))
- Set autocomplete hints for e-mail, password and OTP fields ([rcombs](https://github.com/mastodon/mastodon/pull/19833), [offbyone](https://github.com/mastodon/mastodon/pull/19946), [ClearlyClaire](https://github.com/mastodon/mastodon/pull/20071))
- Add support for DigitalOcean Spaces in setup wizard ([v-aisac](https://github.com/mastodon/mastodon/pull/20573))

### Changed

- **Change brand color and logotypes** ([Gargron](https://github.com/mastodon/mastodon/pull/18592), [Gargron](https://github.com/mastodon/mastodon/pull/18639), [Gargron](https://github.com/mastodon/mastodon/pull/18691), [ClearlyClaire](https://github.com/mastodon/mastodon/pull/18634), [Gargron](https://github.com/mastodon/mastodon/pull/19254), [mayaeh](https://github.com/mastodon/mastodon/pull/18710))
- **Change post editing to be enabled in web UI** ([Gargron](https://github.com/mastodon/mastodon/pull/19103))
- **Change web UI to work for logged-out users** ([Gargron](https://github.com/mastodon/mastodon/pull/18961), [Gargron](https://github.com/mastodon/mastodon/pull/19250), [Gargron](https://github.com/mastodon/mastodon/pull/19294), [Gargron](https://github.com/mastodon/mastodon/pull/19306), [Gargron](https://github.com/mastodon/mastodon/pull/19315), [ykzts](https://github.com/mastodon/mastodon/pull/19322), [Gargron](https://github.com/mastodon/mastodon/pull/19412), [ClearlyClaire](https://github.com/mastodon/mastodon/pull/19437), [ClearlyClaire](https://github.com/mastodon/mastodon/pull/19415), [Gargron](https://github.com/mastodon/mastodon/pull/19348), [Gargron](https://github.com/mastodon/mastodon/pull/19295), [Gargron](https://github.com/mastodon/mastodon/pull/19422), [ClearlyClaire](https://github.com/mastodon/mastodon/pull/19414), [Gargron](https://github.com/mastodon/mastodon/pull/19319), [Gargron](https://github.com/mastodon/mastodon/pull/19345), [Gargron](https://github.com/mastodon/mastodon/pull/19310), [Gargron](https://github.com/mastodon/mastodon/pull/19301), [Gargron](https://github.com/mastodon/mastodon/pull/19423), [ykzts](https://github.com/mastodon/mastodon/pull/19471), [ykzts](https://github.com/mastodon/mastodon/pull/19333), [ykzts](https://github.com/mastodon/mastodon/pull/19337), [ykzts](https://github.com/mastodon/mastodon/pull/19272), [ykzts](https://github.com/mastodon/mastodon/pull/19468), [Gargron](https://github.com/mastodon/mastodon/pull/19466), [Gargron](https://github.com/mastodon/mastodon/pull/19457), [Gargron](https://github.com/mastodon/mastodon/pull/19426), [Gargron](https://github.com/mastodon/mastodon/pull/19427), [Gargron](https://github.com/mastodon/mastodon/pull/19421), [Gargron](https://github.com/mastodon/mastodon/pull/19417), [Gargron](https://github.com/mastodon/mastodon/pull/19413), [Gargron](https://github.com/mastodon/mastodon/pull/19397), [Gargron](https://github.com/mastodon/mastodon/pull/19387), [Gargron](https://github.com/mastodon/mastodon/pull/19396), [Gargron](https://github.com/mastodon/mastodon/pull/19385), [ykzts](https://github.com/mastodon/mastodon/pull/19334), [ykzts](https://github.com/mastodon/mastodon/pull/19329), [Gargron](https://github.com/mastodon/mastodon/pull/19324), [Gargron](https://github.com/mastodon/mastodon/pull/19318), [Gargron](https://github.com/mastodon/mastodon/pull/19316), [Gargron](https://github.com/mastodon/mastodon/pull/19263), [trwnh](https://github.com/mastodon/mastodon/pull/19305), [ykzts](https://github.com/mastodon/mastodon/pull/19273), [Gargron](https://github.com/mastodon/mastodon/pull/19801), [Gargron](https://github.com/mastodon/mastodon/pull/19790), [ClearlyClaire](https://github.com/mastodon/mastodon/pull/19773), [Gargron](https://github.com/mastodon/mastodon/pull/19798), [ClearlyClaire](https://github.com/mastodon/mastodon/pull/19724), [Gargron](https://github.com/mastodon/mastodon/pull/19709), [Gargron](https://github.com/mastodon/mastodon/pull/19514), [Gargron](https://github.com/mastodon/mastodon/pull/19562), [ClearlyClaire](https://github.com/mastodon/mastodon/pull/19981), [ClearlyClaire](https://github.com/mastodon/mastodon/pull/19978), [ClearlyClaire](https://github.com/mastodon/mastodon/pull/20148), [Gargron](https://github.com/mastodon/mastodon/pull/20302), [cutls](https://github.com/mastodon/mastodon/pull/20400))
  - The web app can now be accessed without being logged in
  - No more `/web` prefix on web app paths
  - Profiles, posts, and other public pages now use the same interface for logged in and logged out users
  - The web app displays a server information banner
  - Pop-up windows for remote interaction have been replaced with a modal window
  - No need to type in your username for remote interaction, copy-paste-to-search method explained
  - Various hints throughout the app explain what the different timelines are
  - New about page design
  - New privacy policy page design shows when the policy was last updated
  - All sections of the web app now have appropriate window titles
  - The layout of the interface has been streamlined between different screen sizes
  - Posts now use more horizontal space
- Change label of publish button to be "Publish" again in web UI ([Gargron](https://github.com/mastodon/mastodon/pull/18583))
- Change language to be carried over on reply in web UI ([ClearlyClaire](https://github.com/mastodon/mastodon/pull/18557))
- Change "Unfollow" to "Cancel follow request" when request still pending in web UI ([prplecake](https://github.com/mastodon/mastodon/pull/19363))
- **Change post filtering system** ([ClearlyClaire](https://github.com/mastodon/mastodon/pull/18058), [ClearlyClaire](https://github.com/mastodon/mastodon/pull/19050), [ClearlyClaire](https://github.com/mastodon/mastodon/pull/18894), [ClearlyClaire](https://github.com/mastodon/mastodon/pull/19051), [noellabo](https://github.com/mastodon/mastodon/pull/18923), [ClearlyClaire](https://github.com/mastodon/mastodon/pull/18956), [ClearlyClaire](https://github.com/mastodon/mastodon/pull/18744), [ClearlyClaire](https://github.com/mastodon/mastodon/pull/19878), [ClearlyClaire](https://github.com/mastodon/mastodon/pull/20567))
  - Filtered keywords and phrases can now be grouped into named categories
  - Filtered posts show which exact filter was hit
  - Individual posts can be added to a filter
  - You can peek inside filtered posts anyway
- Change path of privacy policy page from `/terms` to `/privacy-policy` ([Gargron](https://github.com/mastodon/mastodon/pull/19249))
- Change how hashtags are normalized ([Gargron](https://github.com/mastodon/mastodon/pull/18795), [Gargron](https://github.com/mastodon/mastodon/pull/18863), [ClearlyClaire](https://github.com/mastodon/mastodon/pull/18854))
- Change settings area to be separated into categories in admin UI ([Gargron](https://github.com/mastodon/mastodon/pull/19407), [Gargron](https://github.com/mastodon/mastodon/pull/19533))
- Change "No accounts selected" errors to use the appropriate noun in admin UI ([prplecake](https://github.com/mastodon/mastodon/pull/19356))
- Change e-mail domain blocks to match subdomains of blocked domains ([Gargron](https://github.com/mastodon/mastodon/pull/18979))
- Change custom emoji file size limit from 50 KB to 256 KB ([Gargron](https://github.com/mastodon/mastodon/pull/18788))
- Change "Allow trends without prior review" setting to also work for trending posts ([Gargron](https://github.com/mastodon/mastodon/pull/17977))
- Change admin announcements form to use single inputs for date and time in admin UI ([ClearlyClaire](https://github.com/mastodon/mastodon/pull/18321))
- Change search API to be accessible without being logged in ([Gargron](https://github.com/mastodon/mastodon/pull/18963), [Gargron](https://github.com/mastodon/mastodon/pull/19326))
- Change following and followers API to be accessible without being logged in ([Gargron](https://github.com/mastodon/mastodon/pull/18964))
- Change `AUTHORIZED_FETCH` to not block unauthenticated REST API access ([Gargron](https://github.com/mastodon/mastodon/pull/19803))
- Change Helm configuration ([deepy](https://github.com/mastodon/mastodon/pull/18997), [jgsmith](https://github.com/mastodon/mastodon/pull/18415), [deepy](https://github.com/mastodon/mastodon/pull/18941))
- Change mentions of blocked users to not be processed ([ClearlyClaire](https://github.com/mastodon/mastodon/pull/19725))
- Change max. thumbnail dimensions to 640x360px (360p) ([Gargron](https://github.com/mastodon/mastodon/pull/19619))
- Change post-processing to be deferred only for large media types ([Gargron](https://github.com/mastodon/mastodon/pull/19617))
- Change link verification to only work for https links without unicode ([Gargron](https://github.com/mastodon/mastodon/pull/20304), [Gargron](https://github.com/mastodon/mastodon/pull/20295))
- Change account deletion requests to spread out over time ([ClearlyClaire](https://github.com/mastodon/mastodon/pull/20222))
- Change larger reblogs/favourites numbers to be shortened in web UI ([Gargron](https://github.com/mastodon/mastodon/pull/20303))
- Change incoming activity processing to happen in `ingress` queue ([Gargron](https://github.com/mastodon/mastodon/pull/20264))
- Change notifications to not link show preview cards in web UI ([ClearlyClaire](https://github.com/mastodon/mastodon/pull/20335))
- Change amount of replies returned for logged out users in REST API ([ClearlyClaire](https://github.com/mastodon/mastodon/pull/20355))
- Change in-app links to keep you in-app in web UI ([trwnh](https://github.com/mastodon/mastodon/pull/20540), [Gargron](https://github.com/mastodon/mastodon/pull/20628))
- Change table header to be sticky in admin UI ([sk22](https://github.com/mastodon/mastodon/pull/20442))

### Removed

- Remove setting that disables account deletes ([Gargron](https://github.com/mastodon/mastodon/pull/17683))
- Remove digest e-mails ([Gargron](https://github.com/mastodon/mastodon/pull/17985))
- Remove unnecessary sections from welcome e-mail ([Gargron](https://github.com/mastodon/mastodon/pull/19299))
- Remove item titles from RSS feeds ([Gargron](https://github.com/mastodon/mastodon/pull/18640))
- Remove volume number from hashtags in web UI ([Gargron](https://github.com/mastodon/mastodon/pull/19253))
- Remove Nanobox configuration ([tonyjiang](https://github.com/mastodon/mastodon/pull/17881))

### Fixed

- Fix rules with same priority being sorted non-deterministically ([Gargron](https://github.com/mastodon/mastodon/pull/20623))
- Fix error when invalid domain name is submitted ([Gargron](https://github.com/mastodon/mastodon/pull/19474))
- Fix icons having an image role ([Gargron](https://github.com/mastodon/mastodon/pull/20600))
- Fix connections to IPv6-only servers ([ClearlyClaire](https://github.com/mastodon/mastodon/pull/20108))
- Fix unnecessary service worker registration and preloading when logged out in web UI ([ClearlyClaire](https://github.com/mastodon/mastodon/pull/20341))
- Fix unnecessary and slow regex construction ([raggi](https://github.com/mastodon/mastodon/pull/20215))
- Fix `mailers` queue not being used for mailers ([Gargron](https://github.com/mastodon/mastodon/pull/20274))
- Fix error in webfinger redirect handling ([ClearlyClaire](https://github.com/mastodon/mastodon/pull/20260))
- Fix report category not being set to `violation` if rule IDs are provided ([trwnh](https://github.com/mastodon/mastodon/pull/20137))
- Fix nodeinfo metadata attribute being an array instead of an object ([ClearlyClaire](https://github.com/mastodon/mastodon/pull/20114))
- Fix account endorsements not being idempotent ([trwnh](https://github.com/mastodon/mastodon/pull/20118))
- Fix status and rule IDs not being strings in admin reports REST API ([trwnh](https://github.com/mastodon/mastodon/pull/20122))
- Fix error on invalid `replies_policy` in REST API ([trwnh](https://github.com/mastodon/mastodon/pull/20126))
- Fix redrafting a currently-editing post not leaving edit mode in web UI ([ClearlyClaire](https://github.com/mastodon/mastodon/pull/20023))
- Fix performance by avoiding method cache busts ([raggi](https://github.com/mastodon/mastodon/pull/19957))
- Fix opening the language picker scrolling the single-column view to the top in web UI ([ClearlyClaire](https://github.com/mastodon/mastodon/pull/19983))
- Fix content warning button missing `aria-expanded` attribute in web UI ([ClearlyClaire](https://github.com/mastodon/mastodon/pull/19975))
- Fix redundant `aria-pressed` attributes in web UI ([Brawaru](https://github.com/mastodon/mastodon/pull/19912))
- Fix crash when external auth provider has no display name set ([ClearlyClaire](https://github.com/mastodon/mastodon/pull/19962))
- Fix followers count not being updated when migrating follows ([ClearlyClaire](https://github.com/mastodon/mastodon/pull/19998))
- Fix double button to clear emoji search input in web UI ([sunny](https://github.com/mastodon/mastodon/pull/19888))
- Fix missing null check on applications on strike disputes ([kescherCode](https://github.com/mastodon/mastodon/pull/19851))
- Fix featured tags not saving preferred casing ([Gargron](https://github.com/mastodon/mastodon/pull/19732))
- Fix language not being saved when editing status ([Gargron](https://github.com/mastodon/mastodon/pull/19543))
- Fix not being able to input featured tag with hash symbol ([Gargron](https://github.com/mastodon/mastodon/pull/19535))
- Fix user clean-up scheduler crash when an unconfirmed account has a moderation note ([ClearlyClaire](https://github.com/mastodon/mastodon/pull/19629))
- Fix being unable to withdraw follow request when confirmation modal is disabled in web UI ([ClearlyClaire](https://github.com/mastodon/mastodon/pull/19687))
- Fix inaccurate admin log entry for re-sending confirmation e-mails ([ClearlyClaire](https://github.com/mastodon/mastodon/pull/19674))
- Fix edits not being immediately reflected ([ClearlyClaire](https://github.com/mastodon/mastodon/pull/19673))
- Fix bookmark import stopping at the first failure ([ClearlyClaire](https://github.com/mastodon/mastodon/pull/19669))
- Fix account action type validation ([Gargron](https://github.com/mastodon/mastodon/pull/19476))
- Fix upload progress not communicating processing phase in web UI ([Gargron](https://github.com/mastodon/mastodon/pull/19530))
- Fix wrong host being used for custom.css when asset host configured ([Gargron](https://github.com/mastodon/mastodon/pull/19521))
- Fix account migration form ever using outdated account data ([Gargron](https://github.com/mastodon/mastodon/pull/18429), [nightpool](https://github.com/mastodon/mastodon/pull/19883))
- Fix error when uploading malformed CSV import ([Gargron](https://github.com/mastodon/mastodon/pull/19509))
- Fix avatars not using image tags in web UI ([Gargron](https://github.com/mastodon/mastodon/pull/19488))
- Fix handling of duplicate and out-of-order notifications in web UI ([ClearlyClaire](https://github.com/mastodon/mastodon/pull/19693))
- Fix reblogs being discarded after the reblogged status ([ClearlyClaire](https://github.com/mastodon/mastodon/pull/19731))
- Fix indexing scheduler trying to index when Elasticsearch is disabled ([Gargron](https://github.com/mastodon/mastodon/pull/19805))
- Fix n+1 queries when rendering initial state JSON ([Gargron](https://github.com/mastodon/mastodon/pull/19795))
- Fix n+1 query during status removal ([Gargron](https://github.com/mastodon/mastodon/pull/19753))
- Fix OCR not working due to Content Security Policy in web UI ([prplecake](https://github.com/mastodon/mastodon/pull/18817))
- Fix `nofollow` rel being removed in web UI ([Gargron](https://github.com/mastodon/mastodon/pull/19455))
- Fix language dropdown causing zoom on mobile devices in web UI ([Gargron](https://github.com/mastodon/mastodon/pull/19428))
- Fix button to dismiss suggestions not showing up in search results in web UI ([ClearlyClaire](https://github.com/mastodon/mastodon/pull/19325))
- Fix language dropdown sometimes not appearing in web UI ([Gargron](https://github.com/mastodon/mastodon/pull/19246))
- Fix quickly switching notification filters resulting in empty or incorrect list in web UI ([ClearlyClaire](https://github.com/mastodon/mastodon/pull/19052), [ClearlyClaire](https://github.com/mastodon/mastodon/pull/18960))
- Fix media modal link button in web UI ([ClearlyClaire](https://github.com/mastodon/mastodon/pull/18877))
- Fix error upon successful account migration ([Gargron](https://github.com/mastodon/mastodon/pull/19386))
- Fix negatives values in search index causing queries to fail ([Gargron](https://github.com/mastodon/mastodon/pull/19464), [Gargron](https://github.com/mastodon/mastodon/pull/19481))
- Fix error when searching for invalid URL ([ClearlyClaire](https://github.com/mastodon/mastodon/pull/18580))
- Fix IP blocks not having a unique index ([Gargron](https://github.com/mastodon/mastodon/pull/19456))
- Fix remote account in contact account setting not being used ([Gargron](https://github.com/mastodon/mastodon/pull/19351))
- Fix swallowing mentions of unconfirmed/unapproved users ([ClearlyClaire](https://github.com/mastodon/mastodon/pull/19191))
- Fix incorrect and slow cache invalidation when blocking domain and removing media attachments ([ClearlyClaire](https://github.com/mastodon/mastodon/pull/19062))
- Fix HTTPs redirect behaviour when running as I2P service ([gi-yt](https://github.com/mastodon/mastodon/pull/18929))
- Fix deleted pinned posts potentially counting towards the pinned posts limit ([ClearlyClaire](https://github.com/mastodon/mastodon/pull/19005))
- Fix compatibility with OpenSSL 3.0 ([ClearlyClaire](https://github.com/mastodon/mastodon/pull/18449))
- Fix error when a remote report includes a private post the server has no access to ([ClearlyClaire](https://github.com/mastodon/mastodon/pull/18760))
- Fix suspicious sign-in mails never being sent ([ClearlyClaire](https://github.com/mastodon/mastodon/pull/18599))
- Fix fallback locale when somehow user's locale is an empty string ([tribela](https://github.com/mastodon/mastodon/pull/18543))
- Fix avatar/header not being deleted locally when deleted on remote account ([tribela](https://github.com/mastodon/mastodon/pull/18973))
- Fix missing `,` in Blurhash validation ([noellabo](https://github.com/mastodon/mastodon/pull/18660))
- Fix order by most recent not working for relationships page in admin UI ([tribela](https://github.com/mastodon/mastodon/pull/18996))
- Fix uncaught error when invalid date is supplied to API ([Gargron](https://github.com/mastodon/mastodon/pull/19480))
- Fix REST API sometimes returning HTML on error ([ClearlyClaire](https://github.com/mastodon/mastodon/pull/19135))
- Fix ambiguous column names in `tootctl media refresh` ([tribela](https://github.com/mastodon/mastodon/pull/19206))
- Fix ambiguous column names in `tootctl search deploy` ([mashirozx](https://github.com/mastodon/mastodon/pull/18993))
- Fix `CDN_HOST` not being used in some asset URLs ([tribela](https://github.com/mastodon/mastodon/pull/18662))
- Fix `CAS_DISPLAY_NAME`, `SAML_DISPLAY_NAME` and `OIDC_DISPLAY_NAME` being ignored ([ClearlyClaire](https://github.com/mastodon/mastodon/pull/18568))
- Fix various typos in comments throughout the codebase ([luzpaz](https://github.com/mastodon/mastodon/pull/18604))
- Fix CSV import error when rows include unicode characters ([HamptonMakes](https://github.com/mastodon/mastodon/pull/20592))

### Security

- Fix being able to spoof link verification ([Gargron](https://github.com/mastodon/mastodon/pull/20217))
- Fix emoji substitution not applying only to text nodes in backend code ([ClearlyClaire](https://github.com/mastodon/mastodon/pull/20641))
- Fix emoji substitution not applying only to text nodes in web UI ([ClearlyClaire](https://github.com/mastodon/mastodon/pull/20640))
- Fix rate limiting for paths with formats ([Gargron](https://github.com/mastodon/mastodon/pull/20675))
- Fix out-of-bound reads in blurhash transcoder ([delroth](https://github.com/mastodon/mastodon/pull/20388))

_For previous changes, review the [stable-3.5 branch](https://github.com/mastodon/mastodon/blob/stable-3.5/CHANGELOG.md)_<|MERGE_RESOLUTION|>--- conflicted
+++ resolved
@@ -2,15 +2,6 @@
 
 All notable changes to this project will be documented in this file.
 
-<<<<<<< HEAD
-## [4.2.12] - 2024-08-19
-
-### Fixed
-
-- Fix broken notifications for mentions from local moderators ([ClearlyClaire](https://github.com/mastodon/mastodon/pull/31484))
-
-## [4.2.11] - 2024-08-16
-=======
 ## [4.3.0] - 2024-10-08
 
 The following changelog entries focus on changes visible to users, administrators, client developers or federated software developers, but there has also been a lot of code modernization, refactoring, and tooling work, in particular by @mjankowski.
@@ -367,7 +358,6 @@
 - Fix language sorting in settings (#27158 by @gunchleoc)
 
 ## |4.2.11] - 2024-08-16
->>>>>>> 428abf33
 
 ### Added
 
