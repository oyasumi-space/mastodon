# This configuration was generated by
# `rubocop --auto-gen-config --auto-gen-only-exclude --no-exclude-limit --no-offense-counts --no-auto-gen-timestamp`
# using RuboCop version 1.63.5.
# The point is for the user to remove these configuration records
# one by one as the offenses are removed from the code base.
# Note that changes in the inspected code, or installation of new
# versions of RuboCop, may require this file to be generated again.

Lint/NonLocalExitFromIterator:
  Exclude:
    - 'app/helpers/jsonld_helper.rb'

# Configuration parameters: AllowedMethods, AllowedPatterns, CountRepeatedAttributes.
Metrics/AbcSize:
  Max: 82

# Configuration parameters: CountBlocks, Max.
Metrics/BlockNesting:
  Exclude:
    - 'lib/tasks/mastodon.rake'

# Configuration parameters: AllowedMethods, AllowedPatterns.
Metrics/CyclomaticComplexity:
  Max: 25

# Configuration parameters: AllowedMethods, AllowedPatterns.
Metrics/PerceivedComplexity:
  Max: 27

<<<<<<< HEAD
# Configuration parameters: CountAsOne.
RSpec/ExampleLength:
  Max: 18

RSpec/MultipleExpectations:
  Max: 7

# Configuration parameters: AllowSubject.
RSpec/MultipleMemoizedHelpers:
  Max: 17
  Exclude:
    - 'spec/lib/activitypub/activity/create_spec.rb'
    - 'spec/services/delete_account_service_spec.rb'
    - 'spec/services/fan_out_on_write_service_spec.rb'

# Configuration parameters: AllowedGroups.
RSpec/NestedGroups:
  Max: 6

=======
>>>>>>> d5f02ada
Rails/OutputSafety:
  Exclude:
    - 'config/initializers/simple_form.rb'

# This cop supports unsafe autocorrection (--autocorrect-all).
# Configuration parameters: AllowedMethods, AllowedPatterns.
# AllowedMethods: ==, equal?, eql?
Style/ClassEqualityComparison:
  Exclude:
    - 'app/helpers/jsonld_helper.rb'
    - 'app/serializers/activitypub/outbox_serializer.rb'

# This cop supports safe autocorrection (--autocorrect).
# Configuration parameters: AllowedVars.
Style/FetchEnvVar:
  Exclude:
    - 'app/lib/redis_configuration.rb'
    - 'app/lib/translation_service.rb'
    - 'config/environments/production.rb'
    - 'config/initializers/2_limited_federation_mode.rb'
    - 'config/initializers/3_omniauth.rb'
    - 'config/initializers/blacklists.rb'
    - 'config/initializers/cache_buster.rb'
    - 'config/initializers/devise.rb'
    - 'config/initializers/paperclip.rb'
    - 'config/initializers/vapid.rb'
    - 'lib/mastodon/redis_config.rb'
    - 'lib/tasks/repo.rake'
    - 'spec/system/profile_spec.rb'

# This cop supports safe autocorrection (--autocorrect).
# Configuration parameters: EnforcedStyle, MaxUnannotatedPlaceholdersAllowed, AllowedMethods, AllowedPatterns.
# SupportedStyles: annotated, template, unannotated
# AllowedMethods: redirect
Style/FormatStringToken:
  Exclude:
    - 'config/initializers/devise.rb'
    - 'lib/paperclip/color_extractor.rb'

# This cop supports unsafe autocorrection (--autocorrect-all).
Style/GlobalStdStream:
  Exclude:
    - 'config/environments/development.rb'
    - 'config/environments/production.rb'

# This cop supports safe autocorrection (--autocorrect).
# Configuration parameters: MinBodyLength, AllowConsecutiveConditionals.
Style/GuardClause:
  Exclude:
    - 'app/lib/activitypub/activity/block.rb'
    - 'app/lib/request.rb'
    - 'app/lib/request_pool.rb'
    - 'app/lib/webfinger.rb'
    - 'app/lib/webfinger_resource.rb'
    - 'app/models/concerns/account/counters.rb'
    - 'app/models/concerns/user/ldap_authenticable.rb'
    - 'app/models/tag.rb'
    - 'app/models/user.rb'
    - 'app/services/fan_out_on_write_service.rb'
    - 'app/services/post_status_service.rb'
    - 'app/services/process_hashtags_service.rb'
    - 'app/workers/move_worker.rb'
    - 'app/workers/redownload_avatar_worker.rb'
    - 'app/workers/redownload_header_worker.rb'
    - 'app/workers/redownload_media_worker.rb'
    - 'app/workers/remote_account_refresh_worker.rb'
    - 'config/initializers/devise.rb'
    - 'lib/devise/strategies/two_factor_ldap_authenticatable.rb'
    - 'lib/devise/strategies/two_factor_pam_authenticatable.rb'
    - 'lib/mastodon/cli/accounts.rb'
    - 'lib/mastodon/cli/maintenance.rb'
    - 'lib/mastodon/cli/media.rb'
    - 'lib/tasks/repo.rake'

# This cop supports unsafe autocorrection (--autocorrect-all).
Style/HashTransformValues:
  Exclude:
    - 'app/serializers/rest/web_push_subscription_serializer.rb'
    - 'app/services/import_service.rb'

# This cop supports unsafe autocorrection (--autocorrect-all).
Style/MapToHash:
  Exclude:
    - 'app/models/status.rb'

# This cop supports unsafe autocorrection (--autocorrect-all).
# Configuration parameters: EnforcedStyle.
# SupportedStyles: literals, strict
Style/MutableConstant:
  Exclude:
    - 'app/models/tag.rb'
    - 'app/services/delete_account_service.rb'
    - 'lib/mastodon/migration_warning.rb'

# This cop supports safe autocorrection (--autocorrect).
Style/NilLambda:
  Exclude:
    - 'config/initializers/paperclip.rb'

# Configuration parameters: AllowedMethods.
# AllowedMethods: respond_to_missing?
Style/OptionalBooleanParameter:
  Exclude:
    - 'app/helpers/admin/account_moderation_notes_helper.rb'
    - 'app/helpers/jsonld_helper.rb'
    - 'app/lib/admin/system_check/message.rb'
    - 'app/lib/request.rb'
    - 'app/lib/webfinger.rb'
    - 'app/services/block_domain_service.rb'
    - 'app/services/fetch_resource_service.rb'
    - 'app/workers/domain_block_worker.rb'
    - 'app/workers/unfollow_follow_worker.rb'
    - 'lib/mastodon/redis_config.rb'

# This cop supports unsafe autocorrection (--autocorrect-all).
# Configuration parameters: EnforcedStyle.
# SupportedStyles: short, verbose
Style/PreferredHashMethods:
  Exclude:
    - 'config/initializers/paperclip.rb'

# This cop supports safe autocorrection (--autocorrect).
Style/RedundantConstantBase:
  Exclude:
    - 'config/environments/production.rb'
    - 'config/initializers/sidekiq.rb'

# This cop supports unsafe autocorrection (--autocorrect-all).
# Configuration parameters: ConvertCodeThatCanStartToReturnNil, AllowedMethods, MaxChainLength.
# AllowedMethods: present?, blank?, presence, try, try!
Style/SafeNavigation:
  Exclude:
    - 'app/models/concerns/account/finder_concern.rb'

# This cop supports safe autocorrection (--autocorrect).
# Configuration parameters: WordRegex.
# SupportedStyles: percent, brackets
Style/WordArray:
  EnforcedStyle: percent
  MinSize: 3<|MERGE_RESOLUTION|>--- conflicted
+++ resolved
@@ -26,29 +26,11 @@
 # Configuration parameters: AllowedMethods, AllowedPatterns.
 Metrics/PerceivedComplexity:
   Max: 27
+  Exclude:
+    - 'app/policies/status_policy.rb'
+    - 'app/services/delivery_antenna_service.rb'
+    - 'app/services/post_status_service.rb'
 
-<<<<<<< HEAD
-# Configuration parameters: CountAsOne.
-RSpec/ExampleLength:
-  Max: 18
-
-RSpec/MultipleExpectations:
-  Max: 7
-
-# Configuration parameters: AllowSubject.
-RSpec/MultipleMemoizedHelpers:
-  Max: 17
-  Exclude:
-    - 'spec/lib/activitypub/activity/create_spec.rb'
-    - 'spec/services/delete_account_service_spec.rb'
-    - 'spec/services/fan_out_on_write_service_spec.rb'
-
-# Configuration parameters: AllowedGroups.
-RSpec/NestedGroups:
-  Max: 6
-
-=======
->>>>>>> d5f02ada
 Rails/OutputSafety:
   Exclude:
     - 'config/initializers/simple_form.rb'
